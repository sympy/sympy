--- conflicted
+++ resolved
@@ -145,11 +145,7 @@
     'sympy.printing',
     'sympy.printing.pretty',
     'sympy.relation',
-<<<<<<< HEAD
-    'sympy.relation.eqntools',
-=======
     'sympy.relation.reltools',
->>>>>>> 1a2cad66
     'sympy.relation.handlers',
     'sympy.sandbox',
     'sympy.series',
