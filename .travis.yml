language: python
os:
  - linux

stages:
  - quality
  - baseline
  - test
  - allowed_failures

env:
  jobs:
    - TEST_SYMPY="true" SPLIT="1/2"
    - TEST_SYMPY="true" SPLIT="2/2"
    - TEST_DOCTESTS="true" TEST_SETUP="true" TEST_EXAMPLES="true"
dist: trusty

python:
  - 3.5

jobs:
  fast_finish: true
  include:
    - stage: quality
      python: 3.8
      dist: xenial
      script: bin/test quality
      env:
<<<<<<< HEAD
        - TEST_ASCII="true"
        # space separated list of optional dependencies(conda packages) to install and test
        - TEST_OPT_DEPENDENCY="numpy scipy gmpy2 matplotlib>=2.2 theano llvmlite autowrap cython wurlitzer python-symengine=0.3.* tensorflow pytorch numexpr ipython antlr-python-runtime>=4.7,<4.8 antlr>=4.7,<4.8 cloudpickle"
      addons:
        apt:
          packages:
            # for theano
            - libatlas-dev
            - libatlas-base-dev
            - liblapack-dev
            - gfortran
    - python: 3.6
      env:
        - TEST_ASCII="true"
        - TEST_OPT_DEPENDENCY="numpy scipy gmpy2 matplotlib theano llvmlite autowrap cython wurlitzer python-symengine=0.3.* tensorflow pytorch numexpr ipython antlr-python-runtime>=4.7,<4.8 antlr>=4.7,<4.8 cloudpickle"
=======
        - TEST_QUALITY="true"
    - python: 3.8
      dist: xenial
      env:
        - TEST_FLAKE8="true"

    - stage: baseline
      python: 3.8
      dist: xenial
      env:
        - TEST_DOCTESTS="true" TEST_SETUP="true" TEST_EXAMPLES="true"
    - python: 3.8
      dist: xenial
      env:
        - TEST_SYMPY="true" SPLIT="1/2"
    - python: 3.8
      dist: xenial
      env:
        - TEST_SYMPY="true" SPLIT="2/2"
    - python: 3.7
      dist: xenial
      # At the time of writing this is Python 3.7 but it will become 3.8 when
      # all of the dependencies are supported on 3.8.
      env:
        - TEST_ASCII="true"
        - TEST_OPT_DEPENDENCY="matchpy numpy scipy gmpy2 matplotlib theano llvmlite autowrap cython wurlitzer python-symengine=0.5.1 tensorflow numexpr ipython antlr-python-runtime>=4.7,<4.8 antlr>=4.7,<4.8 cloudpickle pyglet pycosat lfortran python-clang lxml"
>>>>>>> 0a56dd6d
        - TEST_SAGE="true"
        - SYMPY_STRICT_COMPILER_CHECKS=1
      addons:
        apt:
          packages:
            # for theano
            - libatlas-dev
            - libatlas-base-dev
            - liblapack-dev
            - gfortran
            - python-scipy

    - stage: test
      python: 2.7
      dist: xenial
      env:
        - TEST_PY2_IMPORT="true"
    - python: 3.7
      dist: xenial
      env:
        - TEST_DOCTESTS="true" TEST_SETUP="true" TEST_EXAMPLES="true"
    - python: 3.7
      dist: xenial
      env:
        - TEST_SYMPY="true" SPLIT="1/2"
    - python: 3.7
      dist: xenial
      env:
        - TEST_SYMPY="true" SPLIT="2/2"

    - python: 3.9-dev
      dist: xenial
      env:
        - SPLIT="1/2" TEST_SYMPY="true"
    - python: 3.9-dev
      dist: xenial
      env:
        - SPLIT="2/2" TEST_SYMPY="true"
    - python: 3.9-dev
      dist: xenial
      env:
        - TEST_DOCTESTS="true" TEST_SETUP="true" TEST_EXAMPLES="true"

    # Tensorflow 1 support
    - python: 3.6
      env:
        - TEST_OPT_DEPENDENCY="tensorflow<2 python=3"
        - TEST_TENSORFLOW_1=true

    - python: 3.8
      dist: xenial
      env:
        - TEST_SPHINX="true"
        - secure: "YIEZal9EBTL+fg2YmoZoS8Bvt3eAVUOZjb38CtqpzR2CCSXWoUk35KG23m2NknlY1iKfYJyt7XWBszT/VKOQEbWQq7PIakV4vIByrWacgBxy1x3WC+rZoW7TX+JJiL+y942qIYbMoNMMB8xFpE5RDLSjSecMpFhJJXoafVTvju8="
      addons:
        apt:
          packages:
            - graphviz
            - inkscape
            - texlive
            - texlive-xetex
            - texlive-fonts-recommended
            - texlive-latex-extra
            - latexmk
            - lmodern
            - librsvg2-bin
            - imagemagick
            - docbook2x

    - python: 3.8
      dist: xenial
      env:
        - TEST_SLOW="true"
        - SPLIT="1/2"
    - python: 3.8
      dist: xenial
      env:
        - TEST_SLOW="true"
        - SPLIT="2/2"

    # Code coverage tests
    - python: 3.6
      dist: xenial
      env:
        - TEST_SYMPY="true"
        - SPLIT="1/4"
        - TEST_COVERAGE="true"
    - python: 3.6
      dist: xenial
      env:
        - TEST_SYMPY="true"
        - SPLIT="2/4"
        - TEST_COVERAGE="true"
    - python: 3.6
      dist: xenial
      env:
        - TEST_SYMPY="true"
        - SPLIT="3/4"
        - TEST_COVERAGE="true"
    - python: 3.6
      dist: xenial
      env:
        - TEST_SYMPY="true"
        - SPLIT="4/4"
        - TEST_COVERAGE="true"

    # PyPy randomly fails because of some PyPy bugs
    # (Fatal RPython error: AssertionError)
    - python: "pypy"
      env:
        - TEST_DOCTESTS="true" TEST_EXAMPLES="true"
      addons:
        apt:
          sources:
            - pypy
          packages:
            - pypy3
    - python: "pypy"
      env:
        - TEST_SYMPY="true"
        - SPLIT="1/2"
      addons:
        apt:
          sources:
            - pypy
          packages:
            - pypy3
    - python: "pypy"
      env:
        - TEST_SYMPY="true"
        - SPLIT="2/2"
      addons:
        apt:
          sources:
            - pypy
          packages:
            - pypy3

    - stage: allowed_failures
      python: 3.6
      dist: xenial
      env:
        - BENCHMARK="true"

  allow_failures:
    - env:
        - BENCHMARK="true"

before_install:
  - set -e
  - python -c "import fcntl; fcntl.fcntl(1, fcntl.F_SETFL, 0)"
  - if [[ "${TEST_COVERAGE}" == "true" ]]; then
    pip install coverage;
    coverage debug sys;
    fi
  - if [[ "${TEST_FLAKE8}" == "true" ]]; then
    pip install flake8;
    fi
  - if [ "$TRAVIS_PYTHON_VERSION" == "3.8" ]; then
    pip uninstall -y Cython;
    fi
  - |
    if [[ -n "${TEST_OPT_DEPENDENCY}" ]]; then
    # We do this conditionally because it saves us some downloading if the
    # version is the same.
        deactivate; # Deactivate the Travis virtualenv
        wget https://repo.continuum.io/miniconda/Miniconda3-latest-Linux-x86_64.sh -q -O miniconda.sh;
        bash miniconda.sh -b -p $HOME/miniconda;
        export PATH="$HOME/miniconda/bin:$PATH";
        hash -r;
        conda config --set always_yes yes --set changeps1 no;
        conda update -q conda;
        conda config --prepend channels conda-forge --prepend channels symengine/label/dev;

        conda info -a;
        conda create -q -n test-environment ${TEST_OPT_DEPENDENCY};
        source activate test-environment;
        export CPATH=$CONDA_PREFIX/include;
        export LIBRARY_PATH=$CONDA_PREFIX/lib;
        export LD_LIBRARY_PATH=$CONDA_PREFIX/lib;
        conda clean --all;
        if [[ "$TEST_SAGE" == "true" ]]; then
            # Use a separate environment because sage downgrades matplotlib
            conda create -c conda-forge/label/cf201901 -n sage sagelib mpmath "ipython>=5.5.0,<6";
            conda clean --all;
        fi
    elif [ "$TRAVIS_PYTHON_VERSION" != "pypy" ]; then
        if pip list | grep "numpy"; then
            pip uninstall -y numpy;
        fi
    fi
  - if [[ "${TEST_SPHINX}" == "true" ]]; then
    pip install sphinx "docutils" doctr matplotlib sphinx-math-dollar;
    fi
  - if [[ "${BENCHMARK}" == "true" ]]; then
    pip install asv;
    git submodule add https://github.com/sympy/sympy_benchmarks.git;
    fi

install:
  # If a command fails, fail the build.
  - set -e
  - if [ "$TRAVIS_PYTHON_VERSION" = "pypy" ];
    then virtualenv -p /usr/bin/pypy3 ~/.venv;
    . ~/.venv/bin/activate;
    fi

  # -We:invalid makes invalid escape sequences error in Python 3.6. See
  # -#12028.
  # SyntaxWarning flag for catching errors in Python3.8
  # Issue -  #16973. -We:invalid can be dropped from 3.8 onwards, but
  # it needs to be there for earlier versions.
  #
  # This would fail due to invalid Python 2.7 syntax so we disable it while
  # testing import under Python 2.
  - |
    if [[ -z "${TEST_PY2_IMPORT}" ]]; then
        if [[ "${TEST_SETUP}" == "true" ]]; then
          # The install cycle below is to test installation on systems without
          # setuptools.
          virtualenv ~/.venv-no-setuptools;
          ~/.venv-no-setuptools/bin/pip install mpmath;
          ~/.venv-no-setuptools/bin/pip uninstall -y setuptools;
          ~/.venv-no-setuptools/bin/python -We:invalid setup.py -q install;
        fi
        python -We:invalid -We::SyntaxWarning -m compileall -f -q sympy/;
        python -We:invalid setup.py -q install;
        pip list --format=columns;
    fi
script:
  # Don't run doctr if the build fails
  - set -e
  - bin/test_travis.sh
  - if [[ "${TEST_SPHINX}" == "true" ]]; then
    doctr deploy dev --deploy-repo sympy/sympy_doc --command './generate_indexes.py';
    fi
  - if [[ "${TEST_COVERAGE}" == "true" ]]; then
    bash <(curl -s https://codecov.io/bash) || echo "Codecov did not collect coverage reports";
    fi
  - if [[ "${BENCHMARK}" == "true" ]]; then
    asv machine --yes --config asv.conf.travis.json;
    asv run --config asv.conf.travis.json;
    asv compare master HEAD --config asv.conf.travis.json --factor 1.5;
    fi
notifications:
  email: false<|MERGE_RESOLUTION|>--- conflicted
+++ resolved
@@ -26,23 +26,6 @@
       dist: xenial
       script: bin/test quality
       env:
-<<<<<<< HEAD
-        - TEST_ASCII="true"
-        # space separated list of optional dependencies(conda packages) to install and test
-        - TEST_OPT_DEPENDENCY="numpy scipy gmpy2 matplotlib>=2.2 theano llvmlite autowrap cython wurlitzer python-symengine=0.3.* tensorflow pytorch numexpr ipython antlr-python-runtime>=4.7,<4.8 antlr>=4.7,<4.8 cloudpickle"
-      addons:
-        apt:
-          packages:
-            # for theano
-            - libatlas-dev
-            - libatlas-base-dev
-            - liblapack-dev
-            - gfortran
-    - python: 3.6
-      env:
-        - TEST_ASCII="true"
-        - TEST_OPT_DEPENDENCY="numpy scipy gmpy2 matplotlib theano llvmlite autowrap cython wurlitzer python-symengine=0.3.* tensorflow pytorch numexpr ipython antlr-python-runtime>=4.7,<4.8 antlr>=4.7,<4.8 cloudpickle"
-=======
         - TEST_QUALITY="true"
     - python: 3.8
       dist: xenial
@@ -68,8 +51,7 @@
       # all of the dependencies are supported on 3.8.
       env:
         - TEST_ASCII="true"
-        - TEST_OPT_DEPENDENCY="matchpy numpy scipy gmpy2 matplotlib theano llvmlite autowrap cython wurlitzer python-symengine=0.5.1 tensorflow numexpr ipython antlr-python-runtime>=4.7,<4.8 antlr>=4.7,<4.8 cloudpickle pyglet pycosat lfortran python-clang lxml"
->>>>>>> 0a56dd6d
+        - TEST_OPT_DEPENDENCY="matchpy numpy scipy gmpy2 matplotlib theano llvmlite autowrap cython wurlitzer python-symengine=0.5.1 tensorflow pytorch numexpr ipython antlr-python-runtime>=4.7,<4.8 antlr>=4.7,<4.8 cloudpickle pyglet pycosat lfortran python-clang lxml"
         - TEST_SAGE="true"
         - SYMPY_STRICT_COMPILER_CHECKS=1
       addons:
