--- conflicted
+++ resolved
@@ -1,7 +1,3 @@
-<<<<<<< HEAD
-<!-- If this pull request fixes an issue please indicate which issue by typing "Fixes #NNNN" below. >
-=======
 <!-- Please give this pull request a descriptive title. Pull requests with descriptive titles are more likely to receive reviews. Describe what you changed! A title that only references an issue number is not descriptive. -->
 
-<!-- If this pull request fixes an issue please indicate which issue by typing "Fixes #NNNN" below. -->
->>>>>>> 723f6c1a
+<!-- If this pull request fixes an issue please indicate which issue by typing "Fixes #NNNN" below. >