--- conflicted
+++ resolved
@@ -52,21 +52,6 @@
         raise ValueError("n must be a positive integer, not %i" % n)
     return _is_nilpotent_number(factorint(n))
 
-<<<<<<< HEAD
-    n = Integer(n)
-    prime_factors = list(factorint(n).items())
-    is_nilpotent = True
-    for p_j, a_j in prime_factors:
-        for p_i, a_i in prime_factors:
-            if any([Mod(Pow(p_i, k), p_j) == 1 for k in range(1, a_i + 1)]):
-                is_nilpotent = False
-                break
-        if not is_nilpotent:
-            break
-
-    return is_nilpotent
-=======
->>>>>>> a9a188ab
 
 def is_abelian_number(n) -> bool:
     """
