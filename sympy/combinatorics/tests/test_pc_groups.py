from sympy.combinatorics.permutations import Permutation
from sympy.combinatorics.named_groups import SymmetricGroup, AlternatingGroup, DihedralGroup
from sympy.matrices import Matrix

def test_pc_presentation():
    Groups = [SymmetricGroup(3), SymmetricGroup(4), SymmetricGroup(9).sylow_subgroup(3),
         SymmetricGroup(9).sylow_subgroup(2), SymmetricGroup(8).sylow_subgroup(2), DihedralGroup(10)]

    S = SymmetricGroup(125).sylow_subgroup(5)
    G = S.derived_series()[2]
    Groups.append(G)

    G = SymmetricGroup(25).sylow_subgroup(5)
    Groups.append(G)

    S = SymmetricGroup(11**2).sylow_subgroup(11)
    G = S.derived_series()[2]
    Groups.append(G)

    for G in Groups:
        PcGroup = G.polycyclic_group()
        collector = PcGroup.collector
        pc_presentation = collector.pc_presentation

        pcgs = PcGroup.pcgs
        free_group = collector.free_group
        free_to_perm = {}
        for s, g in zip(free_group.symbols, pcgs):
            free_to_perm[s] = g

        for k, v in pc_presentation.items():
            k_array = k.array_form
            if v != ():
                v_array = v.array_form

            lhs = Permutation()
            for gen in k_array:
                s = gen[0]
                e = gen[1]
                lhs = lhs*free_to_perm[s]**e

            if v == ():
                assert lhs.is_identity
                continue

            rhs = Permutation()
            for gen in v_array:
                s = gen[0]
                e = gen[1]
                rhs = rhs*free_to_perm[s]**e

            assert lhs == rhs


def test_exponent_vector():

    Groups = [SymmetricGroup(3), SymmetricGroup(4), SymmetricGroup(9).sylow_subgroup(3),
         SymmetricGroup(9).sylow_subgroup(2), SymmetricGroup(8).sylow_subgroup(2)]

    for G in Groups:
        PcGroup = G.polycyclic_group()
        collector = PcGroup.collector

        pcgs = PcGroup.pcgs
        # free_group = collector.free_group

        for gen in G.generators:
            exp = collector.exponent_vector(gen)
            g = Permutation()
            for i in range(len(exp)):
                g = g*pcgs[i]**exp[i] if exp[i] else g
            assert g == gen


def test_induced_pcgs():
    G = [SymmetricGroup(9).sylow_subgroup(3), SymmetricGroup(20).sylow_subgroup(2), AlternatingGroup(4),
    DihedralGroup(4), DihedralGroup(10), DihedralGroup(9), SymmetricGroup(3), SymmetricGroup(4)]

    for g in G:
        PcGroup = g.polycyclic_group()
        collector = PcGroup.collector
        gens = list(g.generators)
        ipcgs = collector.induced_pcgs(gens)
        m = []
        for i in ipcgs:
            m.append(collector.exponent_vector(i))
        assert Matrix(m).is_upper


<<<<<<< HEAD
def test_collected_word_with_order_multiples():
    from sympy.combinatorics import free_group

    G = SymmetricGroup(4)
    pc_group = G.polycyclic_group()
    collector = pc_group.collector
    pcgs = collector.pcgs
    F, *gens = free_group(','.join([f'x{i}' for i in range(len(pcgs))]))

    def perm_from_word(w):
        if len(pcgs) > 0:
            perm = Permutation(size=pcgs[0].size)
        else:
            perm = Permutation()
        for sym, exp in w.array_form:
            perm *= pcgs[int(sym.name[1:])] ** exp
        return perm


    test_cases = [
        (gens[2] ** -2, "x2^-2 where x2 has order 2"),
        (gens[2] ** 2, "x2^2 where x2 has order 2"),
        (gens[2] ** -4, "x2^-4 where x2 has order 2"),
        (gens[2] ** 4, "x2^4 where x2 has order 2"),
        (gens[0] ** 4, "x0^4 where x0 has order 4"),
        (gens[0] ** 8, "x0^8 where x0 has order 4"),
        (gens[1] ** 3, "x1^3 where x1 has order 3"),
        (gens[1] ** 6, "x1^6 where x1 has order 3"),
        (gens[1] ** -3, "x1^-3 where x1 has order 3"),
    ]

    for word, description in test_cases:
        word_perm = perm_from_word(word)
        collected = collector.collected_word(word)
        col_perm = perm_from_word(collected)
        assert word_perm == col_perm, \
            f"Failed for {description}: {word_perm} != {col_perm}"
=======
def test_induced_pcgs_final_depth():
    G = SymmetricGroup(3)
    H = G.sylow_subgroup(2)
    pc_group = H.polycyclic_group()
    collector = pc_group.collector

    ipcgs = collector.induced_pcgs(H.generators[:])
    assert len(ipcgs) > 0

    for gen in H.generators:
        e = collector.constructive_membership_test(ipcgs, gen)
        assert e != False

        reconstructed = H.identity
        for i, exp in enumerate(e):
            reconstructed = reconstructed * ipcgs[i]**exp
        assert reconstructed == gen

    identity = H.identity
    e_identity = collector.constructive_membership_test(ipcgs, identity)
    assert e_identity == [0]
>>>>>>> a17c0ce8
<|MERGE_RESOLUTION|>--- conflicted
+++ resolved
@@ -85,9 +85,29 @@
         for i in ipcgs:
             m.append(collector.exponent_vector(i))
         assert Matrix(m).is_upper
+def test_induced_pcgs_final_depth():
+    G = SymmetricGroup(3)
+    H = G.sylow_subgroup(2)
+    pc_group = H.polycyclic_group()
+    collector = pc_group.collector
+
+    ipcgs = collector.induced_pcgs(H.generators[:])
+    assert len(ipcgs) > 0
+
+    for gen in H.generators:
+        e = collector.constructive_membership_test(ipcgs, gen)
+        assert e != False
+
+        reconstructed = H.identity
+        for i, exp in enumerate(e):
+            reconstructed = reconstructed * ipcgs[i]**exp
+        assert reconstructed == gen
+
+    identity = H.identity
+    e_identity = collector.constructive_membership_test(ipcgs, identity)
+    assert e_identity == [0]
 
 
-<<<<<<< HEAD
 def test_collected_word_with_order_multiples():
     from sympy.combinatorics import free_group
 
@@ -124,27 +144,4 @@
         collected = collector.collected_word(word)
         col_perm = perm_from_word(collected)
         assert word_perm == col_perm, \
-            f"Failed for {description}: {word_perm} != {col_perm}"
-=======
-def test_induced_pcgs_final_depth():
-    G = SymmetricGroup(3)
-    H = G.sylow_subgroup(2)
-    pc_group = H.polycyclic_group()
-    collector = pc_group.collector
-
-    ipcgs = collector.induced_pcgs(H.generators[:])
-    assert len(ipcgs) > 0
-
-    for gen in H.generators:
-        e = collector.constructive_membership_test(ipcgs, gen)
-        assert e != False
-
-        reconstructed = H.identity
-        for i, exp in enumerate(e):
-            reconstructed = reconstructed * ipcgs[i]**exp
-        assert reconstructed == gen
-
-    identity = H.identity
-    e_identity = collector.constructive_membership_test(ipcgs, identity)
-    assert e_identity == [0]
->>>>>>> a17c0ce8
+            f"Failed for {description}: {word_perm} != {col_perm}"