from typing import Type
from sympy import Interval, numer, Rational, solveset
from sympy.core.add import Add
from sympy.core.basic import Basic
from sympy.core.containers import Tuple
from sympy.core.evalf import EvalfMixin
from sympy.core.expr import Expr
from sympy.core.function import expand
from sympy.core.mul import Mul
from sympy.core.numbers import I, pi, oo
from sympy.core.power import Pow
from sympy.core.singleton import S
from sympy.core.symbol import Dummy, Symbol
from sympy.core.logic import fuzzy_and
from sympy.functions import Abs
from sympy.core.sympify import sympify, _sympify
from sympy.matrices import Matrix, ImmutableMatrix, ImmutableDenseMatrix, eye, ShapeError, zeros
from sympy.functions.elementary.exponential import (exp, log)
from sympy.matrices.expressions import MatMul, MatAdd
from sympy.polys import Poly, rootof
from sympy.polys.polyroots import roots
from sympy.polys.polytools import (cancel, degree)
from sympy.series import limit
from sympy.utilities.misc import filldedent
from sympy.solvers.ode.systems import linodesolve
from sympy.solvers.solveset import linsolve, linear_eq_to_matrix
from sympy.logic.boolalg import false, true
from sympy.solvers.inequalities import reduce_inequalities
<<<<<<< HEAD
from sympy.physics.control.routh_table import neg_roots_conds
from abc import ABC, abstractmethod
=======
from sympy.physics.control.routh_table import negative_real_part_conditions
>>>>>>> c0adb406

from mpmath.libmp.libmpf import prec_to_dps

__all__ = ['TransferFunction', 'DiscreteTransferFunction', 'PIDController', 'Series',
           'MIMOSeries', 'Parallel', 'MIMOParallel', 'Feedback', 'MIMOFeedback',
           'TransferFunctionMatrix', 'StateSpace', 'DTStateSpace', 'gbt',
           'bilinear', 'forward_diff', 'backward_diff', 'phase_margin',
           'gain_margin']

def _roots(poly, var):
    """ like roots, but works on higher-order polynomials. """
    r = roots(poly, var, multiple=True)
    n = degree(poly)
    if len(r) != n:
        r = [rootof(poly, var, k) for k in range(n)]
    return r

def gbt(tf, sample_per, alpha):
    r"""
    Returns falling coefficients of H(z) from numerator and denominator.

    Parameters
    ==========

    tf : TransferFunction
        The continuous transfer function H(s) to be discretized.
    sample_per : Symbol, Number
        Time interval between two consecutive sampling instants.
    alpha: Symbol, Number
        The parameter for the generalised bilinear transformation method.

    Explanation
    ===========

    Where H(z) is the corresponding discretized transfer function,
    discretized with the generalised bilinear transformation method.
    H(z) is obtained from the continuous transfer function H(s)
    by substituting $s(z) = \frac{z-1}{T(\alpha z + (1-\alpha))}$ into H(s),
    where T is the sample period.
    Coefficients are falling, i.e. $H(z) = \frac{az+b}{cz+d}$ is returned
    as [a, b], [c, d].

    Examples
    ========

    >>> from sympy.physics.control.lti import TransferFunction, gbt
    >>> from sympy.abc import s, L, R, T

    >>> tf = TransferFunction(1, s*L + R, s)
    >>> numZ, denZ = gbt(tf, T, 0.5)
    >>> numZ
    [T/(2*(L + R*T/2)), T/(2*(L + R*T/2))]
    >>> denZ
    [1, (-L + R*T/2)/(L + R*T/2)]

    >>> numZ, denZ = gbt(tf, T, 0)
    >>> numZ
    [T/L]
    >>> denZ
    [1, (-L + R*T)/L]

    >>> numZ, denZ = gbt(tf, T, 1)
    >>> numZ
    [T/(L + R*T), 0]
    >>> denZ
    [1, -L/(L + R*T)]

    >>> numZ, denZ = gbt(tf, T, 0.3)
    >>> numZ
    [3*T/(10*(L + 3*R*T/10)), 7*T/(10*(L + 3*R*T/10))]
    >>> denZ
    [1, (-L + 7*R*T/10)/(L + 3*R*T/10)]

    References
    ==========

    .. [1] https://www.polyu.edu.hk/ama/profile/gfzhang/Research/ZCC09_IJC.pdf
    """
    if not tf.is_SISO:
        raise NotImplementedError("Not implemented for MIMO systems.")

    T = sample_per  # and sample period T
    s = tf.var
    z =  s         # dummy discrete variable z

    np = tf.num.as_poly(s).all_coeffs()
    dp = tf.den.as_poly(s).all_coeffs()
    alpha = Rational(alpha).limit_denominator(1000)

    # The next line results from multiplying H(z) with z^N/z^N
    N = max(len(np), len(dp)) - 1
    num = Add(*[ T**(N-i) * c * (z-1)**i * (alpha * z + 1 - alpha)**(N-i) for c, i in zip(np[::-1], range(len(np))) ])
    den = Add(*[ T**(N-i) * c * (z-1)**i * (alpha * z + 1 - alpha)**(N-i) for c, i in zip(dp[::-1], range(len(dp))) ])

    num_coefs = num.as_poly(z).all_coeffs()
    den_coefs = den.as_poly(z).all_coeffs()

    para = den_coefs[0]
    num_coefs = [coef/para for coef in num_coefs]
    den_coefs = [coef/para for coef in den_coefs]

    return num_coefs, den_coefs

def bilinear(tf, sample_per):
    r"""
    Returns falling coefficients of H(z) from numerator and denominator.

    Parameters
    ==========

    tf : TransferFunction
        The continuous transfer function H(s) to be discretized.
    sampling_time : Symbol, Number
        Time interval between two consecutive sampling instants.

    Explanation
    ===========

    Where H(z) is the corresponding discretized transfer function,
    discretized with the bilinear transform method.
    H(z) is obtained from the continuous transfer function H(s)
    by substituting $s(z) = \frac{2}{T}\frac{z-1}{z+1}$ into H(s), where T is
    the sample period.
    Coefficients are falling, i.e. $H(z) = \frac{az+b}{cz+d}$ is returned
    as [a, b], [c, d].

    Examples
    ========

    >>> from sympy.physics.control.lti import TransferFunction, bilinear
    >>> from sympy.abc import s, L, R, T

    >>> tf = TransferFunction(1, s*L + R, s)
    >>> numZ, denZ = bilinear(tf, T)
    >>> numZ
    [T/(2*(L + R*T/2)), T/(2*(L + R*T/2))]
    >>> denZ
    [1, (-L + R*T/2)/(L + R*T/2)]
    """
    return gbt(tf, sample_per, S.Half)

def forward_diff(tf, sample_per):
    r"""
    Returns falling coefficients of H(z) from numerator and denominator.

    Parameters
    ==========

    tf : TransferFunction
        The continuous transfer function H(s) to be discretized.
    sampling_time : Symbol, Number
        Time interval between two consecutive sampling instants.

    Explanation
    ===========

    Where H(z) is the corresponding discretized transfer function,
    discretized with the forward difference transform method.
    H(z) is obtained from the continuous transfer function H(s)
    by substituting $s(z) = \frac{z-1}{T}$ into H(s), where T is the
    sample period.
    Coefficients are falling, i.e. $H(z) = \frac{az+b}{cz+d}$ is returned
    as [a, b], [c, d].

    Examples
    ========

    >>> from sympy.physics.control.lti import TransferFunction, forward_diff
    >>> from sympy.abc import s, L, R, T

    >>> tf = TransferFunction(1, s*L + R, s)
    >>> numZ, denZ = forward_diff(tf, T)
    >>> numZ
    [T/L]
    >>> denZ
    [1, (-L + R*T)/L]
    """
    return gbt(tf, sample_per, S.Zero)

def backward_diff(tf, sample_per):
    r"""
    Returns falling coefficients of H(z) from numerator and denominator.

    Parameters
    ==========

    tf : TransferFunction
        The continuous transfer function H(s) to be discretized.
    sampling_time : Symbol, Number
        Time interval between two consecutive sampling instants.

    Explanation
    ===========

    Where H(z) is the corresponding discretized transfer function,
    discretized with the backward difference transform method.
    H(z) is obtained from the continuous transfer function H(s)
    by substituting $s(z) =  \frac{z-1}{Tz}$ into H(s), where T is the
    sample period.
    Coefficients are falling, i.e. $H(z) = \frac{az+b}{cz+d}$ is returned
    as [a, b], [c, d].

    Examples
    ========

    >>> from sympy.physics.control.lti import TransferFunction, backward_diff
    >>> from sympy.abc import s, L, R, T

    >>> tf = TransferFunction(1, s*L + R, s)
    >>> numZ, denZ = backward_diff(tf, T)
    >>> numZ
    [T/(L + R*T), 0]
    >>> denZ
    [1, -L/(L + R*T)]
    """
    return gbt(tf, sample_per, S.One)

def phase_margin(system):
    r"""
    Returns the phase margin of a continuous time system.
    Only applicable to Transfer Functions which can generate valid bode plots.

    Raises
    ======

    NotImplementedError
        When time delay terms are present in the system.

    ValueError
        When a SISO LTI system is not passed.

        When more than one free symbol is present in the system.
        The only variable in the transfer function should be
        the variable of the Laplace transform.

    Examples
    ========

    >>> from sympy.physics.control import TransferFunction, phase_margin
    >>> from sympy.abc import s

    >>> tf = TransferFunction(1, s**3 + 2*s**2 + s, s)
    >>> phase_margin(tf)
    180*(-pi + atan((-1 + (-2*18**(1/3)/(9 + sqrt(93))**(1/3) + 12**(1/3)*(9 + sqrt(93))**(1/3))**2/36)/(-12**(1/3)*(9 + sqrt(93))**(1/3)/3 + 2*18**(1/3)/(3*(9 + sqrt(93))**(1/3)))))/pi + 180
    >>> phase_margin(tf).n()
    21.3863897518751

    >>> tf1 = TransferFunction(s**3, s**2 + 5*s, s)
    >>> phase_margin(tf1)
    -180 + 180*(atan(sqrt(2)*(-51/10 - sqrt(101)/10)*sqrt(1 + sqrt(101))/(2*(sqrt(101)/2 + 51/2))) + pi)/pi
    >>> phase_margin(tf1).n()
    -25.1783920627277

    >>> tf2 = TransferFunction(1, s + 1, s)
    >>> phase_margin(tf2)
    -180

    See Also
    ========

    gain_margin

    References
    ==========

    .. [1] https://en.wikipedia.org/wiki/Phase_margin

    """
    from sympy.functions import arg

    if not isinstance(system, SISOLinearTimeInvariant):
        raise ValueError("Margins are only applicable for SISO LTI systems.")

    _w = Dummy("w", real=True)
    repl = I*_w
    expr = system.to_expr()
    len_free_symbols = len(expr.free_symbols)
    if expr.has(exp):
        raise NotImplementedError("Margins for systems with Time delay terms are not supported.")
    elif len_free_symbols > 1:
        raise ValueError("Extra degree of freedom found. Make sure"
            " that there are no free symbols in the dynamical system other"
            " than the variable of Laplace transform.")

    w_expr = expr.subs({system.var: repl})

    mag = 20*log(Abs(w_expr), 10)
    mag_sol = list(solveset(mag, _w, Interval(0, oo, left_open=True)))

    if (len(mag_sol) == 0):
        pm = S(-180)
    else:
        wcp = mag_sol[0]
        pm = ((arg(w_expr)*S(180)/pi).subs({_w:wcp}) + S(180)) % 360

    if(pm >= 180):
        pm = pm - 360

    return pm

def gain_margin(system):
    r"""
    Returns the gain margin of a continuous time system.
    Only applicable to Transfer Functions which can generate valid bode plots.

    Raises
    ======

    NotImplementedError
        When time delay terms are present in the system.

    ValueError
        When a SISO LTI system is not passed.

        When more than one free symbol is present in the system.
        The only variable in the transfer function should be
        the variable of the Laplace transform.

    Examples
    ========

    >>> from sympy.physics.control import TransferFunction, gain_margin
    >>> from sympy.abc import s

    >>> tf = TransferFunction(1, s**3 + 2*s**2 + s, s)
    >>> gain_margin(tf)
    20*log(2)/log(10)
    >>> gain_margin(tf).n()
    6.02059991327962

    >>> tf1 = TransferFunction(s**3, s**2 + 5*s, s)
    >>> gain_margin(tf1)
    oo

    See Also
    ========

    phase_margin

    References
    ==========

    https://en.wikipedia.org/wiki/Bode_plot

    """
    if not isinstance(system, SISOLinearTimeInvariant):
        raise ValueError("Margins are only applicable for SISO LTI systems.")

    _w = Dummy("w", real=True)
    repl = I*_w
    expr = system.to_expr()
    len_free_symbols = len(expr.free_symbols)
    if expr.has(exp):
        raise NotImplementedError("Margins for systems with Time delay terms are not supported.")
    elif len_free_symbols > 1:
        raise ValueError("Extra degree of freedom found. Make sure"
            " that there are no free symbols in the dynamical system other"
            " than the variable of Laplace transform.")

    w_expr = expr.subs({system.var: repl})

    mag = 20*log(Abs(w_expr), 10)
    phase = w_expr
    phase_sol = list(solveset(numer(phase.as_real_imag()[1].cancel()),_w, Interval(0, oo, left_open = True)))

    if (len(phase_sol) == 0):
        gm = oo
    else:
        wcg = phase_sol[0]
        gm = -mag.subs({_w:wcg})

    return gm

class LinearTimeInvariant(Basic, EvalfMixin, ABC):
    """A common class for all the Linear Time-Invariant Dynamical Systems."""

    _clstype: Type

    # Users should not directly interact with this class.
    def __new__(cls, *system, **kwargs):
        if cls is LinearTimeInvariant:
            raise NotImplementedError('The LTICommon class is not meant to be used directly.')
        return super(LinearTimeInvariant, cls).__new__(cls, *system, **kwargs)

    @classmethod
    def _check_args(cls, args):
        if not args:
            raise ValueError("At least 1 argument must be passed.")
        if not all(isinstance(arg, cls._clstype) for arg in args):
            raise TypeError(f"All arguments must be of type {cls._clstype}.")
        var_set = {arg.var for arg in args}
        if len(var_set) != 1:
            raise ValueError(filldedent(f"""
                All transfer functions should use the same complex variable
                of the Laplace transform. {len(var_set)} different
                values found."""))

    @property
    def is_continuous(self):
        """Returns `True` if the passed LTI system is continuous,
        else returns `False`."""
        return self._is_continuous

    @property
    @abstractmethod
    def sampling_time(self):
        """Returns the sampling time of the passed LTI system."""
        pass

    @property
    def is_SISO(self):
        """Returns `True` if the passed LTI system is SISO else returns False."""
        return self._is_SISO


class SISOLinearTimeInvariant(LinearTimeInvariant):
    """A common class for all the SISO Linear Time-Invariant Dynamical Systems."""
    # Users should not directly interact with this class.

    @property
    def num_inputs(self):
        """Return the number of inputs for SISOLinearTimeInvariant."""
        return 1

    @property
    def num_outputs(self):
        """Return the number of outputs for SISOLinearTimeInvariant."""
        return 1

    _is_SISO = True


class MIMOLinearTimeInvariant(LinearTimeInvariant):
    """A common class for all the MIMO Linear Time-Invariant Dynamical Systems."""
    # Users should not directly interact with this class.
    _is_SISO = False


SISOLinearTimeInvariant._clstype = SISOLinearTimeInvariant
MIMOLinearTimeInvariant._clstype = MIMOLinearTimeInvariant


def _check_other_SISO(func):
    def wrapper(*args, **kwargs):
        if not isinstance(args[-1], SISOLinearTimeInvariant):
            return NotImplemented
        else:
            return func(*args, **kwargs)
    return wrapper


def _check_other_MIMO(func):
    def wrapper(*args, **kwargs):
        if not isinstance(args[-1], MIMOLinearTimeInvariant):
            return NotImplemented
        else:
            return func(*args, **kwargs)
    return wrapper


def _check_compatibility(systems):
    """Checks compatibility between different systems"""
    if not all(isinstance(system, LinearTimeInvariant) \
               for system in systems):
        return

    continuous = systems[0].is_continuous
    sampling_time = systems[0].sampling_time
    for system in systems[1:]:
        if system.is_continuous != continuous:
            raise TypeError("""
                Incompatible systems detected.
                All systems should be either continuous-time or discrete-time.
                Found: {} and {}""".format(systems[0], system,))
        if system.sampling_time != sampling_time:
            raise TypeError("""
                Incompatible sampling times detected.
                All systems should have the same sampling time.
                Found sampling time: {} and {}""".\
                    format(systems[0].sampling_time, system.sampling_time))

def _compatibility_decorator(func):
    """
    Decorator to check compatibility of systems before performing operations.
    """
    def wrapper(self, *args, **kwargs):
        _check_compatibility([self] + list(args))
        return func(self, *args, **kwargs)
    return wrapper


def new_tf(num, den, var, sampling_time):
    """
    Creates a new transfer function object.
    sampling_time == 0 means continuous time transfer function.
    sampling_time > 0 means discrete time transfer function.
    """
    return DiscreteTransferFunction(num, den, var, sampling_time) #if sampling_time == 0 DiscreteTransferFunction returns TransferFunction

class TransferFunctionBase(SISOLinearTimeInvariant, ABC):
    r"""
    Base class for transfer tunction objects.
    This class is not meant to be used directly.

    Explanation
    ===========

    LTI systems can be described by linear differential equations (for
    continuous-time systems) or linear difference equations (for discrete-time
    systems).
    Mathematical transforms are employed to convert these equations into simpler
    algebraic forms in a complex variable domain.
    For continuous-time systems, the Laplace transform (using complex variable
    :math:`s`) is used. For discrete-time systems, the z-transform (using
    complex variable :math:`z`) is used.

    We will call the generic transformation used as :math:`\mathcal{T\{\cdot\}}`
    and the variable of the transform as :math:`p`.

    Consider a continuous-time LTI system described by a linear ordinary
    differential equation:

    .. math::
        b_{m}y^{\left(m\right)}+b_{m-1}y^{\left(m-1\right)}+\dots+b_{1}
        y^{\left(1\right)}+b_{0}y=
        a_{n}x^{\left(n\right)}+a_{n-1}x^{\left(n-1\right)}+\dots+a_{1}
        x^{\left(1\right)}+a_{0}x

    or a discrete-time LTI system described by a linear difference equation:

    .. math::
        b_{m}y[k-m]+b_{m-1}y[k-m+1]+\dots+b_{1}y[k-1]+b_{0}y[k]=
        a_{n}x[k-n]+a_{n-1}x[k-n+1]+\dots+a_{1}x[k-1]+a_{0}x[k]

    Here, :math:`x` is the input signal and :math:`y` is the output signal.

    It is not feasible to analyse the properties of such systems in their native
    form therefore, we use mathematical tools like Laplace transform or
    z-transform to get a better perspective.
    Taking the transform :math:`\mathcal{T}\{\cdot\}` of both the sides in the
    equation (at zero initial conditions), we get:

    .. math::
        \mathcal{T}[b_{m}y^{\left(m\right)}+b_{m-1}y^{\left(m-1\right)}+\dots+
        b_{1}y^{\left(1\right)}+b_{0}y]=
        \mathcal{T}[a_{n}x^{\left(n\right)}+a_{n-1}x^{\left(n-1\right)}+\dots+
        a_{1}x^{\left(1\right)}+a_{0}x]

    and using its linearity and differentiation properties
    (:math:`\mathcal{L}\{f^{(k)}(t)\} = s^k F(s)` under zero initial conditions),
    we get:

    .. math::
        b_{m}p^{m}\mathcal{T}[y]+\dots+b_{1}p\mathcal{T}[y]+b_{0}\mathcal{T}[y]=
        a_{n}p^{n}\mathcal{T}[x]+\dots+a_{1}p\mathcal{T}[x]+a_{0}\mathcal{T}[x]

    Note that the zero initial conditions assumption, mentioned above,
    is very important and cannot be ignored otherwise the dynamical system
    cannot be considered time-independent and the simplified equation above
    cannot be reached.

    The numerator of the transfer function is, therefore, the transform of the
    output signal and similarly, the denominator of the transfer function is
    the transform of the input signal.
    It is also a convention to denote the input and output signal's transform
    with capital alphabets like shown below:

    .. math::
        H(p) = \frac{Y(p)}{X(p)} = \frac{ \mathcal{T}\left\{y(t)\right\}}
        {\mathcal{T}\left\{x(t)\right\}}

    Transfer functions are sometimes also referred to as the transform of the
    system's impulse response. Transfer function, :math:`H`, is represented as a
    rational function like,

    .. math::
        H(p) =\ \frac{a_{n}p^{n}+a_{n-1}p^{n-1}+\dots+a_{1}p+a_{0}}{b_{m}p^{m}+
        b_{m-1}p^{m-1}+\dots+b_{1}p+b_{0}}

    Parameters
    ==========

    num : Expr, Number
        The numerator polynomial of the transfer function.
    den : Expr, Number
        The denominator polynomial of the transfer function.
    var : Symbol
        Complex variable of the Laplace transform used by the
        polynomials of the transfer function.
    *args, **kwargs:
        Additional arguments and keyword arguments that are passed to the
        parent class such as sampling time for discrete-time systems.

    Raises
    ======

    TypeError
        When ``var`` is not a Symbol or when ``num`` or ``den`` is not a
        number or a polynomial.
    ValueError
        When ``den`` is zero.

    See Also
    ========

    TransferFunction, DiscreteTransferFunction, Feedback, Series, Parallel

    References
    ==========

    .. [1] https://en.wikipedia.org/wiki/Transfer_function
    .. [2] https://en.wikipedia.org/wiki/Laplace_transform
    .. [3] https://en.wikipedia.org/wiki/Z-transform

    """
    def __new__(cls, num, den, var, *args, **kwargs):
        if cls is TransferFunctionBase:
            raise NotImplementedError(
                """
                The TransferFunctionBase class is not meant to be used directly.
                """)
        num, den = _sympify(num), _sympify(den)

        if not isinstance(var, Symbol):
            raise TypeError("Variable input must be a Symbol.")

        if den == 0:
            raise ValueError("TransferFunction cannot have a zero denominator.")

        accepted_istances = (Expr, TransferFunctionBase, Series, Parallel)
        num_accepted = ((isinstance(num, accepted_istances) and num.has(Symbol))
                    or num.is_number)
        den_accepted = ((isinstance(den, accepted_istances) and den.has(Symbol))
                    or den.is_number)

        if num_accepted and den_accepted:
            cls.is_StateSpace_object = False
            return super(TransferFunctionBase, cls).__new__(cls, num, den, var,
                                                            *args, **kwargs)

        else:
            raise TypeError("""Unsupported type for numerator or denominator of
                            TransferFunction.""")

    @classmethod
    def from_rational_expression(cls, expr, var=None, *args, **kwargs):
        r"""
        Creates a new transfer function efficiently from a rational
        expression.

        Parameters
        ==========

        expr : Expr, Number
            The rational expression representing the transfer function.
        var : Symbol, optional
            Complex variable used by the polynomials of the transfer function.
        *args, **kwargs :
            Additional positional and keyword arguments to be passed to the
            constructor of the :class:`~.TransferFunctionBase`, such as
            sampling_time.

        Raises
        ======

        ValueError
            When ``expr`` is of type ``Number`` and optional parameter ``var``
            is not passed.

            When ``expr`` has more than one variables and an optional parameter
            ``var`` is not passed.
        ZeroDivisionError
            When denominator of ``expr`` is zero or it has ``ComplexInfinity``
            in its numerator.

        Examples
        ========

        >>> from sympy.abc import s, p, a, z
        >>> from sympy.physics.control.lti import TransferFunction, DiscreteTransferFunction
        >>> expr1 = (s + 5)/(3*s**2 + 2*s + 1)
        >>> tf1 = TransferFunction.from_rational_expression(expr1)
        >>> tf1
        TransferFunction(s + 5, 3*s**2 + 2*s + 1, s)
        >>> expr2 = (a*p**3 - a*p**2 + s*p)/(p + a**2)  # Expr with more than one variables
        >>> tf2 = TransferFunction.from_rational_expression(expr2, p)
        >>> tf2
        TransferFunction(a*p**3 - a*p**2 + p*s, a**2 + p, p)
        >>> expr3 = (z + 1)/(z**2 + 2*z + 1)  # Discrete time transfer function
        >>> dtf = DiscreteTransferFunction.from_rational_expression(expr3, z, sampling_time=0.1)
        >>> dtf
        DiscreteTransferFunction(z + 1, z**2 + 2*z + 1, z, 0.1)

        In case of conflict between two or more variables in a expression, SymPy will
        raise a ``ValueError``, if ``var`` is not passed by the user.

        >>> tf = TransferFunction.from_rational_expression((a + a*s)/(s**2 + s + 1))
        Traceback (most recent call last):
        ...
        ValueError: Conflicting values found for positional argument `var` ({a, s}). Specify it manually.

        This can be corrected by specifying the ``var`` parameter manually.

        >>> tf = TransferFunction.from_rational_expression((a + a*s)/(s**2 + s + 1), s)
        >>> tf
        TransferFunction(a*s + a, s**2 + s + 1, s)

        ``var`` also need to be specified when ``expr`` is a ``Number``

        >>> tf3 = TransferFunction.from_rational_expression(10, s)
        >>> tf3
        TransferFunction(10, 1, s)

        """
        expr = _sympify(expr)
        if var is None:
            _free_symbols = expr.free_symbols
            _len_free_symbols = len(_free_symbols)
            if _len_free_symbols == 1:
                var = list(_free_symbols)[0]
            elif _len_free_symbols == 0:
                raise ValueError(filldedent("""
                    Positional argument `var` not found in the
                    TransferFunction defined. Specify it manually."""))
            else:
                raise ValueError(filldedent("""
                    Conflicting values found for positional argument `var` ({}).
                    Specify it manually.""".format(_free_symbols)))

        _num, _den = expr.as_numer_denom()
        if _den == 0 or _num.has(S.ComplexInfinity):
            raise ZeroDivisionError("TransferFunction cannot have a zero denominator.")
        return cls(_num, _den, var, *args, **kwargs)

    @classmethod
    def from_coeff_lists(cls, num_list, den_list, var, *args, **kwargs):
        r"""
        Creates a new transfer function efficiently from a list of coefficients.

        Parameters
        ==========

        num_list : Sequence
            Sequence comprising of numerator coefficients.
        den_list : Sequence
            Sequence comprising of denominator coefficients.
        var : Symbol
            Complex variable used by the polynomials of the transfer function.
        *args, **kwargs :
            Additional positional and keyword arguments to be passed to the
            constructor of the :class:`~.TransferFunctionBase`, such as
            sampling_time.

        Raises
        ======

        ZeroDivisionError
            When the constructed denominator is zero.

        Examples
        ========

        >>> from sympy.abc import s, p, z
        >>> from sympy.physics.control.lti import TransferFunction, DiscreteTransferFunction
        >>> num = [1, 0, 2]
        >>> den = [3, 2, 2, 1]
        >>> tf = TransferFunction.from_coeff_lists(num, den, s)
        >>> tf
        TransferFunction(s**2 + 2, 3*s**3 + 2*s**2 + 2*s + 1, s)
        >>> #Create a Transfer Function with more than one variable
        >>> tf1 = TransferFunction.from_coeff_lists([p, 1], [2*p, 0, 4], s)
        >>> tf1
        TransferFunction(p*s + 1, 2*p*s**2 + 4, s)
        >>> dtf = DiscreteTransferFunction.from_coeff_lists([2, 1, -3], [1, 4, 3, 2], z, sampling_time=0.1)
        >>> dtf
        DiscreteTransferFunction(2*z**2 + z - 3, z**3 + 4*z**2 + 3*z + 2, z, 0.1)

        """
        num_list = num_list[::-1]
        den_list = den_list[::-1]
        num_var_powers = [var**i for i in range(len(num_list))]
        den_var_powers = [var**i for i in range(len(den_list))]

        _num = sum(coeff * var_power for coeff, var_power in zip(num_list, num_var_powers))
        _den = sum(coeff * var_power for coeff, var_power in zip(den_list, den_var_powers))

        if _den == 0:
            raise ZeroDivisionError("TransferFunction cannot have a zero denominator.")

        return cls(_num, _den, var, *args, **kwargs)

    @classmethod
    def from_zpk(cls, zeros, poles, gain, var, *args, **kwargs):
        r"""
        Creates a new transfer function from given zeros, poles and gain.

        Parameters
        ==========

        zeros : Sequence
            Sequence comprising of zeros of transfer function.
        poles : Sequence
            Sequence comprising of poles of transfer function.
        gain : Number, Symbol, Expression
            A scalar value specifying gain of the model.
        var : Symbol
            Complex variable used by the polynomials of the transfer function.
        *args, **kwargs :
            Additional positional and keyword arguments to be passed to the
            constructor of the :class:`~.TransferFunctionBase`, such as
            sampling_time.

        Examples
        ========

        >>> from sympy.abc import s, p, k
        >>> from sympy.physics.control.lti import TransferFunction
        >>> zeros = [1, 2, 3]
        >>> poles = [6, 5, 4]
        >>> gain = 7
        >>> tf = TransferFunction.from_zpk(zeros, poles, gain, s)
        >>> tf
        TransferFunction(7*(s - 3)*(s - 2)*(s - 1), (s - 6)*(s - 5)*(s - 4), s)
        >>> #Create a Transfer Function with variable poles and zeros
        >>> tf1 = TransferFunction.from_zpk([p, k], [p + k, p - k], 2, s)
        >>> tf1
        TransferFunction(2*(-k + s)*(-p + s), (-k - p + s)*(k - p + s), s)
        >>> #Complex poles or zeros are acceptable
        >>> tf2 = TransferFunction.from_zpk([0], [1-1j, 1+1j, 2], -2, s)
        >>> tf2
        TransferFunction(-2*s, (s - 2)*(s - 1.0 - 1.0*I)*(s - 1.0 + 1.0*I), s)

        """
        num_poly = 1
        den_poly = 1
        for zero in zeros:
            num_poly *= var - zero
        for pole in poles:
            den_poly *= var - pole

        return cls(gain*num_poly, den_poly, var, *args, **kwargs)

    @property
    def num(self):
        """
        Returns the numerator polynomial of the transfer function.

        Examples
        ========

        >>> from sympy.abc import s, p
        >>> from sympy.physics.control.lti import TransferFunction
        >>> G1 = TransferFunction(s**2 + p*s + 3, s - 4, s)
        >>> G1.num
        p*s + s**2 + 3
        >>> G2 = TransferFunction((p + 5)*(p - 3), (p - 3)*(p + 1), p)
        >>> G2.num
        (p - 3)*(p + 5)

        """
        return self.args[0]

    @property
    def den(self):
        """
        Returns the denominator polynomial of the transfer function.

        Examples
        ========

        >>> from sympy.abc import s, p
        >>> from sympy.physics.control.lti import TransferFunction
        >>> G1 = TransferFunction(s + 4, p**3 - 2*p + 4, s)
        >>> G1.den
        p**3 - 2*p + 4
        >>> G2 = TransferFunction(3, 4, s)
        >>> G2.den
        4

        """
        return self.args[1]

    @property
    def var(self):
        """
        Returns the complex variable used by the polynomials of the transfer
        function.

        Examples
        ========

        >>> from sympy.abc import s, p
        >>> from sympy.physics.control.lti import TransferFunction
        >>> G1 = TransferFunction(p**2 + 2*p + 4, p - 6, p)
        >>> G1.var
        p
        >>> G2 = TransferFunction(0, s - 5, s)
        >>> G2.var
        s

        """
        return self.args[2]

    def _eval_subs(self, old, new):
        if old == self.var:
            return self

        arg_num = self.num.subs(old, new)
        arg_den = self.den.subs(old, new)

        argnew = new_tf(arg_num, arg_den, self.var, self.sampling_time)

        return argnew

    def _eval_evalf(self, prec):
        return new_tf(
            self.num._eval_evalf(prec),
            self.den._eval_evalf(prec),
            self.var, self.sampling_time)

    def _eval_simplify(self, **kwargs):
        tf = cancel(Mul(self.num, 1/self.den, evaluate=False),
                    expand=False).as_numer_denom()
        num_, den_ = tf[0], tf[1]

        return new_tf(num_, den_, self.var, self.sampling_time)

    def expand(self):
        """
        Returns the transfer function with numerator and denominator
        in expanded form.

        Examples
        ========

        >>> from sympy.abc import s, p, a, b
        >>> from sympy.physics.control.lti import TransferFunction, DiscreteTransferFunction
        >>> G1 = TransferFunction((a - s)**2, (s**2 + a)**2, s)
        >>> G1.expand()
        TransferFunction(a**2 - 2*a*s + s**2, a**2 + 2*a*s**2 + s**4, s)
        >>> G2 = DiscreteTransferFunction((p + 3*b)*(p - b), (p - b)*(p + 2*b), p, 12)
        >>> G2.expand()
        DiscreteTransferFunction(-3*b**2 + 2*b*p + p**2, -2*b**2 + b*p + p**2, p, 12)

        """
        return new_tf(expand(self.num), expand(self.den), self.var,
                              self.sampling_time)

    @abstractmethod
    def dc_gain(self):
        """
        Computes the gain of the response as the frequency approaches zero.

        The DC gain is infinite for systems with pure integrators.

        Examples
        ========

        >>> from sympy.abc import s, p, a, b, z
        >>> from sympy.physics.control.lti import TransferFunction, DiscreteTransferFunction
        >>> tf1 = TransferFunction(s + 3, s**2 - 9, s)
        >>> tf1.dc_gain()
        -1/3
        >>> tf2 = TransferFunction(p**2, p - 3 + p**3, p)
        >>> tf2.dc_gain()
        0
        >>> tf3 = TransferFunction(a*p**2 - b, s + b, s)
        >>> tf3.dc_gain()
        (a*p**2 - b)/b
        >>> tf4 = TransferFunction(1, s, s)
        >>> tf4.dc_gain()
        oo
        >>> dtf1 = DiscreteTransferFunction(z, z - 1, z, 0.1)
        >>> dtf1.dc_gain()
        oo

        """
        pass

    def poles(self):
        """
        Returns the poles of a transfer function.

        Examples
        ========

        >>> from sympy.abc import s, p, a
        >>> from sympy.physics.control.lti import TransferFunction
        >>> tf1 = TransferFunction((p + 3)*(p - 1), (p - 1)*(p + 5), p)
        >>> tf1.poles()
        [-5, 1]
        >>> tf2 = TransferFunction((1 - s)**2, (s**2 + 1)**2, s)
        >>> tf2.poles()
        [I, I, -I, -I]
        >>> tf3 = TransferFunction(s**2, a*s + p, s)
        >>> tf3.poles()
        [-p/a]

        """
        return _roots(Poly(self.den, self.var), self.var)

    def zeros(self):
        """
        Returns the zeros of a transfer function.

        Examples
        ========

        >>> from sympy.abc import s, p, a
        >>> from sympy.physics.control.lti import TransferFunction
        >>> tf1 = TransferFunction((p + 3)*(p - 1), (p - 1)*(p + 5), p)
        >>> tf1.zeros()
        [-3, 1]
        >>> tf2 = TransferFunction((1 - s)**2, (s**2 + 1)**2, s)
        >>> tf2.zeros()
        [1, 1]
        >>> tf3 = TransferFunction(s**2, a*s + p, s)
        >>> tf3.zeros()
        [0, 0]

        """
        return _roots(Poly(self.num, self.var), self.var)

    def eval_frequency(self, other):
        """
        Returns the system response at any point in the real or complex plane.

        Examples
        ========

        >>> from sympy.abc import s, p, a
        >>> from sympy.physics.control.lti import TransferFunction
        >>> from sympy import I
        >>> tf1 = TransferFunction(1, s**2 + 2*s + 1, s)
        >>> omega = 0.1
        >>> tf1.eval_frequency(I*omega)
        0.970493088912852 - 0.196059209881384*I
        >>> tf2 = TransferFunction(s**2, a*s + p, s)
        >>> tf2.eval_frequency(2)
        4/(2*a + p)
        >>> tf2.eval_frequency(I*2)
        -4/(2*I*a + p)
        """
        arg_num = self.num.subs(self.var, other)
        arg_den = self.den.subs(self.var, other)
        return Mul(arg_num, S.One / arg_den).expand()

    @abstractmethod
    def is_stable(self, cancel_poles_zeros=False):
        """
        Returns True if the transfer function is asymptotically stable;
        else False.

        This would not check the marginal or conditional stability
        of the system.

        Note: Also with cancel_poles_zeros = True, there could be unaccounted
        pole-zero cancellations.

        Parameters
        ==========

        cancel_poles_zeros : Boolean
            If True, cancels common factors between numerator and denominator
            before checking stability.

        Examples
        ========

        >>> from sympy.abc import s, p, a
        >>> from sympy import symbols
        >>> from sympy.physics.control.lti import TransferFunction
        >>> q, r = symbols('q, r', negative=True)
        >>> tf1 = TransferFunction((1 - s)**2, (s + 1)**2, s)
        >>> tf1.is_stable()
        True
        >>> tf2 = TransferFunction((1 - p)**2, (s**2 + 1)**2, s)
        >>> tf2.is_stable()
        False
        >>> tf3 = TransferFunction(4, q*s - r, s)
        >>> tf3.is_stable()
        False
        >>> tf4 = TransferFunction(p + 1, a*p - s**2, p)
        >>> tf4.is_stable() is None   # Not enough info about the symbols to determine stability
        True
        >>> tf5 = TransferFunction((s+1)*(s-1), (s-1)*(s+2)*(s+4), s)
        >>> tf5.is_stable()
        False
        >>> tf5.is_stable(cancel_poles_zeros = True)
        True

        """
<<<<<<< HEAD
        pass
=======
        tf = self.to_standard_form(cancel_poles_zeros)

        conditions = tf.get_asymptotic_stability_conditions(cancel_poles_zeros)

        try:
            output = reduce_inequalities(conditions)
        except NotImplementedError:
            # If there are more than one symbols,
            # reduce_inequalities could fail
            return None

        if output in (true, false):
            return bool(output)

        return None
>>>>>>> c0adb406

    def to_standard_form(self, cancel_poles_zeros=False):
        r"""
        Return the transfer function in its standard form.

        Standard form:

        .. math::
            \frac{a_n s^n + a_{n-1} s^{n-1} + \cdots + a_1 s + a_0}
            {b_m s^m + b_{m-1} s^{m-1} + \cdots + b_1 s + b_0}

        Note: Also with cancel_poles_zeros = True, there could be unaccounted
        pole-zero cancellations.

        Examples
        ========
        >>> from sympy import symbols
        >>> from sympy.physics.control.lti import TransferFunction, Feedback
        >>> s,k = symbols('s k')
        >>> tf1 = TransferFunction(-2*s + 12, s**3 + 2*s**2 + 100*s, s)
        >>> tf2 = TransferFunction(1, k, s)
        >>> feedback = Feedback(tf1, tf2).doit()
        >>> feedback
        TransferFunction(k*(12 - 2*s)*(s**3 + 2*s**2 + 100*s), (s**3 + 2*s**2 + 100*s)*(k*(s**3 + 2*s**2 + 100*s) - 2*s + 12), s)
        >>> feedback.to_standard_form(cancel_poles_zeros=True)
        TransferFunction(-2*k*s + 12*k, k*s**3 + 2*k*s**2 + s*(100*k - 2) + 12, s)

        """
        tf = self.expand()

        num = tf.num
        den = tf.den
        if cancel_poles_zeros:
            num, den = cancel(tf.num / tf.den).as_numer_denom()

        return new_tf(num.collect(self.var), den.collect(self.var),
                      self.var, self.sampling_time)

    @abstractmethod
    def get_asymptotic_stability_conditions(self, cancel_poles_zeros=False):
        """
        Returns the asymptotic stability conditions for
        the transfer function.

        Notes:

        - Also with cancel_poles_zeros = True, the set generated by the
          inequalities may be a subset of the real asymptotic stability
          conditions set due to potentially unaccounted pole-zero cancellations.
        - This method assumes that the leading coefficient is non-zero.
          In the opposite case, additional verification is required.

        Parameters
        ==========

        cancel_poles_zeros : Boolean
            If True, cancels common factors between numerator and denominator
            before checking stability.

        Examples
        ========

        >>> from sympy import symbols, solve, reduce_inequalities
        >>> from sympy.abc import s
        >>> from sympy.physics.control.lti import TransferFunction, Feedback

        >>> b1, b2, b3, b4 = symbols('b_1 b_2 b_3 b_4')
        >>> p1 = b1*s**3 + b2*s**2 + b3*s + b4
        >>> tf1 = TransferFunction(1, p1, s)
        >>> tf1.get_asymptotic_stability_conditions()
        [b_1*b_2 > 0, b_2**2*(-b_1*b_4 + b_2*b_3) > 0, b_2*b_4*(-b_1*b_4 + b_2*b_3)**3 > 0]

        >>> p2 = s**4 + 3*s**3 + 6*s**2 + 12*s + 8
        >>> solve(p2)
        [-2, -1, -2*I, 2*I]
        >>> tf2 = TransferFunction(1, p2, s)
        >>> tf2.get_asymptotic_stability_conditions()
        [True, True, False]

        >>> p3 = s**4 + 17*s**3 + 137/2*s**2 + 213/2*s + 54
        >>> solve(p3)
        [-12.0, -1.0, -2.0 - 0.707106781186548*I, -2.0 + 0.707106781186548*I]
        >>> tf3 = TransferFunction(1, p3, s)
        >>> tf3.get_asymptotic_stability_conditions()
        [True, True, True, True]

        >>> k = symbols('k')
        >>> tf4 = TransferFunction(-20*s + 20, s**3 + 2*s**2 + 100*s, s)
        >>> tf5 = TransferFunction(1, k, s)
        >>> feedback = Feedback(tf4, tf5).doit()
        >>> ineq = feedback.get_asymptotic_stability_conditions(cancel_poles_zeros = True)
        >>> ineq
        [2*k**2 > 0, 4*k**2*(2*k*(100*k - 20) - 20*k) > 0, 40*k*(2*k*(100*k - 20) - 20*k)**3 > 0]
        >>> reduce_inequalities(ineq)
        (3/10 < k) & (k < oo)

        """
<<<<<<< HEAD
        pass

    @_compatibility_decorator
    def __add__(self, other):
        if hasattr(other, "is_StateSpace_object") and other.is_StateSpace_object:
            return Parallel(self, other)
        if isinstance(other, (self.__class__, Series, Feedback)):
            if not self.var == other.var:
                raise ValueError(filldedent("""
                    All the transfer functions should use the same complex
                    variable of the Laplace domain or z-domain."""))
            return Parallel(self, other)
        elif isinstance(other, Parallel):
            if not self.var == other.var:
                raise ValueError(filldedent("""
                    All the transfer functions should use the same complex
                    variable of the Laplace domain or z-domain."""))
            arg_list = list(other.args)
            return Parallel(self, *arg_list)
        else:
            raise ValueError("{} cannot be added with {}.".
                format(type(self), type(other)))

    @_compatibility_decorator
    def __radd__(self, other):
        return self + other

    @_compatibility_decorator
    def __sub__(self, other):
        if hasattr(other, "is_StateSpace_object") and other.is_StateSpace_object:
            return Parallel(self, -other)
        elif isinstance(other, (self.__class__, Series)):
            if not self.var == other.var:
                raise ValueError(filldedent("""
                    All the transfer functions should use the same complex
                    variable of the Laplace domain or z-domain."""))
            return Parallel(self, -other)
        elif isinstance(other, Parallel):
            if not self.var == other.var:
                raise ValueError(filldedent("""
                    All the transfer functions should use the same complex
                    variable of the Laplace transform."""))
            arg_list = [-i for i in list(other.args)]
            return Parallel(self, *arg_list)
        else:
            raise ValueError("{} cannot be subtracted from a {}."
                .format(type(self), type(other)))

    @_compatibility_decorator
    def __rsub__(self, other):
        return -self + other

    @_compatibility_decorator
    def __mul__(self, other):
        if hasattr(other, "is_StateSpace_object") and other.is_StateSpace_object:
            return Series(self, other)
        elif isinstance(other, (self.__class__, Parallel, Feedback)):
            if not self.var == other.var:
                raise ValueError(filldedent("""
                    All the transfer functions should use the same complex variable
                    of the Laplace domain or z-domain."""))
            return Series(self, other)
        elif isinstance(other, Series):
            if not self.var == other.var:
                raise ValueError(filldedent("""
                    All the transfer functions should use the same complex variable
                    of the Laplace domain or z-domain."""))
            arg_list = list(other.args)
            return Series(self, *arg_list)
        else:
            raise ValueError("{} cannot be multiplied with {}."
                .format(type(self), type(other)))

    __rmul__ = __mul__

    @_compatibility_decorator
    def __truediv__(self, other):
        if isinstance(other, self.__class__):
            if not self.var == other.var:
                raise ValueError(filldedent("""
                    All the transfer functions should use the same complex
                    variable of the Laplace domain or z-domain."""))
            return Series(self, new_tf(other.den, other.num,
                                       self.var, self.sampling_time))
        elif (isinstance(other, Parallel) and len(other.args
                ) == 2 and isinstance(other.args[0], self.__class__)
            and isinstance(other.args[1], (Series, self.__class__))):

            if not self.var == other.var:
                raise ValueError(filldedent("""
                    Both TransferFunction and Parallel should use the
                    same complex variable of the Laplace domain or z-domain."""))
            if other.args[1] == self:
                # plant and controller with unit feedback.
                return Feedback(self, other.args[0])
            other_arg_list = list(other.args[1].args) if isinstance(
                other.args[1], Series) else other.args[1]
            if other_arg_list == other.args[1]:
                return Feedback(self, other_arg_list)
            elif self in other_arg_list:
                other_arg_list.remove(self)
            else:
                return Feedback(self, Series(*other_arg_list))

            if len(other_arg_list) == 1:
                return Feedback(self, *other_arg_list)
            else:
                return Feedback(self, Series(*other_arg_list))
        else:
            raise ValueError("{} cannot be divided by {}.".
                format(type(self), type(other)))

    __rtruediv__ = __truediv__

    def __pow__(self, p):
        p = sympify(p)
        if not p.is_Integer:
            raise ValueError("Exponent must be an integer.")
        if p is S.Zero:
            return new_tf(1, 1, self.var, self.sampling_time)
        elif p > 0:
            num_, den_ = self.num**p, self.den**p
        else:
            p = abs(p)
            num_, den_ = self.den**p, self.num**p

        return new_tf(num_, den_, self.var, self.sampling_time)

    def __neg__(self):
        return new_tf(-self.num, self.den, self.var, self.sampling_time)

    def _StateSpace_matrices_equivalent(self):
        """
        Returns the state-space matrices equivalent
        to the transfer function.
        The state-space matrices are returned in the form of (A, B, C, D) in
        the controllable canonical form.
        """
        if not self.is_proper:
            raise ValueError("Transfer Function must be proper.")

        num_poly = Poly(self.num, self.var)
        den_poly = Poly(self.den, self.var)
        n = den_poly.degree()

        num_coeffs = num_poly.all_coeffs()
        den_coeffs = den_poly.all_coeffs()
        diff = n - num_poly.degree()
        num_coeffs = [0]*diff + num_coeffs

        a = den_coeffs[1:]
        a_mat = Matrix([[(-1)*coefficient/den_coeffs[0] for coefficient in reversed(a)]])
        vert = zeros(n-1, 1)
        mat = eye(n-1)
        A = vert.row_join(mat)
        A = A.col_join(a_mat)

        B = zeros(n, 1)
        B[n-1] = 1

        i = n
        C = []
        while(i > 0):
            C.append(num_coeffs[i] - den_coeffs[i]*num_coeffs[0])
            i -= 1
        C = Matrix([C])

        D = Matrix([num_coeffs[0]])

        return A, B, C, D

    @property
    def is_proper(self):
        """
        Returns True if degree of the numerator polynomial is less than
        or equal to degree of the denominator polynomial, else False.

        Examples
        ========

        >>> from sympy.abc import s, p, a, b
        >>> from sympy.physics.control.lti import TransferFunction
        >>> tf1 = TransferFunction(b*s**2 + p**2 - a*p + s, b - p**2, s)
        >>> tf1.is_proper
        False
        >>> tf2 = TransferFunction(p**2 - 4*p, p**3 + 3*p + 2, p)
        >>> tf2.is_proper
        True

        """
        return degree(self.num, self.var) <= degree(self.den, self.var)

    @property
    def is_strictly_proper(self):
        """
        Returns True if degree of the numerator polynomial is strictly less
        than degree of the denominator polynomial, else False.

        Examples
        ========

        >>> from sympy.abc import s, p, a, b
        >>> from sympy.physics.control.lti import TransferFunction
        >>> tf1 = TransferFunction(a*p**2 + b*s, s - p, s)
        >>> tf1.is_strictly_proper
        False
        >>> tf2 = TransferFunction(s**3 - 2, s**4 + 5*s + 6, s)
        >>> tf2.is_strictly_proper
        True

        """
        return degree(self.num, self.var) < degree(self.den, self.var)

    @property
    def is_biproper(self):
        """
        Returns True if degree of the numerator polynomial is equal to
        degree of the denominator polynomial, else False.

        Examples
        ========

        >>> from sympy.abc import s, p, a, b
        >>> from sympy.physics.control.lti import TransferFunction
        >>> tf1 = TransferFunction(a*p**2 + b*s, s - p, s)
        >>> tf1.is_biproper
        True
        >>> tf2 = TransferFunction(p**2, p + a, p)
        >>> tf2.is_biproper
        False

        """
        return degree(self.num, self.var) == degree(self.den, self.var)

    def to_expr(self):
        """
        Converts a :obj:`~.TransferFunction` object to SymPy
        :obj:`sympy.core.expr.Expr`.

        Examples
        ========

        >>> from sympy.abc import s, p, a, b
        >>> from sympy.physics.control.lti import TransferFunction
        >>> from sympy import Expr
        >>> tf1 = TransferFunction(s, a*s**2 + 1, s)
        >>> tf1.to_expr()
        s/(a*s**2 + 1)
        >>> isinstance(_, Expr)
        True
        >>> tf2 = TransferFunction(1, (p + 3*b)*(b - p), p)
        >>> tf2.to_expr()
        1/((b - p)*(3*b + p))
        >>> tf3 = TransferFunction((s - 2)*(s - 3), (s - 1)*(s - 2)*(s - 3), s)
        >>> tf3.to_expr()
        ((s - 3)*(s - 2))/(((s - 3)*(s - 2)*(s - 1)))

        """

        if self.num != 1:
            return Mul(self.num, Pow(self.den, -1, evaluate=False), evaluate=False)
        else:
            return Pow(self.den, -1, evaluate=False)

class TransferFunction(TransferFunctionBase):
    r"""
    A class for representing LTI (Linear, time-invariant) systems that can be
    strictly described by ratio of polynomials in the Laplace transform complex variable. The arguments
    are ``num``, ``den``, and ``var``, where ``num`` and ``den`` are numerator and
    denominator polynomials of the ``TransferFunction`` respectively, and the third argument is
    a complex variable of the Laplace transform used by these polynomials of the transfer function.
    ``num`` and ``den`` can be either polynomials or numbers, whereas ``var``
    has to be a :py:class:`~.Symbol`.

    See :class:`TransferFunctionBase` for more information.

    Parameters
    ==========

    num : Expr, Number
        The numerator polynomial of the transfer function.
    den : Expr, Number
        The denominator polynomial of the transfer function.
    var : Symbol
        Complex variable of the Laplace transform used by the
        polynomials of the transfer function.

    Raises
    ======

    TypeError
        When ``var`` is not a Symbol or when ``num`` or ``den`` is not a
        number or a polynomial.
    ValueError
        When ``den`` is zero.

    Examples
    ========

    >>> from sympy.abc import s, p, a
    >>> from sympy.physics.control.lti import TransferFunction
    >>> tf1 = TransferFunction(s + a, s**2 + s + 1, s)
    >>> tf1
    TransferFunction(a + s, s**2 + s + 1, s)
    >>> tf1.num
    a + s
    >>> tf1.den
    s**2 + s + 1
    >>> tf1.var
    s
    >>> tf1.args
    (a + s, s**2 + s + 1, s)

    Any complex variable can be used for ``var``.

    >>> tf2 = TransferFunction(a*p**3 - a*p**2 + s*p, p + a**2, p)
    >>> tf2
    TransferFunction(a*p**3 - a*p**2 + p*s, a**2 + p, p)
    >>> tf3 = TransferFunction((p + 3)*(p - 1), (p - 1)*(p + 5), p)
    >>> tf3
    TransferFunction((p - 1)*(p + 3), (p - 1)*(p + 5), p)

    To negate a transfer function the ``-`` operator can be prepended:

    >>> tf4 = TransferFunction(-a + s, p**2 + s, p)
    >>> -tf4
    TransferFunction(a - s, p**2 + s, p)
    >>> tf5 = TransferFunction(s**4 - 2*s**3 + 5*s + 4, s + 4, s)
    >>> -tf5
    TransferFunction(-s**4 + 2*s**3 - 5*s - 4, s + 4, s)

    You can use a float or an integer (or other constants) as numerator and denominator:

    >>> tf6 = TransferFunction(1/2, 4, s)
    >>> tf6.num
    0.500000000000000
    >>> tf6.den
    4
    >>> tf6.var
    s
    >>> tf6.args
    (0.5, 4, s)

    You can take the integer power of a transfer function using the ``**`` operator:

    >>> tf7 = TransferFunction(s + a, s - a, s)
    >>> tf7**3
    TransferFunction((a + s)**3, (-a + s)**3, s)
    >>> tf7**0
    TransferFunction(1, 1, s)
    >>> tf8 = TransferFunction(p + 4, p - 3, p)
    >>> tf8**-1
    TransferFunction(p - 3, p + 4, p)

    Addition, subtraction, and multiplication of transfer functions can form
    unevaluated ``Series`` or ``Parallel`` objects.

    >>> tf9 = TransferFunction(s + 1, s**2 + s + 1, s)
    >>> tf10 = TransferFunction(s - p, s + 3, s)
    >>> tf11 = TransferFunction(4*s**2 + 2*s - 4, s - 1, s)
    >>> tf12 = TransferFunction(1 - s, s**2 + 4, s)
    >>> tf9 + tf10
    Parallel(TransferFunction(s + 1, s**2 + s + 1, s), TransferFunction(-p + s, s + 3, s))
    >>> tf10 - tf11
    Parallel(TransferFunction(-p + s, s + 3, s), TransferFunction(-4*s**2 - 2*s + 4, s - 1, s))
    >>> tf9 * tf10
    Series(TransferFunction(s + 1, s**2 + s + 1, s), TransferFunction(-p + s, s + 3, s))
    >>> tf10 - (tf9 + tf12)
    Parallel(TransferFunction(-p + s, s + 3, s), TransferFunction(-s - 1, s**2 + s + 1, s), TransferFunction(s - 1, s**2 + 4, s))
    >>> tf10 - (tf9 * tf12)
    Parallel(TransferFunction(-p + s, s + 3, s), Series(TransferFunction(-1, 1, s), TransferFunction(s + 1, s**2 + s + 1, s), TransferFunction(1 - s, s**2 + 4, s)))
    >>> tf11 * tf10 * tf9
    Series(TransferFunction(4*s**2 + 2*s - 4, s - 1, s), TransferFunction(-p + s, s + 3, s), TransferFunction(s + 1, s**2 + s + 1, s))
    >>> tf9 * tf11 + tf10 * tf12
    Parallel(Series(TransferFunction(s + 1, s**2 + s + 1, s), TransferFunction(4*s**2 + 2*s - 4, s - 1, s)), Series(TransferFunction(-p + s, s + 3, s), TransferFunction(1 - s, s**2 + 4, s)))
    >>> (tf9 + tf12) * (tf10 + tf11)
    Series(Parallel(TransferFunction(s + 1, s**2 + s + 1, s), TransferFunction(1 - s, s**2 + 4, s)), Parallel(TransferFunction(-p + s, s + 3, s), TransferFunction(4*s**2 + 2*s - 4, s - 1, s)))

    These unevaluated ``Series`` or ``Parallel`` objects can convert into the
    resultant transfer function using ``.doit()`` method or by ``.rewrite(TransferFunction)``.

    >>> ((tf9 + tf10) * tf12).doit()
    TransferFunction((1 - s)*((-p + s)*(s**2 + s + 1) + (s + 1)*(s + 3)), (s + 3)*(s**2 + 4)*(s**2 + s + 1), s)
    >>> (tf9 * tf10 - tf11 * tf12).rewrite(TransferFunction)
    TransferFunction(-(1 - s)*(s + 3)*(s**2 + s + 1)*(4*s**2 + 2*s - 4) + (-p + s)*(s - 1)*(s + 1)*(s**2 + 4), (s - 1)*(s + 3)*(s**2 + 4)*(s**2 + s + 1), s)

    See Also
    ========

    TransferFunctionBase, DiscreteTransferFunction, Feedback, Series, Parallel

    """
    def __new__(cls, num, den, var):
        return super(TransferFunction, cls).__new__(cls, num, den, var)

    def __init__(self, num, den, var):
        ...

    @classmethod
    def from_rational_expression(cls, expr, var=None):
        r"""
        See :func:`TransferFunctionBase.from_rational_expression`.
        """
        return super().from_rational_expression(expr, var)

    @classmethod
    def from_coeff_lists(cls, num_list, den_list, var):
        r"""
        See :func:`TransferFunctionBase.from_coeff_lists`.
        """
        return super().from_coeff_lists(num_list, den_list, var)

    @classmethod
    def from_zpk(cls, zeros, poles, gain, var):
        r"""
        See :func:`TransferFunctionBase.from_zpk`.
        """
        return super().from_zpk(zeros, poles, gain, var)

    def dc_gain(self):
        r"""
        See :func:`TransferFunctionBase.dc_gain`.
        """
        m = Mul(self.num, Pow(self.den, -1, evaluate=False), evaluate=False)
        return limit(m, self.var, 0)

    def is_stable(self, cancel_poles_zeros=False):
        r"""
        See :func:`TransferFunctionBase.is_stable`.
        """
        tf = self.to_standard_form(cancel_poles_zeros)

        conditions = tf.get_asymptotic_stability_conditions(
            cancel_poles_zeros = False
        )

        try:
            output = reduce_inequalities(conditions)
        except NotImplementedError:
            # If there are more than one symbols,
            # reduce_inequalities could fail
            return None

        if output in (true, false):
            return bool(output)

        return None

    def get_asymptotic_stability_conditions(self, cancel_poles_zeros=False):
        r"""
        See :func:`TransferFunctionBase.get_asymptotic_stability_conditions`.
        """
        standard_form = self.to_standard_form(cancel_poles_zeros)

        return neg_roots_conds(standard_form.den, self.var)

    def _eval_rewrite_as_StateSpace(self, *args):
        """
        Returns the equivalent space model of the transfer function model.
        The state space model will be returned in the controllable canonical
        form.

        Unlike the space state to transfer function model conversion, the
        transfer function to state space model conversion is not unique.
        There can be multiple state space representations of a given transfer
        function model.

        Examples
        ========

        >>> from sympy.abc import s
        >>> from sympy.physics.control import TransferFunction, StateSpace
        >>> tf = TransferFunction(s**2 + 1, s**3 + 2*s + 10, s)
        >>> tf.rewrite(StateSpace)
        StateSpace(Matrix([
        [  0,  1, 0],
        [  0,  0, 1],
        [-10, -2, 0]]), Matrix([
        [0],
        [0],
        [1]]), Matrix([[1, 0, 1]]), Matrix([[0]]))

        """
        A, B, C, D = self._StateSpace_matrices_equivalent()
        return StateSpace(A, B, C, D)

    def _eval_rewrite_as_DTStateSpace(self, *args):
        raise TypeError("""
            The continuous transfer function model cannot be rewritten as a
            discrete-time state space model.
            """)

    @property
    def sampling_time(self):
        """The sampling time of the transfer function is zero."""
        return S.Zero

    _is_continuous = True

class DiscreteTransferFunction(TransferFunctionBase):
    r"""
    A class for representing LTI (Linear, time-invariant) systems that can be
    strictly described by ratio of polynomials in the z-transform complex
    variable.
    The arguments are ``num``, ``den``, ``var``, and ``sampling_time``,
    where ``num`` and ``den`` are numerator and denominator polynomials of the
    ``DiscreteTransferFunction`` respectively, the third argument is
    a complex variable of the z-transform used by these polynomials of the
    transfer function, and the fourth represents the time interval between two
    consecutive sampling instants. If not specified, it defaults to 1 and, if
    it's set to 0, an instance of :class:`TransferFunction` is returned.
    ``num`` and ``den`` can be either polynomials or numbers, ``var``
    has to be a :py:class:`~.Symbol` and ``sampling_time`` can be both
    :py:class:`~.Symbol` or numbers.

    See :class:`TransferFunctionBase` for more information.

    Parameters
    ==========

    num : Expr, Number
        The numerator polynomial of the transfer function.
    den : Expr, Number
        The denominator polynomial of the transfer function.
    var : Symbol
        Complex variable of the z-transform used by the
        polynomials of the transfer function.
    sampling_time : Symbol, Number
        Time interval between two consecutive sampling instants
        Defaults to 1.
        If sampling_time == 0, an instance of :class:`TransferFunction` is
        returned.

    Raises
    ======

    TypeError
        When ``var`` is not a Symbol or when ``num`` or ``den`` is not a
        number or a polynomial.
    ValueError
        When ``den`` is zero.

    Examples
    ========

    >>> from sympy.abc import z, p, a, k
    >>> from sympy.physics.control.lti import DiscreteTransferFunction
    >>> dtf1 = DiscreteTransferFunction(z**2 + a*z, z**2 + z + 1, z, 0.1)
    >>> dtf1
    DiscreteTransferFunction(a*z + z**2, z**2 + z + 1, z, 0.1)
    >>> dtf1.num
    a*z + z**2
    >>> dtf1.den
    z**2 + z + 1
    >>> dtf1.var
    z
    >>> dtf1.sampling_time
    0.1
    >>> dtf1.args
    (a*z + z**2, z**2 + z + 1, z, 0.1)

    Any complex variable can be used for ``var``.

    >>> dtf2 = DiscreteTransferFunction(a*p**3 - a*p**2 + z*p, p + a**2, p, k)
    >>> dtf2
    DiscreteTransferFunction(a*p**3 - a*p**2 + p*z, a**2 + p, p, k)
    >>> dtf3 = DiscreteTransferFunction((p + 3)*(p - 1), (p - 1)*(p + 5), p, k)
    >>> dtf3
    DiscreteTransferFunction((p - 1)*(p + 3), (p - 1)*(p + 5), p, k)

    To negate a transfer function the ``-`` operator can be prepended:

    >>> dtf4 = DiscreteTransferFunction(-a + z, p**2 + z, p, 0.2)
    >>> -dtf4
    DiscreteTransferFunction(a - z, p**2 + z, p, 0.2)
    >>> dtf5 = DiscreteTransferFunction(z**4 - 2*z**3 + 5*z + 4, z + 4, z, 12)
    >>> -dtf5
    DiscreteTransferFunction(-z**4 + 2*z**3 - 5*z - 4, z + 4, z, 12)

    You can use a float or an integer (or other constants) as numerator and
    denominator:

    >>> dtf6 = DiscreteTransferFunction(1/2, 4, z, k)
    >>> dtf6.num
    0.500000000000000
    >>> dtf6.den
    4
    >>> dtf6.var
    z
    >>> dtf6.sampling_time
    k
    >>> dtf6.args
    (0.5, 4, z, k)

    You can take the integer power of a transfer function using the ``**``
    operator:

    >>> dtf7 = DiscreteTransferFunction(z + a, z - a, z, 0.3)
    >>> dtf7**3
    DiscreteTransferFunction((a + z)**3, (-a + z)**3, z, 0.3)
    >>> dtf7**0
    DiscreteTransferFunction(1, 1, z, 0.3)
    >>> dtf8 = DiscreteTransferFunction(p + 4, p - 3, p, k)
    >>> dtf8**-1
    DiscreteTransferFunction(p - 3, p + 4, p, k)

    Addition, subtraction, and multiplication of transfer functions can form
    unevaluated ``Series`` or ``Parallel`` objects.

    >>> dtf9 = DiscreteTransferFunction(z + 1, z**2 + z + 1, z, k)
    >>> dtf10 = DiscreteTransferFunction(z - p, z + 3, z, k)
    >>> dtf11 = DiscreteTransferFunction(4*z**2 + 2*z - 4, z - 1, z, k)
    >>> dtf12 = DiscreteTransferFunction(1 - z, z**2 + 4, z, k)
    >>> dtf9 + dtf10
    Parallel(DiscreteTransferFunction(z + 1, z**2 + z + 1, z, k), DiscreteTransferFunction(-p + z, z + 3, z, k))
    >>> dtf10 - dtf11
    Parallel(DiscreteTransferFunction(-p + z, z + 3, z, k), DiscreteTransferFunction(-4*z**2 - 2*z + 4, z - 1, z, k))
    >>> dtf9 * dtf10
    Series(DiscreteTransferFunction(z + 1, z**2 + z + 1, z, k), DiscreteTransferFunction(-p + z, z + 3, z, k))
    >>> dtf10 - (dtf9 + dtf12)
    Parallel(DiscreteTransferFunction(-p + z, z + 3, z, k), DiscreteTransferFunction(-z - 1, z**2 + z + 1, z, k), DiscreteTransferFunction(z - 1, z**2 + 4, z, k))
    >>> dtf10 - (dtf9 * dtf12)
    Parallel(DiscreteTransferFunction(-p + z, z + 3, z, k), Series(DiscreteTransferFunction(-1, 1, z, k), DiscreteTransferFunction(z + 1, z**2 + z + 1, z, k), DiscreteTransferFunction(1 - z, z**2 + 4, z, k)))
    >>> dtf11 * dtf10 * dtf9
    Series(DiscreteTransferFunction(4*z**2 + 2*z - 4, z - 1, z, k), DiscreteTransferFunction(-p + z, z + 3, z, k), DiscreteTransferFunction(z + 1, z**2 + z + 1, z, k))
    >>> dtf9 * dtf11 + dtf10 * dtf12
    Parallel(Series(DiscreteTransferFunction(z + 1, z**2 + z + 1, z, k), DiscreteTransferFunction(4*z**2 + 2*z - 4, z - 1, z, k)), Series(DiscreteTransferFunction(-p + z, z + 3, z, k), DiscreteTransferFunction(1 - z, z**2 + 4, z, k)))
    >>> (dtf9 + dtf12) * (dtf10 + dtf11)
    Series(Parallel(DiscreteTransferFunction(z + 1, z**2 + z + 1, z, k), DiscreteTransferFunction(1 - z, z**2 + 4, z, k)), Parallel(DiscreteTransferFunction(-p + z, z + 3, z, k), DiscreteTransferFunction(4*z**2 + 2*z - 4, z - 1, z, k)))

    These unevaluated ``Series`` or ``Parallel`` objects can convert into the
    resultant transfer function using ``.doit()`` method or by ``.rewrite(DiscreteTransferFunction)``.

    >>> ((dtf9 + dtf10) * dtf12).doit()
    DiscreteTransferFunction((1 - z)*((-p + z)*(z**2 + z + 1) + (z + 1)*(z + 3)), (z + 3)*(z**2 + 4)*(z**2 + z + 1), z, k)
    >>> (dtf9 * dtf10 - dtf11 * dtf12).rewrite(DiscreteTransferFunction)
    DiscreteTransferFunction(-(1 - z)*(z + 3)*(z**2 + z + 1)*(4*z**2 + 2*z - 4) + (-p + z)*(z - 1)*(z + 1)*(z**2 + 4), (z - 1)*(z + 3)*(z**2 + 4)*(z**2 + z + 1), z, k)

    See Also
    ========

    TransferFunctionBase, TransferFunction, Feedback, Series, Parallel

    """
    def __new__(cls, num, den, var, sampling_time=1):
        if sampling_time == 0:
            return TransferFunction(num, den, var)

        sampling_time = sympify(sampling_time)
        return super(DiscreteTransferFunction, cls).__new__(cls, num, den, var,
                                                      sampling_time)

    def __init__(self, num, den, var, sampling_time=1):
        super().__init__()
        self._sampling_time = sympify(sampling_time)

    @classmethod
    def from_rational_expression(cls, expr, var=None, sampling_time=1):
        r"""
        See :func:`TransferFunctionBase.from_rational_expression`.
        """
        return super().from_rational_expression(expr, var,
                                                sampling_time=sampling_time)

    @classmethod
    def from_coeff_lists(cls, num_list, den_list, var, sampling_time=1):
        r"""
        See :func:`TransferFunctionBase.from_coeff_lists`.
        """
        return super().from_coeff_lists(num_list, den_list, var,
                                        sampling_time=sampling_time)

    @classmethod
    def from_zpk(cls, zeros, poles, gain, var, sampling_time=1):
        r"""
        See :func:`TransferFunctionBase.from_zpk`.
        """
        return super().from_zpk(zeros, poles, gain,
                                var, sampling_time = sampling_time)

    @classmethod
    def gbt(cls, cont_tf, sampling_time, alpha, var):
        r"""
        Returns the discretized transfer function H(z) from a continuous
        transfer function H(s).

        Parameters
        ==========

        cont_tf : TransferFunction
            The continuous transfer function H(s) to be discretized.
        sampling_time : Symbol, Number
            Time interval between two consecutive sampling instants.
        alpha: Symbol, Number
            The parameter for the generalised bilinear transformation method.
        var: Symbol
            The complex variable of the z-transform used by the polynomials
            of the transfer function.

        Explanation
        ===========

        Where H(z) is the corresponding discretized transfer function,
        discretized with the generalised bilinear transformation method.
        H(z) is obtained from the continuous transfer function H(s)
        by substituting $s(z) = \frac{z-1}{T(\alpha z + (1-\alpha))}$ into H(s),
        where T is the sample time.

        Examples
        ========

        >>> from sympy.physics.control.lti import TransferFunction, DiscreteTransferFunction
        >>> from sympy.abc import s, z, L, R, T

        >>> tf = TransferFunction(1, s*L + R, s)
        >>> dttf1 = DiscreteTransferFunction.gbt(tf, T, 0.5, z)
        >>> dttf1.num
        T*z/(2*(L + R*T/2)) + T/(2*(L + R*T/2))
        >>> dttf1.den
        z + (-L + R*T/2)/(L + R*T/2)
        >>> dttf1.sampling_time
        T

        >>> dttf2 = DiscreteTransferFunction.gbt(tf, T, 0, z)
        >>> dttf2.num
        T/L
        >>> dttf2.den
        z + (-L + R*T)/L
        >>> dttf2.sampling_time
        T

        >>> dttf3 = DiscreteTransferFunction.gbt(tf, T, 1, z)
        >>> dttf3.num
        T*z/(L + R*T)
        >>> dttf3.den
        -L/(L + R*T) + z
        >>> dttf3.sampling_time
        T

        >>> dttf4 = DiscreteTransferFunction.gbt(tf, T, 0.3, z)
        >>> dttf4.num
        3*T*z/(10*(L + 3*R*T/10)) + 7*T/(10*(L + 3*R*T/10))
        >>> dttf4.den
        z + (-L + 7*R*T/10)/(L + 3*R*T/10)
        >>> dttf4.sampling_time
        T

        References
        ==========

        .. [1] https://www.polyu.edu.hk/ama/profile/gfzhang/Research/ZCC09_IJC.pdf
        """
        num, den = gbt(cont_tf, sampling_time, alpha)
        return cls.from_coeff_lists(num, den, var, sampling_time)
=======
        standard_form = self.to_standard_form(cancel_poles_zeros)

        return negative_real_part_conditions(standard_form.den, self.var)
>>>>>>> c0adb406

    @classmethod
    def bilinear(cls, cont_tf, sampling_time, var):
        r"""
        Returns the discretized transfer function H(z) from a continuous
        transfer function H(s).

        Parameters
        ==========

        cont_tf : TransferFunction
            The continuous transfer function H(s) to be discretized.
        sampling_time : Symbol, Number
            Time interval between two consecutive sampling instants.
        var: Symbol
            The complex variable of the z-transform used by the polynomials
            of the transfer function.

        Explanation
        ===========

        Where H(z) is the corresponding discretized transfer function,
        discretized with the bilinear transform method.
        H(z) is obtained from the continuous transfer function H(s)
        by substituting $s(z) = \frac{2}{T}\frac{z-1}{z+1}$ into H(s), where T
        is the sample time.

        Examples
        ========

        >>> from sympy.physics.control.lti import TransferFunction, DiscreteTransferFunction
        >>> from sympy.abc import s, z, L, R, T

        >>> tf = TransferFunction(1, s*L + R, s)
        >>> dttf = DiscreteTransferFunction.bilinear(tf, T, z)
        >>> dttf.num
        T*z/(2*(L + R*T/2)) + T/(2*(L + R*T/2))
        >>> dttf.den
        z + (-L + R*T/2)/(L + R*T/2)
        >>> dttf.sampling_time
        T

        """
        num, den = bilinear(cont_tf, sampling_time)
        return cls.from_coeff_lists(num, den, var, sampling_time)

    @classmethod
    def forward_diff(cls, cont_tf, sampling_time, var):
        r"""
        Returns the discretized transfer function H(z) from a continuous
        transfer function H(s).

        Parameters
        ==========

        cont_tf : TransferFunction
            The continuous transfer function H(s) to be discretized.
        sampling_time : Symbol, Number
            Time interval between two consecutive sampling instants.
        var: Symbol
            The complex variable of the z-transform used by the polynomials
            of the transfer function.

        Explanation
        ===========

        Where H(z) is the corresponding discretized transfer function,
        discretized with the forward difference transform method.
        H(z) is obtained from the continuous transfer function H(s)
        by substituting $s(z) = \frac{z-1}{T}$ into H(s), where T is the
        sample time.

        Examples
        ========

        >>> from sympy.physics.control.lti import TransferFunction, DiscreteTransferFunction
        >>> from sympy.abc import s, z, L, R, T

        >>> tf = TransferFunction(1, s*L + R, s)
        >>> dttf = DiscreteTransferFunction.forward_diff(tf, T, z)
        >>> dttf.num
        T/L
        >>> dttf.den
        z + (-L + R*T)/L
        >>> dttf.sampling_time
        T

        """
        num, den = forward_diff(cont_tf, sampling_time)
        return cls.from_coeff_lists(num, den, var, sampling_time)

    @classmethod
    def backward_diff(cls, cont_tf, sampling_time, var):
        r"""
        Returns the discretized transfer function H(z) from a continuous
        transfer function H(s).

        Parameters
        ==========

        cont_tf : TransferFunction
            The continuous transfer function H(s) to be discretized.
        sampling_time : Symbol, Number
            Time interval between two consecutive sampling instants.
        var: Symbol
            The complex variable of the z-transform used by the polynomials
            of the transfer function.

        Explanation
        ===========

        Where H(z) is the corresponding discretized transfer function,
        discretized with the backward difference transform method.
        H(z) is obtained from the continuous transfer function H(s)
        by substituting $s(z) =  \frac{z-1}{Tz}$ into H(s), where T is the
        sample time.

        Examples
        ========

        >>> from sympy.physics.control.lti import TransferFunction, DiscreteTransferFunction
        >>> from sympy.abc import s, z, L, R, T

        >>> tf = TransferFunction(1, s*L + R, s)
        >>> dttf = DiscreteTransferFunction.backward_diff(tf, T, z)
        >>> dttf.num
        T*z/(L + R*T)
        >>> dttf.den
        -L/(L + R*T) + z
        >>> dttf.sampling_time
        T

        """
        num, den = backward_diff(cont_tf, sampling_time)
        return cls.from_coeff_lists(num, den, var, sampling_time)

    def dc_gain(self):
        r"""
        See :func:`TransferFunctionBase.dc_gain`.
        """
        m = Mul(self.num, Pow(self.den, -1, evaluate=False), evaluate=False)
        return limit(m, self.var, 1)

    def is_stable(self, cancel_poles_zeros=False):
        # TODO: write tests
        r"""
        See :func:`TransferFunctionBase.is_stable`.
        """
        return fuzzy_and(abs(pole) < 1 for pole in self.poles())

    def get_asymptotic_stability_conditions(self, cancel_poles_zeros=False):
        r"""
        See :func:`TransferFunctionBase.get_asymptotic_stability_conditions`.
        """
        # TODO
        raise NotImplementedError("""
            The asymptotic stability conditions for the discrete transfer
            function model are not implemented yet.
            """)

    def _eval_rewrite_as_DTStateSpace(self, *args):
        """
        Returns the equivalent space model of the transfer function model.
        The state space model will be returned in the controllable canonical
        form.

        Unlike the space state to transfer function model conversion, the
        transfer function to state space model conversion is not unique.
        There can be multiple state space representations of a given transfer function model.

        Examples
        ========

        >>> from sympy.abc import z
        >>> from sympy.physics.control import DiscreteTransferFunction, DTStateSpace
        >>> dtf = DiscreteTransferFunction(z**2 + 1, z**3 + z*2 + 10, z, 0.1)
        >>> dtf.rewrite(DTStateSpace)
        DTStateSpace(Matrix([
        [  0,  1, 0],
        [  0,  0, 1],
        [-10, -2, 0]]), Matrix([
        [0],
        [0],
        [1]]), Matrix([[1, 0, 1]]), Matrix([[0]]), 0.1)

        """
        A, B, C, D = self._StateSpace_matrices_equivalent()
        return DTStateSpace(A, B, C, D, self.sampling_time)

    def _eval_rewrite_as_StateSpace(self, *args):
        raise TypeError("""
            The discrete transfer function model cannot be rewritten as a
            continuous-time state space model.
            """)

    @property
    def sampling_time(self):
        """Returns the sampling time of the DiscreteTransferFunction."""
        return self._sampling_time

    _is_continuous = False

class PIDController(TransferFunction):
    r"""
    A class for representing PID (Proportional-Integral-Derivative)
    controllers in control systems. The PIDController class is a subclass
    of TransferFunction, representing the controller's transfer function
    in the Laplace domain. The arguments are ``kp``, ``ki``, ``kd``,
    ``tf``, and ``var``, where ``kp``, ``ki``, and ``kd`` are the
    proportional, integral, and derivative gains respectively.``tf``
    is the derivative filter time constant, which can be used to
    filter out the noise and ``var`` is the complex variable used in
    the transfer function.

    Parameters
    ==========

    kp : Expr, Number
        Proportional gain. Defaults to ``Symbol('kp')`` if not specified.
    ki : Expr, Number
        Integral gain. Defaults to ``Symbol('ki')`` if not specified.
    kd : Expr, Number
        Derivative gain. Defaults to ``Symbol('kd')`` if not specified.
    tf : Expr, Number
        Derivative filter time constant.  Defaults to ``0`` if not specified.
    var : Symbol
        The complex frequency variable.  Defaults to ``s`` if not specified.

    Examples
    ========

    >>> from sympy import symbols
    >>> from sympy.physics.control.lti import PIDController
    >>> kp, ki, kd = symbols('kp ki kd')
    >>> p1 = PIDController(kp, ki, kd)
    >>> print(p1)
    PIDController(kp, ki, kd, 0, s)
    >>> p1.doit()
    TransferFunction(kd*s**2 + ki + kp*s, s, s)
    >>> p1.kp
    kp
    >>> p1.ki
    ki
    >>> p1.kd
    kd
    >>> p1.tf
    0
    >>> p1.var
    s
    >>> p1.to_expr()
    (kd*s**2 + ki + kp*s)/s

    See Also
    ========

    TransferFunction

    References
    ==========

    .. [1] https://en.wikipedia.org/wiki/PID_controller
    .. [2] https://in.mathworks.com/help/control/ug/proportional-integral-derivative-pid-controllers.html

    """
    def __new__(cls, kp=Symbol('kp'), ki=Symbol('ki'), kd=Symbol('kd'), tf=0, var=Symbol('s')):
        kp, ki, kd, tf = _sympify(kp), _sympify(ki), _sympify(kd), _sympify(tf)
        num = kp*tf*var**2 + kp*var + ki*tf*var + ki + kd*var**2
        den = tf*var**2 + var
        obj = TransferFunction.__new__(cls, num, den, var)
        return obj

    def __init__(self, kp=Symbol('kp'), ki=Symbol('ki'), kd=Symbol('kd'), tf=0, var=Symbol('s')):
        self._kp = kp
        self._ki = ki
        self._kd = kd
        self._tf = tf

    def __repr__(self):
        return f"PIDController({self.kp}, {self.ki}, {self.kd}, {self.tf}, {self.var})"

    __str__ = __repr__

    @property
    def kp(self):
        """
        Returns the Proportional gain (kp) of the PIDController.
        """
        return self._kp

    @property
    def ki(self):
        """
        Returns the Integral gain (ki) of the PIDController.
        """
        return self._ki

    @property
    def kd(self):
        """
        Returns the Derivative gain (kd) of the PIDController.
        """
        return self._kd

    @property
    def tf(self):
        """
        Returns the Derivative filter time constant (tf) of the PIDController.
        """
        return self._tf

    def doit(self):
        """
        Convert the PIDController into TransferFunction.
        """
        return TransferFunction(self.num, self.den, self.var)

    _is_continuous = True

def _flatten_args(args, _cls):
    temp_args = []
    for arg in args:
        if isinstance(arg, _cls):
            temp_args.extend(arg.args)
        else:
            temp_args.append(arg)
    return tuple(temp_args)


def _dummify_args(_arg, var):
    dummy_dict = {}
    dummy_arg_list = []

    for arg in _arg:
        _s = Dummy()
        dummy_dict[_s] = var
        dummy_arg = arg.subs({var: _s})
        dummy_arg_list.append(dummy_arg)

    return dummy_arg_list, dummy_dict

class Series(SISOLinearTimeInvariant):
    r"""
    A class for representing a series configuration of SISO systems.

    Parameters
    ==========

    args : SISOLinearTimeInvariant
        SISO systems in a series configuration.
    evaluate : Boolean, Keyword
        When passed ``True``, returns the equivalent
        ``Series(*args).doit()``. Set to ``False`` by default.

    Raises
    ======

    ValueError
        When no argument is passed.

        ``var`` attribute is not same for every system.
    TypeError
        Any of the passed ``*args`` has unsupported type

        A combination of SISO and MIMO systems is
        passed. There should be homogeneity in the
        type of systems passed, SISO in this case.

    Examples
    ========

    >>> from sympy.abc import s, p, a, b
    >>> from sympy import Matrix
    >>> from sympy.physics.control.lti import TransferFunction, Series, Parallel, StateSpace
    >>> tf1 = TransferFunction(a*p**2 + b*s, s - p, s)
    >>> tf2 = TransferFunction(s**3 - 2, s**4 + 5*s + 6, s)
    >>> tf3 = TransferFunction(p**2, p + s, s)
    >>> S1 = Series(tf1, tf2)
    >>> S1
    Series(TransferFunction(a*p**2 + b*s, -p + s, s), TransferFunction(s**3 - 2, s**4 + 5*s + 6, s))
    >>> S1.var
    s
    >>> S2 = Series(tf2, Parallel(tf3, -tf1))
    >>> S2
    Series(TransferFunction(s**3 - 2, s**4 + 5*s + 6, s), Parallel(TransferFunction(p**2, p + s, s), TransferFunction(-a*p**2 - b*s, -p + s, s)))
    >>> S2.var
    s
    >>> S3 = Series(Parallel(tf1, tf2), Parallel(tf2, tf3))
    >>> S3
    Series(Parallel(TransferFunction(a*p**2 + b*s, -p + s, s), TransferFunction(s**3 - 2, s**4 + 5*s + 6, s)), Parallel(TransferFunction(s**3 - 2, s**4 + 5*s + 6, s), TransferFunction(p**2, p + s, s)))
    >>> S3.var
    s

    You can get the resultant transfer function by using ``.doit()`` method:

    >>> S3 = Series(tf1, tf2, -tf3)
    >>> S3.doit()
    TransferFunction(-p**2*(s**3 - 2)*(a*p**2 + b*s), (-p + s)*(p + s)*(s**4 + 5*s + 6), s)
    >>> S4 = Series(tf2, Parallel(tf1, -tf3))
    >>> S4.doit()
    TransferFunction((s**3 - 2)*(-p**2*(-p + s) + (p + s)*(a*p**2 + b*s)), (-p + s)*(p + s)*(s**4 + 5*s + 6), s)

    You can also connect StateSpace which results in SISO

    >>> A1 = Matrix([[-1]])
    >>> B1 = Matrix([[1]])
    >>> C1 = Matrix([[-1]])
    >>> D1 = Matrix([1])
    >>> A2 = Matrix([[0]])
    >>> B2 = Matrix([[1]])
    >>> C2 = Matrix([[1]])
    >>> D2 = Matrix([[0]])
    >>> ss1 = StateSpace(A1, B1, C1, D1)
    >>> ss2 = StateSpace(A2, B2, C2, D2)
    >>> S5 = Series(ss1, ss2)
    >>> S5
    Series(StateSpace(Matrix([[-1]]), Matrix([[1]]), Matrix([[-1]]), Matrix([[1]])), StateSpace(Matrix([[0]]), Matrix([[1]]), Matrix([[1]]), Matrix([[0]])))
    >>> S5.doit()
    StateSpace(Matrix([
    [-1,  0],
    [-1, 0]]), Matrix([
    [1],
    [1]]), Matrix([[0, 1]]), Matrix([[0]]))

    Notes
    =====

    All the transfer functions should use the same complex variable
    ``var`` of the Laplace transform.

    See Also
    ========

    MIMOSeries, Parallel, TransferFunction, Feedback

    """
    def __new__(cls, *args, evaluate=False):

        args = _flatten_args(args, Series)
        # For StateSpace series connection
        if args and any(isinstance(arg, StateSpace) or (hasattr(arg, 'is_StateSpace_object')
                                            and arg.is_StateSpace_object)for arg in args):
            # Check for SISO
            if (args[0].num_inputs == 1) and (args[-1].num_outputs == 1):
                # Check the interconnection
                for i in range(1, len(args)):
                    if args[i].num_inputs != args[i-1].num_outputs:
                        raise ValueError(filldedent("""Systems with incompatible inputs and outputs
                            cannot be connected in Series."""))
                cls._is_series_StateSpace = True
            else:
                raise ValueError("To use Series connection for MIMO systems use MIMOSeries instead.")
        else:
            cls._is_series_StateSpace = False
            cls._check_args(args)

        _check_compatibility(args)

        obj = super().__new__(cls, *args)
        obj._is_continuous = args[0].is_continuous

        return obj.doit() if evaluate else obj

    def __repr__(self):
        systems_repr = ', '.join(repr(system) for system in self.args)
        return f"Series({systems_repr})"

    __str__ = __repr__

    @property
    def var(self):
        """
        Returns the complex variable used by all the transfer functions.

        Examples
        ========

        >>> from sympy.abc import p
        >>> from sympy.physics.control.lti import TransferFunction, Series, Parallel
        >>> G1 = TransferFunction(p**2 + 2*p + 4, p - 6, p)
        >>> G2 = TransferFunction(p, 4 - p, p)
        >>> G3 = TransferFunction(0, p**4 - 1, p)
        >>> Series(G1, G2).var
        p
        >>> Series(-G3, Parallel(G1, G2)).var
        p

        """
        return self.args[0].var

    def doit(self, **hints):
        """
        Returns the resultant transfer function or StateSpace obtained after evaluating
        the series interconnection.

        Examples
        ========

        >>> from sympy.abc import s, p, a, b
        >>> from sympy.physics.control.lti import TransferFunction, Series
        >>> tf1 = TransferFunction(a*p**2 + b*s, s - p, s)
        >>> tf2 = TransferFunction(s**3 - 2, s**4 + 5*s + 6, s)
        >>> Series(tf2, tf1).doit()
        TransferFunction((s**3 - 2)*(a*p**2 + b*s), (-p + s)*(s**4 + 5*s + 6), s)
        >>> Series(-tf1, -tf2).doit()
        TransferFunction((2 - s**3)*(-a*p**2 - b*s), (-p + s)*(s**4 + 5*s + 6), s)

        Notes
        =====

        If a series connection contains only TransferFunction components, the equivalent system returned
        will be a TransferFunction. However, if a StateSpace object is used in any of the arguments,
        the output will be a StateSpace object.

        """
        # Check if the system is a StateSpace
        if self._is_series_StateSpace:
            # Return the equivalent StateSpace model
            res = self.args[0]
            if not isinstance(res, StateSpace):
                res = res.doit().rewrite(StateSpace)
            for arg in self.args[1:]:
                if not isinstance(arg, StateSpace):
                    arg = arg.doit().rewrite(StateSpace)
                else:
                    arg = arg.doit()
                arg = arg.doit()
                res = arg * res
                return res

        _num_arg = (arg.doit().num for arg in self.args)
        _den_arg = (arg.doit().den for arg in self.args)
        res_num = Mul(*_num_arg, evaluate=True)
        res_den = Mul(*_den_arg, evaluate=True)

        sampling_time = self.args[0].sampling_time
        return new_tf(res_num, res_den, self.var, sampling_time)

    def _eval_rewrite_as_TransferFunction(self, *args, **kwargs):
        if not self.is_continuous:
            raise TypeError("""
                    Cannot rewrite a discrete-time Series object as a
                    TransferFunction.""")
        if self._is_series_StateSpace:
            return self.doit().rewrite(TransferFunction)[0][0]
        return self.doit()

    def _eval_rewrite_as_DiscreteTransferFunction(self, *args, **kwargs):
        if self.is_continuous:
            raise TypeError("""
                    Cannot rewrite a continuous-time Series object as a
                    DiscreteTransferFunction.""")
        if self._is_series_StateSpace:
            return self.doit().rewrite(DiscreteTransferFunction)[0][0]
        return self.doit()

    @_compatibility_decorator
    @_check_other_SISO
    def __add__(self, other):

        if isinstance(other, Parallel):
            arg_list = list(other.args)
            return Parallel(self, *arg_list)

        return Parallel(self, other)

    __radd__ = __add__

    @_compatibility_decorator
    @_check_other_SISO
    def __sub__(self, other):
        return self + (-other)

    @_compatibility_decorator
    def __rsub__(self, other):
        return -self + other

    @_compatibility_decorator
    @_check_other_SISO
    def __mul__(self, other):

        arg_list = list(self.args)
        return Series(*arg_list, other)

    @_compatibility_decorator
    def __truediv__(self, other):
        tf_class = TransferFunction if self.is_continuous\
                            else DiscreteTransferFunction

        if isinstance(other, TransferFunctionBase):
            return Series(*self.args, new_tf(other.den, other.num,
                                             other.var, other.sampling_time))
        elif isinstance(other, Series):
            tf_self = self.rewrite(tf_class)
            tf_other = other.rewrite(tf_class)
            return tf_self / tf_other
        elif (isinstance(other, Parallel) and len(other.args) == 2
            and isinstance(other.args[0], tf_class) and \
                isinstance(other.args[1], Series)):

            if not self.var == other.var:
                raise ValueError(filldedent("""
                    All the transfer functions should use the same complex
                    variable of the Laplace transform or z-transform."""))
            self_arg_list = set(self.args)
            other_arg_list = set(other.args[1].args)
            res = list(self_arg_list ^ other_arg_list)
            if len(res) == 0:
                return Feedback(self, other.args[0])
            elif len(res) == 1:
                return Feedback(self, *res)
            else:
                return Feedback(self, Series(*res))
        else:
            raise ValueError("This transfer function expression is invalid.")

    def __neg__(self):
        return Series(new_tf(-1, 1, self.var, self.sampling_time), self)

    def to_expr(self):
        """Returns the equivalent ``Expr`` object."""
        return Mul(*(arg.to_expr() for arg in self.args), evaluate=False)

    @property
    def is_proper(self):
        """
        Returns True if degree of the numerator polynomial of the resultant transfer
        function is less than or equal to degree of the denominator polynomial of
        the same, else False.

        Examples
        ========

        >>> from sympy.abc import s, p, a, b
        >>> from sympy.physics.control.lti import TransferFunction, Series
        >>> tf1 = TransferFunction(b*s**2 + p**2 - a*p + s, b - p**2, s)
        >>> tf2 = TransferFunction(p**2 - 4*p, p**3 + 3*s + 2, s)
        >>> tf3 = TransferFunction(s, s**2 + s + 1, s)
        >>> S1 = Series(-tf2, tf1)
        >>> S1.is_proper
        False
        >>> S2 = Series(tf1, tf2, tf3)
        >>> S2.is_proper
        True

        """
        return self.doit().is_proper

    @property
    def is_strictly_proper(self):
        """
        Returns True if degree of the numerator polynomial of the resultant transfer
        function is strictly less than degree of the denominator polynomial of
        the same, else False.

        Examples
        ========

        >>> from sympy.abc import s, p, a, b
        >>> from sympy.physics.control.lti import TransferFunction, Series
        >>> tf1 = TransferFunction(a*p**2 + b*s, s - p, s)
        >>> tf2 = TransferFunction(s**3 - 2, s**2 + 5*s + 6, s)
        >>> tf3 = TransferFunction(1, s**2 + s + 1, s)
        >>> S1 = Series(tf1, tf2)
        >>> S1.is_strictly_proper
        False
        >>> S2 = Series(tf1, tf2, tf3)
        >>> S2.is_strictly_proper
        True

        """
        return self.doit().is_strictly_proper

    @property
    def is_biproper(self):
        r"""
        Returns True if degree of the numerator polynomial of the resultant transfer
        function is equal to degree of the denominator polynomial of
        the same, else False.

        Examples
        ========

        >>> from sympy.abc import s, p, a, b
        >>> from sympy.physics.control.lti import TransferFunction, Series
        >>> tf1 = TransferFunction(a*p**2 + b*s, s - p, s)
        >>> tf2 = TransferFunction(p, s**2, s)
        >>> tf3 = TransferFunction(s**2, 1, s)
        >>> S1 = Series(tf1, -tf2)
        >>> S1.is_biproper
        False
        >>> S2 = Series(tf2, tf3)
        >>> S2.is_biproper
        True

        """
        return self.doit().is_biproper

    @property
    def is_StateSpace_object(self):
        return self._is_series_StateSpace

    @property
    def sampling_time(self):
        return self.args[0].sampling_time

def _mat_mul_compatible(*args):
    """To check whether shapes are compatible for matrix mul."""
    return all(args[i].num_outputs == args[i+1].num_inputs for i in range(len(args)-1))


class MIMOSeries(MIMOLinearTimeInvariant):
    r"""
    A class for representing a series configuration of MIMO systems.

    Parameters
    ==========

    args : MIMOLinearTimeInvariant
        MIMO systems in a series configuration.
    evaluate : Boolean, Keyword
        When passed ``True``, returns the equivalent
        ``MIMOSeries(*args).doit()``. Set to ``False`` by default.

    Raises
    ======

    ValueError
        When no argument is passed.

        ``var`` attribute is not same for every system.

        ``num_outputs`` of the MIMO system is not equal to the
        ``num_inputs`` of its adjacent MIMO system. (Matrix
        multiplication constraint, basically)
    TypeError
        Any of the passed ``*args`` has unsupported type

        A combination of SISO and MIMO systems is
        passed. There should be homogeneity in the
        type of systems passed, MIMO in this case.

    Examples
    ========

    >>> from sympy.abc import s
    >>> from sympy.physics.control.lti import MIMOSeries, TransferFunctionMatrix, StateSpace
    >>> from sympy import Matrix, pprint
    >>> mat_a = Matrix([[5*s], [5]])  # 2 Outputs 1 Input
    >>> mat_b = Matrix([[5, 1/(6*s**2)]])  # 1 Output 2 Inputs
    >>> mat_c = Matrix([[1, s], [5/s, 1]])  # 2 Outputs 2 Inputs
    >>> tfm_a = TransferFunctionMatrix.from_Matrix(mat_a, s)
    >>> tfm_b = TransferFunctionMatrix.from_Matrix(mat_b, s)
    >>> tfm_c = TransferFunctionMatrix.from_Matrix(mat_c, s)
    >>> MIMOSeries(tfm_c, tfm_b, tfm_a)
    MIMOSeries(TransferFunctionMatrix(((TransferFunction(1, 1, s), TransferFunction(s, 1, s)), (TransferFunction(5, s, s), TransferFunction(1, 1, s)))), TransferFunctionMatrix(((TransferFunction(5, 1, s), TransferFunction(1, 6*s**2, s)),)), TransferFunctionMatrix(((TransferFunction(5*s, 1, s),), (TransferFunction(5, 1, s),))))
    >>> pprint(_, use_unicode=False)  #  For Better Visualization
    [5*s]                 [1  s]
    [---]    [5   1  ]    [-  -]
    [ 1 ]    [-  ----]    [1  1]
    [   ]   *[1     2]   *[    ]
    [ 5 ]    [   6*s ]{t} [5  1]
    [ - ]                 [-  -]
    [ 1 ]{t}              [s  1]{t}
    >>> MIMOSeries(tfm_c, tfm_b, tfm_a).doit()
    TransferFunctionMatrix(((TransferFunction(150*s**4 + 25*s, 6*s**3, s), TransferFunction(150*s**4 + 5*s, 6*s**2, s)), (TransferFunction(150*s**3 + 25, 6*s**3, s), TransferFunction(150*s**3 + 5, 6*s**2, s))))
    >>> pprint(_, use_unicode=False)  # (2 Inputs -A-> 2 Outputs) -> (2 Inputs -B-> 1 Output) -> (1 Input -C-> 2 Outputs) is equivalent to (2 Inputs -Series Equivalent-> 2 Outputs).
    [     4              4      ]
    [150*s  + 25*s  150*s  + 5*s]
    [-------------  ------------]
    [        3             2    ]
    [     6*s           6*s     ]
    [                           ]
    [      3              3     ]
    [ 150*s  + 25    150*s  + 5 ]
    [ -----------    ---------- ]
    [        3             2    ]
    [     6*s           6*s     ]{t}
    >>> a1 = Matrix([[4, 1], [2, -3]])
    >>> b1 = Matrix([[5, 2], [-3, -3]])
    >>> c1 = Matrix([[2, -4], [0, 1]])
    >>> d1 = Matrix([[3, 2], [1, -1]])
    >>> a2 = Matrix([[-3, 4, 2], [-1, -3, 0], [2, 5, 3]])
    >>> b2 = Matrix([[1, 4], [-3, -3], [-2, 1]])
    >>> c2 = Matrix([[4, 2, -3], [1, 4, 3]])
    >>> d2 = Matrix([[-2, 4], [0, 1]])
    >>> ss1 = StateSpace(a1, b1, c1, d1) #2 inputs, 2 outputs
    >>> ss2 = StateSpace(a2, b2, c2, d2) #2 inputs, 2 outputs
    >>> S1 = MIMOSeries(ss1, ss2) #(2 inputs, 2 outputs) -> (2 inputs, 2 outputs)
    >>> S1
    MIMOSeries(StateSpace(Matrix([
            [4,  1],
            [2, -3]]), Matrix([
            [ 5,  2],
            [-3, -3]]), Matrix([
            [2, -4],
            [0,  1]]), Matrix([
            [3,  2],
            [1, -1]])), StateSpace(Matrix([
            [-3,  4, 2],
            [-1, -3, 0],
            [ 2,  5, 3]]), Matrix([
            [ 1,  4],
            [-3, -3],
            [-2,  1]]), Matrix([
            [4, 2, -3],
            [1, 4,  3]]), Matrix([
            [-2, 4],
            [ 0, 1]])))
    >>> S1.doit()
    StateSpace(Matrix([
    [ 4,  1,  0,  0, 0],
    [ 2, -3,  0,  0, 0],
    [ 2,  0, -3,  4, 2],
    [-6,  9, -1, -3, 0],
    [-4,  9,  2,  5, 3]]), Matrix([
    [  5,  2],
    [ -3, -3],
    [  7, -2],
    [-12, -3],
    [ -5, -5]]), Matrix([
    [-4, 12, 4, 2, -3],
    [ 0,  1, 1, 4,  3]]), Matrix([
    [-2, -8],
    [ 1, -1]]))

    Notes
    =====

    All the transfer function matrices should use the same complex variable ``var`` of the Laplace transform.

    ``MIMOSeries(A, B)`` is not equivalent to ``A*B``. It is always in the reverse order, that is ``B*A``.

    See Also
    ========

    Series, MIMOParallel

    """
    def __new__(cls, *args, evaluate=False):
        is_StateSpace = lambda arg: isinstance(arg, StateSpace) or \
            (hasattr(arg, 'is_StateSpace_object') and arg.is_StateSpace_object)
        if args and any(is_StateSpace(arg) for arg in args):
            # Check compatibility
            for i in range(1, len(args)):
                if args[i].num_inputs != args[i - 1].num_outputs:
                    raise ValueError(filldedent("""
                        Systems with incompatible inputs and outputs
                        cannot be connected in MIMOSeries."""))
            obj = super().__new__(cls, *args)
            cls._is_series_StateSpace = True
        else:
            cls._check_args(args)
            cls._is_series_StateSpace = False

            if _mat_mul_compatible(*args):
                obj = super().__new__(cls, *args)

            else:
                raise ValueError(filldedent("""
                    Number of input signals do not match the number
                    of output signals of adjacent systems for some args."""))

        _check_compatibility(args)
        obj._is_continuous = args[0].is_continuous

        return obj.doit() if evaluate else obj

    @property
    def var(self):
        """
        Returns the complex variable used by all the transfer functions.

        Examples
        ========

        >>> from sympy.abc import p
        >>> from sympy.physics.control.lti import TransferFunction, MIMOSeries, TransferFunctionMatrix
        >>> G1 = TransferFunction(p**2 + 2*p + 4, p - 6, p)
        >>> G2 = TransferFunction(p, 4 - p, p)
        >>> G3 = TransferFunction(0, p**4 - 1, p)
        >>> tfm_1 = TransferFunctionMatrix([[G1, G2, G3]])
        >>> tfm_2 = TransferFunctionMatrix([[G1], [G2], [G3]])
        >>> MIMOSeries(tfm_2, tfm_1).var
        p

        """
        return self.args[0].var

    @property
    def num_inputs(self):
        """Returns the number of input signals of the series system."""
        return self.args[0].num_inputs

    @property
    def num_outputs(self):
        """Returns the number of output signals of the series system."""
        return self.args[-1].num_outputs

    @property
    def shape(self):
        """Returns the shape of the equivalent MIMO system."""
        return self.num_outputs, self.num_inputs

    @property
    def is_StateSpace_object(self):
        return self._is_series_StateSpace

    def doit(self, cancel=False, **kwargs):
        """
        Returns the resultant obtained after evaluating the MIMO systems arranged
        in a series configuration. For TransferFunction systems it returns a TransferFunctionMatrix
        and for StateSpace systems it returns the resultant StateSpace system.

        Examples
        ========

        >>> from sympy.abc import s, p, a, b
        >>> from sympy.physics.control.lti import TransferFunction, MIMOSeries, TransferFunctionMatrix
        >>> tf1 = TransferFunction(a*p**2 + b*s, s - p, s)
        >>> tf2 = TransferFunction(s**3 - 2, s**4 + 5*s + 6, s)
        >>> tfm1 = TransferFunctionMatrix([[tf1, tf2], [tf2, tf2]])
        >>> tfm2 = TransferFunctionMatrix([[tf2, tf1], [tf1, tf1]])
        >>> MIMOSeries(tfm2, tfm1).doit()
        TransferFunctionMatrix(((TransferFunction(2*(-p + s)*(s**3 - 2)*(a*p**2 + b*s)*(s**4 + 5*s + 6), (-p + s)**2*(s**4 + 5*s + 6)**2, s), TransferFunction((-p + s)**2*(s**3 - 2)*(a*p**2 + b*s) + (-p + s)*(a*p**2 + b*s)**2*(s**4 + 5*s + 6), (-p + s)**3*(s**4 + 5*s + 6), s)), (TransferFunction((-p + s)*(s**3 - 2)**2*(s**4 + 5*s + 6) + (s**3 - 2)*(a*p**2 + b*s)*(s**4 + 5*s + 6)**2, (-p + s)*(s**4 + 5*s + 6)**3, s), TransferFunction(2*(s**3 - 2)*(a*p**2 + b*s), (-p + s)*(s**4 + 5*s + 6), s))))

        """
        if self._is_series_StateSpace:
            # Return the equivalent StateSpace model
            res = self.args[0]
            if not isinstance(res, StateSpace):
                res = res.doit().rewrite(StateSpace)
            for arg in self.args[1:]:
                if not isinstance(arg, StateSpace):
                    arg = arg.doit().rewrite(StateSpace)
                else:
                    arg = arg.doit()
                res = arg * res
            return res

        _arg = (arg.doit()._expr_mat for arg in reversed(self.args))

        if cancel:
            res = MatMul(*_arg, evaluate=True)
            return TransferFunctionMatrix.from_Matrix(res, self.var)

        _dummy_args, _dummy_dict = _dummify_args(_arg, self.var)
        res = MatMul(*_dummy_args, evaluate=True)
        temp_tfm = TransferFunctionMatrix.from_Matrix(res, self.var,
                                                      self.sampling_time)
        return temp_tfm.subs(_dummy_dict)

    def _eval_rewrite_as_TransferFunctionMatrix(self, *args, **kwargs):
        if self._is_series_StateSpace:
            return self.doit().rewrite(TransferFunction)
        return self.doit()

    @_check_other_MIMO
    def __add__(self, other):

        if isinstance(other, MIMOParallel):
            arg_list = list(other.args)
            return MIMOParallel(self, *arg_list)

        return MIMOParallel(self, other)

    __radd__ = __add__

    @_check_other_MIMO
    def __sub__(self, other):
        return self + (-other)

    def __rsub__(self, other):
        return -self + other

    @_check_other_MIMO
    def __mul__(self, other):

        if isinstance(other, MIMOSeries):
            self_arg_list = list(self.args)
            other_arg_list = list(other.args)
            return MIMOSeries(*other_arg_list, *self_arg_list)  # A*B = MIMOSeries(B, A)

        arg_list = list(self.args)
        return MIMOSeries(other, *arg_list)

    def __neg__(self):
        arg_list = list(self.args)
        arg_list[0] = -arg_list[0]
        return MIMOSeries(*arg_list)

    @property
    def sampling_time(self):
        return self.args[0].sampling_time

class Parallel(SISOLinearTimeInvariant):
    r"""
    A class for representing a parallel configuration of SISO systems.

    Parameters
    ==========

    args : SISOLinearTimeInvariant
        SISO systems in a parallel arrangement.
    evaluate : Boolean, Keyword
        When passed ``True``, returns the equivalent
        ``Parallel(*args).doit()``. Set to ``False`` by default.

    Raises
    ======

    ValueError
        When no argument is passed.

        ``var`` attribute is not same for every system.
    TypeError
        Any of the passed ``*args`` has unsupported type

        A combination of SISO and MIMO systems is
        passed. There should be homogeneity in the
        type of systems passed.

    Examples
    ========

    >>> from sympy import Matrix
    >>> from sympy.abc import s, p, a, b
    >>> from sympy.physics.control.lti import TransferFunction, Parallel, Series, StateSpace
    >>> tf1 = TransferFunction(a*p**2 + b*s, s - p, s)
    >>> tf2 = TransferFunction(s**3 - 2, s**4 + 5*s + 6, s)
    >>> tf3 = TransferFunction(p**2, p + s, s)
    >>> P1 = Parallel(tf1, tf2)
    >>> P1
    Parallel(TransferFunction(a*p**2 + b*s, -p + s, s), TransferFunction(s**3 - 2, s**4 + 5*s + 6, s))
    >>> P1.var
    s
    >>> P2 = Parallel(tf2, Series(tf3, -tf1))
    >>> P2
    Parallel(TransferFunction(s**3 - 2, s**4 + 5*s + 6, s), Series(TransferFunction(p**2, p + s, s), TransferFunction(-a*p**2 - b*s, -p + s, s)))
    >>> P2.var
    s
    >>> P3 = Parallel(Series(tf1, tf2), Series(tf2, tf3))
    >>> P3
    Parallel(Series(TransferFunction(a*p**2 + b*s, -p + s, s), TransferFunction(s**3 - 2, s**4 + 5*s + 6, s)), Series(TransferFunction(s**3 - 2, s**4 + 5*s + 6, s), TransferFunction(p**2, p + s, s)))
    >>> P3.var
    s

    You can get the resultant transfer function by using ``.doit()`` method:

    >>> Parallel(tf1, tf2, -tf3).doit()
    TransferFunction(-p**2*(-p + s)*(s**4 + 5*s + 6) + (-p + s)*(p + s)*(s**3 - 2) + (p + s)*(a*p**2 + b*s)*(s**4 + 5*s + 6), (-p + s)*(p + s)*(s**4 + 5*s + 6), s)
    >>> Parallel(tf2, Series(tf1, -tf3)).doit()
    TransferFunction(-p**2*(a*p**2 + b*s)*(s**4 + 5*s + 6) + (-p + s)*(p + s)*(s**3 - 2), (-p + s)*(p + s)*(s**4 + 5*s + 6), s)

    Parallel can be used to connect SISO ``StateSpace`` systems together.

    >>> A1 = Matrix([[-1]])
    >>> B1 = Matrix([[1]])
    >>> C1 = Matrix([[-1]])
    >>> D1 = Matrix([1])
    >>> A2 = Matrix([[0]])
    >>> B2 = Matrix([[1]])
    >>> C2 = Matrix([[1]])
    >>> D2 = Matrix([[0]])
    >>> ss1 = StateSpace(A1, B1, C1, D1)
    >>> ss2 = StateSpace(A2, B2, C2, D2)
    >>> P4 = Parallel(ss1, ss2)
    >>> P4
    Parallel(StateSpace(Matrix([[-1]]), Matrix([[1]]), Matrix([[-1]]), Matrix([[1]])), StateSpace(Matrix([[0]]), Matrix([[1]]), Matrix([[1]]), Matrix([[0]])))

    ``doit()`` can be used to find ``StateSpace`` equivalent for the system containing ``StateSpace`` objects.

    >>> P4.doit()
    StateSpace(Matrix([
    [-1, 0],
    [ 0, 0]]), Matrix([
    [1],
    [1]]), Matrix([[-1, 1]]), Matrix([[1]]))
    >>> P4.rewrite(TransferFunction)
    TransferFunction(s*(s + 1) + 1, s*(s + 1), s)

    Notes
    =====

    All the transfer functions should use the same complex variable
    ``var`` of the Laplace transform.

    See Also
    ========

    Series, TransferFunction, Feedback

    """

    def __new__(cls, *args, evaluate=False):

        args = _flatten_args(args, Parallel)
        # For StateSpace parallel connection
        if args and any(isinstance(arg, StateSpace) or (hasattr(arg, 'is_StateSpace_object')
                                                        and arg.is_StateSpace_object) for arg in args):
            # Check for SISO
            if all(arg.is_SISO for arg in args):
                cls._is_parallel_StateSpace = True
            else:
                raise ValueError("To use Parallel connection for MIMO systems use MIMOParallel instead.")
        else:
            cls._is_parallel_StateSpace = False
            cls._check_args(args)
        obj = super().__new__(cls, *args)

        _check_compatibility(args)
        obj._is_continuous = args[0].is_continuous

        return obj.doit() if evaluate else obj

    def __repr__(self):
        systems_repr = ', '.join(repr(system) for system in self.args)
        return f"Parallel({systems_repr})"

    __str__ = __repr__

    @property
    def var(self):
        """
        Returns the complex variable used by all the transfer functions.

        Examples
        ========

        >>> from sympy.abc import p
        >>> from sympy.physics.control.lti import TransferFunction, Parallel, Series
        >>> G1 = TransferFunction(p**2 + 2*p + 4, p - 6, p)
        >>> G2 = TransferFunction(p, 4 - p, p)
        >>> G3 = TransferFunction(0, p**4 - 1, p)
        >>> Parallel(G1, G2).var
        p
        >>> Parallel(-G3, Series(G1, G2)).var
        p

        """
        return self.args[0].var

    def doit(self, **hints):
        """
        Returns the resultant transfer function or state space obtained by
        parallel connection of transfer functions or state space objects.

        Examples
        ========

        >>> from sympy.abc import s, p, a, b
        >>> from sympy.physics.control.lti import TransferFunction, Parallel
        >>> tf1 = TransferFunction(a*p**2 + b*s, s - p, s)
        >>> tf2 = TransferFunction(s**3 - 2, s**4 + 5*s + 6, s)
        >>> Parallel(tf2, tf1).doit()
        TransferFunction((-p + s)*(s**3 - 2) + (a*p**2 + b*s)*(s**4 + 5*s + 6), (-p + s)*(s**4 + 5*s + 6), s)
        >>> Parallel(-tf1, -tf2).doit()
        TransferFunction((2 - s**3)*(-p + s) + (-a*p**2 - b*s)*(s**4 + 5*s + 6), (-p + s)*(s**4 + 5*s + 6), s)

        """
        if self._is_parallel_StateSpace:
            # Return the equivalent StateSpace model
            res = self.args[0].doit()
            if not isinstance(res, StateSpace):
                res = res.rewrite(StateSpace)
            for arg in self.args[1:]:
                if not isinstance(arg, StateSpace):
                    arg = arg.doit().rewrite(StateSpace)
                res += arg
            return res

        _arg = (arg.doit().to_expr() for arg in self.args)
        res = Add(*_arg).as_numer_denom()

        sampling_time = self.args[0].sampling_time
        return new_tf(*res, self.var, sampling_time)

    def _eval_rewrite_as_TransferFunction(self, *args, **kwargs):
        if not self.is_continuous:
            raise TypeError("""
                    Cannot rewrite a discrete-time Parallel object as a
                    TransferFunction.""")
        if self._is_parallel_StateSpace:
            return self.doit().rewrite(TransferFunction)[0][0]
        return self.doit()

    def _eval_rewrite_as_DiscreteTransferFunction(self, *args, **kwargs):
        if self.is_continuous:
            raise TypeError("""
                    Cannot rewrite a continuous-time Parallel object as a
                    DiscreteTransferFunction.""")
        if self._is_parallel_StateSpace:
            return self.doit().rewrite(DiscreteTransferFunction)[0][0]
        return self.doit()

    @_compatibility_decorator
    @_check_other_SISO
    def __add__(self, other):

        self_arg_list = list(self.args)
        return Parallel(*self_arg_list, other)

    __radd__ = __add__

    @_compatibility_decorator
    @_check_other_SISO
    def __sub__(self, other):
        return self + (-other)

    @_compatibility_decorator
    def __rsub__(self, other):
        return -self + other

    @_compatibility_decorator
    @_check_other_SISO
    def __mul__(self, other):

        if isinstance(other, Series):
            arg_list = list(other.args)
            return Series(self, *arg_list)

        return Series(self, other)

    def __neg__(self):
        return Series(new_tf(-1, 1, self.var, self.sampling_time), self)

    def to_expr(self):
        """Returns the equivalent ``Expr`` object."""
        return Add(*(arg.to_expr() for arg in self.args), evaluate=False)

    @property
    def is_proper(self):
        """
        Returns True if degree of the numerator polynomial of the resultant transfer
        function is less than or equal to degree of the denominator polynomial of
        the same, else False.

        Examples
        ========

        >>> from sympy.abc import s, p, a, b
        >>> from sympy.physics.control.lti import TransferFunction, Parallel
        >>> tf1 = TransferFunction(b*s**2 + p**2 - a*p + s, b - p**2, s)
        >>> tf2 = TransferFunction(p**2 - 4*p, p**3 + 3*s + 2, s)
        >>> tf3 = TransferFunction(s, s**2 + s + 1, s)
        >>> P1 = Parallel(-tf2, tf1)
        >>> P1.is_proper
        False
        >>> P2 = Parallel(tf2, tf3)
        >>> P2.is_proper
        True

        """
        return self.doit().is_proper

    @property
    def is_strictly_proper(self):
        """
        Returns True if degree of the numerator polynomial of the resultant transfer
        function is strictly less than degree of the denominator polynomial of
        the same, else False.

        Examples
        ========

        >>> from sympy.abc import s, p, a, b
        >>> from sympy.physics.control.lti import TransferFunction, Parallel
        >>> tf1 = TransferFunction(a*p**2 + b*s, s - p, s)
        >>> tf2 = TransferFunction(s**3 - 2, s**4 + 5*s + 6, s)
        >>> tf3 = TransferFunction(s, s**2 + s + 1, s)
        >>> P1 = Parallel(tf1, tf2)
        >>> P1.is_strictly_proper
        False
        >>> P2 = Parallel(tf2, tf3)
        >>> P2.is_strictly_proper
        True

        """
        return self.doit().is_strictly_proper

    @property
    def is_biproper(self):
        """
        Returns True if degree of the numerator polynomial of the resultant transfer
        function is equal to degree of the denominator polynomial of
        the same, else False.

        Examples
        ========

        >>> from sympy.abc import s, p, a, b
        >>> from sympy.physics.control.lti import TransferFunction, Parallel
        >>> tf1 = TransferFunction(a*p**2 + b*s, s - p, s)
        >>> tf2 = TransferFunction(p**2, p + s, s)
        >>> tf3 = TransferFunction(s, s**2 + s + 1, s)
        >>> P1 = Parallel(tf1, -tf2)
        >>> P1.is_biproper
        True
        >>> P2 = Parallel(tf2, tf3)
        >>> P2.is_biproper
        False

        """
        return self.doit().is_biproper

    @property
    def is_StateSpace_object(self):
        return self._is_parallel_StateSpace

    @property
    def sampling_time(self):
        return self.args[0].sampling_time

class MIMOParallel(MIMOLinearTimeInvariant):
    r"""
    A class for representing a parallel configuration of MIMO systems.

    Parameters
    ==========

    args : MIMOLinearTimeInvariant
        MIMO Systems in a parallel arrangement.
    evaluate : Boolean, Keyword
        When passed ``True``, returns the equivalent
        ``MIMOParallel(*args).doit()``. Set to ``False`` by default.

    Raises
    ======

    ValueError
        When no argument is passed.

        ``var`` attribute is not same for every system.

        All MIMO systems passed do not have same shape.
    TypeError
        Any of the passed ``*args`` has unsupported type

        A combination of SISO and MIMO systems is
        passed. There should be homogeneity in the
        type of systems passed, MIMO in this case.

    Examples
    ========

    >>> from sympy.abc import s
    >>> from sympy.physics.control.lti import TransferFunctionMatrix, MIMOParallel, StateSpace
    >>> from sympy import Matrix, pprint
    >>> expr_1 = 1/s
    >>> expr_2 = s/(s**2-1)
    >>> expr_3 = (2 + s)/(s**2 - 1)
    >>> expr_4 = 5
    >>> tfm_a = TransferFunctionMatrix.from_Matrix(Matrix([[expr_1, expr_2], [expr_3, expr_4]]), s)
    >>> tfm_b = TransferFunctionMatrix.from_Matrix(Matrix([[expr_2, expr_1], [expr_4, expr_3]]), s)
    >>> tfm_c = TransferFunctionMatrix.from_Matrix(Matrix([[expr_3, expr_4], [expr_1, expr_2]]), s)
    >>> MIMOParallel(tfm_a, tfm_b, tfm_c)
    MIMOParallel(TransferFunctionMatrix(((TransferFunction(1, s, s), TransferFunction(s, s**2 - 1, s)), (TransferFunction(s + 2, s**2 - 1, s), TransferFunction(5, 1, s)))), TransferFunctionMatrix(((TransferFunction(s, s**2 - 1, s), TransferFunction(1, s, s)), (TransferFunction(5, 1, s), TransferFunction(s + 2, s**2 - 1, s)))), TransferFunctionMatrix(((TransferFunction(s + 2, s**2 - 1, s), TransferFunction(5, 1, s)), (TransferFunction(1, s, s), TransferFunction(s, s**2 - 1, s)))))
    >>> pprint(_, use_unicode=False)  #  For Better Visualization
    [  1       s   ]      [  s       1   ]      [s + 2     5   ]
    [  -     ------]      [------    -   ]      [------    -   ]
    [  s      2    ]      [ 2        s   ]      [ 2        1   ]
    [        s  - 1]      [s  - 1        ]      [s  - 1        ]
    [              ]    + [              ]    + [              ]
    [s + 2     5   ]      [  5     s + 2 ]      [  1       s   ]
    [------    -   ]      [  -     ------]      [  -     ------]
    [ 2        1   ]      [  1      2    ]      [  s      2    ]
    [s  - 1        ]{t}   [        s  - 1]{t}   [        s  - 1]{t}
    >>> MIMOParallel(tfm_a, tfm_b, tfm_c).doit()
    TransferFunctionMatrix(((TransferFunction(s**2 + s*(2*s + 2) - 1, s*(s**2 - 1), s), TransferFunction(2*s**2 + 5*s*(s**2 - 1) - 1, s*(s**2 - 1), s)), (TransferFunction(s**2 + s*(s + 2) + 5*s*(s**2 - 1) - 1, s*(s**2 - 1), s), TransferFunction(5*s**2 + 2*s - 3, s**2 - 1, s))))
    >>> pprint(_, use_unicode=False)
    [       2                              2       / 2    \    ]
    [      s  + s*(2*s + 2) - 1         2*s  + 5*s*\s  - 1/ - 1]
    [      --------------------         -----------------------]
    [             / 2    \                       / 2    \      ]
    [           s*\s  - 1/                     s*\s  - 1/      ]
    [                                                          ]
    [ 2                   / 2    \             2               ]
    [s  + s*(s + 2) + 5*s*\s  - 1/ - 1      5*s  + 2*s - 3     ]
    [---------------------------------      --------------     ]
    [              / 2    \                      2             ]
    [            s*\s  - 1/                     s  - 1         ]{t}

    ``MIMOParallel`` can also be used to connect MIMO ``StateSpace`` systems.

    >>> A1 = Matrix([[4, 1], [2, -3]])
    >>> B1 = Matrix([[5, 2], [-3, -3]])
    >>> C1 = Matrix([[2, -4], [0, 1]])
    >>> D1 = Matrix([[3, 2], [1, -1]])
    >>> A2 = Matrix([[-3, 4, 2], [-1, -3, 0], [2, 5, 3]])
    >>> B2 = Matrix([[1, 4], [-3, -3], [-2, 1]])
    >>> C2 = Matrix([[4, 2, -3], [1, 4, 3]])
    >>> D2 = Matrix([[-2, 4], [0, 1]])
    >>> ss1 = StateSpace(A1, B1, C1, D1)
    >>> ss2 = StateSpace(A2, B2, C2, D2)
    >>> p1 = MIMOParallel(ss1, ss2)
    >>> p1
    MIMOParallel(StateSpace(Matrix([
    [4,  1],
    [2, -3]]), Matrix([
    [ 5,  2],
    [-3, -3]]), Matrix([
    [2, -4],
    [0,  1]]), Matrix([
    [3,  2],
    [1, -1]])), StateSpace(Matrix([
    [-3,  4, 2],
    [-1, -3, 0],
    [ 2,  5, 3]]), Matrix([
    [ 1,  4],
    [-3, -3],
    [-2,  1]]), Matrix([
    [4, 2, -3],
    [1, 4,  3]]), Matrix([
    [-2, 4],
    [ 0, 1]])))

    ``doit()`` can be used to find ``StateSpace`` equivalent for the system containing ``StateSpace`` objects.

    >>> p1.doit()
    StateSpace(Matrix([
    [4,  1,  0,  0, 0],
    [2, -3,  0,  0, 0],
    [0,  0, -3,  4, 2],
    [0,  0, -1, -3, 0],
    [0,  0,  2,  5, 3]]), Matrix([
    [ 5,  2],
    [-3, -3],
    [ 1,  4],
    [-3, -3],
    [-2,  1]]), Matrix([
    [2, -4, 4, 2, -3],
    [0,  1, 1, 4,  3]]), Matrix([
    [1, 6],
    [1, 0]]))

    Notes
    =====

    All the transfer function matrices should use the same complex variable
    ``var`` of the Laplace transform.

    See Also
    ========

    Parallel, MIMOSeries

    """

    def __new__(cls, *args, evaluate=False):

        args = _flatten_args(args, MIMOParallel)

        # For StateSpace Parallel connection
        is_StateSpace = lambda arg: isinstance(arg, StateSpace) or \
            (hasattr(arg, 'is_StateSpace_object') and arg.is_StateSpace_object)

        if args and any(is_StateSpace(arg) for arg in args):
            compatible_input = lambda arg: arg.num_inputs != args[0].num_inputs
            compatible_output = lambda arg: arg.num_outputs != \
                                                            args[0].num_outputs
            if any(compatible_input(arg) or compatible_output(arg)
                   for arg in args[1:]):
                raise ShapeError("Systems with incompatible inputs and outputs"
                                 "cannot be connected in MIMOParallel.")
            cls._is_parallel_StateSpace = True
        else:
            cls._check_args(args)
            if any(arg.shape != args[0].shape for arg in args):
                raise TypeError("Shape of all the args is not equal.")
            cls._is_parallel_StateSpace = False
        obj = super().__new__(cls, *args)

        _check_compatibility(args)
        obj._is_continuous = args[0].is_continuous

        return obj.doit() if evaluate else obj

    @property
    def var(self):
        """
        Returns the complex variable used by all the systems.

        Examples
        ========

        >>> from sympy.abc import p
        >>> from sympy.physics.control.lti import TransferFunction, TransferFunctionMatrix, MIMOParallel
        >>> G1 = TransferFunction(p**2 + 2*p + 4, p - 6, p)
        >>> G2 = TransferFunction(p, 4 - p, p)
        >>> G3 = TransferFunction(0, p**4 - 1, p)
        >>> G4 = TransferFunction(p**2, p**2 - 1, p)
        >>> tfm_a = TransferFunctionMatrix([[G1, G2], [G3, G4]])
        >>> tfm_b = TransferFunctionMatrix([[G2, G1], [G4, G3]])
        >>> MIMOParallel(tfm_a, tfm_b).var
        p

        """
        return self.args[0].var

    @property
    def num_inputs(self):
        """Returns the number of input signals of the parallel system."""
        return self.args[0].num_inputs

    @property
    def num_outputs(self):
        """Returns the number of output signals of the parallel system."""
        return self.args[0].num_outputs

    @property
    def shape(self):
        """Returns the shape of the equivalent MIMO system."""
        return self.num_outputs, self.num_inputs

    @property
    def is_StateSpace_object(self):
        return self._is_parallel_StateSpace

    def doit(self, **hints):
        """
        Returns the resultant transfer function matrix or StateSpace obtained
        after evaluating the MIMO systems arranged in a parallel configuration.

        Examples
        ========

        >>> from sympy.abc import s, p, a, b
        >>> from sympy.physics.control.lti import TransferFunction, MIMOParallel, TransferFunctionMatrix
        >>> tf1 = TransferFunction(a*p**2 + b*s, s - p, s)
        >>> tf2 = TransferFunction(s**3 - 2, s**4 + 5*s + 6, s)
        >>> tfm_1 = TransferFunctionMatrix([[tf1, tf2], [tf2, tf1]])
        >>> tfm_2 = TransferFunctionMatrix([[tf2, tf1], [tf1, tf2]])
        >>> MIMOParallel(tfm_1, tfm_2).doit()
        TransferFunctionMatrix(((TransferFunction((-p + s)*(s**3 - 2) + (a*p**2 + b*s)*(s**4 + 5*s + 6), (-p + s)*(s**4 + 5*s + 6), s), TransferFunction((-p + s)*(s**3 - 2) + (a*p**2 + b*s)*(s**4 + 5*s + 6), (-p + s)*(s**4 + 5*s + 6), s)), (TransferFunction((-p + s)*(s**3 - 2) + (a*p**2 + b*s)*(s**4 + 5*s + 6), (-p + s)*(s**4 + 5*s + 6), s), TransferFunction((-p + s)*(s**3 - 2) + (a*p**2 + b*s)*(s**4 + 5*s + 6), (-p + s)*(s**4 + 5*s + 6), s))))

        """
        if self._is_parallel_StateSpace:
            # Return the equivalent StateSpace model.
            res = self.args[0]
            if not isinstance(res, StateSpace):
                res = res.doit().rewrite(StateSpace)
            for arg in self.args[1:]:
                if not isinstance(arg, StateSpace):
                    arg = arg.doit().rewrite(StateSpace)
                else:
                    arg = arg.doit()
                res += arg
            return res
        _arg = (arg.doit()._expr_mat for arg in self.args)
        res = MatAdd(*_arg, evaluate=True)
        return TransferFunctionMatrix.from_Matrix(res, self.var,
                                                  self.sampling_time)

    def _eval_rewrite_as_TransferFunctionMatrix(self, *args, **kwargs):
        tf_class = TransferFunction if self.is_continuous \
                                    else DiscreteTransferFunction
        if self._is_parallel_StateSpace:
            return self.doit().rewrite(tf_class)
        return self.doit()

    @_check_other_MIMO
    def __add__(self, other):

        self_arg_list = list(self.args)
        return MIMOParallel(*self_arg_list, other)

    __radd__ = __add__

    @_check_other_MIMO
    def __sub__(self, other):
        return self + (-other)

    def __rsub__(self, other):
        return -self + other

    @_check_other_MIMO
    def __mul__(self, other):

        if isinstance(other, MIMOSeries):
            arg_list = list(other.args)
            return MIMOSeries(*arg_list, self)

        return MIMOSeries(other, self)

    def __neg__(self):
        arg_list = [-arg for arg in list(self.args)]
        return MIMOParallel(*arg_list)

    @property
    def sampling_time(self):
        return self.args[0].sampling_time

class Feedback(SISOLinearTimeInvariant):
    r"""
    A class for representing closed-loop feedback interconnection between two
    SISO input/output systems.

    The first argument, ``sys1``, is the feedforward part of the closed-loop
    system or in simple words, the dynamical model representing the process
    to be controlled. The second argument, ``sys2``, is the feedback system
    and controls the fed back signal to ``sys1``. Both ``sys1`` and ``sys2``
    can either be ``Series``, ``StateSpace`` or ``TransferFunction`` objects.

    Parameters
    ==========

    sys1 : Series, StateSpace, TransferFunction
        The feedforward path system.
    sys2 : Series, StateSpace, TransferFunction, optional
        The feedback path system (often a feedback controller).
        It is the model sitting on the feedback path.

        If not specified explicitly, the sys2 is
        assumed to be unit (1.0) transfer function.
    sign : int, optional
        The sign of feedback. Can either be ``1``
        (for positive feedback) or ``-1`` (for negative feedback).
        Default value is `-1`.

    Raises
    ======

    ValueError
        When ``sys1`` and ``sys2`` are not using the
        same complex variable of the Laplace transform.

        When a combination of ``sys1`` and ``sys2`` yields
        zero denominator.

    TypeError
        When either ``sys1`` or ``sys2`` is not a ``Series``, ``StateSpace`` or
        ``TransferFunction`` object.

    Examples
    ========

    >>> from sympy import Matrix
    >>> from sympy.abc import s
    >>> from sympy.physics.control.lti import StateSpace, TransferFunction, Feedback
    >>> plant = TransferFunction(3*s**2 + 7*s - 3, s**2 - 4*s + 2, s)
    >>> controller = TransferFunction(5*s - 10, s + 7, s)
    >>> F1 = Feedback(plant, controller)
    >>> F1
    Feedback(TransferFunction(3*s**2 + 7*s - 3, s**2 - 4*s + 2, s), TransferFunction(5*s - 10, s + 7, s), -1)
    >>> F1.var
    s
    >>> F1.args
    (TransferFunction(3*s**2 + 7*s - 3, s**2 - 4*s + 2, s), TransferFunction(5*s - 10, s + 7, s), -1)

    You can get the feedforward and feedback path systems by using ``.sys1`` and ``.sys2`` respectively.

    >>> F1.sys1
    TransferFunction(3*s**2 + 7*s - 3, s**2 - 4*s + 2, s)
    >>> F1.sys2
    TransferFunction(5*s - 10, s + 7, s)

    You can get the resultant closed loop transfer function obtained by negative feedback
    interconnection using ``.doit()`` method.

    >>> F1.doit()
    TransferFunction((s + 7)*(s**2 - 4*s + 2)*(3*s**2 + 7*s - 3), ((s + 7)*(s**2 - 4*s + 2) + (5*s - 10)*(3*s**2 + 7*s - 3))*(s**2 - 4*s + 2), s)
    >>> G = TransferFunction(2*s**2 + 5*s + 1, s**2 + 2*s + 3, s)
    >>> C = TransferFunction(5*s + 10, s + 10, s)
    >>> F2 = Feedback(G*C, TransferFunction(1, 1, s))
    >>> F2.doit()
    TransferFunction((s + 10)*(5*s + 10)*(s**2 + 2*s + 3)*(2*s**2 + 5*s + 1), (s + 10)*((s + 10)*(s**2 + 2*s + 3) + (5*s + 10)*(2*s**2 + 5*s + 1))*(s**2 + 2*s + 3), s)

    To negate a ``Feedback`` object, the ``-`` operator can be prepended:

    >>> -F1
    Feedback(TransferFunction(-3*s**2 - 7*s + 3, s**2 - 4*s + 2, s), TransferFunction(10 - 5*s, s + 7, s), -1)
    >>> -F2
    Feedback(Series(TransferFunction(-1, 1, s), TransferFunction(2*s**2 + 5*s + 1, s**2 + 2*s + 3, s), TransferFunction(5*s + 10, s + 10, s)), TransferFunction(-1, 1, s), -1)

    ``Feedback`` can also be used to connect SISO ``StateSpace`` systems together.

    >>> A1 = Matrix([[-1]])
    >>> B1 = Matrix([[1]])
    >>> C1 = Matrix([[-1]])
    >>> D1 = Matrix([1])
    >>> A2 = Matrix([[0]])
    >>> B2 = Matrix([[1]])
    >>> C2 = Matrix([[1]])
    >>> D2 = Matrix([[0]])
    >>> ss1 = StateSpace(A1, B1, C1, D1)
    >>> ss2 = StateSpace(A2, B2, C2, D2)
    >>> F3 = Feedback(ss1, ss2)
    >>> F3
    Feedback(StateSpace(Matrix([[-1]]), Matrix([[1]]), Matrix([[-1]]), Matrix([[1]])), StateSpace(Matrix([[0]]), Matrix([[1]]), Matrix([[1]]), Matrix([[0]])), -1)

    ``doit()`` can be used to find ``StateSpace`` equivalent for the system containing ``StateSpace`` objects.

    >>> F3.doit()
    StateSpace(Matrix([
    [-1, -1],
    [-1, -1]]), Matrix([
    [1],
    [1]]), Matrix([[-1, -1]]), Matrix([[1]]))

    We can also find the equivalent ``TransferFunction`` by using ``rewrite(TransferFunction)`` method.

    >>> F3.rewrite(TransferFunction)
    TransferFunction(s, s + 2, s)

    See Also
    ========

    MIMOFeedback, Series, Parallel

    """
    def __new__(cls, sys1, sys2=None, sign=-1):
        if not sys2:
            sys2 = new_tf(1, 1, sys1.var, sys1.sampling_time)

        if not isinstance(sys1, (TransferFunctionBase, Series, StateSpace, Feedback)):
            raise TypeError("Unsupported type for `sys1` in Feedback.")

        if not isinstance(sys2, (TransferFunctionBase, Series, StateSpace, Feedback)):
            raise TypeError("Unsupported type for `sys2` in Feedback.")

        if not (sys1.num_inputs == sys1.num_outputs == sys2.num_inputs ==
                sys2.num_outputs == 1):
            raise ValueError("""To use Feedback connection for MIMO systems
                            use MIMOFeedback instead.""")

        if sign not in [-1, 1]:
            raise ValueError(filldedent("""
                Unsupported type for feedback. `sign` arg should
                either be 1 (positive feedback loop) or -1
                (negative feedback loop)."""))

        if sys1.is_StateSpace_object or sys2.is_StateSpace_object:
            cls.is_StateSpace_object = True
        else:
            if Mul(sys1.to_expr(), sys2.to_expr()).simplify() == sign:
                raise ValueError("The equivalent system will have zero denominator.")
            if sys1.var != sys2.var:
                raise ValueError(filldedent("""Both `sys1` and `sys2` should be using the
                same complex variable."""))
            cls.is_StateSpace_object = False

        _check_compatibility([sys1, sys2])

        obj = super(SISOLinearTimeInvariant, cls).__new__(cls, sys1, sys2, _sympify(sign))
        obj._is_continuous = sys1.is_continuous
        return obj

    def __repr__(self):
        return f"Feedback({self.sys1}, {self.sys2}, {self.sign})"

    __str__ = __repr__

    @property
    def sys1(self):
        """
        Returns the feedforward system of the feedback interconnection.

        Examples
        ========

        >>> from sympy.abc import s, p
        >>> from sympy.physics.control.lti import TransferFunction, Feedback
        >>> plant = TransferFunction(3*s**2 + 7*s - 3, s**2 - 4*s + 2, s)
        >>> controller = TransferFunction(5*s - 10, s + 7, s)
        >>> F1 = Feedback(plant, controller)
        >>> F1.sys1
        TransferFunction(3*s**2 + 7*s - 3, s**2 - 4*s + 2, s)
        >>> G = TransferFunction(2*s**2 + 5*s + 1, p**2 + 2*p + 3, p)
        >>> C = TransferFunction(5*p + 10, p + 10, p)
        >>> P = TransferFunction(1 - s, p + 2, p)
        >>> F2 = Feedback(TransferFunction(1, 1, p), G*C*P)
        >>> F2.sys1
        TransferFunction(1, 1, p)

        """
        return self.args[0]

    @property
    def sys2(self):
        """
        Returns the feedback controller of the feedback interconnection.

        Examples
        ========

        >>> from sympy.abc import s, p
        >>> from sympy.physics.control.lti import TransferFunction, Feedback
        >>> plant = TransferFunction(3*s**2 + 7*s - 3, s**2 - 4*s + 2, s)
        >>> controller = TransferFunction(5*s - 10, s + 7, s)
        >>> F1 = Feedback(plant, controller)
        >>> F1.sys2
        TransferFunction(5*s - 10, s + 7, s)
        >>> G = TransferFunction(2*s**2 + 5*s + 1, p**2 + 2*p + 3, p)
        >>> C = TransferFunction(5*p + 10, p + 10, p)
        >>> P = TransferFunction(1 - s, p + 2, p)
        >>> F2 = Feedback(TransferFunction(1, 1, p), G*C*P)
        >>> F2.sys2
        Series(TransferFunction(2*s**2 + 5*s + 1, p**2 + 2*p + 3, p), TransferFunction(5*p + 10, p + 10, p), TransferFunction(1 - s, p + 2, p))

        """
        return self.args[1]

    @property
    def var(self):
        """
        Returns the complex variable of the Laplace transform used by all
        the transfer functions involved in the feedback interconnection.

        Examples
        ========

        >>> from sympy.abc import s, p
        >>> from sympy.physics.control.lti import TransferFunction, Feedback
        >>> plant = TransferFunction(3*s**2 + 7*s - 3, s**2 - 4*s + 2, s)
        >>> controller = TransferFunction(5*s - 10, s + 7, s)
        >>> F1 = Feedback(plant, controller)
        >>> F1.var
        s
        >>> G = TransferFunction(2*s**2 + 5*s + 1, p**2 + 2*p + 3, p)
        >>> C = TransferFunction(5*p + 10, p + 10, p)
        >>> P = TransferFunction(1 - s, p + 2, p)
        >>> F2 = Feedback(TransferFunction(1, 1, p), G*C*P)
        >>> F2.var
        p

        """
        return self.sys1.var

    @property
    def sign(self):
        """
        Returns the type of MIMO Feedback model. ``1``
        for Positive and ``-1`` for Negative.
        """
        return self.args[2]

    @property
    def num(self):
        """
        Returns the numerator of the closed loop feedback system.
        """
        return self.sys1

    @property
    def den(self):
        """
        Returns the denominator of the closed loop feedback model.
        """
        unit = new_tf(1, 1, self.var, self.args[0].sampling_time)
        arg_list = list(self.sys1.args) if isinstance(self.sys1, Series) else [self.sys1]
        if self.sign == 1:
            return Parallel(unit, -Series(self.sys2, *arg_list))
        return Parallel(unit, Series(self.sys2, *arg_list))

    @property
    def sensitivity(self):
        """
        Returns the sensitivity function of the feedback loop.

        Sensitivity of a Feedback system is the ratio
        of change in the open loop gain to the change in
        the closed loop gain.

        .. note::
            This method would not return the complementary
            sensitivity function.

        Examples
        ========

        >>> from sympy.abc import p
        >>> from sympy.physics.control.lti import TransferFunction, Feedback
        >>> C = TransferFunction(5*p + 10, p + 10, p)
        >>> P = TransferFunction(1 - p, p + 2, p)
        >>> F_1 = Feedback(P, C)
        >>> F_1.sensitivity
        1/((1 - p)*(5*p + 10)/((p + 2)*(p + 10)) + 1)

        """

        return 1/(1 - self.sign*self.sys1.to_expr()*self.sys2.to_expr())

    def doit(self, cancel=False, expand=False, **hints):
        """
        Returns the resultant transfer function or state space obtained by
        feedback connection of transfer functions or state space objects.

        Examples
        ========

        >>> from sympy.abc import s
        >>> from sympy import Matrix
        >>> from sympy.physics.control.lti import TransferFunction, Feedback, StateSpace
        >>> plant = TransferFunction(3*s**2 + 7*s - 3, s**2 - 4*s + 2, s)
        >>> controller = TransferFunction(5*s - 10, s + 7, s)
        >>> F1 = Feedback(plant, controller)
        >>> F1.doit()
        TransferFunction((s + 7)*(s**2 - 4*s + 2)*(3*s**2 + 7*s - 3), ((s + 7)*(s**2 - 4*s + 2) + (5*s - 10)*(3*s**2 + 7*s - 3))*(s**2 - 4*s + 2), s)
        >>> G = TransferFunction(2*s**2 + 5*s + 1, s**2 + 2*s + 3, s)
        >>> F2 = Feedback(G, TransferFunction(1, 1, s))
        >>> F2.doit()
        TransferFunction((s**2 + 2*s + 3)*(2*s**2 + 5*s + 1), (s**2 + 2*s + 3)*(3*s**2 + 7*s + 4), s)

        Use kwarg ``expand=True`` to expand the resultant transfer function.
        Use ``cancel=True`` to cancel out the common terms in numerator and
        denominator.

        >>> F2.doit(cancel=True, expand=True)
        TransferFunction(2*s**2 + 5*s + 1, 3*s**2 + 7*s + 4, s)
        >>> F2.doit(expand=True)
        TransferFunction(2*s**4 + 9*s**3 + 17*s**2 + 17*s + 3, 3*s**4 + 13*s**3 + 27*s**2 + 29*s + 12, s)

        If the connection contain any ``StateSpace`` object then ``doit()``
        will return the equivalent ``StateSpace`` object.

        >>> A1 = Matrix([[-1.5, -2], [1, 0]])
        >>> B1 = Matrix([0.5, 0])
        >>> C1 = Matrix([[0, 1]])
        >>> A2 = Matrix([[0, 1], [-5, -2]])
        >>> B2 = Matrix([0, 3])
        >>> C2 = Matrix([[0, 1]])
        >>> ss1 = StateSpace(A1, B1, C1)
        >>> ss2 = StateSpace(A2, B2, C2)
        >>> F3 = Feedback(ss1, ss2)
        >>> F3.doit()
        StateSpace(Matrix([
        [-1.5, -2,  0, -0.5],
        [   1,  0,  0,    0],
        [   0,  0,  0,    1],
        [   0,  3, -5,   -2]]), Matrix([
        [0.5],
        [  0],
        [  0],
        [  0]]), Matrix([[0, 1, 0, 0]]), Matrix([[0]]))

        """
        if self.is_StateSpace_object:
            sys1_ss = self.sys1.doit().rewrite(StateSpace)
            sys2_ss = self.sys2.doit().rewrite(StateSpace)
            A1, B1, C1, D1 = sys1_ss.A, sys1_ss.B, sys1_ss.C, sys1_ss.D
            A2, B2, C2, D2 = sys2_ss.A, sys2_ss.B, sys2_ss.C, sys2_ss.D

            # Create identity matrices
            I_inputs = eye(self.num_inputs)
            I_outputs = eye(self.num_outputs)

            # Compute F and its inverse
            F = I_inputs - self.sign * D2 * D1
            E = F.inv()

            # Compute intermediate matrices
            E_D2 = E * D2
            E_C2 = E * C2
            T1 = I_outputs + self.sign * D1 * E_D2
            T2 = I_inputs + self.sign * E_D2 * D1
            A = Matrix.vstack(
            Matrix.hstack(A1 + self.sign * B1 * E_D2 * C1, self.sign * B1 * E_C2),
            Matrix.hstack(B2 * T1 * C1, A2 + self.sign * B2 * D1 * E_C2)
            )
            B = Matrix.vstack(B1 * T2, B2 * D1 * T2)
            C = Matrix.hstack(T1 * C1, self.sign * D1 * E_C2)
            D = D1 * T2
            return StateSpace(A, B, C, D)

        arg_list = list(self.sys1.args) if isinstance(self.sys1, Series) else [self.sys1]
        # F_n and F_d are resultant TFs of num and den of Feedback.
        F_n = self.sys1.doit()
        unit = new_tf(1, 1, self.sys1.var, self.sys1.sampling_time)

        if self.sign == -1:
            F_d = Parallel(unit, Series(self.sys2, *arg_list)).doit()
        else:
            F_d = Parallel(unit, -Series(self.sys2, *arg_list)).doit()

        _resultant_tf = new_tf(F_n.num * F_d.den, F_n.den * F_d.num,
                               F_n.var, self.sys1.sampling_time)

        if cancel:
            _resultant_tf = _resultant_tf.simplify()

        if expand:
            _resultant_tf = _resultant_tf.expand()

        return _resultant_tf

    def _eval_rewrite_as_TransferFunction(self, num, den, sign, **kwargs):
        if not self.is_continuous:
            raise TypeError("""
                    Cannot rewrite a discrete-time Feedback object as a
                    TransferFunction.""")
        if self.is_StateSpace_object:
            return self.doit().rewrite(TransferFunction)[0][0]
        return self.doit()

    def _eval_rewrite_as_DiscreteTransferFunction(self, *args, **kwargs):
        if self.is_continuous:
            raise TypeError("""
                    Cannot rewrite a continuous-time Feedback object as a
                    DiscreteTransferFunction.""")
        if self.is_StateSpace_object:
            return self.doit().rewrite(DiscreteTransferFunction)[0][0]
        return self.doit()

    def to_expr(self):
        """
        Converts a ``Feedback`` object to SymPy Expr.

        Examples
        ========

        >>> from sympy.abc import s, a, b
        >>> from sympy.physics.control.lti import TransferFunction, Feedback
        >>> from sympy import Expr
        >>> tf1 = TransferFunction(a+s, 1, s)
        >>> tf2 = TransferFunction(b+s, 1, s)
        >>> fd1 = Feedback(tf1, tf2)
        >>> fd1.to_expr()
        (a + s)/((a + s)*(b + s) + 1)
        >>> isinstance(_, Expr)
        True
        """

        return self.doit().to_expr()

    def __neg__(self):
        return Feedback(-self.sys1, -self.sys2, self.sign)

    @property
    def sampling_time(self):
        return self.sys1.sampling_time


def _is_invertible(a, b, sign):
    """
    Checks whether a given pair of MIMO
    systems passed is invertible or not.
    """
    _mat = eye(a.num_outputs) - sign*(a.doit()._expr_mat)*(b.doit()._expr_mat)
    _det = _mat.det()

    return _det != 0


class MIMOFeedback(MIMOLinearTimeInvariant):
    r"""
    A class for representing closed-loop feedback interconnection between two
    MIMO input/output systems.

    Parameters
    ==========

    sys1 : MIMOSeries, TransferFunctionMatrix, StateSpace
        The MIMO system placed on the feedforward path.
    sys2 : MIMOSeries, TransferFunctionMatrix, StateSpace
        The system placed on the feedback path
        (often a feedback controller).
    sign : int, optional
        The sign of feedback. Can either be ``1``
        (for positive feedback) or ``-1`` (for negative feedback).
        Default value is `-1`.

    Raises
    ======

    ValueError
        When ``sys1`` and ``sys2`` are not using the
        same complex variable of the Laplace transform.

        Forward path model should have an equal number of inputs/outputs
        to the feedback path outputs/inputs.

        When product of ``sys1`` and ``sys2`` is not a square matrix.

        When the equivalent MIMO system is not invertible.

    TypeError
        When either ``sys1`` or ``sys2`` is not a ``MIMOSeries``,
        ``TransferFunctionMatrix`` or a ``StateSpace`` object.

    Examples
    ========

    >>> from sympy import Matrix, pprint
    >>> from sympy.abc import s
    >>> from sympy.physics.control.lti import StateSpace, TransferFunctionMatrix, MIMOFeedback
    >>> plant_mat = Matrix([[1, 1/s], [0, 1]])
    >>> controller_mat = Matrix([[10, 0], [0, 10]])  # Constant Gain
    >>> plant = TransferFunctionMatrix.from_Matrix(plant_mat, s)
    >>> controller = TransferFunctionMatrix.from_Matrix(controller_mat, s)
    >>> feedback = MIMOFeedback(plant, controller)  # Negative Feedback (default)
    >>> pprint(feedback, use_unicode=False)
    /    [1  1]    [10  0 ]   \-1   [1  1]
    |    [-  -]    [--  - ]   |     [-  -]
    |    [1  s]    [1   1 ]   |     [1  s]
    |I + [    ]   *[      ]   |   * [    ]
    |    [0  1]    [0   10]   |     [0  1]
    |    [-  -]    [-   --]   |     [-  -]
    \    [1  1]{t} [1   1 ]{t}/     [1  1]{t}

    To get the equivalent system matrix, use either ``doit`` or ``rewrite`` method.

    >>> pprint(feedback.doit(), use_unicode=False)
    [1     1  ]
    [--  -----]
    [11  121*s]
    [         ]
    [0    1   ]
    [-    --  ]
    [1    11  ]{t}

    To negate the ``MIMOFeedback`` object, use ``-`` operator.

    >>> neg_feedback = -feedback
    >>> pprint(neg_feedback.doit(), use_unicode=False)
    [-1    -1  ]
    [---  -----]
    [11   121*s]
    [          ]
    [ 0    -1  ]
    [ -    --- ]
    [ 1    11  ]{t}

    ``MIMOFeedback`` can also be used to connect MIMO ``StateSpace`` systems.

    >>> A1 = Matrix([[4, 1], [2, -3]])
    >>> B1 = Matrix([[5, 2], [-3, -3]])
    >>> C1 = Matrix([[2, -4], [0, 1]])
    >>> D1 = Matrix([[3, 2], [1, -1]])
    >>> A2 = Matrix([[-3, 4, 2], [-1, -3, 0], [2, 5, 3]])
    >>> B2 = Matrix([[1, 4], [-3, -3], [-2, 1]])
    >>> C2 = Matrix([[4, 2, -3], [1, 4, 3]])
    >>> D2 = Matrix([[-2, 4], [0, 1]])
    >>> ss1 = StateSpace(A1, B1, C1, D1)
    >>> ss2 = StateSpace(A2, B2, C2, D2)
    >>> F1 = MIMOFeedback(ss1, ss2)
    >>> F1
    MIMOFeedback(StateSpace(Matrix([
    [4,  1],
    [2, -3]]), Matrix([
    [ 5,  2],
    [-3, -3]]), Matrix([
    [2, -4],
    [0,  1]]), Matrix([
    [3,  2],
    [1, -1]])), StateSpace(Matrix([
    [-3,  4, 2],
    [-1, -3, 0],
    [ 2,  5, 3]]), Matrix([
    [ 1,  4],
    [-3, -3],
    [-2,  1]]), Matrix([
    [4, 2, -3],
    [1, 4,  3]]), Matrix([
    [-2, 4],
    [ 0, 1]])), -1)

    ``doit()`` can be used to find ``StateSpace`` equivalent for the system containing ``StateSpace`` objects.

    >>> F1.doit()
    StateSpace(Matrix([
    [   3,  -3/4, -15/4, -37/2, -15],
    [ 7/2, -39/8,   9/8,  39/4,   9],
    [   3, -41/4, -45/4, -51/2, -19],
    [-9/2, 129/8,  73/8, 171/4,  36],
    [-3/2,  47/8,  31/8,  85/4,  18]]), Matrix([
    [-1/4,  19/4],
    [ 3/8, -21/8],
    [ 1/4,  29/4],
    [ 3/8, -93/8],
    [ 5/8, -35/8]]), Matrix([
    [  1, -15/4,  -7/4, -21/2, -9],
    [1/2, -13/8, -13/8, -19/4, -3]]), Matrix([
    [-1/4, 11/4],
    [ 1/8,  9/8]]))

    See Also
    ========

    Feedback, MIMOSeries, MIMOParallel

    """
    def __new__(cls, sys1, sys2, sign=-1):
        if not isinstance(sys1,
                          (TransferFunctionMatrix, MIMOSeries, StateSpace)):
            raise TypeError("Unsupported type for `sys1` in MIMO Feedback.")

        if not isinstance(sys2,
                          (TransferFunctionMatrix, MIMOSeries, StateSpace)):
            raise TypeError("Unsupported type for `sys2` in MIMO Feedback.")

        if sys1.num_inputs != sys2.num_outputs or \
            sys1.num_outputs != sys2.num_inputs:
            raise ValueError(filldedent("""
                Product of `sys1` and `sys2` must
                yield a square matrix."""))

        if sign not in (-1, 1):
            raise ValueError(filldedent("""
                Unsupported type for feedback. `sign` arg should
                either be 1 (positive feedback loop) or -1
                (negative feedback loop)."""))

        if sys1.is_StateSpace_object or sys2.is_StateSpace_object:
            cls.is_StateSpace_object = True
        else:
            if not _is_invertible(sys1, sys2, sign):
                raise ValueError("Non-Invertible system inputted.")
            cls.is_StateSpace_object = False

        if not cls.is_StateSpace_object and sys1.var != sys2.var:
            raise ValueError(filldedent("""
                Both `sys1` and `sys2` should be using the
                same complex variable."""))

        _check_compatibility([sys1, sys2])
        obj = super().__new__(cls, sys1, sys2, _sympify(sign))
        obj._is_continuous = sys1.is_continuous

        return obj

    @property
    def sys1(self):
        r"""
        Returns the system placed on the feedforward path of the MIMO feedback interconnection.

        Examples
        ========

        >>> from sympy import pprint
        >>> from sympy.abc import s
        >>> from sympy.physics.control.lti import TransferFunction, TransferFunctionMatrix, MIMOFeedback
        >>> tf1 = TransferFunction(s**2 + s + 1, s**2 - s + 1, s)
        >>> tf2 = TransferFunction(1, s, s)
        >>> tf3 = TransferFunction(1, 1, s)
        >>> sys1 = TransferFunctionMatrix([[tf1, tf2], [tf2, tf1]])
        >>> sys2 = TransferFunctionMatrix([[tf3, tf3], [tf3, tf2]])
        >>> F_1 = MIMOFeedback(sys1, sys2, 1)
        >>> F_1.sys1
        TransferFunctionMatrix(((TransferFunction(s**2 + s + 1, s**2 - s + 1, s), TransferFunction(1, s, s)), (TransferFunction(1, s, s), TransferFunction(s**2 + s + 1, s**2 - s + 1, s))))
        >>> pprint(_, use_unicode=False)
        [ 2                    ]
        [s  + s + 1      1     ]
        [----------      -     ]
        [ 2              s     ]
        [s  - s + 1            ]
        [                      ]
        [             2        ]
        [    1       s  + s + 1]
        [    -       ----------]
        [    s        2        ]
        [            s  - s + 1]{t}

        """
        return self.args[0]

    @property
    def sys2(self):
        r"""
        Returns the feedback controller of the MIMO feedback interconnection.

        Examples
        ========

        >>> from sympy import pprint
        >>> from sympy.abc import s
        >>> from sympy.physics.control.lti import TransferFunction, TransferFunctionMatrix, MIMOFeedback
        >>> tf1 = TransferFunction(s**2, s**3 - s + 1, s)
        >>> tf2 = TransferFunction(1, s, s)
        >>> tf3 = TransferFunction(1, 1, s)
        >>> sys1 = TransferFunctionMatrix([[tf1, tf2], [tf2, tf1]])
        >>> sys2 = TransferFunctionMatrix([[tf1, tf3], [tf3, tf2]])
        >>> F_1 = MIMOFeedback(sys1, sys2)
        >>> F_1.sys2
        TransferFunctionMatrix(((TransferFunction(s**2, s**3 - s + 1, s), TransferFunction(1, 1, s)), (TransferFunction(1, 1, s), TransferFunction(1, s, s))))
        >>> pprint(_, use_unicode=False)
        [     2       ]
        [    s       1]
        [----------  -]
        [ 3          1]
        [s  - s + 1   ]
        [             ]
        [    1       1]
        [    -       -]
        [    1       s]{t}

        """
        return self.args[1]

    @property
    def var(self):
        r"""
        Returns the complex variable of the Laplace transform used by all
        the transfer functions involved in the MIMO feedback loop.

        Examples
        ========

        >>> from sympy.abc import p
        >>> from sympy.physics.control.lti import TransferFunction, TransferFunctionMatrix, MIMOFeedback
        >>> tf1 = TransferFunction(p, 1 - p, p)
        >>> tf2 = TransferFunction(1, p, p)
        >>> tf3 = TransferFunction(1, 1, p)
        >>> sys1 = TransferFunctionMatrix([[tf1, tf2], [tf2, tf1]])
        >>> sys2 = TransferFunctionMatrix([[tf1, tf3], [tf3, tf2]])
        >>> F_1 = MIMOFeedback(sys1, sys2, 1)  # Positive feedback
        >>> F_1.var
        p

        """
        return self.sys1.var

    @property
    def sign(self):
        r"""
        Returns the type of feedback interconnection of two models. ``1``
        for Positive and ``-1`` for Negative.
        """
        return self.args[2]

    @property
    def sensitivity(self):
        r"""
        Returns the sensitivity function matrix of the feedback loop.

        Sensitivity of a closed-loop system is the ratio of change
        in the open loop gain to the change in the closed loop gain.

        .. note::
            This method would not return the complementary
            sensitivity function.

        Examples
        ========

        >>> from sympy import pprint
        >>> from sympy.abc import p
        >>> from sympy.physics.control.lti import TransferFunction, TransferFunctionMatrix, MIMOFeedback
        >>> tf1 = TransferFunction(p, 1 - p, p)
        >>> tf2 = TransferFunction(1, p, p)
        >>> tf3 = TransferFunction(1, 1, p)
        >>> sys1 = TransferFunctionMatrix([[tf1, tf2], [tf2, tf1]])
        >>> sys2 = TransferFunctionMatrix([[tf1, tf3], [tf3, tf2]])
        >>> F_1 = MIMOFeedback(sys1, sys2, 1)  # Positive feedback
        >>> F_2 = MIMOFeedback(sys1, sys2)  # Negative feedback
        >>> pprint(F_1.sensitivity, use_unicode=False)
        [   4      3      2               5      4      2           ]
        [- p  + 3*p  - 4*p  + 3*p - 1    p  - 2*p  + 3*p  - 3*p + 1 ]
        [----------------------------  -----------------------------]
        [  4      3      2              5      4      3      2      ]
        [ p  + 3*p  - 8*p  + 8*p - 3   p  + 3*p  - 8*p  + 8*p  - 3*p]
        [                                                           ]
        [       4    3    2                  3      2               ]
        [      p  - p  - p  + p           3*p  - 6*p  + 4*p - 1     ]
        [ --------------------------    --------------------------  ]
        [  4      3      2               4      3      2            ]
        [ p  + 3*p  - 8*p  + 8*p - 3    p  + 3*p  - 8*p  + 8*p - 3  ]
        >>> pprint(F_2.sensitivity, use_unicode=False)
        [ 4      3      2           5      4      2          ]
        [p  - 3*p  + 2*p  + p - 1  p  - 2*p  + 3*p  - 3*p + 1]
        [------------------------  --------------------------]
        [   4      3                   5      4      2       ]
        [  p  - 3*p  + 2*p - 1        p  - 3*p  + 2*p  - p   ]
        [                                                    ]
        [     4    3    2               4      3             ]
        [    p  - p  - p  + p        2*p  - 3*p  + 2*p - 1   ]
        [  -------------------       ---------------------   ]
        [   4      3                   4      3              ]
        [  p  - 3*p  + 2*p - 1        p  - 3*p  + 2*p - 1    ]

        """
        _sys1_mat = self.sys1.doit()._expr_mat
        _sys2_mat = self.sys2.doit()._expr_mat

        return (eye(self.sys1.num_inputs) - \
            self.sign*_sys1_mat*_sys2_mat).inv()

    @property
    def num_inputs(self):
        """Returns the number of inputs of the system."""
        return self.sys1.num_inputs

    @property
    def num_outputs(self):
        """Returns the number of outputs of the system."""
        return self.sys1.num_outputs

    def doit(self, cancel=True, expand=False, **hints):
        r"""
        Returns the resultant transfer function matrix obtained by the
        feedback interconnection.

        Examples
        ========

        >>> from sympy import pprint
        >>> from sympy.abc import s
        >>> from sympy.physics.control.lti import TransferFunction, TransferFunctionMatrix, MIMOFeedback
        >>> tf1 = TransferFunction(s, 1 - s, s)
        >>> tf2 = TransferFunction(1, s, s)
        >>> tf3 = TransferFunction(5, 1, s)
        >>> tf4 = TransferFunction(s - 1, s, s)
        >>> tf5 = TransferFunction(0, 1, s)
        >>> sys1 = TransferFunctionMatrix([[tf1, tf2], [tf3, tf4]])
        >>> sys2 = TransferFunctionMatrix([[tf3, tf5], [tf5, tf5]])
        >>> F_1 = MIMOFeedback(sys1, sys2, 1)
        >>> pprint(F_1, use_unicode=False)
        /    [  s      1  ]    [5  0]   \-1   [  s      1  ]
        |    [-----    -  ]    [-  -]   |     [-----    -  ]
        |    [1 - s    s  ]    [1  1]   |     [1 - s    s  ]
        |I - [            ]   *[    ]   |   * [            ]
        |    [  5    s - 1]    [0  0]   |     [  5    s - 1]
        |    [  -    -----]    [-  -]   |     [  -    -----]
        \    [  1      s  ]{t} [1  1]{t}/     [  1      s  ]{t}
        >>> pprint(F_1.doit(), use_unicode=False)
        [  -s           s - 1       ]
        [-------     -----------    ]
        [6*s - 1     s*(6*s - 1)    ]
        [                           ]
        [5*s - 5  (s - 1)*(6*s + 24)]
        [-------  ------------------]
        [6*s - 1     s*(6*s - 1)    ]{t}

        If the user wants the resultant ``TransferFunctionMatrix`` object without
        canceling the common factors then the ``cancel`` kwarg should be passed ``False``.

        >>> pprint(F_1.doit(cancel=False), use_unicode=False)
        [             s*(s - 1)                              s - 1               ]
        [         -----------------                       -----------            ]
        [         (1 - s)*(6*s - 1)                       s*(6*s - 1)            ]
        [                                                                        ]
        [s*(25*s - 25) + 5*(1 - s)*(6*s - 1)  s*(s - 1)*(6*s - 1) + s*(25*s - 25)]
        [-----------------------------------  -----------------------------------]
        [         (1 - s)*(6*s - 1)                        2                     ]
        [                                                 s *(6*s - 1)           ]{t}

        If the user wants the expanded form of the resultant transfer function matrix,
        the ``expand`` kwarg should be passed as ``True``.

        >>> pprint(F_1.doit(expand=True), use_unicode=False)
        [  -s          s - 1      ]
        [-------      --------    ]
        [6*s - 1         2        ]
        [             6*s  - s    ]
        [                         ]
        [            2            ]
        [5*s - 5  6*s  + 18*s - 24]
        [-------  ----------------]
        [6*s - 1         2        ]
        [             6*s  - s    ]{t}

        """
        if self.is_StateSpace_object:
            sys1_ss = self.sys1.doit().rewrite(StateSpace)
            sys2_ss = self.sys2.doit().rewrite(StateSpace)
            A1, B1, C1, D1 = sys1_ss.A, sys1_ss.B, sys1_ss.C, sys1_ss.D
            A2, B2, C2, D2 = sys2_ss.A, sys2_ss.B, sys2_ss.C, sys2_ss.D

            # Create identity matrices
            I_inputs = eye(self.num_inputs)
            I_outputs = eye(self.num_outputs)

            # Compute F and its inverse
            F = I_inputs - self.sign * D2 * D1
            E = F.inv()

            # Compute intermediate matrices
            E_D2 = E * D2
            E_C2 = E * C2
            T1 = I_outputs + self.sign * D1 * E_D2
            T2 = I_inputs + self.sign * E_D2 * D1
            A = Matrix.vstack(
            Matrix.hstack(A1 + self.sign * B1 * E_D2 * C1, self.sign * B1 * E_C2),
            Matrix.hstack(B2 * T1 * C1, A2 + self.sign * B2 * D1 * E_C2)
            )
            B = Matrix.vstack(B1 * T2, B2 * D1 * T2)
            C = Matrix.hstack(T1 * C1, self.sign * D1 * E_C2)
            D = D1 * T2
            return StateSpace(A, B, C, D)

        _mat = self.sensitivity * self.sys1.doit()._expr_mat

        _resultant_tfm = _to_TFM(_mat, self.var, self.sampling_time)

        if cancel:
            _resultant_tfm = _resultant_tfm.simplify()

        if expand:
            _resultant_tfm = _resultant_tfm.expand()

        return _resultant_tfm

    def _eval_rewrite_as_TransferFunctionMatrix(self, sys1, sys2, sign, **kwargs):
        return self.doit()

    def __neg__(self):
        return MIMOFeedback(-self.sys1, -self.sys2, self.sign)

    @property
    def sampling_time(self):
        return self.sys1.sampling_time


def _to_TFM(mat, var, sampling_time):
    """Private method to convert ImmutableMatrix to TransferFunctionMatrix
    efficiently"""
    if sampling_time == 0:
        to_tf = lambda expr: \
            TransferFunction.from_rational_expression(expr,var)
    else:
        to_tf = lambda expr: \
            DiscreteTransferFunction.from_rational_expression(expr,var, sampling_time)
    arg = [[to_tf(expr) for expr in row] for row in mat.tolist()]
    return TransferFunctionMatrix(arg)


class TransferFunctionMatrix(MIMOLinearTimeInvariant):
    r"""
    A class for representing the MIMO (multiple-input and multiple-output)
    generalization of the SISO (single-input and single-output) transfer function.

    It is a matrix of transfer functions (``TransferFunction``, SISO-``Series`` or SISO-``Parallel``).
    There is only one argument, ``arg`` which is also the compulsory argument.
    ``arg`` is expected to be strictly of the type list of lists
    which holds the transfer functions or reducible to transfer functions.

    Parameters
    ==========

    arg : Nested ``List`` (strictly).
        Users are expected to input a nested list of ``TransferFunction``, ``Series``
        and/or ``Parallel`` objects.

    Examples
    ========

    .. note::
        ``pprint()`` can be used for better visualization of ``TransferFunctionMatrix`` objects.

    >>> from sympy.abc import s, p, a
    >>> from sympy import pprint
    >>> from sympy.physics.control.lti import TransferFunction, TransferFunctionMatrix, Series, Parallel
    >>> tf_1 = TransferFunction(s + a, s**2 + s + 1, s)
    >>> tf_2 = TransferFunction(p**4 - 3*p + 2, s + p, s)
    >>> tf_3 = TransferFunction(3, s + 2, s)
    >>> tf_4 = TransferFunction(-a + p, 9*s - 9, s)
    >>> tfm_1 = TransferFunctionMatrix([[tf_1], [tf_2], [tf_3]])
    >>> tfm_1
    TransferFunctionMatrix(((TransferFunction(a + s, s**2 + s + 1, s),), (TransferFunction(p**4 - 3*p + 2, p + s, s),), (TransferFunction(3, s + 2, s),)))
    >>> tfm_1.var
    s
    >>> tfm_1.num_inputs
    1
    >>> tfm_1.num_outputs
    3
    >>> tfm_1.shape
    (3, 1)
    >>> tfm_1.args
    (((TransferFunction(a + s, s**2 + s + 1, s),), (TransferFunction(p**4 - 3*p + 2, p + s, s),), (TransferFunction(3, s + 2, s),)),)
    >>> tfm_2 = TransferFunctionMatrix([[tf_1, -tf_3], [tf_2, -tf_1], [tf_3, -tf_2]])
    >>> tfm_2
    TransferFunctionMatrix(((TransferFunction(a + s, s**2 + s + 1, s), TransferFunction(-3, s + 2, s)), (TransferFunction(p**4 - 3*p + 2, p + s, s), TransferFunction(-a - s, s**2 + s + 1, s)), (TransferFunction(3, s + 2, s), TransferFunction(-p**4 + 3*p - 2, p + s, s))))
    >>> pprint(tfm_2, use_unicode=False)  # pretty-printing for better visualization
    [   a + s           -3       ]
    [ ----------       -----     ]
    [  2               s + 2     ]
    [ s  + s + 1                 ]
    [                            ]
    [ 4                          ]
    [p  - 3*p + 2      -a - s    ]
    [------------    ----------  ]
    [   p + s         2          ]
    [                s  + s + 1  ]
    [                            ]
    [                 4          ]
    [     3        - p  + 3*p - 2]
    [   -----      --------------]
    [   s + 2          p + s     ]{t}

    TransferFunctionMatrix can be transposed, if user wants to switch the input and output transfer functions

    >>> tfm_2.transpose()
    TransferFunctionMatrix(((TransferFunction(a + s, s**2 + s + 1, s), TransferFunction(p**4 - 3*p + 2, p + s, s), TransferFunction(3, s + 2, s)), (TransferFunction(-3, s + 2, s), TransferFunction(-a - s, s**2 + s + 1, s), TransferFunction(-p**4 + 3*p - 2, p + s, s))))
    >>> pprint(_, use_unicode=False)
    [             4                          ]
    [  a + s     p  - 3*p + 2        3       ]
    [----------  ------------      -----     ]
    [ 2             p + s          s + 2     ]
    [s  + s + 1                              ]
    [                                        ]
    [                             4          ]
    [   -3          -a - s     - p  + 3*p - 2]
    [  -----      ----------   --------------]
    [  s + 2       2               p + s     ]
    [             s  + s + 1                 ]{t}

    >>> tf_5 = TransferFunction(5, s, s)
    >>> tf_6 = TransferFunction(5*s, (2 + s**2), s)
    >>> tf_7 = TransferFunction(5, (s*(2 + s**2)), s)
    >>> tf_8 = TransferFunction(5, 1, s)
    >>> tfm_3 = TransferFunctionMatrix([[tf_5, tf_6], [tf_7, tf_8]])
    >>> tfm_3
    TransferFunctionMatrix(((TransferFunction(5, s, s), TransferFunction(5*s, s**2 + 2, s)), (TransferFunction(5, s*(s**2 + 2), s), TransferFunction(5, 1, s))))
    >>> pprint(tfm_3, use_unicode=False)
    [    5        5*s  ]
    [    -       ------]
    [    s        2    ]
    [            s  + 2]
    [                  ]
    [    5         5   ]
    [----------    -   ]
    [  / 2    \    1   ]
    [s*\s  + 2/        ]{t}
    >>> tfm_3.var
    s
    >>> tfm_3.shape
    (2, 2)
    >>> tfm_3.num_outputs
    2
    >>> tfm_3.num_inputs
    2
    >>> tfm_3.args
    (((TransferFunction(5, s, s), TransferFunction(5*s, s**2 + 2, s)), (TransferFunction(5, s*(s**2 + 2), s), TransferFunction(5, 1, s))),)

    To access the ``TransferFunction`` at any index in the ``TransferFunctionMatrix``, use the index notation.

    >>> tfm_3[1, 0]  # gives the TransferFunction present at 2nd Row and 1st Col. Similar to that in Matrix classes
    TransferFunction(5, s*(s**2 + 2), s)
    >>> tfm_3[0, 0]  # gives the TransferFunction present at 1st Row and 1st Col.
    TransferFunction(5, s, s)
    >>> tfm_3[:, 0]  # gives the first column
    TransferFunctionMatrix(((TransferFunction(5, s, s),), (TransferFunction(5, s*(s**2 + 2), s),)))
    >>> pprint(_, use_unicode=False)
    [    5     ]
    [    -     ]
    [    s     ]
    [          ]
    [    5     ]
    [----------]
    [  / 2    \]
    [s*\s  + 2/]{t}
    >>> tfm_3[0, :]  # gives the first row
    TransferFunctionMatrix(((TransferFunction(5, s, s), TransferFunction(5*s, s**2 + 2, s)),))
    >>> pprint(_, use_unicode=False)
    [5   5*s  ]
    [-  ------]
    [s   2    ]
    [   s  + 2]{t}

    To negate a transfer function matrix, ``-`` operator can be prepended:

    >>> tfm_4 = TransferFunctionMatrix([[tf_2], [-tf_1], [tf_3]])
    >>> -tfm_4
    TransferFunctionMatrix(((TransferFunction(-p**4 + 3*p - 2, p + s, s),), (TransferFunction(a + s, s**2 + s + 1, s),), (TransferFunction(-3, s + 2, s),)))
    >>> tfm_5 = TransferFunctionMatrix([[tf_1, tf_2], [tf_3, -tf_1]])
    >>> -tfm_5
    TransferFunctionMatrix(((TransferFunction(-a - s, s**2 + s + 1, s), TransferFunction(-p**4 + 3*p - 2, p + s, s)), (TransferFunction(-3, s + 2, s), TransferFunction(a + s, s**2 + s + 1, s))))

    ``subs()`` returns the ``TransferFunctionMatrix`` object with the value substituted in the expression. This will not
    mutate your original ``TransferFunctionMatrix``.

    >>> tfm_2.subs(p, 2)  #  substituting p everywhere in tfm_2 with 2.
    TransferFunctionMatrix(((TransferFunction(a + s, s**2 + s + 1, s), TransferFunction(-3, s + 2, s)), (TransferFunction(12, s + 2, s), TransferFunction(-a - s, s**2 + s + 1, s)), (TransferFunction(3, s + 2, s), TransferFunction(-12, s + 2, s))))
    >>> pprint(_, use_unicode=False)
    [  a + s        -3     ]
    [----------    -----   ]
    [ 2            s + 2   ]
    [s  + s + 1            ]
    [                      ]
    [    12        -a - s  ]
    [  -----     ----------]
    [  s + 2      2        ]
    [            s  + s + 1]
    [                      ]
    [    3          -12    ]
    [  -----       -----   ]
    [  s + 2       s + 2   ]{t}
    >>> pprint(tfm_2, use_unicode=False) # State of tfm_2 is unchanged after substitution
    [   a + s           -3       ]
    [ ----------       -----     ]
    [  2               s + 2     ]
    [ s  + s + 1                 ]
    [                            ]
    [ 4                          ]
    [p  - 3*p + 2      -a - s    ]
    [------------    ----------  ]
    [   p + s         2          ]
    [                s  + s + 1  ]
    [                            ]
    [                 4          ]
    [     3        - p  + 3*p - 2]
    [   -----      --------------]
    [   s + 2          p + s     ]{t}

    ``subs()`` also supports multiple substitutions.

    >>> tfm_2.subs({p: 2, a: 1})  # substituting p with 2 and a with 1
    TransferFunctionMatrix(((TransferFunction(s + 1, s**2 + s + 1, s), TransferFunction(-3, s + 2, s)), (TransferFunction(12, s + 2, s), TransferFunction(-s - 1, s**2 + s + 1, s)), (TransferFunction(3, s + 2, s), TransferFunction(-12, s + 2, s))))
    >>> pprint(_, use_unicode=False)
    [  s + 1        -3     ]
    [----------    -----   ]
    [ 2            s + 2   ]
    [s  + s + 1            ]
    [                      ]
    [    12        -s - 1  ]
    [  -----     ----------]
    [  s + 2      2        ]
    [            s  + s + 1]
    [                      ]
    [    3          -12    ]
    [  -----       -----   ]
    [  s + 2       s + 2   ]{t}

    Users can reduce the ``Series`` and ``Parallel`` elements of the matrix to ``TransferFunction`` by using
    ``doit()``.

    >>> tfm_6 = TransferFunctionMatrix([[Series(tf_3, tf_4), Parallel(tf_3, tf_4)]])
    >>> tfm_6
    TransferFunctionMatrix(((Series(TransferFunction(3, s + 2, s), TransferFunction(-a + p, 9*s - 9, s)), Parallel(TransferFunction(3, s + 2, s), TransferFunction(-a + p, 9*s - 9, s))),))
    >>> pprint(tfm_6, use_unicode=False)
    [-a + p    3    -a + p      3  ]
    [-------*-----  ------- + -----]
    [9*s - 9 s + 2  9*s - 9   s + 2]{t}
    >>> tfm_6.doit()
    TransferFunctionMatrix(((TransferFunction(-3*a + 3*p, (s + 2)*(9*s - 9), s), TransferFunction(27*s + (-a + p)*(s + 2) - 27, (s + 2)*(9*s - 9), s)),))
    >>> pprint(_, use_unicode=False)
    [    -3*a + 3*p     27*s + (-a + p)*(s + 2) - 27]
    [-----------------  ----------------------------]
    [(s + 2)*(9*s - 9)       (s + 2)*(9*s - 9)      ]{t}
    >>> tf_9 = TransferFunction(1, s, s)
    >>> tf_10 = TransferFunction(1, s**2, s)
    >>> tfm_7 = TransferFunctionMatrix([[Series(tf_9, tf_10), tf_9], [tf_10, Parallel(tf_9, tf_10)]])
    >>> tfm_7
    TransferFunctionMatrix(((Series(TransferFunction(1, s, s), TransferFunction(1, s**2, s)), TransferFunction(1, s, s)), (TransferFunction(1, s**2, s), Parallel(TransferFunction(1, s, s), TransferFunction(1, s**2, s)))))
    >>> pprint(tfm_7, use_unicode=False)
    [ 1      1   ]
    [----    -   ]
    [   2    s   ]
    [s*s         ]
    [            ]
    [ 1    1    1]
    [ --   -- + -]
    [  2    2   s]
    [ s    s     ]{t}
    >>> tfm_7.doit()
    TransferFunctionMatrix(((TransferFunction(1, s**3, s), TransferFunction(1, s, s)), (TransferFunction(1, s**2, s), TransferFunction(s**2 + s, s**3, s))))
    >>> pprint(_, use_unicode=False)
    [1     1   ]
    [--    -   ]
    [ 3    s   ]
    [s         ]
    [          ]
    [     2    ]
    [1   s  + s]
    [--  ------]
    [ 2     3  ]
    [s     s   ]{t}

    Addition, subtraction, and multiplication of transfer function matrices can form
    unevaluated ``Series`` or ``Parallel`` objects.

    - For addition and subtraction:
      All the transfer function matrices must have the same shape.

    - For multiplication (C = A * B):
      The number of inputs of the first transfer function matrix (A) must be equal to the
      number of outputs of the second transfer function matrix (B).

    Also, use pretty-printing (``pprint``) to analyse better.

    >>> tfm_8 = TransferFunctionMatrix([[tf_3], [tf_2], [-tf_1]])
    >>> tfm_9 = TransferFunctionMatrix([[-tf_3]])
    >>> tfm_10 = TransferFunctionMatrix([[tf_1], [tf_2], [tf_4]])
    >>> tfm_11 = TransferFunctionMatrix([[tf_4], [-tf_1]])
    >>> tfm_12 = TransferFunctionMatrix([[tf_4, -tf_1, tf_3], [-tf_2, -tf_4, -tf_3]])
    >>> tfm_8 + tfm_10
    MIMOParallel(TransferFunctionMatrix(((TransferFunction(3, s + 2, s),), (TransferFunction(p**4 - 3*p + 2, p + s, s),), (TransferFunction(-a - s, s**2 + s + 1, s),))), TransferFunctionMatrix(((TransferFunction(a + s, s**2 + s + 1, s),), (TransferFunction(p**4 - 3*p + 2, p + s, s),), (TransferFunction(-a + p, 9*s - 9, s),))))
    >>> pprint(_, use_unicode=False)
    [     3      ]      [   a + s    ]
    [   -----    ]      [ ---------- ]
    [   s + 2    ]      [  2         ]
    [            ]      [ s  + s + 1 ]
    [ 4          ]      [            ]
    [p  - 3*p + 2]      [ 4          ]
    [------------]    + [p  - 3*p + 2]
    [   p + s    ]      [------------]
    [            ]      [   p + s    ]
    [   -a - s   ]      [            ]
    [ ---------- ]      [   -a + p   ]
    [  2         ]      [  -------   ]
    [ s  + s + 1 ]{t}   [  9*s - 9   ]{t}
    >>> -tfm_10 - tfm_8
    MIMOParallel(TransferFunctionMatrix(((TransferFunction(-a - s, s**2 + s + 1, s),), (TransferFunction(-p**4 + 3*p - 2, p + s, s),), (TransferFunction(a - p, 9*s - 9, s),))), TransferFunctionMatrix(((TransferFunction(-3, s + 2, s),), (TransferFunction(-p**4 + 3*p - 2, p + s, s),), (TransferFunction(a + s, s**2 + s + 1, s),))))
    >>> pprint(_, use_unicode=False)
    [    -a - s    ]      [     -3       ]
    [  ----------  ]      [    -----     ]
    [   2          ]      [    s + 2     ]
    [  s  + s + 1  ]      [              ]
    [              ]      [   4          ]
    [   4          ]      [- p  + 3*p - 2]
    [- p  + 3*p - 2]    + [--------------]
    [--------------]      [    p + s     ]
    [    p + s     ]      [              ]
    [              ]      [    a + s     ]
    [    a - p     ]      [  ----------  ]
    [   -------    ]      [   2          ]
    [   9*s - 9    ]{t}   [  s  + s + 1  ]{t}
    >>> tfm_12 * tfm_8
    MIMOSeries(TransferFunctionMatrix(((TransferFunction(3, s + 2, s),), (TransferFunction(p**4 - 3*p + 2, p + s, s),), (TransferFunction(-a - s, s**2 + s + 1, s),))), TransferFunctionMatrix(((TransferFunction(-a + p, 9*s - 9, s), TransferFunction(-a - s, s**2 + s + 1, s), TransferFunction(3, s + 2, s)), (TransferFunction(-p**4 + 3*p - 2, p + s, s), TransferFunction(a - p, 9*s - 9, s), TransferFunction(-3, s + 2, s)))))
    >>> pprint(_, use_unicode=False)
                                           [     3      ]
                                           [   -----    ]
    [    -a + p        -a - s      3  ]    [   s + 2    ]
    [   -------      ----------  -----]    [            ]
    [   9*s - 9       2          s + 2]    [ 4          ]
    [                s  + s + 1       ]    [p  - 3*p + 2]
    [                                 ]   *[------------]
    [   4                             ]    [   p + s    ]
    [- p  + 3*p - 2    a - p      -3  ]    [            ]
    [--------------   -------    -----]    [   -a - s   ]
    [    p + s        9*s - 9    s + 2]{t} [ ---------- ]
                                           [  2         ]
                                           [ s  + s + 1 ]{t}
    >>> tfm_12 * tfm_8 * tfm_9
    MIMOSeries(TransferFunctionMatrix(((TransferFunction(-3, s + 2, s),),)), TransferFunctionMatrix(((TransferFunction(3, s + 2, s),), (TransferFunction(p**4 - 3*p + 2, p + s, s),), (TransferFunction(-a - s, s**2 + s + 1, s),))), TransferFunctionMatrix(((TransferFunction(-a + p, 9*s - 9, s), TransferFunction(-a - s, s**2 + s + 1, s), TransferFunction(3, s + 2, s)), (TransferFunction(-p**4 + 3*p - 2, p + s, s), TransferFunction(a - p, 9*s - 9, s), TransferFunction(-3, s + 2, s)))))
    >>> pprint(_, use_unicode=False)
                                           [     3      ]
                                           [   -----    ]
    [    -a + p        -a - s      3  ]    [   s + 2    ]
    [   -------      ----------  -----]    [            ]
    [   9*s - 9       2          s + 2]    [ 4          ]
    [                s  + s + 1       ]    [p  - 3*p + 2]    [ -3  ]
    [                                 ]   *[------------]   *[-----]
    [   4                             ]    [   p + s    ]    [s + 2]{t}
    [- p  + 3*p - 2    a - p      -3  ]    [            ]
    [--------------   -------    -----]    [   -a - s   ]
    [    p + s        9*s - 9    s + 2]{t} [ ---------- ]
                                           [  2         ]
                                           [ s  + s + 1 ]{t}
    >>> tfm_10 + tfm_8*tfm_9
    MIMOParallel(TransferFunctionMatrix(((TransferFunction(a + s, s**2 + s + 1, s),), (TransferFunction(p**4 - 3*p + 2, p + s, s),), (TransferFunction(-a + p, 9*s - 9, s),))), MIMOSeries(TransferFunctionMatrix(((TransferFunction(-3, s + 2, s),),)), TransferFunctionMatrix(((TransferFunction(3, s + 2, s),), (TransferFunction(p**4 - 3*p + 2, p + s, s),), (TransferFunction(-a - s, s**2 + s + 1, s),)))))
    >>> pprint(_, use_unicode=False)
    [   a + s    ]      [     3      ]
    [ ---------- ]      [   -----    ]
    [  2         ]      [   s + 2    ]
    [ s  + s + 1 ]      [            ]
    [            ]      [ 4          ]
    [ 4          ]      [p  - 3*p + 2]    [ -3  ]
    [p  - 3*p + 2]    + [------------]   *[-----]
    [------------]      [   p + s    ]    [s + 2]{t}
    [   p + s    ]      [            ]
    [            ]      [   -a - s   ]
    [   -a + p   ]      [ ---------- ]
    [  -------   ]      [  2         ]
    [  9*s - 9   ]{t}   [ s  + s + 1 ]{t}

    These unevaluated ``Series`` or ``Parallel`` objects can convert into the
    resultant transfer function matrix using ``.doit()`` method or by
    ``.rewrite(TransferFunctionMatrix)``.

    >>> (-tfm_8 + tfm_10 + tfm_8*tfm_9).doit()
    TransferFunctionMatrix(((TransferFunction((a + s)*(s + 2)**3 - 3*(s + 2)**2*(s**2 + s + 1) - 9*(s + 2)*(s**2 + s + 1), (s + 2)**3*(s**2 + s + 1), s),), (TransferFunction((p + s)*(-3*p**4 + 9*p - 6), (p + s)**2*(s + 2), s),), (TransferFunction((-a + p)*(s + 2)*(s**2 + s + 1)**2 + (a + s)*(s + 2)*(9*s - 9)*(s**2 + s + 1) + (3*a + 3*s)*(9*s - 9)*(s**2 + s + 1), (s + 2)*(9*s - 9)*(s**2 + s + 1)**2, s),)))
    >>> (-tfm_12 * -tfm_8 * -tfm_9).rewrite(TransferFunctionMatrix)
    TransferFunctionMatrix(((TransferFunction(3*(-3*a + 3*p)*(p + s)*(s + 2)*(s**2 + s + 1)**2 + 3*(-3*a - 3*s)*(p + s)*(s + 2)*(9*s - 9)*(s**2 + s + 1) + 3*(a + s)*(s + 2)**2*(9*s - 9)*(-p**4 + 3*p - 2)*(s**2 + s + 1), (p + s)*(s + 2)**3*(9*s - 9)*(s**2 + s + 1)**2, s),), (TransferFunction(3*(-a + p)*(p + s)*(s + 2)**2*(-p**4 + 3*p - 2)*(s**2 + s + 1) + 3*(3*a + 3*s)*(p + s)**2*(s + 2)*(9*s - 9) + 3*(p + s)*(s + 2)*(9*s - 9)*(-3*p**4 + 9*p - 6)*(s**2 + s + 1), (p + s)**2*(s + 2)**3*(9*s - 9)*(s**2 + s + 1), s),)))

    See Also
    ========

    DiscreteTransferFunction, TransferFunction, MIMOSeries, MIMOParallel, Feedback

    """
    def __new__(cls, arg):

        expr_mat_arg = []
        try:
            var = arg[0][0].var
        except TypeError:
            raise ValueError(filldedent("""
                `arg` param in TransferFunctionMatrix should
                strictly be a nested list containing TransferFunctionBase
                objects."""))
        for row in arg:
            temp = []
            for element in row:
                if not isinstance(element, SISOLinearTimeInvariant):
                    raise TypeError(filldedent("""
                        Each element is expected to be of
                        type `SISOLinearTimeInvariant`."""))

                if var != element.var:
                    raise ValueError(filldedent("""
                        Conflicting value(s) found for `var`.
                        All TransferFunction instances in TransferFunctionMatrix
                        should use the same complex variable in Laplace domain
                        or z-domain."""))

                temp.append(element.to_expr())
            expr_mat_arg.append(temp)

        _check_compatibility([sys for row in arg for sys in row])

        if isinstance(arg, (tuple, list, Tuple)):
            # Making nested Tuple (sympy.core.containers.Tuple) from nested list or nested Python tuple
            arg = Tuple(*(Tuple(*r, sympify=False) for r in arg), sympify=False)

        obj = super(TransferFunctionMatrix, cls).__new__(cls, arg)
        obj._expr_mat = ImmutableMatrix(expr_mat_arg)
        obj.is_StateSpace_object = False
        obj._is_continuous = arg[0][0].is_continuous

        return obj

    @classmethod
    def from_Matrix(cls, matrix, var, sampling_time=0):
        """
        Creates a new ``TransferFunctionMatrix`` efficiently from a SymPy Matrix
        of ``Expr`` objects.

        Parameters
        ==========

        matrix : ``ImmutableMatrix`` having ``Expr``/``Number`` elements.
        var : Symbol
            Complex variable of the Laplace transform or z-transform which will
            be used by the all the transfer function objects in the
            ``TransferFunctionMatrix``.
        sampling_time : Number, Symbol, optional
            Sampling time for the discrete-time transfer function matrix.
            Default is 0, which means that the transfer function matrix will be
            treated as a continuous-time transfer function matrix.

        Examples
        ========

        >>> from sympy.abc import s, z
        >>> from sympy.physics.control.lti import TransferFunctionMatrix
        >>> from sympy import Matrix, pprint
        >>> M = Matrix([[s, 1/s], [1/(s+1), s]])
        >>> M_tf = TransferFunctionMatrix.from_Matrix(M, s)
        >>> pprint(M_tf, use_unicode=False)
        [  s    1]
        [  -    -]
        [  1    s]
        [        ]
        [  1    s]
        [-----  -]
        [s + 1  1]{t}
        >>> M_tf.elem_poles()
        [[[], [0]], [[-1], []]]
        >>> M_tf.elem_zeros()
        [[[0], []], [[], [0]]]
        >>> M_2 = Matrix([[z/(z-1), z/(z-8)], [z**2/(z**2-2+1), z]])
        >>> M2_tf = TransferFunctionMatrix.from_Matrix(M_2, z, 0.1)
        >>> pprint(M2_tf, use_unicode=False)
        [  z       z  ]
        [-----   -----]
        [z - 1   z - 8]
        [             ]
        [   2         ]
        [  z       z  ]
        [------    -  ]
        [ 2        1  ]
        [z  - 1       ]{k}, sampling_time: 0.1


        """
        return _to_TFM(matrix, var, sampling_time)

    @property
    def var(self):
        """
        Returns the complex variable used by all the transfer functions or
        ``Series``/``Parallel`` objects in a transfer function matrix.

        Examples
        ========

        >>> from sympy.abc import p, s
        >>> from sympy.physics.control.lti import TransferFunction, TransferFunctionMatrix, Series, Parallel
        >>> G1 = TransferFunction(p**2 + 2*p + 4, p - 6, p)
        >>> G2 = TransferFunction(p, 4 - p, p)
        >>> G3 = TransferFunction(0, p**4 - 1, p)
        >>> G4 = TransferFunction(s + 1, s**2 + s + 1, s)
        >>> S1 = Series(G1, G2)
        >>> S2 = Series(-G3, Parallel(G2, -G1))
        >>> tfm1 = TransferFunctionMatrix([[G1], [G2], [G3]])
        >>> tfm1.var
        p
        >>> tfm2 = TransferFunctionMatrix([[-S1, -S2], [S1, S2]])
        >>> tfm2.var
        p
        >>> tfm3 = TransferFunctionMatrix([[G4]])
        >>> tfm3.var
        s

        """
        return self.args[0][0][0].var

    @property
    def num_inputs(self):
        """
        Returns the number of inputs of the system.

        Examples
        ========

        >>> from sympy.abc import s, p
        >>> from sympy.physics.control.lti import TransferFunction, TransferFunctionMatrix
        >>> G1 = TransferFunction(s + 3, s**2 - 3, s)
        >>> G2 = TransferFunction(4, s**2, s)
        >>> G3 = TransferFunction(p**2 + s**2, p - 3, s)
        >>> tfm_1 = TransferFunctionMatrix([[G2, -G1, G3], [-G2, -G1, -G3]])
        >>> tfm_1.num_inputs
        3

        See Also
        ========

        num_outputs

        """
        return self._expr_mat.shape[1]

    @property
    def num_outputs(self):
        """
        Returns the number of outputs of the system.

        Examples
        ========

        >>> from sympy.abc import s
        >>> from sympy.physics.control.lti import TransferFunctionMatrix
        >>> from sympy import Matrix
        >>> M_1 = Matrix([[s], [1/s]])
        >>> TFM = TransferFunctionMatrix.from_Matrix(M_1, s)
        >>> print(TFM)
        TransferFunctionMatrix(((TransferFunction(s, 1, s),), (TransferFunction(1, s, s),)))
        >>> TFM.num_outputs
        2

        See Also
        ========

        num_inputs

        """
        return self._expr_mat.shape[0]

    @property
    def shape(self):
        """
        Returns the shape of the transfer function matrix, that is,
        ``(# of outputs, # of inputs)``.

        Examples
        ========

        >>> from sympy.abc import s, p
        >>> from sympy.physics.control.lti import TransferFunction, TransferFunctionMatrix
        >>> tf1 = TransferFunction(p**2 - 1, s**4 + s**3 - p, p)
        >>> tf2 = TransferFunction(1 - p, p**2 - 3*p + 7, p)
        >>> tf3 = TransferFunction(3, 4, p)
        >>> tfm1 = TransferFunctionMatrix([[tf1, -tf2]])
        >>> tfm1.shape
        (1, 2)
        >>> tfm2 = TransferFunctionMatrix([[-tf2, tf3], [tf1, -tf1]])
        >>> tfm2.shape
        (2, 2)

        """
        return self._expr_mat.shape

    def __neg__(self):
        neg = -self._expr_mat
        return _to_TFM(neg, self.var, self.sampling_time)

    @_check_other_MIMO
    def __add__(self, other):

        if not isinstance(other, MIMOParallel):
            return MIMOParallel(self, other)
        other_arg_list = list(other.args)
        return MIMOParallel(self, *other_arg_list)

    @_check_other_MIMO
    def __sub__(self, other):
        return self + (-other)

    @_check_other_MIMO
    def __mul__(self, other):

        if not isinstance(other, MIMOSeries):
            return MIMOSeries(other, self)
        other_arg_list = list(other.args)
        return MIMOSeries(*other_arg_list, self)

    def __getitem__(self, key):
        trunc = self._expr_mat.__getitem__(key)
        if isinstance(trunc, ImmutableMatrix):
            return _to_TFM(trunc, self.var, self.sampling_time)

        if self.sampling_time == 0:
            to_tf = lambda expr: \
                TransferFunction.from_rational_expression(expr, self.var)
        else:
            to_tf = lambda expr: \
                DiscreteTransferFunction.from_rational_expression(expr, self.var,
                                                            self.sampling_time)
        return to_tf(trunc)

    def transpose(self):
        """
        Returns the transpose of the ``TransferFunctionMatrix``
        (switched input and output layers).

        """
        transposed_mat = self._expr_mat.transpose()
        return _to_TFM(transposed_mat, self.var, self.sampling_time)

    def elem_poles(self):
        """
        Returns the poles of each element of the ``TransferFunctionMatrix``.

        .. note::
            Actual poles of a MIMO system are NOT the poles of individual
            elements.

        Examples
        ========

        >>> from sympy.abc import s
        >>> from sympy.physics.control.lti import TransferFunction, TransferFunctionMatrix
        >>> tf_1 = TransferFunction(3, (s + 1), s)
        >>> tf_2 = TransferFunction(s + 6, (s + 1)*(s + 2), s)
        >>> tf_3 = TransferFunction(s + 3, s**2 + 3*s + 2, s)
        >>> tf_4 = TransferFunction(s + 2, s**2 + 5*s - 10, s)
        >>> tfm_1 = TransferFunctionMatrix([[tf_1, tf_2], [tf_3, tf_4]])
        >>> tfm_1
        TransferFunctionMatrix(((TransferFunction(3, s + 1, s), TransferFunction(s + 6, (s + 1)*(s + 2), s)), (TransferFunction(s + 3, s**2 + 3*s + 2, s), TransferFunction(s + 2, s**2 + 5*s - 10, s))))
        >>> tfm_1.elem_poles()
        [[[-1], [-2, -1]], [[-2, -1], [-5/2 + sqrt(65)/2, -sqrt(65)/2 - 5/2]]]

        See Also
        ========

        elem_zeros

        """
        return [[element.poles() for element in row] for row in \
                                                        self.doit().args[0]]

    def elem_zeros(self):
        """
        Returns the zeros of each element of the ``TransferFunctionMatrix``.

        .. note::
            Actual zeros of a MIMO system are NOT the zeros of individual
            elements.

        Examples
        ========

        >>> from sympy.abc import s
        >>> from sympy.physics.control.lti import TransferFunction, TransferFunctionMatrix
        >>> tf_1 = TransferFunction(3, (s + 1), s)
        >>> tf_2 = TransferFunction(s + 6, (s + 1)*(s + 2), s)
        >>> tf_3 = TransferFunction(s + 3, s**2 + 3*s + 2, s)
        >>> tf_4 = TransferFunction(s**2 - 9*s + 20, s**2 + 5*s - 10, s)
        >>> tfm_1 = TransferFunctionMatrix([[tf_1, tf_2], [tf_3, tf_4]])
        >>> tfm_1
        TransferFunctionMatrix(((TransferFunction(3, s + 1, s), TransferFunction(s + 6, (s + 1)*(s + 2), s)), (TransferFunction(s + 3, s**2 + 3*s + 2, s), TransferFunction(s**2 - 9*s + 20, s**2 + 5*s - 10, s))))
        >>> tfm_1.elem_zeros()
        [[[], [-6]], [[-3], [4, 5]]]

        See Also
        ========

        elem_poles

        """
        return [[element.zeros() for element in row] for row in \
                                                        self.doit().args[0]]

    def eval_frequency(self, other):
        """
        Evaluates system response of each transfer function in the
        ``TransferFunctionMatrix`` at any point in the real or complex plane.

        Examples
        ========

        >>> from sympy.abc import s
        >>> from sympy.physics.control.lti import TransferFunction, TransferFunctionMatrix
        >>> from sympy import I
        >>> tf_1 = TransferFunction(3, (s + 1), s)
        >>> tf_2 = TransferFunction(s + 6, (s + 1)*(s + 2), s)
        >>> tf_3 = TransferFunction(s + 3, s**2 + 3*s + 2, s)
        >>> tf_4 = TransferFunction(s**2 - 9*s + 20, s**2 + 5*s - 10, s)
        >>> tfm_1 = TransferFunctionMatrix([[tf_1, tf_2], [tf_3, tf_4]])
        >>> tfm_1
        TransferFunctionMatrix(((TransferFunction(3, s + 1, s), TransferFunction(s + 6, (s + 1)*(s + 2), s)), (TransferFunction(s + 3, s**2 + 3*s + 2, s), TransferFunction(s**2 - 9*s + 20, s**2 + 5*s - 10, s))))
        >>> tfm_1.eval_frequency(2)
        Matrix([
        [   1, 2/3],
        [5/12, 3/2]])
        >>> tfm_1.eval_frequency(I*2)
        Matrix([
        [   3/5 - 6*I/5,                -I],
        [3/20 - 11*I/20, -101/74 + 23*I/74]])
        """
        mat = self._expr_mat.subs(self.var, other)
        return mat.expand()

    def _flat(self):
        """Returns flattened list of args in TransferFunctionMatrix"""
        return [elem for tup in self.args[0] for elem in tup]

    def _eval_evalf(self, prec):
        """
        Calls evalf() on each transfer function in the transfer function
        matrix

        """
        dps = prec_to_dps(prec)
        mat = self._expr_mat.applyfunc(lambda a: a.evalf(n=dps))
        return _to_TFM(mat, self.var, self.sampling_time)

    def _eval_simplify(self, **kwargs):
        """Simplifies the transfer function matrix"""
        simp_mat = self._expr_mat.applyfunc(lambda a: cancel(a, expand=False))
        return _to_TFM(simp_mat, self.var, self.sampling_time)

    def expand(self, **hints):
        """Expands the transfer function matrix"""
        expand_mat = self._expr_mat.expand(**hints)
        return _to_TFM(expand_mat, self.var, self.sampling_time)

    @property
    def sampling_time(self):
        return self.args[0][0][0].sampling_time

def new_state_space(A=None, B=None, C=None, D=None, sampling_time=0):
    #TODO: finish
    return DTStateSpace(A, B, C, D, sampling_time)

class StateSpaceBase(LinearTimeInvariant):
    r"""
    State space model (ssm) of a linear, time invariant control system.

    Represents the standard state-space model with A, B, C, D as state-space matrices.
    This makes the linear control system:

        (1) x'(t) = A * x(t) + B * u(t);    x in R^n , u in R^k
        (2) y(t)  = C * x(t) + D * u(t);    y in R^m

    where u(t) is any input signal, y(t) the corresponding output, and x(t) the system's state.

    Parameters
    ==========

    A : Matrix
        The State matrix of the state space model.
    B : Matrix
        The Input-to-State matrix of the state space model.
    C : Matrix
        The State-to-Output matrix of the state space model.
    D : Matrix
        The Feedthrough matrix of the state space model.

    Examples
    ========

    >>> from sympy import Matrix
    >>> from sympy.physics.control import StateSpace

    The easiest way to create a StateSpaceModel is via four matrices:

    >>> A = Matrix([[1, 2], [1, 0]])
    >>> B = Matrix([1, 1])
    >>> C = Matrix([[0, 1]])
    >>> D = Matrix([0])
    >>> StateSpace(A, B, C, D)
    StateSpace(Matrix([
    [1, 2],
    [1, 0]]), Matrix([
    [1],
    [1]]), Matrix([[0, 1]]), Matrix([[0]]))

    One can use less matrices. The rest will be filled with a minimum of zeros:

    >>> StateSpace(A, B)
    StateSpace(Matrix([
    [1, 2],
    [1, 0]]), Matrix([
    [1],
    [1]]), Matrix([[0, 0]]), Matrix([[0]]))

    See Also
    ========

    TransferFunction, TransferFunctionMatrix

    References
    ==========

    .. [1] https://en.wikipedia.org/wiki/State-space_representation
    .. [2] https://in.mathworks.com/help/control/ref/ss.html

    """
    def __new__(cls, A=None, B=None, C=None, D=None, *args, **kwargs):
        if A is None:
            A = zeros(1)
        if B is None:
            B = zeros(A.rows, 1)
        if C is None:
            C = zeros(1, A.cols)
        if D is None:
            D = zeros(C.rows, B.cols)

        A = _sympify(A)
        B = _sympify(B)
        C = _sympify(C)
        D = _sympify(D)

        if (isinstance(A, ImmutableDenseMatrix) and isinstance(B, ImmutableDenseMatrix) and
            isinstance(C, ImmutableDenseMatrix) and isinstance(D, ImmutableDenseMatrix)):
            # Check State Matrix is square
            if A.rows != A.cols:
                raise ShapeError("Matrix A must be a square matrix.")

            # Check State and Input matrices have same rows
            if A.rows != B.rows:
                raise ShapeError("Matrices A and B must have the same number of rows.")

            # Check Output and Feedthrough matrices have same rows
            if C.rows != D.rows:
                raise ShapeError("Matrices C and D must have the same number of rows.")

            # Check State and Output matrices have same columns
            if A.cols != C.cols:
                raise ShapeError("Matrices A and C must have the same number of columns.")

            # Check Input and Feedthrough matrices have same columns
            if B.cols != D.cols:
                raise ShapeError("Matrices B and D must have the same number of columns.")

            obj = super(StateSpaceBase, cls).__new__(cls, A, B, C, D,
                                                     *args, **kwargs)
            obj._A = A
            obj._B = B
            obj._C = C
            obj._D = D

            # Determine if the system is SISO or MIMO
            num_outputs = D.rows
            num_inputs = D.cols
            if num_inputs == 1 and num_outputs == 1:
                obj._is_SISO = True
                obj._clstype = SISOLinearTimeInvariant
            else:
                obj._is_SISO = False
                obj._clstype = MIMOLinearTimeInvariant
            obj.is_StateSpace_object = True
            return obj

        else:
            raise TypeError("A, B, C and D inputs must all be sympy Matrices.")

    @property
    def state_matrix(self):
        """
        Returns the state matrix of the model.

        Examples
        ========

        >>> from sympy import Matrix
        >>> from sympy.physics.control import StateSpace
        >>> A = Matrix([[1, 2], [1, 0]])
        >>> B = Matrix([1, 1])
        >>> C = Matrix([[0, 1]])
        >>> D = Matrix([0])
        >>> ss = StateSpace(A, B, C, D)
        >>> ss.state_matrix
        Matrix([
        [1, 2],
        [1, 0]])

        """
        return self._A

    @property
    def input_matrix(self):
        """
        Returns the input matrix of the model.

        Examples
        ========

        >>> from sympy import Matrix
        >>> from sympy.physics.control import StateSpace
        >>> A = Matrix([[1, 2], [1, 0]])
        >>> B = Matrix([1, 1])
        >>> C = Matrix([[0, 1]])
        >>> D = Matrix([0])
        >>> ss = StateSpace(A, B, C, D)
        >>> ss.input_matrix
        Matrix([
        [1],
        [1]])

        """
        return self._B

    @property
    def output_matrix(self):
        """
        Returns the output matrix of the model.

        Examples
        ========

        >>> from sympy import Matrix
        >>> from sympy.physics.control import StateSpace
        >>> A = Matrix([[1, 2], [1, 0]])
        >>> B = Matrix([1, 1])
        >>> C = Matrix([[0, 1]])
        >>> D = Matrix([0])
        >>> ss = StateSpace(A, B, C, D)
        >>> ss.output_matrix
        Matrix([[0, 1]])

        """
        return self._C

    @property
    def feedforward_matrix(self):
        """
        Returns the feedforward matrix of the model.

        Examples
        ========

        >>> from sympy import Matrix
        >>> from sympy.physics.control import StateSpace
        >>> A = Matrix([[1, 2], [1, 0]])
        >>> B = Matrix([1, 1])
        >>> C = Matrix([[0, 1]])
        >>> D = Matrix([0])
        >>> ss = StateSpace(A, B, C, D)
        >>> ss.feedforward_matrix
        Matrix([[0]])

        """
        return self._D

    A = state_matrix
    B = input_matrix
    C = output_matrix
    D = feedforward_matrix

    @property
    def num_states(self):
        """
        Returns the number of states of the model.

        Examples
        ========

        >>> from sympy import Matrix
        >>> from sympy.physics.control import StateSpace
        >>> A = Matrix([[1, 2], [1, 0]])
        >>> B = Matrix([1, 1])
        >>> C = Matrix([[0, 1]])
        >>> D = Matrix([0])
        >>> ss = StateSpace(A, B, C, D)
        >>> ss.num_states
        2

        """
        return self._A.rows

    @property
    def num_inputs(self):
        """
        Returns the number of inputs of the model.

        Examples
        ========

        >>> from sympy import Matrix
        >>> from sympy.physics.control import StateSpace
        >>> A = Matrix([[1, 2], [1, 0]])
        >>> B = Matrix([1, 1])
        >>> C = Matrix([[0, 1]])
        >>> D = Matrix([0])
        >>> ss = StateSpace(A, B, C, D)
        >>> ss.num_inputs
        1

        """
        return self._D.cols

    @property
    def num_outputs(self):
        """
        Returns the number of outputs of the model.

        Examples
        ========

        >>> from sympy import Matrix
        >>> from sympy.physics.control import StateSpace
        >>> A = Matrix([[1, 2], [1, 0]])
        >>> B = Matrix([1, 1])
        >>> C = Matrix([[0, 1]])
        >>> D = Matrix([0])
        >>> ss = StateSpace(A, B, C, D)
        >>> ss.num_outputs
        1

        """
        return self._D.rows


    @property
    def shape(self):
        """Returns the shape of the equivalent StateSpace system."""
        return self.num_outputs, self.num_inputs

    def dsolve(self, initial_conditions=None, input_vector=None, var=Symbol('t')):
        r"""
        Returns `y(t)` or output of StateSpace given by the solution of equations:
            x'(t) = A * x(t) + B * u(t)
            y(t)  = C * x(t) + D * u(t)

        Parameters
        ============

        initial_conditions : Matrix
            The initial conditions of `x` state vector. If not provided, it defaults to a zero vector.
        input_vector : Matrix
            The input vector for state space. If not provided, it defaults to a zero vector.
        var : Symbol
            The symbol representing time. If not provided, it defaults to `t`.

        Examples
        ==========

        >>> from sympy import Matrix
        >>> from sympy.physics.control import StateSpace
        >>> A = Matrix([[-2, 0], [1, -1]])
        >>> B = Matrix([[1], [0]])
        >>> C = Matrix([[2, 1]])
        >>> ip = Matrix([5])
        >>> i = Matrix([0, 0])
        >>> ss = StateSpace(A, B, C)
        >>> ss.dsolve(input_vector=ip, initial_conditions=i).simplify()
        Matrix([[15/2 - 5*exp(-t) - 5*exp(-2*t)/2]])

        If no input is provided it defaults to solving the system with zero initial conditions and zero input.

        >>> ss.dsolve()
        Matrix([[0]])

        References
        ==========
        .. [1] https://web.mit.edu/2.14/www/Handouts/StateSpaceResponse.pdf
        .. [2] https://docs.sympy.org/latest/modules/solvers/ode.html#sympy.solvers.ode.systems.linodesolve

        """

        if not isinstance(var, Symbol):
            raise ValueError("Variable for representing time must be a Symbol.")
        if not initial_conditions:
            initial_conditions = zeros(self._A.shape[0], 1)
        elif initial_conditions.shape != (self._A.shape[0], 1):
            raise ShapeError("Initial condition vector should have the same number of "
                             "rows as the state matrix.")
        if not input_vector:
            input_vector = zeros(self._B.shape[1], 1)
        elif input_vector.shape != (self._B.shape[1], 1):
            raise ShapeError("Input vector should have the same number of "
                             "columns as the input matrix.")
        sol = linodesolve(A=self._A, t=var, b=self._B*input_vector, type='type2', doit=True)
        mat1 = Matrix(sol)
        mat2 = mat1.replace(var, 0)
        free1 = self._A.free_symbols | self._B.free_symbols | input_vector.free_symbols
        free2 = mat2.free_symbols
        # Get all the free symbols form the matrix
        dummy_symbols = list(free2-free1)
        # Convert the matrix to a Coefficient matrix
        r1, r2 = linear_eq_to_matrix(mat2, dummy_symbols)
        s = linsolve((r1, initial_conditions+r2))
        res_tuple = next(iter(s))
        for ind, v in enumerate(res_tuple):
            mat1 = mat1.replace(dummy_symbols[ind], v)
        res = self._C*mat1 + self._D*input_vector
        return res

    def _eval_evalf(self, prec):
        """
        Returns state space model where numerical expressions are evaluated into floating point numbers.
        """
        dps = prec_to_dps(prec)
        return StateSpace(
            self._A.evalf(n = dps),
            self._B.evalf(n = dps),
            self._C.evalf(n = dps),
            self._D.evalf(n = dps))

    def _eval_rewrite_as_TransferFunction(self, *args):
        """
        Returns the equivalent Transfer Function of the state space model.

        Examples
        ========

        >>> from sympy import Matrix
        >>> from sympy.physics.control import TransferFunction, StateSpace
        >>> A = Matrix([[-5, -1], [3, -1]])
        >>> B = Matrix([2, 5])
        >>> C = Matrix([[1, 2]])
        >>> D = Matrix([0])
        >>> ss = StateSpace(A, B, C, D)
        >>> ss.rewrite(TransferFunction)
        [[TransferFunction(12*s + 59, s**2 + 6*s + 8, s)]]

        """
        s = Symbol('s')
        n = self._A.shape[0]
        I = eye(n)
        G = self._C*(s*I - self._A).solve(self._B) + self._D
        G = G.simplify()
        to_tf = lambda expr: TransferFunction.from_rational_expression(expr, s)
        tf_mat = [[to_tf(expr) for expr in sublist] for sublist in G.tolist()]
        return tf_mat

    def __add__(self, other):
        """
        Add two State Space systems (parallel connection).

        Examples
        ========

        >>> from sympy import Matrix
        >>> from sympy.physics.control import StateSpace
        >>> A1 = Matrix([[1]])
        >>> B1 = Matrix([[2]])
        >>> C1 = Matrix([[-1]])
        >>> D1 = Matrix([[-2]])
        >>> A2 = Matrix([[-1]])
        >>> B2 = Matrix([[-2]])
        >>> C2 = Matrix([[1]])
        >>> D2 = Matrix([[2]])
        >>> ss1 = StateSpace(A1, B1, C1, D1)
        >>> ss2 = StateSpace(A2, B2, C2, D2)
        >>> ss1 + ss2
        StateSpace(Matrix([
        [1,  0],
        [0, -1]]), Matrix([
        [ 2],
        [-2]]), Matrix([[-1, 1]]), Matrix([[0]]))

        """
        # Check for scalars
        if isinstance(other, (int, float, complex, Symbol)):
            A = self._A
            B = self._B
            C = self._C
            D = self._D.applyfunc(lambda element: element + other)

        else:
            # Check nature of system
            if not isinstance(other, StateSpace):
                raise ValueError("Addition is only supported for 2 State Space models.")
            # Check dimensions of system
            elif ((self.num_inputs != other.num_inputs) or (self.num_outputs != other.num_outputs)):
                raise ShapeError("Systems with incompatible inputs and outputs cannot be added.")

            m1 = (self._A).row_join(zeros(self._A.shape[0], other._A.shape[-1]))
            m2 = zeros(other._A.shape[0], self._A.shape[-1]).row_join(other._A)

            A = m1.col_join(m2)
            B = self._B.col_join(other._B)
            C = self._C.row_join(other._C)
            D = self._D + other._D

        return StateSpace(A, B, C, D)

    def __radd__(self, other):
        """
        Right add two State Space systems.

        Examples
        ========

        >>> from sympy.physics.control import StateSpace
        >>> s = StateSpace()
        >>> 5 + s
        StateSpace(Matrix([[0]]), Matrix([[0]]), Matrix([[0]]), Matrix([[5]]))

        """
        return self + other

    def __sub__(self, other):
        """
        Subtract two State Space systems.

        Examples
        ========

        >>> from sympy import Matrix
        >>> from sympy.physics.control import StateSpace
        >>> A1 = Matrix([[1]])
        >>> B1 = Matrix([[2]])
        >>> C1 = Matrix([[-1]])
        >>> D1 = Matrix([[-2]])
        >>> A2 = Matrix([[-1]])
        >>> B2 = Matrix([[-2]])
        >>> C2 = Matrix([[1]])
        >>> D2 = Matrix([[2]])
        >>> ss1 = StateSpace(A1, B1, C1, D1)
        >>> ss2 = StateSpace(A2, B2, C2, D2)
        >>> ss1 - ss2
        StateSpace(Matrix([
        [1,  0],
        [0, -1]]), Matrix([
        [ 2],
        [-2]]), Matrix([[-1, -1]]), Matrix([[-4]]))

        """
        return self + (-other)

    def __rsub__(self, other):
        """
        Right subtract two tate Space systems.

        Examples
        ========

        >>> from sympy.physics.control import StateSpace
        >>> s = StateSpace()
        >>> 5 - s
        StateSpace(Matrix([[0]]), Matrix([[0]]), Matrix([[0]]), Matrix([[5]]))

        """
        return other + (-self)

    def __neg__(self):
        """
        Returns the negation of the state space model.

        Examples
        ========

        >>> from sympy import Matrix
        >>> from sympy.physics.control import StateSpace
        >>> A = Matrix([[-5, -1], [3, -1]])
        >>> B = Matrix([2, 5])
        >>> C = Matrix([[1, 2]])
        >>> D = Matrix([0])
        >>> ss = StateSpace(A, B, C, D)
        >>> -ss
        StateSpace(Matrix([
        [-5, -1],
        [ 3, -1]]), Matrix([
        [2],
        [5]]), Matrix([[-1, -2]]), Matrix([[0]]))

        """
        return StateSpace(self._A, self._B, -self._C, -self._D)

    def __mul__(self, other):
        """
        Multiplication of two State Space systems (serial connection).

        Examples
        ========

        >>> from sympy import Matrix
        >>> from sympy.physics.control import StateSpace
        >>> A = Matrix([[-5, -1], [3, -1]])
        >>> B = Matrix([2, 5])
        >>> C = Matrix([[1, 2]])
        >>> D = Matrix([0])
        >>> ss = StateSpace(A, B, C, D)
        >>> ss*5
        StateSpace(Matrix([
        [-5, -1],
        [ 3, -1]]), Matrix([
        [2],
        [5]]), Matrix([[5, 10]]), Matrix([[0]]))

        """
        # Check for scalars
        if isinstance(other, (int, float, complex, Symbol)):
            A = self._A
            B = self._B
            C = self._C.applyfunc(lambda element: element*other)
            D = self._D.applyfunc(lambda element: element*other)

        else:
            # Check nature of system
            if not isinstance(other, StateSpace):
                raise ValueError("Multiplication is only supported for 2 State Space models.")
            # Check dimensions of system
            elif self.num_inputs != other.num_outputs:
                raise ShapeError("Systems with incompatible inputs and outputs cannot be multiplied.")

            m1 = (other._A).row_join(zeros(other._A.shape[0], self._A.shape[1]))
            m2 = (self._B * other._C).row_join(self._A)

            A = m1.col_join(m2)
            B = (other._B).col_join(self._B * other._D)
            C = (self._D * other._C).row_join(self._C)
            D = self._D * other._D

        return StateSpace(A, B, C, D)

    def __rmul__(self, other):
        """
        Right multiply two tate Space systems.

        Examples
        ========

        >>> from sympy import Matrix
        >>> from sympy.physics.control import StateSpace
        >>> A = Matrix([[-5, -1], [3, -1]])
        >>> B = Matrix([2, 5])
        >>> C = Matrix([[1, 2]])
        >>> D = Matrix([0])
        >>> ss = StateSpace(A, B, C, D)
        >>> 5*ss
        StateSpace(Matrix([
        [-5, -1],
        [ 3, -1]]), Matrix([
        [10],
        [25]]), Matrix([[1, 2]]), Matrix([[0]]))

        """
        if isinstance(other, (int, float, complex, Symbol)):
            A = self._A
            C = self._C
            B = self._B.applyfunc(lambda element: element*other)
            D = self._D.applyfunc(lambda element: element*other)
            return StateSpace(A, B, C, D)
        else:
            return self*other

    def __repr__(self):
        A_str = self._A.__repr__()
        B_str = self._B.__repr__()
        C_str = self._C.__repr__()
        D_str = self._D.__repr__()

        return f"StateSpace(\n{A_str},\n\n{B_str},\n\n{C_str},\n\n{D_str})"


    def append(self, other):
        """
        Returns the first model appended with the second model. The order is preserved.

        Examples
        ========

        >>> from sympy import Matrix
        >>> from sympy.physics.control import StateSpace
        >>> A1 = Matrix([[1]])
        >>> B1 = Matrix([[2]])
        >>> C1 = Matrix([[-1]])
        >>> D1 = Matrix([[-2]])
        >>> A2 = Matrix([[-1]])
        >>> B2 = Matrix([[-2]])
        >>> C2 = Matrix([[1]])
        >>> D2 = Matrix([[2]])
        >>> ss1 = StateSpace(A1, B1, C1, D1)
        >>> ss2 = StateSpace(A2, B2, C2, D2)
        >>> ss1.append(ss2)
        StateSpace(Matrix([
        [1,  0],
        [0, -1]]), Matrix([
        [2,  0],
        [0, -2]]), Matrix([
        [-1, 0],
        [ 0, 1]]), Matrix([
        [-2, 0],
        [ 0, 2]]))

        """
        n = self.num_states + other.num_states
        m = self.num_inputs + other.num_inputs
        p = self.num_outputs + other.num_outputs

        A = zeros(n, n)
        B = zeros(n, m)
        C = zeros(p, n)
        D = zeros(p, m)

        A[:self.num_states, :self.num_states] = self._A
        A[self.num_states:, self.num_states:] = other._A
        B[:self.num_states, :self.num_inputs] = self._B
        B[self.num_states:, self.num_inputs:] = other._B
        C[:self.num_outputs, :self.num_states] = self._C
        C[self.num_outputs:, self.num_states:] = other._C
        D[:self.num_outputs, :self.num_inputs] = self._D
        D[self.num_outputs:, self.num_inputs:] = other._D
        return StateSpace(A, B, C, D)

    def observability_matrix(self):
        """
        Returns the observability matrix of the state space model:
            [C, C * A^1, C * A^2, .. , C * A^(n-1)]; A in R^(n x n), C in R^(m x k)

        Examples
        ========

        >>> from sympy import Matrix
        >>> from sympy.physics.control import StateSpace
        >>> A = Matrix([[-1.5, -2], [1, 0]])
        >>> B = Matrix([0.5, 0])
        >>> C = Matrix([[0, 1]])
        >>> D = Matrix([1])
        >>> ss = StateSpace(A, B, C, D)
        >>> ob = ss.observability_matrix()
        >>> ob
        Matrix([
        [0, 1],
        [1, 0]])

        References
        ==========
        .. [1] https://in.mathworks.com/help/control/ref/statespacemodel.obsv.html

        """
        n = self.num_states
        ob = self._C
        for i in range(1,n):
            ob = ob.col_join(self._C * self._A**i)

        return ob

    def observable_subspace(self):
        """
        Returns the observable subspace of the state space model.

        Examples
        ========

        >>> from sympy import Matrix
        >>> from sympy.physics.control import StateSpace
        >>> A = Matrix([[-1.5, -2], [1, 0]])
        >>> B = Matrix([0.5, 0])
        >>> C = Matrix([[0, 1]])
        >>> D = Matrix([1])
        >>> ss = StateSpace(A, B, C, D)
        >>> ob_subspace = ss.observable_subspace()
        >>> ob_subspace
        [Matrix([
        [0],
        [1]]), Matrix([
        [1],
        [0]])]

        """
        return self.observability_matrix().columnspace()

    def is_observable(self):
        """
        Returns if the state space model is observable.

        Examples
        ========

        >>> from sympy import Matrix
        >>> from sympy.physics.control import StateSpace
        >>> A = Matrix([[-1.5, -2], [1, 0]])
        >>> B = Matrix([0.5, 0])
        >>> C = Matrix([[0, 1]])
        >>> D = Matrix([1])
        >>> ss = StateSpace(A, B, C, D)
        >>> ss.is_observable()
        True

        """
        return self.observability_matrix().rank() == self.num_states

    def controllability_matrix(self):
        """
        Returns the controllability matrix of the system:
            [B, A * B, A^2 * B, .. , A^(n-1) * B]; A in R^(n x n), B in R^(n x m)

        Examples
        ========

        >>> from sympy import Matrix
        >>> from sympy.physics.control import StateSpace
        >>> A = Matrix([[-1.5, -2], [1, 0]])
        >>> B = Matrix([0.5, 0])
        >>> C = Matrix([[0, 1]])
        >>> D = Matrix([1])
        >>> ss = StateSpace(A, B, C, D)
        >>> ss.controllability_matrix()
        Matrix([
        [0.5, -0.75],
        [  0,   0.5]])

        References
        ==========
        .. [1] https://in.mathworks.com/help/control/ref/statespacemodel.ctrb.html

        """
        co = self._B
        n = self._A.shape[0]
        for i in range(1, n):
            co = co.row_join(((self._A)**i) * self._B)

        return co

    def controllable_subspace(self):
        """
        Returns the controllable subspace of the state space model.

        Examples
        ========

        >>> from sympy import Matrix
        >>> from sympy.physics.control import StateSpace
        >>> A = Matrix([[-1.5, -2], [1, 0]])
        >>> B = Matrix([0.5, 0])
        >>> C = Matrix([[0, 1]])
        >>> D = Matrix([1])
        >>> ss = StateSpace(A, B, C, D)
        >>> co_subspace = ss.controllable_subspace()
        >>> co_subspace
        [Matrix([
        [0.5],
        [  0]]), Matrix([
        [-0.75],
        [  0.5]])]

        """
        return self.controllability_matrix().columnspace()

    def is_controllable(self):
        """
        Returns if the state space model is controllable.

        Examples
        ========

        >>> from sympy import Matrix
        >>> from sympy.physics.control import StateSpace
        >>> A = Matrix([[-1.5, -2], [1, 0]])
        >>> B = Matrix([0.5, 0])
        >>> C = Matrix([[0, 1]])
        >>> D = Matrix([1])
        >>> ss = StateSpace(A, B, C, D)
        >>> ss.is_controllable()
        True

        """
        return self.controllability_matrix().rank() == self.num_states

    def get_asymptotic_stability_conditions(self):
        """
        Returns the asymptotic stability conditions for
        the state space.

        Examples
        ========

        >>> from sympy import Matrix
        >>> from sympy.physics.control import StateSpace
        >>> from sympy import symbols, reduce_inequalities
        >>> k = symbols('k')
        >>> A = Matrix([[0,1,0],[0,0,1], [k-1, -2*k, -1]])
        >>> B = Matrix([1, 0, 0])
        >>> C = Matrix([[0, 1, 0]])
        >>> D = Matrix([0])
        >>> ss = StateSpace(A, B, C, D)
        >>> ineq = ss.get_asymptotic_stability_conditions()
        >>> ineq
        [True, 3*k - 1 > 0, (1 - k)*(3*k - 1)**3 > 0]
        >>> reduce_inequalities(ineq)
        (1/3 < k) & (k < 1)

        """
        s = Symbol('s')
        determinant = self.A.charpoly(s)

<<<<<<< HEAD
        return neg_roots_conds(determinant, s)

class StateSpace(StateSpaceBase):
    def __new__(cls, A=None, B=None, C=None, D=None):
        return super(StateSpace, cls).__new__(cls, A, B, C, D)

    def __init__(super, A=None, B=None, C=None, D=None):
        ...

    @property
    def sampling_time(self):
        return 0

    _is_continuous = True

class DTStateSpace(StateSpaceBase):
    #TODO: add it to latex and pretty printer
    def __new__(cls, A=None, B=None, C=None, D=None, sampling_time = 1):
        if sampling_time == 0:
            return StateSpace(A, B, C, D)
        return super(DTStateSpace, cls).__new__(cls, A, B,
                                                C, D, sympify(sampling_time))

    def __init__(self, A=None, B=None, C=None, D=None, sampling_time = 1):
        sampling_time = sympify(sampling_time)
        self._sampling_time = sampling_time

    @property
    def sampling_time(self):
        return self._sampling_time

    _is_continuous = False
=======
        return negative_real_part_conditions(determinant, s)
>>>>>>> c0adb406
<|MERGE_RESOLUTION|>--- conflicted
+++ resolved
@@ -26,12 +26,8 @@
 from sympy.solvers.solveset import linsolve, linear_eq_to_matrix
 from sympy.logic.boolalg import false, true
 from sympy.solvers.inequalities import reduce_inequalities
-<<<<<<< HEAD
-from sympy.physics.control.routh_table import neg_roots_conds
+from sympy.physics.control.routh_table import negative_real_part_conditions
 from abc import ABC, abstractmethod
-=======
-from sympy.physics.control.routh_table import negative_real_part_conditions
->>>>>>> c0adb406
 
 from mpmath.libmp.libmpf import prec_to_dps
 
@@ -1124,25 +1120,7 @@
         True
 
         """
-<<<<<<< HEAD
         pass
-=======
-        tf = self.to_standard_form(cancel_poles_zeros)
-
-        conditions = tf.get_asymptotic_stability_conditions(cancel_poles_zeros)
-
-        try:
-            output = reduce_inequalities(conditions)
-        except NotImplementedError:
-            # If there are more than one symbols,
-            # reduce_inequalities could fail
-            return None
-
-        if output in (true, false):
-            return bool(output)
-
-        return None
->>>>>>> c0adb406
 
     def to_standard_form(self, cancel_poles_zeros=False):
         r"""
@@ -1240,7 +1218,6 @@
         (3/10 < k) & (k < oo)
 
         """
-<<<<<<< HEAD
         pass
 
     @_compatibility_decorator
@@ -1695,7 +1672,7 @@
         """
         standard_form = self.to_standard_form(cancel_poles_zeros)
 
-        return neg_roots_conds(standard_form.den, self.var)
+        return negative_real_part_conditions(standard_form.den, self.var)
 
     def _eval_rewrite_as_StateSpace(self, *args):
         """
@@ -1995,11 +1972,6 @@
         """
         num, den = gbt(cont_tf, sampling_time, alpha)
         return cls.from_coeff_lists(num, den, var, sampling_time)
-=======
-        standard_form = self.to_standard_form(cancel_poles_zeros)
-
-        return negative_real_part_conditions(standard_form.den, self.var)
->>>>>>> c0adb406
 
     @classmethod
     def bilinear(cls, cont_tf, sampling_time, var):
@@ -6091,8 +6063,7 @@
         s = Symbol('s')
         determinant = self.A.charpoly(s)
 
-<<<<<<< HEAD
-        return neg_roots_conds(determinant, s)
+        return negative_real_part_conditions(determinant, s)
 
 class StateSpace(StateSpaceBase):
     def __new__(cls, A=None, B=None, C=None, D=None):
@@ -6123,7 +6094,4 @@
     def sampling_time(self):
         return self._sampling_time
 
-    _is_continuous = False
-=======
-        return negative_real_part_conditions(determinant, s)
->>>>>>> c0adb406
+    _is_continuous = False