--- conflicted
+++ resolved
@@ -489,7 +489,7 @@
     assert b.max_deflection() == (l/2, F*l**3/(192*E*I))
 
 
-<<<<<<< HEAD
+
 def test_max_bending_stress():
     # beam with circular cross section of diameter 120 mm(0.12 m)
     E = Symbol('E')
@@ -519,9 +519,7 @@
     assert b.max_shear_stress(z*((d**2)/4)/2, z) == ((0, 0), 7500/(d*z))
 
 
-=======
 @slow
->>>>>>> faad12d1
 def test_Beam3D():
     l, E, G, I, A = symbols('l, E, G, I, A')
     R1, R2, R3, R4 = symbols('R1, R2, R3, R4')
