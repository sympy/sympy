--- conflicted
+++ resolved
@@ -189,16 +189,7 @@
     # This almost works, but has a minus sign wrong
     assert move(o, 0, 1) == KroneckerDelta(i, j) + C(j)*A(i)
 
-<<<<<<< HEAD
-def Xtest_move1():
-    i, j = symbols('i,j')
-    o = A(i)*C(j)
-    # This almost works, but has a minus sign wrong
-    assert move(o, 0, 1) == KroneckerDelta(i, j) + C(j)*A(i)
-
-=======
 @XFAIL
->>>>>>> 36c5231c
 def Xtest_move2():
     i, j = symbols('i,j')
     o = C(j)*A(i)
