from __future__ import print_function, division

from sympy.core.backend import (sympify, diff, sin, cos, Matrix, symbols,
                                Function, S, Symbol)
from sympy import integrate, trigsimp
from sympy.core.compatibility import reduce
from .vector import Vector, _check_vector
from .frame import CoordinateSym, _check_frame
from .dyadic import Dyadic
from .printing import vprint, vsprint, vpprint, vlatex, init_vprinting
from sympy.utilities.iterables import iterable
from sympy.utilities.exceptions import SymPyDeprecationWarning

__all__ = ['cross', 'dot', 'express', 'time_derivative', 'outer',
           'kinematic_equations', 'get_motion_params', 'partial_velocity',
           'dynamicsymbols', 'vprint', 'vsprint', 'vpprint', 'vlatex',
           'init_vprinting', 'TIME']


# NOTE : By default this is the symbol declaration used for time in functions
# in the sympy.physics.vector and sympy.physics.mechanics packages. It can be
# overidden by importing the module and changing the symbol, e.g.:
# from sympy.physics.vector import functions
# functions.TIME = Symbol('tau')
TIME = Symbol('t', real=True)


def cross(vec1, vec2):
    """Cross product convenience wrapper for Vector.cross(): \n"""
    if not isinstance(vec1, (Vector, Dyadic)):
        raise TypeError('Cross product is between two vectors')
    return vec1 ^ vec2
cross.__doc__ += Vector.cross.__doc__


def dot(vec1, vec2):
    """Dot product convenience wrapper for Vector.dot(): \n"""
    if not isinstance(vec1, (Vector, Dyadic)):
        raise TypeError('Dot product is between two vectors')
    return vec1 & vec2
dot.__doc__ += Vector.dot.__doc__


def express(expr, frame, frame2=None, variables=False):
    """
    Global function for 'express' functionality.

    Re-expresses a Vector, scalar(sympyfiable) or Dyadic in given frame.

    Refer to the local methods of Vector and Dyadic for details.
    If 'variables' is True, then the coordinate variables (CoordinateSym
    instances) of other frames present in the vector/scalar field or
    dyadic expression are also substituted in terms of the base scalars of
    this frame.

    Parameters
    ==========

    expr : Vector/Dyadic/scalar(sympyfiable)
        The expression to re-express in ReferenceFrame 'frame'

    frame: ReferenceFrame
        The reference frame to express expr in

    frame2 : ReferenceFrame
        The other frame required for re-expression(only for Dyadic expr)

    variables : boolean
        Specifies whether to substitute the coordinate variables present
        in expr, in terms of those of frame

    Examples
    ========

    >>> from sympy.physics.vector import ReferenceFrame, outer, dynamicsymbols
    >>> N = ReferenceFrame('N')
    >>> q = dynamicsymbols('q')
    >>> B = N.orientnew('B', 'Axis', [q, N.z])
    >>> d = outer(N.x, N.x)
    >>> from sympy.physics.vector import express
    >>> express(d, B, N)
    cos(q)*(B.x|N.x) - sin(q)*(B.y|N.x)
    >>> express(B.x, N)
    cos(q)*N.x + sin(q)*N.y
    >>> express(N[0], B, variables=True)
    B_x*cos(q(t)) - B_y*sin(q(t))

    """

    _check_frame(frame)

    if expr == 0:
        return expr

    if isinstance(expr, Vector):
        #Given expr is a Vector
        if variables:
            #If variables attribute is True, substitute
            #the coordinate variables in the Vector
            frame_list = [x[-1] for x in expr.args]
            subs_dict = {}
            for f in frame_list:
                subs_dict.update(f.variable_map(frame))
            expr = expr.subs(subs_dict)
        #Re-express in this frame
        outvec = Vector([])
        for i, v in enumerate(expr.args):
            if v[1] != frame:
                temp = frame.dcm(v[1]) * v[0]
                if Vector.simp:
                    temp = temp.applyfunc(lambda x:
                                          trigsimp(x, method='fu'))
                outvec += Vector([(temp, frame)])
            else:
                outvec += Vector([v])
        return outvec

    if isinstance(expr, Dyadic):
        if frame2 is None:
            frame2 = frame
        _check_frame(frame2)
        ol = Dyadic(0)
        for i, v in enumerate(expr.args):
            ol += express(v[0], frame, variables=variables) * \
                  (express(v[1], frame, variables=variables) |
                   express(v[2], frame2, variables=variables))
        return ol

    else:
        if variables:
            #Given expr is a scalar field
            frame_set = set([])
            expr = sympify(expr)
            #Subsitute all the coordinate variables
            for x in expr.free_symbols:
                if isinstance(x, CoordinateSym)and x.frame != frame:
                    frame_set.add(x.frame)
            subs_dict = {}
            for f in frame_set:
                subs_dict.update(f.variable_map(frame))
            return expr.subs(subs_dict)
        return expr


def time_derivative(expr, frame, order=1):
    """
    Calculate the time derivative of a vector/scalar field function
    or dyadic expression in given frame.

    References
    ==========

    http://en.wikipedia.org/wiki/Rotating_reference_frame#Time_derivatives_in_the_two_frames

    Parameters
    ==========

    expr : Vector/Dyadic/sympifyable
        The expression whose time derivative is to be calculated

    frame : ReferenceFrame
        The reference frame to calculate the time derivative in

    order : integer
        The order of the derivative to be calculated

    Examples
    ========

    >>> from sympy.physics.vector import ReferenceFrame, dynamicsymbols
    >>> from sympy import Symbol
    >>> q1 = Symbol('q1')
    >>> u1 = dynamicsymbols('u1')
    >>> N = ReferenceFrame('N')
    >>> A = N.orientnew('A', 'Axis', [q1, N.x])
    >>> v = u1 * N.x
    >>> A.set_ang_vel(N, 10*A.x)
    >>> from sympy.physics.vector import time_derivative
    >>> time_derivative(v, N)
    u1'*N.x
    >>> time_derivative(u1*A[0], N)
    N_x*Derivative(u1(t), t)
    >>> B = N.orientnew('B', 'Axis', [u1, N.z])
    >>> from sympy.physics.vector import outer
    >>> d = outer(N.x, N.x)
    >>> time_derivative(d, B)
    - u1'*(N.y|N.x) - u1'*(N.x|N.y)

    """

    t = dynamicsymbols.t
    _check_frame(frame)

    if order == 0:
        return expr
    if order % 1 != 0 or order < 0:
        raise ValueError("Unsupported value of order entered")

    if isinstance(expr, Vector):
        outlist = []
        for i, v in enumerate(expr.args):
            if v[1] == frame:
                outlist += [(express(v[0], frame,
                                           variables=True).diff(t), frame)]
            else:
                outlist += (time_derivative(Vector([v]), v[1]) + \
                    (v[1].ang_vel_in(frame) ^ Vector([v]))).args
        outvec = Vector(outlist)
        return time_derivative(outvec, frame, order - 1)

    if isinstance(expr, Dyadic):
        ol = Dyadic(0)
        for i, v in enumerate(expr.args):
            ol += (v[0].diff(t) * (v[1] | v[2]))
            ol += (v[0] * (time_derivative(v[1], frame) | v[2]))
            ol += (v[0] * (v[1] | time_derivative(v[2], frame)))
        return time_derivative(ol, frame, order - 1)

    else:
        return diff(express(expr, frame, variables=True), t, order)


def outer(vec1, vec2):
    """Outer product convenience wrapper for Vector.outer():\n"""
    if not isinstance(vec1, Vector):
        raise TypeError('Outer product is between two Vectors')
    return vec1 | vec2
outer.__doc__ += Vector.outer.__doc__


def kinematic_equations(speeds, coords, rot_type, rot_order=''):
    """Gives equations relating the qdot's to u's for a rotation type.

    Supply rotation type and order as in orient. Speeds are assumed to be
    body-fixed; if we are defining the orientation of B in A using by rot_type,
    the angular velocity of B in A is assumed to be in the form: speed[0]*B.x +
    speed[1]*B.y + speed[2]*B.z

    Parameters
    ==========

    speeds : list of length 3
        The body fixed angular velocity measure numbers.
    coords : list of length 3 or 4
        The coordinates used to define the orientation of the two frames.
    rot_type : str
        The type of rotation used to create the equations. Body, Space, or
        Quaternion only
    rot_order : str
        If applicable, the order of a series of rotations.

    Examples
    ========

    >>> from sympy.physics.vector import dynamicsymbols
    >>> from sympy.physics.vector import kinematic_equations, vprint
    >>> u1, u2, u3 = dynamicsymbols('u1 u2 u3')
    >>> q1, q2, q3 = dynamicsymbols('q1 q2 q3')
    >>> vprint(kinematic_equations([u1,u2,u3], [q1,q2,q3], 'body', '313'),
    ...     order=None)
    [-(u1*sin(q3) + u2*cos(q3))/sin(q2) + q1', -u1*cos(q3) + u2*sin(q3) + q2', (u1*sin(q3) + u2*cos(q3))*cos(q2)/sin(q2) - u3 + q3']

    """

    # Code below is checking and sanitizing input
    approved_orders = ('123', '231', '312', '132', '213', '321', '121', '131',
                       '212', '232', '313', '323', '1', '2', '3', '')
    rot_order = str(rot_order).upper()  # Now we need to make sure XYZ = 123
    rot_type = rot_type.upper()
    rot_order = [i.replace('X', '1') for i in rot_order]
    rot_order = [i.replace('Y', '2') for i in rot_order]
    rot_order = [i.replace('Z', '3') for i in rot_order]
    rot_order = ''.join(rot_order)

    if not isinstance(speeds, (list, tuple)):
        raise TypeError('Need to supply speeds in a list')
    if len(speeds) != 3:
        raise TypeError('Need to supply 3 body-fixed speeds')
    if not isinstance(coords, (list, tuple)):
        raise TypeError('Need to supply coordinates in a list')
    if rot_type.lower() in ['body', 'space']:
        if rot_order not in approved_orders:
            raise ValueError('Not an acceptable rotation order')
        if len(coords) != 3:
            raise ValueError('Need 3 coordinates for body or space')
        # Actual hard-coded kinematic differential equations
        q1, q2, q3 = coords
        q1d, q2d, q3d = [diff(i, dynamicsymbols.t) for i in coords]
        w1, w2, w3 = speeds
        s1, s2, s3 = [sin(q1), sin(q2), sin(q3)]
        c1, c2, c3 = [cos(q1), cos(q2), cos(q3)]
        if rot_type.lower() == 'body':
            if rot_order == '123':
                return [q1d - (w1 * c3 - w2 * s3) / c2, q2d - w1 * s3 - w2 *
                        c3, q3d - (-w1 * c3 + w2 * s3) * s2 / c2 - w3]
            if rot_order == '231':
                return [q1d - (w2 * c3 - w3 * s3) / c2, q2d - w2 * s3 - w3 *
                        c3, q3d - w1 - (- w2 * c3 + w3 * s3) * s2 / c2]
            if rot_order == '312':
                return [q1d - (-w1 * s3 + w3 * c3) / c2, q2d - w1 * c3 - w3 *
                        s3, q3d - (w1 * s3 - w3 * c3) * s2 / c2 - w2]
            if rot_order == '132':
                return [q1d - (w1 * c3 + w3 * s3) / c2, q2d + w1 * s3 - w3 *
                        c3, q3d - (w1 * c3 + w3 * s3) * s2 / c2 - w2]
            if rot_order == '213':
                return [q1d - (w1 * s3 + w2 * c3) / c2, q2d - w1 * c3 + w2 *
                        s3, q3d - (w1 * s3 + w2 * c3) * s2 / c2 - w3]
            if rot_order == '321':
                return [q1d - (w2 * s3 + w3 * c3) / c2, q2d - w2 * c3 + w3 *
                        s3, q3d - w1 - (w2 * s3 + w3 * c3) * s2 / c2]
            if rot_order == '121':
                return [q1d - (w2 * s3 + w3 * c3) / s2, q2d - w2 * c3 + w3 *
                        s3, q3d - w1 + (w2 * s3 + w3 * c3) * c2 / s2]
            if rot_order == '131':
                return [q1d - (-w2 * c3 + w3 * s3) / s2, q2d - w2 * s3 - w3 *
                        c3, q3d - w1 - (w2 * c3 - w3 * s3) * c2 / s2]
            if rot_order == '212':
                return [q1d - (w1 * s3 - w3 * c3) / s2, q2d - w1 * c3 - w3 *
                        s3, q3d - (-w1 * s3 + w3 * c3) * c2 / s2 - w2]
            if rot_order == '232':
                return [q1d - (w1 * c3 + w3 * s3) / s2, q2d + w1 * s3 - w3 *
                        c3, q3d + (w1 * c3 + w3 * s3) * c2 / s2 - w2]
            if rot_order == '313':
                return [q1d - (w1 * s3 + w2 * c3) / s2, q2d - w1 * c3 + w2 *
                        s3, q3d + (w1 * s3 + w2 * c3) * c2 / s2 - w3]
            if rot_order == '323':
                return [q1d - (-w1 * c3 + w2 * s3) / s2, q2d - w1 * s3 - w2 *
                        c3, q3d - (w1 * c3 - w2 * s3) * c2 / s2 - w3]
        if rot_type.lower() == 'space':
            if rot_order == '123':
                return [q1d - w1 - (w2 * s1 + w3 * c1) * s2 / c2, q2d - w2 *
                        c1 + w3 * s1, q3d - (w2 * s1 + w3 * c1) / c2]
            if rot_order == '231':
                return [q1d - (w1 * c1 + w3 * s1) * s2 / c2 - w2, q2d + w1 *
                        s1 - w3 * c1, q3d - (w1 * c1 + w3 * s1) / c2]
            if rot_order == '312':
                return [q1d - (w1 * s1 + w2 * c1) * s2 / c2 - w3, q2d - w1 *
                        c1 + w2 * s1, q3d - (w1 * s1 + w2 * c1) / c2]
            if rot_order == '132':
                return [q1d - w1 - (-w2 * c1 + w3 * s1) * s2 / c2, q2d - w2 *
                        s1 - w3 * c1, q3d - (w2 * c1 - w3 * s1) / c2]
            if rot_order == '213':
                return [q1d - (w1 * s1 - w3 * c1) * s2 / c2 - w2, q2d - w1 *
                        c1 - w3 * s1, q3d - (-w1 * s1 + w3 * c1) / c2]
            if rot_order == '321':
                return [q1d - (-w1 * c1 + w2 * s1) * s2 / c2 - w3, q2d - w1 *
                        s1 - w2 * c1, q3d - (w1 * c1 - w2 * s1) / c2]
            if rot_order == '121':
                return [q1d - w1 + (w2 * s1 + w3 * c1) * c2 / s2, q2d - w2 *
                        c1 + w3 * s1, q3d - (w2 * s1 + w3 * c1) / s2]
            if rot_order == '131':
                return [q1d - w1 - (w2 * c1 - w3 * s1) * c2 / s2, q2d - w2 *
                        s1 - w3 * c1, q3d - (-w2 * c1 + w3 * s1) / s2]
            if rot_order == '212':
                return [q1d - (-w1 * s1 + w3 * c1) * c2 / s2 - w2, q2d - w1 *
                        c1 - w3 * s1, q3d - (w1 * s1 - w3 * c1) / s2]
            if rot_order == '232':
                return [q1d + (w1 * c1 + w3 * s1) * c2 / s2 - w2, q2d + w1 *
                        s1 - w3 * c1, q3d - (w1 * c1 + w3 * s1) / s2]
            if rot_order == '313':
                return [q1d + (w1 * s1 + w2 * c1) * c2 / s2 - w3, q2d - w1 *
                        c1 + w2 * s1, q3d - (w1 * s1 + w2 * c1) / s2]
            if rot_order == '323':
                return [q1d - (w1 * c1 - w2 * s1) * c2 / s2 - w3, q2d - w1 *
                        s1 - w2 * c1, q3d - (-w1 * c1 + w2 * s1) / s2]
    elif rot_type.lower() == 'quaternion':
        if rot_order != '':
            raise ValueError('Cannot have rotation order for quaternion')
        if len(coords) != 4:
            raise ValueError('Need 4 coordinates for quaternion')
        # Actual hard-coded kinematic differential equations
        e0, e1, e2, e3 = coords
        w = Matrix(speeds + [0])
        E = Matrix([[e0, -e3, e2, e1], [e3, e0, -e1, e2], [-e2, e1, e0, e3],
            [-e1, -e2, -e3, e0]])
        edots = Matrix([diff(i, dynamicsymbols.t) for i in [e1, e2, e3, e0]])
        return list(edots.T - 0.5 * w.T * E.T)
    else:
        raise ValueError('Not an approved rotation type for this function')


def get_motion_params(frame, **kwargs):
    """
    Returns the three motion parameters - (acceleration, velocity, and
    position) as vectorial functions of time in the given frame.

    If a higher order differential function is provided, the lower order
    functions are used as boundary conditions. For example, given the
    acceleration, the velocity and position parameters are taken as
    boundary conditions.

    The values of time at which the boundary conditions are specified
    are taken from timevalue1(for position boundary condition) and
    timevalue2(for velocity boundary condition).

    If any of the boundary conditions are not provided, they are taken
    to be zero by default (zero vectors, in case of vectorial inputs). If
    the boundary conditions are also functions of time, they are converted
    to constants by substituting the time values in the dynamicsymbols.t
    time Symbol.

    This function can also be used for calculating rotational motion
    parameters. Have a look at the Parameters and Examples for more clarity.

    Parameters
    ==========

    frame : ReferenceFrame
        The frame to express the motion parameters in

    acceleration : Vector
        Acceleration of the object/frame as a function of time

    velocity : Vector
        Velocity as function of time or as boundary condition
        of velocity at time = timevalue1

    position : Vector
        Velocity as function of time or as boundary condition
        of velocity at time = timevalue1

    timevalue1 : sympyfiable
        Value of time for position boundary condition

    timevalue2 : sympyfiable
        Value of time for velocity boundary condition

    Examples
    ========

    >>> from sympy.physics.vector import ReferenceFrame, get_motion_params, dynamicsymbols
    >>> from sympy import symbols
    >>> R = ReferenceFrame('R')
    >>> v1, v2, v3 = dynamicsymbols('v1 v2 v3')
    >>> v = v1*R.x + v2*R.y + v3*R.z
    >>> get_motion_params(R, position = v)
    (v1''*R.x + v2''*R.y + v3''*R.z, v1'*R.x + v2'*R.y + v3'*R.z, v1*R.x + v2*R.y + v3*R.z)
    >>> a, b, c = symbols('a b c')
    >>> v = a*R.x + b*R.y + c*R.z
    >>> get_motion_params(R, velocity = v)
    (0, a*R.x + b*R.y + c*R.z, a*t*R.x + b*t*R.y + c*t*R.z)
    >>> parameters = get_motion_params(R, acceleration = v)
    >>> parameters[1]
    a*t*R.x + b*t*R.y + c*t*R.z
    >>> parameters[2]
    a*t**2/2*R.x + b*t**2/2*R.y + c*t**2/2*R.z

    """

    ##Helper functions

    def _process_vector_differential(vectdiff, condition, \
                                     variable, ordinate, frame):
        """
        Helper function for get_motion methods. Finds derivative of vectdiff wrt
        variable, and its integral using the specified boundary condition at
        value of variable = ordinate.
        Returns a tuple of - (derivative, function and integral) wrt vectdiff

        """

        #Make sure boundary condition is independent of 'variable'
        if condition != 0:
            condition = express(condition, frame, variables=True)
        #Special case of vectdiff == 0
        if vectdiff == Vector(0):
            return (0, 0, condition)
        #Express vectdiff completely in condition's frame to give vectdiff1
        vectdiff1 = express(vectdiff, frame)
        #Find derivative of vectdiff
        vectdiff2 = time_derivative(vectdiff, frame)
        #Integrate and use boundary condition
        vectdiff0 = Vector(0)
        lims = (variable, ordinate, variable)
        for dim in frame:
            function1 = vectdiff1.dot(dim)
            abscissa = dim.dot(condition).subs({variable : ordinate})
            # Indefinite integral of 'function1' wrt 'variable', using
            # the given initial condition (ordinate, abscissa).
            vectdiff0 += (integrate(function1, lims) + abscissa) * dim
        #Return tuple
        return (vectdiff2, vectdiff, vectdiff0)

    ##Function body

    _check_frame(frame)
    #Decide mode of operation based on user's input
    if 'acceleration' in kwargs:
        mode = 2
    elif 'velocity' in kwargs:
        mode = 1
    else:
        mode = 0
    #All the possible parameters in kwargs
    #Not all are required for every case
    #If not specified, set to default values(may or may not be used in
    #calculations)
    conditions = ['acceleration', 'velocity', 'position',
                  'timevalue', 'timevalue1', 'timevalue2']
    for i, x in enumerate(conditions):
        if x not in kwargs:
            if i < 3:
                kwargs[x] = Vector(0)
            else:
                kwargs[x] = S(0)
        elif i < 3:
            _check_vector(kwargs[x])
        else:
            kwargs[x] = sympify(kwargs[x])
    if mode == 2:
        vel = _process_vector_differential(kwargs['acceleration'],
                                           kwargs['velocity'],
                                           dynamicsymbols.t,
                                           kwargs['timevalue2'], frame)[2]
        pos = _process_vector_differential(vel, kwargs['position'],
                                           dynamicsymbols.t,
                                           kwargs['timevalue1'], frame)[2]
        return (kwargs['acceleration'], vel, pos)
    elif mode == 1:
        return _process_vector_differential(kwargs['velocity'],
                                            kwargs['position'],
                                            dynamicsymbols.t,
                                            kwargs['timevalue1'], frame)
    else:
        vel = time_derivative(kwargs['position'], frame)
        acc = time_derivative(vel, frame)
        return (acc, vel, kwargs['position'])


def partial_velocity(vel_vecs, gen_speeds, frame):
    """Returns a list of partial velocities with respect to the provided
    generalized speeds in the given reference frame for each of the supplied
    velocity vectors.

    The output is a list of lists. The outer list has a number of elements
    equal to the number of supplied velocity vectors. The inner lists are, for
    each velocity vector, the partial derivatives of that velocity vector with
    respect to the generalized speeds supplied.

    Parameters
    ==========

    vel_vecs : iterable
        An iterable of velocity vectors (angular or linear).
    gen_speeds : iterable
        An iterable of generalized speeds.
    frame : ReferenceFrame
        The reference frame that the partial derivatives are going to be taken
        in.

    Examples
    ========

    >>> from sympy.physics.vector import Point, ReferenceFrame
    >>> from sympy.physics.vector import dynamicsymbols
    >>> from sympy.physics.vector import partial_velocity
    >>> u = dynamicsymbols('u')
    >>> N = ReferenceFrame('N')
    >>> P = Point('P')
    >>> P.set_vel(N, u * N.x)
    >>> vel_vecs = [P.vel(N)]
    >>> gen_speeds = [u]
    >>> partial_velocity(vel_vecs, gen_speeds, N)
    [[N.x]]

    """

    if not iterable(vel_vecs):
        raise TypeError('Velocity vectors must be contained in an iterable.')

    if not iterable(gen_speeds):
        raise TypeError('Generalized speeds must be contained in an iterable')

    vec_partials = []
    for vec in vel_vecs:
        partials = []
        for speed in gen_speeds:
            partials.append(vec.diff(speed, frame, var_in_dcm=False))
        vec_partials.append(partials)

    return vec_partials


class __dynamicsymbols_class(object):
    """The class used to manage the dynamicsymbols time symbol attribute.
    """

    def __init__(self):
        self.__time_symbol = TIME
        self._str = '\''

    def _get_time_symbol(self):
        return self.__time_symbol

    def _set_time_symbol(self, value):
        self.__time_symbol = value

    def _get_time_symbol_dep(self):
        SymPyDeprecationWarning(
                feature="Attribute sympy.physics.vector.dynamicsymbols._t",
                useinstead="attribute sympy.physics.vector.dynamicsymbols.t",
                deprecated_since_version="0.7.7").warn()
        return self._get_time_symbol()

    def _set_time_symbol_dep(self, value):
        SymPyDeprecationWarning(
                feature="Attribute sympy.physics.vector.dynamicsymbols._t",
                useinstead="attribute sympy.physics.vector.dynamicsymbols.t",
                deprecated_since_version="0.7.7").warn()
        return self._set_time_symbol(value)

<<<<<<< HEAD
    t = property(_get_time_symbol, _set_time_symbol)
    _t = property(_get_time_symbol_dep, _set_time_symbol_dep)

    def __call__(self, names, level=0, real=True, **kwargs):
        """Returns a tuple of functions of time or their derivatives. This is a
        convenience function that is analogous to ``symbols()``. It allows the
        user to avoid typing::

            >>> t = symbols('t', real=True) #doctest: +SKIP
            >>> F = symbols('F', real=True, cls=Function)(t) #doctest: +SKIP

        and simply type::

            >>> F = dynamicsymbols('F') #doctest: +SKIP
=======
    """
    esses = symbols(names, cls=Function)
    t = dynamicsymbols._t
    if iterable(esses):
        esses = [reduce(diff, [t] * level, e(t)) for e in esses]
        return esses
    else:
        return reduce(diff, [t] * level, esses(t))
>>>>>>> b2b4bfbb

        Parameters
        ==========
        names : str
            Names of the dynamic symbols you want to create. This works the same
            way as inputs to ``symbols()``.
        level : int
            Order of differentiation of the returned function(s).
        real : boolean, optional
            By default the functions are assumed to be real.
        kwargs : key value pairs
            Any options that can be passed to ``symbols()`` except for ``cls``.

        Examples
        ========

        >>> from sympy.physics.vector import dynamicsymbols
        >>> from sympy import diff, Symbol
        >>> q1 = dynamicsymbols('q1')
        >>> q1
        q1(t)
        >>> diff(q1, Symbol('t', real=True))
        Derivative(q1(t), t)
        >>> q1d = dynamicsymbols('q1', level=1)
        >>> q1d
        Derivative(q1(t), t)

        Notes
        =====

        The default time symbol is stored on the function, i.e.::

            >>> dynamicsymbols.t #doctest: +SKIP
            t

        It can be changed by simply overriding the attribute::

            >>> dynamicsymbols.t = symbols('T', real=False) #doctest: +SKIP

        """
        kwargs.pop('cls', None)

        syms = symbols(names, cls=Function, real=real, **kwargs)

        t = self.__time_symbol

        if iterable(syms):
            return tuple([reduce(diff, [t] * level, s(t)) for s in syms])
        else:
            return reduce(diff, [t] * level, syms(t))

dynamicsymbols = __dynamicsymbols_class()<|MERGE_RESOLUTION|>--- conflicted
+++ resolved
@@ -599,17 +599,16 @@
         SymPyDeprecationWarning(
                 feature="Attribute sympy.physics.vector.dynamicsymbols._t",
                 useinstead="attribute sympy.physics.vector.dynamicsymbols.t",
-                deprecated_since_version="0.7.7").warn()
+                deprecated_since_version="1.1.0").warn()
         return self._get_time_symbol()
 
     def _set_time_symbol_dep(self, value):
         SymPyDeprecationWarning(
                 feature="Attribute sympy.physics.vector.dynamicsymbols._t",
                 useinstead="attribute sympy.physics.vector.dynamicsymbols.t",
-                deprecated_since_version="0.7.7").warn()
+                deprecated_since_version="1.1.0").warn()
         return self._set_time_symbol(value)
 
-<<<<<<< HEAD
     t = property(_get_time_symbol, _set_time_symbol)
     _t = property(_get_time_symbol_dep, _set_time_symbol_dep)
 
@@ -624,16 +623,6 @@
         and simply type::
 
             >>> F = dynamicsymbols('F') #doctest: +SKIP
-=======
-    """
-    esses = symbols(names, cls=Function)
-    t = dynamicsymbols._t
-    if iterable(esses):
-        esses = [reduce(diff, [t] * level, e(t)) for e in esses]
-        return esses
-    else:
-        return reduce(diff, [t] * level, esses(t))
->>>>>>> b2b4bfbb
 
         Parameters
         ==========
