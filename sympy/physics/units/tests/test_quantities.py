--- conflicted
+++ resolved
@@ -2,26 +2,16 @@
 
 from __future__ import division
 
-<<<<<<< HEAD
 from sympy import (
     Abs, Add, Basic, Function, Number, Rational, S, Symbol, diff, exp,
     integrate, log, sqrt, symbols)
 from sympy.physics.units import (
     amount_of_substance, convert_to, find_unit, volume)
 from sympy.physics.units.definitions import (
-    amu, au, centimeter, coulomb, day, foot, grams, hour, inch, kg, km, m,
-    meter, mile, millimeter, minute, mole, quart, s, second, speed_of_light,
-    steradian)
+    amu, au, centimeter, coulomb, day, energy, foot, grams, hour, inch, kg,
+    km, m, meter, mile, millimeter, minute, mole, pressure, quart, s, second,
+    speed_of_light, steradian, temperature)
 from sympy.physics.units.dimensions import Dimension, charge, length, time
-=======
-from sympy import Symbol, Add, Number, S, integrate, sqrt, Rational, Abs, diff, symbols, Basic
-from sympy.physics.units import convert_to, find_unit
-
-from sympy.physics.units.definitions import s, m, kg, speed_of_light, day, minute, km, foot, meter, grams, amu, au, \
-    quart, inch, coulomb, millimeter, steradian, second, mile, centimeter, hour, kilogram, pressure, temperature, energy
-from sympy.physics.units.dimensions import Dimension, length, time, charge, mass
-from sympy.physics.units.quantities import Quantity
->>>>>>> 2dfa7457
 from sympy.physics.units.prefixes import PREFIXES, kilo
 from sympy.physics.units.quantities import Quantity
 from sympy.utilities.pytest import XFAIL, raises
@@ -266,7 +256,6 @@
         assert i in Basic._constructor_postprocessor_mapping
 
 
-<<<<<<< HEAD
 def test_factor_and_dimension():
     assert (3000, Dimension(1)) == Quantity._collect_factor_and_dimension(3000)
     assert (1001, length) == Quantity._collect_factor_and_dimension(meter + km)
@@ -320,7 +309,8 @@
     assert Quantity._collect_factor_and_dimension(dl_dt) ==\
         Quantity._collect_factor_and_dimension(l / t / t1) ==\
         (10, length/time**2)
-=======
+
+
 def test_quantity_postprocessing():
     q1 = Quantity('q1', length*pressure**2*temperature/time)
     q2 = Quantity('q2', energy*pressure*temperature/(length**2*time))
@@ -332,5 +322,4 @@
         'mass': 2,
         'temperature': 1,
         'time': -5,
-    }
->>>>>>> 2dfa7457
+    }