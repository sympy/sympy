# -*- coding:utf-8 -*-

"""
Definition of physical dimensions.

Unit systems will be constructed on top of these dimensions.

Most of the examples in the doc use MKS system and are presented from the
computer point of view: from a human point, adding length to time is not legal
in MKS but it is in natural system; for a computer in natural system there is
no time dimension (but a velocity dimension instead) - in the basis - so the
question of adding time to length has no meaning.
"""

from __future__ import division

import collections

from sympy import Integer, Matrix, S, Symbol, sympify
from sympy.core.compatibility import reduce, string_types
<<<<<<< HEAD
=======
from sympy import sympify, Integer, Matrix, Symbol, S, Abs
>>>>>>> 2dfa7457
from sympy.core.expr import Expr


class Dimension(Expr):
    """
    This class represent the dimension of a physical quantities.

    The ``Dimension`` constructor takes as parameters a name and an optional
    symbol.

    For example, in classical mechanics we know that time is different from
    temperature and dimensions make this difference (but they do not provide
    any measure of these quantites.

        >>> from sympy.physics.units import Dimension
        >>> length = Dimension('length')
        >>> length
        Dimension(length)
        >>> time = Dimension('time')
        >>> time
        Dimension(time)

    Dimensions can be composed using multiplication, division and
    exponentiation (by a number) to give new dimensions. Addition and
    subtraction is defined only when the two objects are the same dimension.

        >>> velocity = length / time
        >>> velocity
        Dimension(length/time)
        >>> velocity.get_dimensional_dependencies()
        {'length': 1, 'time': -1}
        >>> length + length
        Dimension(length)
        >>> l2 = length**2
        >>> l2
        Dimension(length**2)
        >>> l2.get_dimensional_dependencies()
        {'length': 2}

    """

    _op_priority = 13.0

    _dimensional_dependencies = dict()

    is_commutative = True
    is_number = False
    # make sqrt(M**2) --> M
    is_positive = True
    is_real = True

    def __new__(cls, name, symbol=None):

        if isinstance(name, string_types):
            name = Symbol(name)
        else:
            name = sympify(name)

        if not isinstance(name, Expr):
            raise TypeError("Dimension name needs to be a valid math expression")

        if isinstance(symbol, string_types):
            symbol = Symbol(symbol)
        elif symbol is not None:
            assert isinstance(symbol, Symbol)

        if symbol is not None:
            obj = Expr.__new__(cls, name, symbol)
        else:
            obj = Expr.__new__(cls, name)

        obj._name = name
        obj._symbol = symbol
        return obj

    @property
    def name(self):
        return self._name

    @property
    def symbol(self):
        return self._symbol

    def __hash__(self):
        return Expr.__hash__(self)

    def __eq__(self, other):
        if isinstance(other, Dimension):
            return self.get_dimensional_dependencies() == other.get_dimensional_dependencies()
        return False

    def __str__(self):
        """
        Display the string representation of the dimension.
        """
        if self.symbol is None:
            return "Dimension(%s)" % (self.name)
        else:
            return "Dimension(%s, %s)" % (self.name, self.symbol)

    def __repr__(self):
        return self.__str__()

    def __neg__(self):
        return self

    def _register_as_base_dim(self):
        if self.name in self._dimensional_dependencies:
            raise IndexError("already in dependecies dict")
        if not self.name.is_Symbol:
            raise TypeError("Base dimensions need to have symbolic name")
        self._dimensional_dependencies[self.name] = {self.name: 1}

    def __add__(self, other):
        """
        Define the addition for Dimension.

        Addition of dimension has a sense only if the second object is the same
        dimension (we don't add length to time).
        """

        if not isinstance(other, Dimension):
            raise TypeError("Only dimension can be added; '%s' is not valid"
                            % type(other))
        elif isinstance(other, Dimension) and self != other:
            raise ValueError("Only dimension which are equal can be added; "
                             "'%s' and '%s' are different" % (self, other))

        return self

    def __sub__(self, other):
        # there is no notion of ordering (or magnitude) among dimension,
        # subtraction is equivalent to addition when the operation is legal
        return self + other

    def __pow__(self, other):
        return self._eval_power(other)

    def _eval_power(self, other):
        other = sympify(other)
        return Dimension(self.name**other)

    def __mul__(self, other):
        if not isinstance(other, Dimension):
            return self

        return Dimension(self.name*other.name)

    def __div__(self, other):
        if not isinstance(other, Dimension):
            return self

        return Dimension(self.name/other.name)

    def __rdiv__(self, other):
        return other * pow(self, -1)

    __truediv__ = __div__
    __rtruediv__ = __rdiv__

    def get_dimensional_dependencies(self, mark_dimensionless=False):
        name = self.name
        dimdep = self._get_dimensional_dependencies_for_name(name)
        if mark_dimensionless and dimdep == {}:
            return {'dimensionless': 1}
        return dimdep

    @classmethod
    def _from_dimensional_dependencies(cls, dependencies):
        return reduce(lambda x, y: x * y, (
            Dimension(d)**e for d, e in dependencies.items()
        ))

    @classmethod
    def _get_dimensional_dependencies_for_name(cls, name):

        if name.is_Symbol:
            if name.name in Dimension._dimensional_dependencies:
                return Dimension._dimensional_dependencies[name.name]
            else:
                return {}

        if name.is_Number:
            return {}

        if name.is_Mul:
            ret = collections.defaultdict(int)
            dicts = [Dimension._get_dimensional_dependencies_for_name(i) for i in name.args]
            for d in dicts:
                for k, v in d.items():
                    ret[k] += v
            return {k: v for (k, v) in ret.items() if v != 0}

        if name.is_Pow:
            if name.exp == 0:
                return {}
            dim = Dimension._get_dimensional_dependencies_for_name(name.base)
            return {k: v*name.exp for (k, v) in dim.items()}

        if name.is_Function:
            args = (Dimension._from_dimensional_dependencies(
                Dimension._get_dimensional_dependencies_for_name(arg)
            ) for arg in name.args)
            result = name.func(*args)

            if isinstance(result, cls):
                return result.get_dimensional_dependencies()
            # TODO shall we consider a result that is not a dimension?
            # return Dimension._get_dimensional_dependencies_for_name(result)

    @property
    def is_dimensionless(self):
        """
        Check if the dimension object really has a dimension.

        A dimension should have at least one component with non-zero power.
        """
        dimensional_dependencies = self.get_dimensional_dependencies()
        return dimensional_dependencies == {}

    @property
    def has_integer_powers(self):
        """
        Check if the dimension object has only integer powers.

        All the dimension powers should be integers, but rational powers may
        appear in intermediate steps. This method may be used to check that the
        final result is well-defined.
        """

        for dpow in self.get_dimensional_dependencies().values():
            if not isinstance(dpow, (int, Integer)):
                return False
        else:
            return True


# base dimensions (MKS)
length = Dimension(name="length", symbol="L")
mass = Dimension(name="mass", symbol="M")
time = Dimension(name="time", symbol="T")

# base dimensions (MKSA not in MKS)
current = Dimension(name='current', symbol='I')

# other base dimensions:
temperature = Dimension("temperature", "T")
amount_of_substance = Dimension("amount_of_substance")
luminous_intensity = Dimension("luminous_intensity")

# derived dimensions (MKS)
velocity = Dimension(name="velocity")
acceleration = Dimension(name="acceleration")
momentum = Dimension(name="momentum")
force = Dimension(name="force", symbol="F")
energy = Dimension(name="energy", symbol="E")
power = Dimension(name="power")
pressure = Dimension(name="pressure")
frequency = Dimension(name="frequency", symbol="f")
action = Dimension(name="action", symbol="A")
volume = Dimension("volume")

# derived dimensions (MKSA not in MKS)
voltage = Dimension(name='voltage', symbol='U')
impedance = Dimension(name='impedance', symbol='Z')
conductance = Dimension(name='conductance', symbol='G')
capacitance = Dimension(name='capacitance')
inductance = Dimension(name='inductance')
charge = Dimension(name='charge', symbol='Q')
magnetic_density = Dimension(name='magnetic_density', symbol='B')
magnetic_flux = Dimension(name='magnetic_flux')

# Create dimensions according the the base units in MKSA.
# For other unit systems, they can be derived by transforming the base
# dimensional dependency dictionary.

# Dimensional dependencies for MKS base dimensions
Dimension._dimensional_dependencies["length"] = dict(length=1)
Dimension._dimensional_dependencies["mass"] = dict(mass=1)
Dimension._dimensional_dependencies["time"] = dict(time=1)

# Dimensional dependencies for base dimensions (MKSA not in MKS)
Dimension._dimensional_dependencies["current"] = dict(current=1)

# Dimensional dependencies for other base dimensions:
Dimension._dimensional_dependencies["temperature"] = dict(temperature=1)
Dimension._dimensional_dependencies["amount_of_substance"] = dict(amount_of_substance=1)
Dimension._dimensional_dependencies["luminous_intensity"] = dict(luminous_intensity=1)

# Dimensional dependencies for derived dimensions
Dimension._dimensional_dependencies["velocity"] = dict(length=1, time=-1)
Dimension._dimensional_dependencies["acceleration"] = dict(length=1, time=-2)
Dimension._dimensional_dependencies["momentum"] = dict(mass=1, length=1, time=-1)
Dimension._dimensional_dependencies["force"] = dict(mass=1, length=1, time=-2)
Dimension._dimensional_dependencies["energy"] = dict(mass=1, length=2, time=-2)
Dimension._dimensional_dependencies["power"] = dict(length=2, mass=1, time=-3)
Dimension._dimensional_dependencies["pressure"] = dict(mass=1, length=-1, time=-2)
Dimension._dimensional_dependencies["frequency"] = dict(time=-1)
Dimension._dimensional_dependencies["action"] = dict(length=2, mass=1, time=-1)
Dimension._dimensional_dependencies["volume"] = dict(length=3)

# Dimensional dependencies for derived dimensions
Dimension._dimensional_dependencies["voltage"] = dict(mass=1, length=2, current=-1, time=-3)
Dimension._dimensional_dependencies["impedance"] = dict(mass=1, length=2, current=-2, time=-3)
Dimension._dimensional_dependencies["conductance"] = dict(mass=-1, length=-2, current=2, time=3)
Dimension._dimensional_dependencies["capacitance"] = dict(mass=-1, length=-2, current=2, time=4)
Dimension._dimensional_dependencies["inductance"] = dict(mass=1, length=2, current=-2, time=-2)
Dimension._dimensional_dependencies["charge"] = dict(current=1, time=1)
Dimension._dimensional_dependencies["magnetic_density"] = dict(mass=1, current=-1, time=-2)
Dimension._dimensional_dependencies["magnetic_flux"] = dict(length=2, mass=1, current=-1, time=-2)


class DimensionSystem(object):
    """
    DimensionSystem represents a coherent set of dimensions.

    In a system dimensions are of three types:

    - base dimensions;
    - derived dimensions: these are defined in terms of the base dimensions
      (for example velocity is defined from the division of length by time);
    - canonical dimensions: these are used to define systems because one has
      to start somewhere: we can not build ex nihilo a system (see the
      discussion in the documentation for more details).

    All intermediate computations will use the canonical basis, but at the end
    one can choose to print result in some other basis.

    In a system dimensions can be represented as a vector, where the components
    represent the powers associated to each base dimension.
    """

    def __init__(self, base, dims=(), name="", descr=""):
        """
        Initialize the dimension system.

        It is important that base units have a name or a symbol such that
        one can sort them in a unique way to define the vector basis.
        """

        self.name = name
        self.descr = descr

        if (None, None) in [(d.name, d.symbol) for d in base]:
            raise ValueError("Base dimensions must have a symbol or a name")

        self._base_dims = self.sort_dims(base)
        # base is first such that named dimension are keeped
        self._dims = tuple(set(base) | set(dims))

        if self.is_consistent is False:
            raise ValueError("The system with basis '%s' is not consistent"
                             % str(self._base_dims))

    def __str__(self):
        """
        Return the name of the system.

        If it does not exist, then it makes a list of symbols (or names) of
        the base dimensions.
        """

        if self.name != "":
            return self.name
        else:
            return "DimensionSystem(%s)" % ", ".join(str(d) for d in self._base_dims)

    def __repr__(self):
        return "<DimensionSystem: %s>" % repr(self._base_dims)

    def __getitem__(self, key):
        """
        Shortcut to the get_dim method, using key access.
        """

        d = self.get_dim(key)

        #TODO: really want to raise an error?
        if d is None:
            raise KeyError(key)

        return d

    def __call__(self, unit):
        """
        Wrapper to the method print_dim_base
        """

        return self.print_dim_base(unit)

    def get_dim(self, dim):
        """
        Find a specific dimension which is part of the system.

        dim can be a string or a dimension object. If no dimension is found,
        then return None.
        """

        #TODO: if the argument is a list, return a list of all matching dims

        found_dim = None

        #TODO: use copy instead of direct assignment for found_dim?
        if isinstance(dim, string_types):
            dim = Symbol(dim)

        if dim.is_Symbol:
            for d in self._dims:
                if dim in (d.name, d.symbol):
                    found_dim = d
                    break
        elif isinstance(dim, Dimension):
            for i, idim in enumerate(self._dims):
                if dim.get_dimensional_dependencies() == idim.get_dimensional_dependencies():
                    return idim

        return found_dim

    def extend(self, base, dims=(), name='', description=''):
        """
        Extend the current system into a new one.

        Take the base and normal units of the current system to merge
        them to the base and normal units given in argument.
        If not provided, name and description are overriden by empty strings.
        """

        base = self._base_dims + tuple(base)
        dims = self._dims + tuple(dims)

        return DimensionSystem(base, dims, name, description)

    @staticmethod
    def sort_dims(dims):
        """
        Sort dimensions given in argument using their str function.

        This function will ensure that we get always the same tuple for a given
        set of dimensions.
        """

        return tuple(sorted(dims, key=str))

    @property
    def list_can_dims(self):
        """
        List all canonical dimension names.
        """
        dimset = set([])
        for i in self._base_dims:
            dimset.update(set(i.get_dimensional_dependencies().keys()))
        return tuple(sorted(dimset))

    @property
    def inv_can_transf_matrix(self):
        """
        Compute the inverse transformation matrix from the base to the
        canonical dimension basis.

        It corresponds to the matrix where columns are the vector of base
        dimensions in canonical basis.

        This matrix will almost never be used because dimensions are always
        define with respect to the canonical basis, so no work has to be done
        to get them in this basis. Nonetheless if this matrix is not square
        (or not invertible) it means that we have chosen a bad basis.
        """

        matrix = reduce(lambda x, y: x.row_join(y),
                        [self.dim_can_vector(d) for d in self._base_dims])

        return matrix

    #@cacheit
    @property
    def can_transf_matrix(self):
        """
        Return the canonical transformation matrix from the canonical to the
        base dimension basis.

        It is the inverse of the matrix computed with inv_can_transf_matrix().
        """

        #TODO: the inversion will fail if the system is inconsistent, for
        #      example if the matrix is not a square
        return reduce(lambda x, y: x.row_join(y),
                      [self.dim_can_vector(d) for d in self._base_dims]
                      ).inv()

    def dim_can_vector(self, dim):
        """
        Dimensional representation in terms of the canonical base dimensions.
        """

        vec = []
        for d in self.list_can_dims:
            vec.append(dim.get_dimensional_dependencies().get(d, 0))

        return Matrix(vec)

    def dim_vector(self, dim):
        """
        Vector representation in terms of the base dimensions.
        """
        return self.can_transf_matrix * Matrix(self.dim_can_vector(dim))

    def print_dim_base(self, dim):
        """
        Give the string expression of a dimension in term of the basis symbols.
        """
        dims = self.dim_vector(dim)
        symbols = [i.symbol if i.symbol is not None else i.name for i in self._base_dims]
        res = S.One
        for (s, p) in zip(symbols, dims):
            res *= s**p
        return res

    @property
    def dim(self):
        """
        Give the dimension of the system.

        That is return the number of dimensions forming the basis.
        """

        return len(self._base_dims)

    @property
    def is_consistent(self):
        """
        Check if the system is well defined.
        """

        # not enough or too many base dimensions compared to independent
        # dimensions
        # in vector language: the set of vectors do not form a basis
        if self.inv_can_transf_matrix.is_square is False:
            return False

        return True<|MERGE_RESOLUTION|>--- conflicted
+++ resolved
@@ -16,12 +16,8 @@
 
 import collections
 
-from sympy import Integer, Matrix, S, Symbol, sympify
+from sympy import Abs, Integer, Matrix, S, Symbol, sympify
 from sympy.core.compatibility import reduce, string_types
-<<<<<<< HEAD
-=======
-from sympy import sympify, Integer, Matrix, Symbol, S, Abs
->>>>>>> 2dfa7457
 from sympy.core.expr import Expr
 
 
