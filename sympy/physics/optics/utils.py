"""
**Contains**

* refraction_angle
* fresnel_coefficients
* deviation
* brewster_angle
* critical_angle
* lens_makers_formula
* mirror_formula
* lens_formula
* hyperfocal_distance
* transverse_magnification_mirror
* transverse_magnification_lens
"""

__all__ = ['refraction_angle',
           'deviation',
           'fresnel_coefficients',
           'brewster_angle',
           'critical_angle',
           'lens_makers_formula',
           'mirror_formula',
           'lens_formula',
           'hyperfocal_distance',
           'transverse_magnification_mirror',
           'transverse_magnification_lens'
           ]

from sympy.core.numbers import (Float, I, oo, pi, zoo)
from sympy.core.singleton import S
from sympy.core.symbol import Symbol
from sympy.core.sympify import sympify
from sympy.functions.elementary.miscellaneous import sqrt
from sympy.functions.elementary.trigonometric import (acos, asin, atan2, cos, sin, tan)
from sympy.matrices.dense import Matrix
from sympy.polys.polytools import cancel
from sympy.series.limits import Limit
from sympy.geometry.line import Ray3D
from sympy.geometry.util import intersection
from sympy.geometry.plane import Plane
from sympy.utilities.iterables import is_sequence
from .medium import Medium


def refractive_index_of_medium(medium):
    """
    Helper function that returns refractive index, given a medium
    """
    if isinstance(medium, Medium):
        n = medium.refractive_index
    else:
        n = sympify(medium)
    return n


def refraction_angle(incident, medium1, medium2, normal=None, plane=None):
    """
    This function calculates transmitted vector after refraction at planar
    surface. ``medium1`` and ``medium2`` can be ``Medium`` or any sympifiable object.
    If ``incident`` is a number then treated as angle of incidence (in radians)
    in which case refraction angle is returned.

    If ``incident`` is an object of `Ray3D`, `normal` also has to be an instance
    of `Ray3D` in order to get the output as a `Ray3D`. Please note that if
    plane of separation is not provided and normal is an instance of `Ray3D`,
    ``normal`` will be assumed to be intersecting incident ray at the plane of
    separation. This will not be the case when `normal` is a `Matrix` or
    any other sequence.
    If ``incident`` is an instance of `Ray3D` and `plane` has not been provided
    and ``normal`` is not `Ray3D`, output will be a `Matrix`.

    Parameters
    ==========

    incident : Matrix, Ray3D, sequence or a number
        Incident vector or angle of incidence
    medium1 : sympy.physics.optics.medium.Medium or sympifiable
        Medium 1 or its refractive index
    medium2 : sympy.physics.optics.medium.Medium or sympifiable
        Medium 2 or its refractive index
    normal : Matrix, Ray3D, or sequence
        Normal vector
    plane : Plane
        Plane of separation of the two media.

    Returns
    =======

    Returns an angle of refraction or a refracted ray depending on inputs.

    Examples
    ========

    >>> from sympy.physics.optics import refraction_angle
    >>> from sympy.geometry import Point3D, Ray3D, Plane
    >>> from sympy.matrices import Matrix
    >>> from sympy import symbols, pi
    >>> n = Matrix([0, 0, 1])
    >>> P = Plane(Point3D(0, 0, 0), normal_vector=[0, 0, 1])
    >>> r1 = Ray3D(Point3D(-1, -1, 1), Point3D(0, 0, 0))
    >>> refraction_angle(r1, 1, 1, n)
    Matrix([
    [ 1],
    [ 1],
    [-1]])
    >>> refraction_angle(r1, 1, 1, plane=P)
    Ray3D(Point3D(0, 0, 0), Point3D(1, 1, -1))

    With different index of refraction of the two media

    >>> n1, n2 = symbols('n1, n2')
    >>> refraction_angle(r1, n1, n2, n)
    Matrix([
    [                                n1/n2],
    [                                n1/n2],
    [-sqrt(3)*sqrt(-2*n1**2/(3*n2**2) + 1)]])
    >>> refraction_angle(r1, n1, n2, plane=P)
    Ray3D(Point3D(0, 0, 0), Point3D(n1/n2, n1/n2, -sqrt(3)*sqrt(-2*n1**2/(3*n2**2) + 1)))
    >>> round(refraction_angle(pi/6, 1.2, 1.5), 5)
    0.41152
    """

    n1 = refractive_index_of_medium(medium1)
    n2 = refractive_index_of_medium(medium2)

    # check if an incidence angle was supplied instead of a ray
    try:
        angle_of_incidence = float(incident)
    except TypeError:
        angle_of_incidence = None

    try:
        critical_angle_ = critical_angle(medium1, medium2)
    except (ValueError, TypeError):
        critical_angle_ = None

    if angle_of_incidence is not None:
        if normal is not None or plane is not None:
            raise ValueError('Normal/plane not allowed if incident is an angle')

        if not 0.0 <= angle_of_incidence < pi*0.5:
            raise ValueError('Angle of incidence not in range [0:pi/2)')

        if critical_angle_ and angle_of_incidence > critical_angle_:
            raise ValueError('Ray undergoes total internal reflection')
        return asin(n1*sin(angle_of_incidence)/n2)

    # Treat the incident as ray below
    # A flag to check whether to return Ray3D or not
    return_ray = False

    if plane is not None and normal is not None:
        raise ValueError("Either plane or normal is acceptable.")

    if not isinstance(incident, Matrix):
        if is_sequence(incident):
            _incident = Matrix(incident)
        elif isinstance(incident, Ray3D):
            _incident = Matrix(incident.direction_ratio)
        else:
            raise TypeError(
                "incident should be a Matrix, Ray3D, or sequence")
    else:
        _incident = incident

    # If plane is provided, get direction ratios of the normal
    # to the plane from the plane else go with `normal` param.
    if plane is not None:
        if not isinstance(plane, Plane):
            raise TypeError("plane should be an instance of geometry.plane.Plane")
        # If we have the plane, we can get the intersection
        # point of incident ray and the plane and thus return
        # an instance of Ray3D.
        if isinstance(incident, Ray3D):
            return_ray = True
            intersection_pt = plane.intersection(incident)[0]
        _normal = Matrix(plane.normal_vector)
    else:
        if not isinstance(normal, Matrix):
            if is_sequence(normal):
                _normal = Matrix(normal)
            elif isinstance(normal, Ray3D):
                _normal = Matrix(normal.direction_ratio)
                if isinstance(incident, Ray3D):
                    intersection_pt = intersection(incident, normal)
                    if len(intersection_pt) == 0:
                        raise ValueError(
                            "Normal isn't concurrent with the incident ray.")
                    else:
                        return_ray = True
                        intersection_pt = intersection_pt[0]
            else:
                raise TypeError(
                    "Normal should be a Matrix, Ray3D, or sequence")
        else:
            _normal = normal

    eta = n1/n2  # Relative index of refraction
    # Calculating magnitude of the vectors
    mag_incident = sqrt(sum([i**2 for i in _incident]))
    mag_normal = sqrt(sum([i**2 for i in _normal]))
    # Converting vectors to unit vectors by dividing
    # them with their magnitudes
    _incident /= mag_incident
    _normal /= mag_normal
    c1 = -_incident.dot(_normal)  # cos(angle_of_incidence)
    cs2 = 1 - eta**2*(1 - c1**2)  # cos(angle_of_refraction)**2
    if cs2.is_negative:  # This is the case of total internal reflection(TIR).
        return S.Zero
    drs = eta*_incident + (eta*c1 - sqrt(cs2))*_normal
    # Multiplying unit vector by its magnitude
    drs = drs*mag_incident
    if not return_ray:
        return drs
    else:
        return Ray3D(intersection_pt, direction_ratio=drs)


def fresnel_coefficients(angle_of_incidence, medium1, medium2):
    """
    This function uses Fresnel equations to calculate reflection and
    transmission coefficients. Those are obtained for both polarisations
    when the electric field vector is in the plane of incidence (labelled 'p')
    and when the electric field vector is perpendicular to the plane of
    incidence (labelled 's'). There are four real coefficients unless the
    incident ray reflects in total internal in which case there are two complex
    ones. Angle of incidence is the angle between the incident ray and the
    surface normal. ``medium1`` and ``medium2`` can be ``Medium`` or any
    sympifiable object.

    Parameters
    ==========

    angle_of_incidence : sympifiable

    medium1 : Medium or sympifiable
        Medium 1 or its refractive index

    medium2 : Medium or sympifiable
        Medium 2 or its refractive index

    Returns
    =======

    Returns a list with four real Fresnel coefficients:
    [reflection p (TM), reflection s (TE),
    transmission p (TM), transmission s (TE)]
    If the ray is undergoes total internal reflection then returns a
    list of two complex Fresnel coefficients:
    [reflection p (TM), reflection s (TE)]

    Examples
    ========

    >>> from sympy.physics.optics import fresnel_coefficients
    >>> fresnel_coefficients(0.3, 1, 2)
    [0.317843553417859, -0.348645229818821,
            0.658921776708929, 0.651354770181179]
    >>> fresnel_coefficients(0.6, 2, 1)
    [-0.235625382192159 - 0.971843958291041*I,
             0.816477005968898 - 0.577377951366403*I]

    References
    ==========

    .. [1] https://en.wikipedia.org/wiki/Fresnel_equations
    """
    if not 0 <= 2*angle_of_incidence < pi:
        raise ValueError('Angle of incidence not in range [0:pi/2)')

    n1 = refractive_index_of_medium(medium1)
    n2 = refractive_index_of_medium(medium2)

    angle_of_refraction = asin(n1*sin(angle_of_incidence)/n2)
    try:
        angle_of_total_internal_reflection_onset = critical_angle(n1, n2)
    except ValueError:
        angle_of_total_internal_reflection_onset = None

    if angle_of_total_internal_reflection_onset is None or\
    angle_of_total_internal_reflection_onset > angle_of_incidence:
        R_s = -sin(angle_of_incidence - angle_of_refraction)\
                /sin(angle_of_incidence + angle_of_refraction)
        R_p = tan(angle_of_incidence - angle_of_refraction)\
                /tan(angle_of_incidence + angle_of_refraction)
        T_s = 2*sin(angle_of_refraction)*cos(angle_of_incidence)\
                /sin(angle_of_incidence + angle_of_refraction)
        T_p = 2*sin(angle_of_refraction)*cos(angle_of_incidence)\
                /(sin(angle_of_incidence + angle_of_refraction)\
                *cos(angle_of_incidence - angle_of_refraction))
        return [R_p, R_s, T_p, T_s]
    else:
        n = n2/n1
        R_s = cancel((cos(angle_of_incidence)-\
                I*sqrt(sin(angle_of_incidence)**2 - n**2))\
                /(cos(angle_of_incidence)+\
                I*sqrt(sin(angle_of_incidence)**2 - n**2)))
        R_p = cancel((n**2*cos(angle_of_incidence)-\
                I*sqrt(sin(angle_of_incidence)**2 - n**2))\
                /(n**2*cos(angle_of_incidence)+\
                I*sqrt(sin(angle_of_incidence)**2 - n**2)))
        return [R_p, R_s]


def deviation(incident, medium1, medium2, normal=None, plane=None):
    """
    This function calculates the angle of deviation of a ray
    due to refraction at planar surface.

    Parameters
    ==========

    incident : Matrix, Ray3D, sequence or float
        Incident vector or angle of incidence
    medium1 : sympy.physics.optics.medium.Medium or sympifiable
        Medium 1 or its refractive index
    medium2 : sympy.physics.optics.medium.Medium or sympifiable
        Medium 2 or its refractive index
    normal : Matrix, Ray3D, or sequence
        Normal vector
    plane : Plane
        Plane of separation of the two media.

    Returns angular deviation between incident and refracted rays

    Examples
    ========

    >>> from sympy.physics.optics import deviation
    >>> from sympy.geometry import Point3D, Ray3D, Plane
    >>> from sympy.matrices import Matrix
    >>> from sympy import symbols
    >>> n1, n2 = symbols('n1, n2')
    >>> n = Matrix([0, 0, 1])
    >>> P = Plane(Point3D(0, 0, 0), normal_vector=[0, 0, 1])
    >>> r1 = Ray3D(Point3D(-1, -1, 1), Point3D(0, 0, 0))
    >>> deviation(r1, 1, 1, n)
    0
    >>> deviation(r1, n1, n2, plane=P)
    -acos(-sqrt(-2*n1**2/(3*n2**2) + 1)) + acos(-sqrt(3)/3)
    >>> round(deviation(0.1, 1.2, 1.5), 5)
    -0.02005
    """
    refracted = refraction_angle(incident,
                                 medium1,
                                 medium2,
                                 normal=normal,
                                 plane=plane)
    try:
        angle_of_incidence = Float(incident)
    except TypeError:
        angle_of_incidence = None

    if angle_of_incidence is not None:
        return float(refracted) - angle_of_incidence

    if refracted != 0:
        if isinstance(refracted, Ray3D):
            refracted = Matrix(refracted.direction_ratio)

        if not isinstance(incident, Matrix):
            if is_sequence(incident):
                _incident = Matrix(incident)
            elif isinstance(incident, Ray3D):
                _incident = Matrix(incident.direction_ratio)
            else:
                raise TypeError(
                    "incident should be a Matrix, Ray3D, or sequence")
        else:
            _incident = incident

        if plane is None:
            if not isinstance(normal, Matrix):
                if is_sequence(normal):
                    _normal = Matrix(normal)
                elif isinstance(normal, Ray3D):
                    _normal = Matrix(normal.direction_ratio)
                else:
                    raise TypeError(
                        "normal should be a Matrix, Ray3D, or sequence")
            else:
                _normal = normal
        else:
            _normal = Matrix(plane.normal_vector)

        mag_incident = sqrt(sum([i**2 for i in _incident]))
        mag_normal = sqrt(sum([i**2 for i in _normal]))
        mag_refracted = sqrt(sum([i**2 for i in refracted]))
        _incident /= mag_incident
        _normal /= mag_normal
        refracted /= mag_refracted
        i = acos(_incident.dot(_normal))
        r = acos(refracted.dot(_normal))
        return i - r


def brewster_angle(medium1, medium2):
    """
    This function calculates the Brewster's angle of incidence to Medium 2 from
    Medium 1 in radians.

    Parameters
    ==========

    medium 1 : Medium or sympifiable
        Refractive index of Medium 1
    medium 2 : Medium or sympifiable
        Refractive index of Medium 1

    Examples
    ========

    >>> from sympy.physics.optics import brewster_angle
    >>> brewster_angle(1, 1.33)
    0.926093295503462

    """

    n1 = refractive_index_of_medium(medium1)
    n2 = refractive_index_of_medium(medium2)

    return atan2(n2, n1)

def critical_angle(medium1, medium2):
    """
    This function calculates the critical angle of incidence (marking the onset
    of total internal) to Medium 2 from Medium 1 in radians.

    Parameters
    ==========

    medium 1 : Medium or sympifiable
        Refractive index of Medium 1.
    medium 2 : Medium or sympifiable
        Refractive index of Medium 1.

    Examples
    ========

    >>> from sympy.physics.optics import critical_angle
    >>> critical_angle(1.33, 1)
    0.850908514477849

    """

    n1 = refractive_index_of_medium(medium1)
    n2 = refractive_index_of_medium(medium2)

    if n2 > n1:
        raise ValueError('Total internal reflection impossible for n1 < n2')
    else:
        return asin(n2/n1)



def lens_makers_formula(n_lens, n_surr, r1, r2, d=0):
    """
    This function calculates focal length of a lens.
    It follows cartesian sign convention.

    Parameters
    ==========

    n_lens : Medium or sympifiable
        Index of refraction of lens.
    n_surr : Medium or sympifiable
        Index of reflection of surrounding.
    r1 : sympifiable
        Radius of curvature of first surface.
    r2 : sympifiable
        Radius of curvature of second surface.
    d : sympifiable, optional
        Thickness of lens, default value is 0.

    Examples
    ========

    >>> from sympy.physics.optics import lens_makers_formula
    >>> from sympy import S
    >>> lens_makers_formula(1.33, 1, 10, -10)
    15.1515151515151
    >>> lens_makers_formula(1.2, 1, 10, S.Infinity)
    50.0000000000000
    >>> lens_makers_formula(1.33, 1, 10, -10, d=1)
    15.3418463277618

    """

    if isinstance(n_lens, Medium):
        n_lens = n_lens.refractive_index
    else:
        n_lens = sympify(n_lens)
    if isinstance(n_surr, Medium):
        n_surr = n_surr.refractive_index
    else:
        n_surr = sympify(n_surr)
    d = sympify(d)

    focal_length = 1/((n_lens - n_surr) / n_surr*(1/r1 - 1/r2 + (((n_lens - n_surr) * d) / (n_lens * r1 * r2))))

    if focal_length == zoo:
        return S.Infinity
    return focal_length


def mirror_formula(focal_length=None, u=None, v=None):
    """
    This function provides one of the three parameters
    when two of them are supplied.
    This is valid only for paraxial rays.

    Parameters
    ==========

    focal_length : sympifiable
        Focal length of the mirror.
    u : sympifiable
        Distance of object from the pole on
        the principal axis.
    v : sympifiable
        Distance of the image from the pole
        on the principal axis.

    Examples
    ========

    >>> from sympy.physics.optics import mirror_formula
    >>> from sympy.abc import f, u, v
    >>> mirror_formula(focal_length=f, u=u)
    f*u/(-f + u)
    >>> mirror_formula(focal_length=f, v=v)
    f*v/(-f + v)
    >>> mirror_formula(u=u, v=v)
    u*v/(u + v)

    """
    if focal_length and u and v:
        raise ValueError("Please provide only two parameters")

    focal_length = sympify(focal_length)
    u = sympify(u)
    v = sympify(v)
    if u is oo:
        _u = Symbol('u')
    if v is oo:
        _v = Symbol('v')
    if focal_length is oo:
        _f = Symbol('f')
    if focal_length is None:
        if u is oo and v is oo:
            return Limit(Limit(_v*_u/(_v + _u), _u, oo), _v, oo).doit()
        if u is oo:
            return Limit(v*_u/(v + _u), _u, oo).doit()
        if v is oo:
            return Limit(_v*u/(_v + u), _v, oo).doit()
        return v*u/(v + u)
    if u is None:
        if v is oo and focal_length is oo:
            return Limit(Limit(_v*_f/(_v - _f), _v, oo), _f, oo).doit()
        if v is oo:
            return Limit(_v*focal_length/(_v - focal_length), _v, oo).doit()
        if focal_length is oo:
            return Limit(v*_f/(v - _f), _f, oo).doit()
        return v*focal_length/(v - focal_length)
    if v is None:
        if u is oo and focal_length is oo:
            return Limit(Limit(_u*_f/(_u - _f), _u, oo), _f, oo).doit()
        if u is oo:
            return Limit(_u*focal_length/(_u - focal_length), _u, oo).doit()
        if focal_length is oo:
            return Limit(u*_f/(u - _f), _f, oo).doit()
        return u*focal_length/(u - focal_length)


def lens_formula(focal_length=None, u=None, v=None):
    """
    This function provides one of the three parameters
    when two of them are supplied.
    This is valid only for paraxial rays.

    Parameters
    ==========

    focal_length : sympifiable
        Focal length of the mirror.
    u : sympifiable
        Distance of object from the optical center on
        the principal axis.
    v : sympifiable
        Distance of the image from the optical center
        on the principal axis.

    Examples
    ========

    >>> from sympy.physics.optics import lens_formula
    >>> from sympy.abc import f, u, v
    >>> lens_formula(focal_length=f, u=u)
    f*u/(f + u)
    >>> lens_formula(focal_length=f, v=v)
    f*v/(f - v)
    >>> lens_formula(u=u, v=v)
    u*v/(u - v)

    """
    if focal_length and u and v:
        raise ValueError("Please provide only two parameters")

    focal_length = sympify(focal_length)
    u = sympify(u)
    v = sympify(v)
    if u is oo:
        _u = Symbol('u')
    if v is oo:
        _v = Symbol('v')
    if focal_length is oo:
        _f = Symbol('f')
    if focal_length is None:
        if u is oo and v is oo:
            return Limit(Limit(_v*_u/(_u - _v), _u, oo), _v, oo).doit()
        if u is oo:
            return Limit(v*_u/(_u - v), _u, oo).doit()
        if v is oo:
            return Limit(_v*u/(u - _v), _v, oo).doit()
        return v*u/(u - v)
    if u is None:
        if v is oo and focal_length is oo:
            return Limit(Limit(_v*_f/(_f - _v), _v, oo), _f, oo).doit()
        if v is oo:
            return Limit(_v*focal_length/(focal_length - _v), _v, oo).doit()
        if focal_length is oo:
            return Limit(v*_f/(_f - v), _f, oo).doit()
        return v*focal_length/(focal_length - v)
    if v is None:
        if u is oo and focal_length is oo:
            return Limit(Limit(_u*_f/(_u + _f), _u, oo), _f, oo).doit()
        if u is oo:
            return Limit(_u*focal_length/(_u + focal_length), _u, oo).doit()
        if focal_length is oo:
            return Limit(u*_f/(u + _f), _f, oo).doit()
        return u*focal_length/(u + focal_length)

def hyperfocal_distance(f, N, c):
    """

    Parameters
    ==========

    f: sympifiable
        Focal length of a given lens.

    N: sympifiable
        F-number of a given lens.

    c: sympifiable
        Circle of Confusion (CoC) of a given image format.

    Example
    =======

    >>> from sympy.physics.optics import hyperfocal_distance
    >>> round(hyperfocal_distance(f = 0.5, N = 8, c = 0.0033), 2)
    9.47
    """

    f = sympify(f)
    N = sympify(N)
    c = sympify(c)

    return (1/(N * c))*(f**2)

<<<<<<< HEAD
=======
def transverse_magnification_mirror(si, so):
    """

    Calculates the transverse magnification, which is the ratio of the
    image size to the object size.

    Parameters
    ==========

    so: sympifiable
        Mirror-object distance.

    si: sympifiable
        Mirror-image distance.

    Example
    =======

    >>> from sympy.physics.optics import transverse_magnification
    >>> transverse_magnification_mirror(30, 15)
    -2

    """

    si = sympify(si)
    so = sympify(so)

    return (-(si/so))

>>>>>>> ea6b99db
def transverse_magnification_lens(si, so):
    """

    Calculates the transverse magnification, which is the ratio of the
    image size to the object size.

    Parameters
    ==========

    so: sympifiable
        Lens-object distance.

    si: sympifiable
        Lens-image distance.

    Example
    =======

<<<<<<< HEAD
    >>> from sympy.physics.optics import transverse_magnification_lens
    >>> transverse_magnification_lens(30, 15)
    2

    """

    si = sympify(si)
    so = sympify(so)

    return (si/so)

def transverse_magnification_mirror(si, so):
    """

    Calculates the transverse magnification, which is the ratio of the
    image size to the object size.

    Parameters
    ==========

    so: sympifiable
        Mirror-object distance.

    si: sympifiable
        Mirror-image distance.

    Example
    =======

    >>> from sympy.physics.optics import transverse_magnification_mirror
    >>> transverse_magnification_mirror(30, 15)
    -2
=======
    >>> from sympy.physics.optics import transverse_magnification
    >>> transverse_magnification_lens(30, 15)
    2
>>>>>>> ea6b99db

    """

    si = sympify(si)
    so = sympify(so)

    return (si/so)<|MERGE_RESOLUTION|>--- conflicted
+++ resolved
@@ -670,9 +670,7 @@
 
     return (1/(N * c))*(f**2)
 
-<<<<<<< HEAD
-=======
-def transverse_magnification_mirror(si, so):
+def transverse_magnification(si, so):
     """
 
     Calculates the transverse magnification, which is the ratio of the
@@ -682,16 +680,16 @@
     ==========
 
     so: sympifiable
-        Mirror-object distance.
+        Lens-object distance.
 
     si: sympifiable
-        Mirror-image distance.
+        Lens-image distance.
 
     Example
     =======
 
     >>> from sympy.physics.optics import transverse_magnification
-    >>> transverse_magnification_mirror(30, 15)
+    >>> transverse_magnification(30, 15)
     -2
 
     """
@@ -699,69 +697,4 @@
     si = sympify(si)
     so = sympify(so)
 
-    return (-(si/so))
-
->>>>>>> ea6b99db
-def transverse_magnification_lens(si, so):
-    """
-
-    Calculates the transverse magnification, which is the ratio of the
-    image size to the object size.
-
-    Parameters
-    ==========
-
-    so: sympifiable
-        Lens-object distance.
-
-    si: sympifiable
-        Lens-image distance.
-
-    Example
-    =======
-
-<<<<<<< HEAD
-    >>> from sympy.physics.optics import transverse_magnification_lens
-    >>> transverse_magnification_lens(30, 15)
-    2
-
-    """
-
-    si = sympify(si)
-    so = sympify(so)
-
-    return (si/so)
-
-def transverse_magnification_mirror(si, so):
-    """
-
-    Calculates the transverse magnification, which is the ratio of the
-    image size to the object size.
-
-    Parameters
-    ==========
-
-    so: sympifiable
-        Mirror-object distance.
-
-    si: sympifiable
-        Mirror-image distance.
-
-    Example
-    =======
-
-    >>> from sympy.physics.optics import transverse_magnification_mirror
-    >>> transverse_magnification_mirror(30, 15)
-    -2
-=======
-    >>> from sympy.physics.optics import transverse_magnification
-    >>> transverse_magnification_lens(30, 15)
-    2
->>>>>>> ea6b99db
-
-    """
-
-    si = sympify(si)
-    so = sympify(so)
-
     return (si/so)