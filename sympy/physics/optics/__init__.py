--- conflicted
+++ resolved
@@ -30,16 +30,11 @@
 
 
 from . import utils
-<<<<<<< HEAD
 from .utils import (refraction_angle, deviation, lens_makers_formula,
     mirror_formula, lens_formula)
-__all__.extend(utils.__all__)
-=======
-from .utils import refraction_angle, deviation
 __all__.extend(utils.__all__)
 
 
 from . import mirrors
 from .mirrors import Mirror, SphericalMirror, ConcaveMirror, ConvexMirror
-__all__.extend(mirrors.__all__)
->>>>>>> 24bf1384
+__all__.extend(mirrors.__all__)