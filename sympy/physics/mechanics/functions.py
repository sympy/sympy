from sympy.core.cache import cacheit
from sympy.matrices.immutable import ImmutableMatrix
from sympy.utilities import dict_merge
from sympy.utilities.iterables import iterable
from sympy.physics.vector import (Dyadic, Vector, ReferenceFrame,
                                  Point, dynamicsymbols)
from sympy.physics.vector.printing import (vprint, vsprint, vpprint, vlatex,
                                           init_vprinting)
from sympy.physics.mechanics.particle import Particle
from sympy.physics.mechanics.rigidbody import RigidBody
from sympy.simplify.simplify import simplify
<<<<<<< HEAD
from sympy.core.backend import (Matrix, sympify, Mul, Derivative, sin, cos,
                                tan, AppliedUndef, S, zeros)
=======
from sympy.core.backend import (Matrix, Mul, Derivative, sin, cos, tan,
                                AppliedUndef, S)
from sympy.physics.mechanics.inertia import (inertia as _inertia,
    inertia_of_point_mass as _inertia_of_point_mass)
from sympy.utilities.exceptions import sympy_deprecation_warning
>>>>>>> fe8efce2

__all__ = ['linear_momentum',
           'angular_momentum',
           'kinetic_energy',
           'potential_energy',
           'Lagrangian',
           'mechanics_printing',
           'mprint',
           'msprint',
           'mpprint',
           'mlatex',
           'msubs',
           'find_dynamicsymbols']

# These are functions that we've moved and renamed during extracting the
# basic vector calculus code from the mechanics packages.

mprint = vprint
msprint = vsprint
mpprint = vpprint
mlatex = vlatex


@cacheit
def det_laplace(matrix):
    n = matrix.shape[0]
    if n == 1:
        return matrix[0]
    elif n == 2:
        return matrix[0, 0] * matrix[1, 1] - matrix[0, 1] * matrix[1, 0]
    else:
        return sum((-1) ** i * matrix[0, i] *
                   det_laplace(matrix.minor_submatrix(0, i)) for i in range(n))


def cramer_solve(A, b, det_method=det_laplace):
    def entry(i, j):
        return b[i, sol] if j == col else A[i, j]

    A_imu = ImmutableMatrix(A)  # Convert to immutable for cache purposes
    det_A = det_method(A_imu)
    x = zeros(*b.shape)
    for sol in range(b.shape[1]):
        for col in range(b.shape[0]):
            x[col, sol] = det_method(ImmutableMatrix(*A.shape, entry)) / det_A
    return x


def mechanics_printing(**kwargs):
    """
    Initializes time derivative printing for all SymPy objects in
    mechanics module.
    """

    init_vprinting(**kwargs)

mechanics_printing.__doc__ = init_vprinting.__doc__


def inertia(frame, ixx, iyy, izz, ixy=0, iyz=0, izx=0):
    sympy_deprecation_warning(
        """
        The inertia function has been moved.
        Import it from "sympy.physics.mechanics".
        """,
        deprecated_since_version="1.13",
        active_deprecations_target="moved-mechanics-functions"
    )
    return _inertia(frame, ixx, iyy, izz, ixy, iyz, izx)


def inertia_of_point_mass(mass, pos_vec, frame):
    sympy_deprecation_warning(
        """
        The inertia_of_point_mass function has been moved.
        Import it from "sympy.physics.mechanics".
        """,
        deprecated_since_version="1.13",
        active_deprecations_target="moved-mechanics-functions"
    )
    return _inertia_of_point_mass(mass, pos_vec, frame)


def linear_momentum(frame, *body):
    """Linear momentum of the system.

    Explanation
    ===========

    This function returns the linear momentum of a system of Particle's and/or
    RigidBody's. The linear momentum of a system is equal to the vector sum of
    the linear momentum of its constituents. Consider a system, S, comprised of
    a rigid body, A, and a particle, P. The linear momentum of the system, L,
    is equal to the vector sum of the linear momentum of the particle, L1, and
    the linear momentum of the rigid body, L2, i.e.

    L = L1 + L2

    Parameters
    ==========

    frame : ReferenceFrame
        The frame in which linear momentum is desired.
    body1, body2, body3... : Particle and/or RigidBody
        The body (or bodies) whose linear momentum is required.

    Examples
    ========

    >>> from sympy.physics.mechanics import Point, Particle, ReferenceFrame
    >>> from sympy.physics.mechanics import RigidBody, outer, linear_momentum
    >>> N = ReferenceFrame('N')
    >>> P = Point('P')
    >>> P.set_vel(N, 10 * N.x)
    >>> Pa = Particle('Pa', P, 1)
    >>> Ac = Point('Ac')
    >>> Ac.set_vel(N, 25 * N.y)
    >>> I = outer(N.x, N.x)
    >>> A = RigidBody('A', Ac, N, 20, (I, Ac))
    >>> linear_momentum(N, A, Pa)
    10*N.x + 500*N.y

    """

    if not isinstance(frame, ReferenceFrame):
        raise TypeError('Please specify a valid ReferenceFrame')
    else:
        linear_momentum_sys = Vector(0)
        for e in body:
            if isinstance(e, (RigidBody, Particle)):
                linear_momentum_sys += e.linear_momentum(frame)
            else:
                raise TypeError('*body must have only Particle or RigidBody')
    return linear_momentum_sys


def angular_momentum(point, frame, *body):
    """Angular momentum of a system.

    Explanation
    ===========

    This function returns the angular momentum of a system of Particle's and/or
    RigidBody's. The angular momentum of such a system is equal to the vector
    sum of the angular momentum of its constituents. Consider a system, S,
    comprised of a rigid body, A, and a particle, P. The angular momentum of
    the system, H, is equal to the vector sum of the angular momentum of the
    particle, H1, and the angular momentum of the rigid body, H2, i.e.

    H = H1 + H2

    Parameters
    ==========

    point : Point
        The point about which angular momentum of the system is desired.
    frame : ReferenceFrame
        The frame in which angular momentum is desired.
    body1, body2, body3... : Particle and/or RigidBody
        The body (or bodies) whose angular momentum is required.

    Examples
    ========

    >>> from sympy.physics.mechanics import Point, Particle, ReferenceFrame
    >>> from sympy.physics.mechanics import RigidBody, outer, angular_momentum
    >>> N = ReferenceFrame('N')
    >>> O = Point('O')
    >>> O.set_vel(N, 0 * N.x)
    >>> P = O.locatenew('P', 1 * N.x)
    >>> P.set_vel(N, 10 * N.x)
    >>> Pa = Particle('Pa', P, 1)
    >>> Ac = O.locatenew('Ac', 2 * N.y)
    >>> Ac.set_vel(N, 5 * N.y)
    >>> a = ReferenceFrame('a')
    >>> a.set_ang_vel(N, 10 * N.z)
    >>> I = outer(N.z, N.z)
    >>> A = RigidBody('A', Ac, a, 20, (I, Ac))
    >>> angular_momentum(O, N, Pa, A)
    10*N.z

    """

    if not isinstance(frame, ReferenceFrame):
        raise TypeError('Please enter a valid ReferenceFrame')
    if not isinstance(point, Point):
        raise TypeError('Please specify a valid Point')
    else:
        angular_momentum_sys = Vector(0)
        for e in body:
            if isinstance(e, (RigidBody, Particle)):
                angular_momentum_sys += e.angular_momentum(point, frame)
            else:
                raise TypeError('*body must have only Particle or RigidBody')
    return angular_momentum_sys


def kinetic_energy(frame, *body):
    """Kinetic energy of a multibody system.

    Explanation
    ===========

    This function returns the kinetic energy of a system of Particle's and/or
    RigidBody's. The kinetic energy of such a system is equal to the sum of
    the kinetic energies of its constituents. Consider a system, S, comprising
    a rigid body, A, and a particle, P. The kinetic energy of the system, T,
    is equal to the vector sum of the kinetic energy of the particle, T1, and
    the kinetic energy of the rigid body, T2, i.e.

    T = T1 + T2

    Kinetic energy is a scalar.

    Parameters
    ==========

    frame : ReferenceFrame
        The frame in which the velocity or angular velocity of the body is
        defined.
    body1, body2, body3... : Particle and/or RigidBody
        The body (or bodies) whose kinetic energy is required.

    Examples
    ========

    >>> from sympy.physics.mechanics import Point, Particle, ReferenceFrame
    >>> from sympy.physics.mechanics import RigidBody, outer, kinetic_energy
    >>> N = ReferenceFrame('N')
    >>> O = Point('O')
    >>> O.set_vel(N, 0 * N.x)
    >>> P = O.locatenew('P', 1 * N.x)
    >>> P.set_vel(N, 10 * N.x)
    >>> Pa = Particle('Pa', P, 1)
    >>> Ac = O.locatenew('Ac', 2 * N.y)
    >>> Ac.set_vel(N, 5 * N.y)
    >>> a = ReferenceFrame('a')
    >>> a.set_ang_vel(N, 10 * N.z)
    >>> I = outer(N.z, N.z)
    >>> A = RigidBody('A', Ac, a, 20, (I, Ac))
    >>> kinetic_energy(N, Pa, A)
    350

    """

    if not isinstance(frame, ReferenceFrame):
        raise TypeError('Please enter a valid ReferenceFrame')
    ke_sys = S.Zero
    for e in body:
        if isinstance(e, (RigidBody, Particle)):
            ke_sys += e.kinetic_energy(frame)
        else:
            raise TypeError('*body must have only Particle or RigidBody')
    return ke_sys


def potential_energy(*body):
    """Potential energy of a multibody system.

    Explanation
    ===========

    This function returns the potential energy of a system of Particle's and/or
    RigidBody's. The potential energy of such a system is equal to the sum of
    the potential energy of its constituents. Consider a system, S, comprising
    a rigid body, A, and a particle, P. The potential energy of the system, V,
    is equal to the vector sum of the potential energy of the particle, V1, and
    the potential energy of the rigid body, V2, i.e.

    V = V1 + V2

    Potential energy is a scalar.

    Parameters
    ==========

    body1, body2, body3... : Particle and/or RigidBody
        The body (or bodies) whose potential energy is required.

    Examples
    ========

    >>> from sympy.physics.mechanics import Point, Particle, ReferenceFrame
    >>> from sympy.physics.mechanics import RigidBody, outer, potential_energy
    >>> from sympy import symbols
    >>> M, m, g, h = symbols('M m g h')
    >>> N = ReferenceFrame('N')
    >>> O = Point('O')
    >>> O.set_vel(N, 0 * N.x)
    >>> P = O.locatenew('P', 1 * N.x)
    >>> Pa = Particle('Pa', P, m)
    >>> Ac = O.locatenew('Ac', 2 * N.y)
    >>> a = ReferenceFrame('a')
    >>> I = outer(N.z, N.z)
    >>> A = RigidBody('A', Ac, a, M, (I, Ac))
    >>> Pa.potential_energy = m * g * h
    >>> A.potential_energy = M * g * h
    >>> potential_energy(Pa, A)
    M*g*h + g*h*m

    """

    pe_sys = S.Zero
    for e in body:
        if isinstance(e, (RigidBody, Particle)):
            pe_sys += e.potential_energy
        else:
            raise TypeError('*body must have only Particle or RigidBody')
    return pe_sys


def gravity(acceleration, *bodies):
    """
    Returns a list of gravity forces given the acceleration
    due to gravity and any number of particles or rigidbodies.

    Example
    =======

    >>> from sympy.physics.mechanics import ReferenceFrame, Point, Particle, outer, RigidBody
    >>> from sympy.physics.mechanics.functions import gravity
    >>> from sympy import symbols
    >>> N = ReferenceFrame('N')
    >>> m, M, g = symbols('m M g')
    >>> F1, F2 = symbols('F1 F2')
    >>> po = Point('po')
    >>> pa = Particle('pa', po, m)
    >>> A = ReferenceFrame('A')
    >>> P = Point('P')
    >>> I = outer(A.x, A.x)
    >>> B = RigidBody('B', P, A, M, (I, P))
    >>> forceList = [(po, F1), (P, F2)]
    >>> forceList.extend(gravity(g*N.y, pa, B))
    >>> forceList
    [(po, F1), (P, F2), (po, g*m*N.y), (P, M*g*N.y)]

    """

    gravity_force = []
    if not bodies:
        raise TypeError("No bodies(instances of Particle or Rigidbody) were passed.")

    for e in bodies:
        point = getattr(e, 'masscenter', None)
        if point is None:
            point = e.point

        gravity_force.append((point, e.mass*acceleration))

    return gravity_force


def center_of_mass(point, *bodies):
    """
    Returns the position vector from the given point to the center of mass
    of the given bodies(particles or rigidbodies).

    Example
    =======

    >>> from sympy import symbols, S
    >>> from sympy.physics.vector import Point
    >>> from sympy.physics.mechanics import Particle, ReferenceFrame, RigidBody, outer
    >>> from sympy.physics.mechanics.functions import center_of_mass
    >>> a = ReferenceFrame('a')
    >>> m = symbols('m', real=True)
    >>> p1 = Particle('p1', Point('p1_pt'), S(1))
    >>> p2 = Particle('p2', Point('p2_pt'), S(2))
    >>> p3 = Particle('p3', Point('p3_pt'), S(3))
    >>> p4 = Particle('p4', Point('p4_pt'), m)
    >>> b_f = ReferenceFrame('b_f')
    >>> b_cm = Point('b_cm')
    >>> mb = symbols('mb')
    >>> b = RigidBody('b', b_cm, b_f, mb, (outer(b_f.x, b_f.x), b_cm))
    >>> p2.point.set_pos(p1.point, a.x)
    >>> p3.point.set_pos(p1.point, a.x + a.y)
    >>> p4.point.set_pos(p1.point, a.y)
    >>> b.masscenter.set_pos(p1.point, a.y + a.z)
    >>> point_o=Point('o')
    >>> point_o.set_pos(p1.point, center_of_mass(p1.point, p1, p2, p3, p4, b))
    >>> expr = 5/(m + mb + 6)*a.x + (m + mb + 3)/(m + mb + 6)*a.y + mb/(m + mb + 6)*a.z
    >>> point_o.pos_from(p1.point)
    5/(m + mb + 6)*a.x + (m + mb + 3)/(m + mb + 6)*a.y + mb/(m + mb + 6)*a.z

    """
    if not bodies:
        raise TypeError("No bodies(instances of Particle or Rigidbody) were passed.")

    total_mass = 0
    vec = Vector(0)
    for i in bodies:
        total_mass += i.mass

        masscenter = getattr(i, 'masscenter', None)
        if masscenter is None:
            masscenter = i.point
        vec += i.mass*masscenter.pos_from(point)

    return vec/total_mass


def Lagrangian(frame, *body):
    """Lagrangian of a multibody system.

    Explanation
    ===========

    This function returns the Lagrangian of a system of Particle's and/or
    RigidBody's. The Lagrangian of such a system is equal to the difference
    between the kinetic energies and potential energies of its constituents. If
    T and V are the kinetic and potential energies of a system then it's
    Lagrangian, L, is defined as

    L = T - V

    The Lagrangian is a scalar.

    Parameters
    ==========

    frame : ReferenceFrame
        The frame in which the velocity or angular velocity of the body is
        defined to determine the kinetic energy.

    body1, body2, body3... : Particle and/or RigidBody
        The body (or bodies) whose Lagrangian is required.

    Examples
    ========

    >>> from sympy.physics.mechanics import Point, Particle, ReferenceFrame
    >>> from sympy.physics.mechanics import RigidBody, outer, Lagrangian
    >>> from sympy import symbols
    >>> M, m, g, h = symbols('M m g h')
    >>> N = ReferenceFrame('N')
    >>> O = Point('O')
    >>> O.set_vel(N, 0 * N.x)
    >>> P = O.locatenew('P', 1 * N.x)
    >>> P.set_vel(N, 10 * N.x)
    >>> Pa = Particle('Pa', P, 1)
    >>> Ac = O.locatenew('Ac', 2 * N.y)
    >>> Ac.set_vel(N, 5 * N.y)
    >>> a = ReferenceFrame('a')
    >>> a.set_ang_vel(N, 10 * N.z)
    >>> I = outer(N.z, N.z)
    >>> A = RigidBody('A', Ac, a, 20, (I, Ac))
    >>> Pa.potential_energy = m * g * h
    >>> A.potential_energy = M * g * h
    >>> Lagrangian(N, Pa, A)
    -M*g*h - g*h*m + 350

    """

    if not isinstance(frame, ReferenceFrame):
        raise TypeError('Please supply a valid ReferenceFrame')
    for e in body:
        if not isinstance(e, (RigidBody, Particle)):
            raise TypeError('*body must have only Particle or RigidBody')
    return kinetic_energy(frame, *body) - potential_energy(*body)


def find_dynamicsymbols(expression, exclude=None, reference_frame=None):
    """Find all dynamicsymbols in expression.

    Explanation
    ===========

    If the optional ``exclude`` kwarg is used, only dynamicsymbols
    not in the iterable ``exclude`` are returned.
    If we intend to apply this function on a vector, the optional
    ``reference_frame`` is also used to inform about the corresponding frame
    with respect to which the dynamic symbols of the given vector is to be
    determined.

    Parameters
    ==========

    expression : SymPy expression

    exclude : iterable of dynamicsymbols, optional

    reference_frame : ReferenceFrame, optional
        The frame with respect to which the dynamic symbols of the
        given vector is to be determined.

    Examples
    ========

    >>> from sympy.physics.mechanics import dynamicsymbols, find_dynamicsymbols
    >>> from sympy.physics.mechanics import ReferenceFrame
    >>> x, y = dynamicsymbols('x, y')
    >>> expr = x + x.diff()*y
    >>> find_dynamicsymbols(expr)
    {x(t), y(t), Derivative(x(t), t)}
    >>> find_dynamicsymbols(expr, exclude=[x, y])
    {Derivative(x(t), t)}
    >>> a, b, c = dynamicsymbols('a, b, c')
    >>> A = ReferenceFrame('A')
    >>> v = a * A.x + b * A.y + c * A.z
    >>> find_dynamicsymbols(v, reference_frame=A)
    {a(t), b(t), c(t)}

    """
    t_set = {dynamicsymbols._t}
    if exclude:
        if iterable(exclude):
            exclude_set = set(exclude)
        else:
            raise TypeError("exclude kwarg must be iterable")
    else:
        exclude_set = set()
    if isinstance(expression, Vector):
        if reference_frame is None:
            raise ValueError("You must provide reference_frame when passing a "
                             "vector expression, got %s." % reference_frame)
        else:
            expression = expression.to_matrix(reference_frame)
    return {i for i in expression.atoms(AppliedUndef, Derivative) if
            i.free_symbols == t_set} - exclude_set


def msubs(expr, *sub_dicts, smart=False, **kwargs):
    """A custom subs for use on expressions derived in physics.mechanics.

    Traverses the expression tree once, performing the subs found in sub_dicts.
    Terms inside ``Derivative`` expressions are ignored:

    Examples
    ========

    >>> from sympy.physics.mechanics import dynamicsymbols, msubs
    >>> x = dynamicsymbols('x')
    >>> msubs(x.diff() + x, {x: 1})
    Derivative(x(t), t) + 1

    Note that sub_dicts can be a single dictionary, or several dictionaries:

    >>> x, y, z = dynamicsymbols('x, y, z')
    >>> sub1 = {x: 1, y: 2}
    >>> sub2 = {z: 3, x.diff(): 4}
    >>> msubs(x.diff() + x + y + z, sub1, sub2)
    10

    If smart=True (default False), also checks for conditions that may result
    in ``nan``, but if simplified would yield a valid expression. For example:

    >>> from sympy import sin, tan
    >>> (sin(x)/tan(x)).subs(x, 0)
    nan
    >>> msubs(sin(x)/tan(x), {x: 0}, smart=True)
    1

    It does this by first replacing all ``tan`` with ``sin/cos``. Then each
    node is traversed. If the node is a fraction, subs is first evaluated on
    the denominator. If this results in 0, simplification of the entire
    fraction is attempted. Using this selective simplification, only
    subexpressions that result in 1/0 are targeted, resulting in faster
    performance.

    """

    sub_dict = dict_merge(*sub_dicts)
    if smart:
        func = _smart_subs
    elif hasattr(expr, 'msubs'):
        return expr.msubs(sub_dict)
    else:
        func = lambda expr, sub_dict: _crawl(expr, _sub_func, sub_dict)
    if isinstance(expr, (Matrix, Vector, Dyadic)):
        return expr.applyfunc(lambda x: func(x, sub_dict))
    else:
        return func(expr, sub_dict)


def _crawl(expr, func, *args, **kwargs):
    """Crawl the expression tree, and apply func to every node."""
    val = func(expr, *args, **kwargs)
    if val is not None:
        return val
    new_args = (_crawl(arg, func, *args, **kwargs) for arg in expr.args)
    return expr.func(*new_args)


def _sub_func(expr, sub_dict):
    """Perform direct matching substitution, ignoring derivatives."""
    if expr in sub_dict:
        return sub_dict[expr]
    elif not expr.args or expr.is_Derivative:
        return expr


def _tan_repl_func(expr):
    """Replace tan with sin/cos."""
    if isinstance(expr, tan):
        return sin(*expr.args) / cos(*expr.args)
    elif not expr.args or expr.is_Derivative:
        return expr


def _smart_subs(expr, sub_dict):
    """Performs subs, checking for conditions that may result in `nan` or
    `oo`, and attempts to simplify them out.

    The expression tree is traversed twice, and the following steps are
    performed on each expression node:
    - First traverse:
        Replace all `tan` with `sin/cos`.
    - Second traverse:
        If node is a fraction, check if the denominator evaluates to 0.
        If so, attempt to simplify it out. Then if node is in sub_dict,
        sub in the corresponding value.

    """
    expr = _crawl(expr, _tan_repl_func)

    def _recurser(expr, sub_dict):
        # Decompose the expression into num, den
        num, den = _fraction_decomp(expr)
        if den != 1:
            # If there is a non trivial denominator, we need to handle it
            denom_subbed = _recurser(den, sub_dict)
            if denom_subbed.evalf() == 0:
                # If denom is 0 after this, attempt to simplify the bad expr
                expr = simplify(expr)
            else:
                # Expression won't result in nan, find numerator
                num_subbed = _recurser(num, sub_dict)
                return num_subbed / denom_subbed
        # We have to crawl the tree manually, because `expr` may have been
        # modified in the simplify step. First, perform subs as normal:
        val = _sub_func(expr, sub_dict)
        if val is not None:
            return val
        new_args = (_recurser(arg, sub_dict) for arg in expr.args)
        return expr.func(*new_args)
    return _recurser(expr, sub_dict)


def _fraction_decomp(expr):
    """Return num, den such that expr = num/den."""
    if not isinstance(expr, Mul):
        return expr, 1
    num = []
    den = []
    for a in expr.args:
        if a.is_Pow and a.args[1] < 0:
            den.append(1 / a)
        else:
            num.append(a)
    if not den:
        return expr, 1
    num = Mul(*num)
    den = Mul(*den)
    return num, den


def _f_list_parser(fl, ref_frame):
    """Parses the provided forcelist composed of items
    of the form (obj, force).
    Returns a tuple containing:
        vel_list: The velocity (ang_vel for Frames, vel for Points) in
                the provided reference frame.
        f_list: The forces.

    Used internally in the KanesMethod and LagrangesMethod classes.

    """
    def flist_iter():
        for pair in fl:
            obj, force = pair
            if isinstance(obj, ReferenceFrame):
                yield obj.ang_vel_in(ref_frame), force
            elif isinstance(obj, Point):
                yield obj.vel(ref_frame), force
            else:
                raise TypeError('First entry in each forcelist pair must '
                                'be a point or frame.')

    if not fl:
        vel_list, f_list = (), ()
    else:
        unzip = lambda l: list(zip(*l)) if l[0] else [(), ()]
        vel_list, f_list = unzip(list(flist_iter()))
    return vel_list, f_list


def _validate_coordinates(coordinates=None, speeds=None, check_duplicates=True,
                          is_dynamicsymbols=True):
    t_set = {dynamicsymbols._t}
    # Convert input to iterables
    if coordinates is None:
        coordinates = []
    elif not iterable(coordinates):
        coordinates = [coordinates]
    if speeds is None:
        speeds = []
    elif not iterable(speeds):
        speeds = [speeds]

    if check_duplicates:  # Check for duplicates
        seen = set()
        coord_duplicates = {x for x in coordinates if x in seen or seen.add(x)}
        seen = set()
        speed_duplicates = {x for x in speeds if x in seen or seen.add(x)}
        overlap = set(coordinates).intersection(speeds)
        if coord_duplicates:
            raise ValueError(f'The generalized coordinates {coord_duplicates} '
                             f'are duplicated, all generalized coordinates '
                             f'should be unique.')
        if speed_duplicates:
            raise ValueError(f'The generalized speeds {speed_duplicates} are '
                             f'duplicated, all generalized speeds should be '
                             f'unique.')
        if overlap:
            raise ValueError(f'{overlap} are defined as both generalized '
                             f'coordinates and generalized speeds.')
    if is_dynamicsymbols:  # Check whether all coordinates are dynamicsymbols
        for coordinate in coordinates:
            if not (isinstance(coordinate, (AppliedUndef, Derivative)) and
                    coordinate.free_symbols == t_set):
                raise ValueError(f'Generalized coordinate "{coordinate}" is not'
                                 f' a dynamicsymbol.')
        for speed in speeds:
            if not (isinstance(speed, (AppliedUndef, Derivative)) and
                    speed.free_symbols == t_set):
                raise ValueError(f'Generalized speed "{speed}" is not a '
                                 f'dynamicsymbol.')


def _parse_linear_solver(linear_solver):
    """Helper function to retrieve a specified linear solver."""
    if callable(linear_solver):
        return linear_solver
    return lambda A, b: Matrix.solve(A, b, method=linear_solver)<|MERGE_RESOLUTION|>--- conflicted
+++ resolved
@@ -9,16 +9,11 @@
 from sympy.physics.mechanics.particle import Particle
 from sympy.physics.mechanics.rigidbody import RigidBody
 from sympy.simplify.simplify import simplify
-<<<<<<< HEAD
-from sympy.core.backend import (Matrix, sympify, Mul, Derivative, sin, cos,
-                                tan, AppliedUndef, S, zeros)
-=======
 from sympy.core.backend import (Matrix, Mul, Derivative, sin, cos, tan,
-                                AppliedUndef, S)
+                                AppliedUndef, S, zeros)
 from sympy.physics.mechanics.inertia import (inertia as _inertia,
     inertia_of_point_mass as _inertia_of_point_mass)
 from sympy.utilities.exceptions import sympy_deprecation_warning
->>>>>>> fe8efce2
 
 __all__ = ['linear_momentum',
            'angular_momentum',
