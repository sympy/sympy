from sympy.core.backend import zeros, Matrix, diff, eye
from sympy.core.sorting import default_sort_key
from sympy.physics.vector import (ReferenceFrame, dynamicsymbols,
                                  partial_velocity)
from sympy.physics.mechanics.method import _Methods
from sympy.physics.mechanics.particle import Particle
from sympy.physics.mechanics.rigidbody import RigidBody
from sympy.physics.mechanics.functions import (msubs, find_dynamicsymbols,
                                               _f_list_parser)
from sympy.physics.mechanics.linearize import Linearizer
from sympy.utilities.iterables import iterable

__all__ = ['KanesMethod']


class KanesMethod(_Methods):
    """Kane's method object.

    Explanation
    ===========

    This object is used to do the "book-keeping" as you go through and form
    equations of motion in the way Kane presents in:
    Kane, T., Levinson, D. Dynamics Theory and Applications. 1985 McGraw-Hill

    The attributes are for equations in the form [M] udot = forcing.

    Attributes
    ==========

    q, u : Matrix
        Matrices of the generalized coordinates and speeds
    bodies : iterable
        Iterable of Point and RigidBody objects in the system.
    loads : iterable
        Iterable of (Point, vector) or (ReferenceFrame, vector) tuples
        describing the forces on the system.
    auxiliary : Matrix
        If applicable, the set of auxiliary Kane's
        equations used to solve for non-contributing
        forces.
    mass_matrix : Matrix
        The system's mass matrix
    forcing : Matrix
        The system's forcing vector
    mass_matrix_full : Matrix
        The "mass matrix" for the u's and q's
    forcing_full : Matrix
        The "forcing vector" for the u's and q's

    Examples
    ========

    This is a simple example for a one degree of freedom translational
    spring-mass-damper.

    In this example, we first need to do the kinematics.
    This involves creating generalized speeds and coordinates and their
    derivatives.
    Then we create a point and set its velocity in a frame.

        >>> from sympy import symbols
        >>> from sympy.physics.mechanics import dynamicsymbols, ReferenceFrame
        >>> from sympy.physics.mechanics import Point, Particle, KanesMethod
        >>> q, u = dynamicsymbols('q u')
        >>> qd, ud = dynamicsymbols('q u', 1)
        >>> m, c, k = symbols('m c k')
        >>> N = ReferenceFrame('N')
        >>> P = Point('P')
        >>> P.set_vel(N, u * N.x)

    Next we need to arrange/store information in the way that KanesMethod
    requires.  The kinematic differential equations need to be stored in a
    dict.  A list of forces/torques must be constructed, where each entry in
    the list is a (Point, Vector) or (ReferenceFrame, Vector) tuple, where the
    Vectors represent the Force or Torque.
    Next a particle needs to be created, and it needs to have a point and mass
    assigned to it.
    Finally, a list of all bodies and particles needs to be created.

        >>> kd = [qd - u]
        >>> FL = [(P, (-k * q - c * u) * N.x)]
        >>> pa = Particle('pa', P, m)
        >>> BL = [pa]

    Finally we can generate the equations of motion.
    First we create the KanesMethod object and supply an inertial frame,
    coordinates, generalized speeds, and the kinematic differential equations.
    Additional quantities such as configuration and motion constraints,
    dependent coordinates and speeds, and auxiliary speeds are also supplied
    here (see the online documentation).
    Next we form FR* and FR to complete: Fr + Fr* = 0.
    We have the equations of motion at this point.
    It makes sense to rearrange them though, so we calculate the mass matrix and
    the forcing terms, for E.o.M. in the form: [MM] udot = forcing, where MM is
    the mass matrix, udot is a vector of the time derivatives of the
    generalized speeds, and forcing is a vector representing "forcing" terms.

        >>> KM = KanesMethod(N, q_ind=[q], u_ind=[u], kd_eqs=kd)
        >>> (fr, frstar) = KM.kanes_equations(BL, FL)
        >>> MM = KM.mass_matrix
        >>> forcing = KM.forcing
        >>> rhs = MM.inv() * forcing
        >>> rhs
        Matrix([[(-c*u(t) - k*q(t))/m]])
        >>> KM.linearize(A_and_B=True)[0]
        Matrix([
        [   0,    1],
        [-k/m, -c/m]])

    Please look at the documentation pages for more information on how to
    perform linearization and how to deal with dependent coordinates & speeds,
    and how do deal with bringing non-contributing forces into evidence.

    """

    def __init__(self, frame, q_ind, u_ind, kd_eqs=None, q_dependent=None,
            configuration_constraints=None, u_dependent=None,
            velocity_constraints=None, acceleration_constraints=None,
            u_auxiliary=None, bodies=None, forcelist=None,
            explicit_kinematics=True
            ):

        """Please read the online documentation. """
        if not q_ind:
            q_ind = [dynamicsymbols('dummy_q')]
            kd_eqs = [dynamicsymbols('dummy_kd')]

        if not isinstance(frame, ReferenceFrame):
            raise TypeError('An inertial ReferenceFrame must be supplied')
        self._inertial = frame

        self._fr = None
        self._frstar = None

        self._forcelist = forcelist
        self._bodylist = bodies

        self._initialize_vectors(q_ind, q_dependent, u_ind, u_dependent,
                u_auxiliary)
        self._initialize_kindiffeq_matrices(kd_eqs, explicit_kinematics)
        self._initialize_constraint_matrices(configuration_constraints,
                velocity_constraints, acceleration_constraints)

    def _initialize_vectors(self, q_ind, q_dep, u_ind, u_dep, u_aux):
        """Initialize the coordinate and speed vectors."""

        none_handler = lambda x: Matrix(x) if x else Matrix()

        # Initialize generalized coordinates
        q_dep = none_handler(q_dep)
        if not iterable(q_ind):
            raise TypeError('Generalized coordinates must be an iterable.')
        if not iterable(q_dep):
            raise TypeError('Dependent coordinates must be an iterable.')
        q_ind = Matrix(q_ind)
        self._qdep = q_dep
        self._q = Matrix([q_ind, q_dep])
        self._qdot = self.q.diff(dynamicsymbols._t)

        # Initialize generalized speeds
        u_dep = none_handler(u_dep)
        if not iterable(u_ind):
            raise TypeError('Generalized speeds must be an iterable.')
        if not iterable(u_dep):
            raise TypeError('Dependent speeds must be an iterable.')
        u_ind = Matrix(u_ind)
        self._udep = u_dep
        self._u = Matrix([u_ind, u_dep])
        self._udot = self.u.diff(dynamicsymbols._t)
        self._uaux = none_handler(u_aux)

    def _initialize_constraint_matrices(self, config, vel, acc):
        """Initializes constraint matrices."""

        # Define vector dimensions
        o = len(self.u)
        m = len(self._udep)
        p = o - m
        none_handler = lambda x: Matrix(x) if x else Matrix()

        # Initialize configuration constraints
        config = none_handler(config)
        if len(self._qdep) != len(config):
            raise ValueError('There must be an equal number of dependent '
                             'coordinates and configuration constraints.')
        self._f_h = none_handler(config)

        # Initialize velocity and acceleration constraints
        vel = none_handler(vel)
        acc = none_handler(acc)
        if len(vel) != m:
            raise ValueError('There must be an equal number of dependent '
                             'speeds and velocity constraints.')
        if acc and (len(acc) != m):
            raise ValueError('There must be an equal number of dependent '
                             'speeds and acceleration constraints.')
        if vel:
            u_zero = {i: 0 for i in self.u}
            udot_zero = {i: 0 for i in self._udot}

            # When calling kanes_equations, another class instance will be
            # created if auxiliary u's are present. In this case, the
            # computation of kinetic differential equation matrices will be
            # skipped as this was computed during the original KanesMethod
            # object, and the qd_u_map will not be available.
            if self._qdot_u_map is not None:
                vel = msubs(vel, self._qdot_u_map)

            self._f_nh = msubs(vel, u_zero)
            self._k_nh = (vel - self._f_nh).jacobian(self.u)
            # If no acceleration constraints given, calculate them.
            if not acc:
                _f_dnh = (self._k_nh.diff(dynamicsymbols._t) * self.u +
                          self._f_nh.diff(dynamicsymbols._t))
                if self._qdot_u_map is not None:
                    _f_dnh = msubs(_f_dnh, self._qdot_u_map)
                self._f_dnh = _f_dnh
                self._k_dnh = self._k_nh
            else:
                if self._qdot_u_map is not None:
                    acc = msubs(acc, self._qdot_u_map)
                self._f_dnh = msubs(acc, udot_zero)
                self._k_dnh = (acc - self._f_dnh).jacobian(self._udot)

            # Form of non-holonomic constraints is B*u + C = 0.
            # We partition B into independent and dependent columns:
            # Ars is then -B_dep.inv() * B_ind, and it relates dependent speeds
            # to independent speeds as: udep = Ars*uind, neglecting the C term.
            B_ind = self._k_nh[:, :p]
            B_dep = self._k_nh[:, p:o]
            self._Ars = -B_dep.LUsolve(B_ind)
        else:
            self._f_nh = Matrix()
            self._k_nh = Matrix()
            self._f_dnh = Matrix()
            self._k_dnh = Matrix()
            self._Ars = Matrix()

<<<<<<< HEAD
    def _initialize_kindiffeq_matrices(self, kdeqs, explicit_kinematics):
        """Initialize the kinematic differential equation matrices."""
=======
    def _initialize_kindiffeq_matrices(self, kdeqs):
        """Initialize the kinematic differential equation matrices.

        Parameters
        ==========
        kdeqs : sequence of sympy expressions
            Kinematic differential equations in the form of f(u,q',q,t) where
            f() = 0. The equations have to be linear in the generalized
            coordinates and generalized speeds.

        """
>>>>>>> 5ea305dd

        if kdeqs:
            if len(self.q) != len(kdeqs):
                raise ValueError('There must be an equal number of kinematic '
                                 'differential equations and coordinates.')

            u = self.u
            qdot = self._qdot

            kdeqs = Matrix(kdeqs)

<<<<<<< HEAD
            if explicit_kinematics:
                f_k = k_kqdot.LUsolve(f_k)
                k_ku = k_kqdot.LUsolve(k_ku)
                k_kqdot = eye(len(qdot))
=======
            u_zero = {ui: 0 for ui in u}
            uaux_zero = {uai: 0 for uai in self._uaux}
            qdot_zero = {qdi: 0 for qdi in qdot}

            # Extract the linear coefficient matrices as per the following
            # equation:
            #
            # k_ku(q,t)*u(t) + k_kqdot(q,t)*q'(t) + f_k(q,t) = 0
            #
            k_ku = kdeqs.jacobian(u)
            k_kqdot = kdeqs.jacobian(qdot)
            f_k = kdeqs.xreplace(u_zero).xreplace(qdot_zero)

            # The kinematic differential equations should be linear in both q'
            # and u, so check for u and q' in the components.
            dy_syms = find_dynamicsymbols(k_ku.row_join(k_kqdot).row_join(f_k))
            nonlin_vars = [vari for vari in u[:] + qdot[:] if vari in dy_syms]
            if nonlin_vars:
                msg = ('The provided kinematic differential equations are '
                       'nonlinear in {}. They must be linear in the '
                       'generalized speeds and derivatives of the generalized '
                       'coordinates.')
                raise ValueError(msg.format(nonlin_vars))

            # Solve for q'(t) such that the coefficient matrices are now in
            # this form:
            #
            # k_kqdot^-1*k_ku*u(t) + I*q'(t) + k_kqdot^-1*f_k = 0
            #
            # NOTE : Solving the kinematic differential equations here is not
            # necessary and prevents the equations from being provided in fully
            # implicit form.
            f_k = k_kqdot.LUsolve(f_k)
            k_ku = k_kqdot.LUsolve(k_ku)
            k_kqdot = eye(len(qdot))
            self._qdot_u_map = dict(zip(qdot, -(k_ku*u + f_k)))
>>>>>>> 5ea305dd

            self._f_k = f_k.xreplace(uaux_zero)
            self._k_ku = k_ku.xreplace(uaux_zero)
            self._k_kqdot = k_kqdot
        else:
            self._qdot_u_map = None
            self._f_k = Matrix()
            self._k_ku = Matrix()
            self._k_kqdot = Matrix()

    def _form_fr(self, fl):
        """Form the generalized active force."""
        if fl is not None and (len(fl) == 0 or not iterable(fl)):
            raise ValueError('Force pairs must be supplied in an '
                'non-empty iterable or None.')

        N = self._inertial
        # pull out relevant velocities for constructing partial velocities
        vel_list, f_list = _f_list_parser(fl, N)
        vel_list = [msubs(i, self._qdot_u_map) for i in vel_list]
        f_list = [msubs(i, self._qdot_u_map) for i in f_list]

        # Fill Fr with dot product of partial velocities and forces
        o = len(self.u)
        b = len(f_list)
        FR = zeros(o, 1)
        partials = partial_velocity(vel_list, self.u, N)
        for i in range(o):
            FR[i] = sum(partials[j][i] & f_list[j] for j in range(b))

        # In case there are dependent speeds
        if self._udep:
            p = o - len(self._udep)
            FRtilde = FR[:p, 0]
            FRold = FR[p:o, 0]
            FRtilde += self._Ars.T * FRold
            FR = FRtilde

        self._forcelist = fl
        self._fr = FR
        return FR

    def _form_frstar(self, bl):
        """Form the generalized inertia force."""

        if not iterable(bl):
            raise TypeError('Bodies must be supplied in an iterable.')

        t = dynamicsymbols._t
        N = self._inertial
        # Dicts setting things to zero
        udot_zero = {i: 0 for i in self._udot}
        uaux_zero = {i: 0 for i in self._uaux}
        uauxdot = [diff(i, t) for i in self._uaux]
        uauxdot_zero = {i: 0 for i in uauxdot}
        # Dictionary of q' and q'' to u and u'
        q_ddot_u_map = {k.diff(t): v.diff(t) for (k, v) in
                self._qdot_u_map.items()}
        q_ddot_u_map.update(self._qdot_u_map)

        # Fill up the list of partials: format is a list with num elements
        # equal to number of entries in body list. Each of these elements is a
        # list - either of length 1 for the translational components of
        # particles or of length 2 for the translational and rotational
        # components of rigid bodies. The inner most list is the list of
        # partial velocities.
        def get_partial_velocity(body):
            if isinstance(body, RigidBody):
                vlist = [body.masscenter.vel(N), body.frame.ang_vel_in(N)]
            elif isinstance(body, Particle):
                vlist = [body.point.vel(N),]
            else:
                raise TypeError('The body list may only contain either '
                                'RigidBody or Particle as list elements.')
            v = [msubs(vel, self._qdot_u_map) for vel in vlist]
            return partial_velocity(v, self.u, N)
        partials = [get_partial_velocity(body) for body in bl]

        # Compute fr_star in two components:
        # fr_star = -(MM*u' + nonMM)
        o = len(self.u)
        MM = zeros(o, o)
        nonMM = zeros(o, 1)
        zero_uaux = lambda expr: msubs(expr, uaux_zero)
        zero_udot_uaux = lambda expr: msubs(msubs(expr, udot_zero), uaux_zero)
        for i, body in enumerate(bl):
            if isinstance(body, RigidBody):
                M = zero_uaux(body.mass)
                I = zero_uaux(body.central_inertia)
                vel = zero_uaux(body.masscenter.vel(N))
                omega = zero_uaux(body.frame.ang_vel_in(N))
                acc = zero_udot_uaux(body.masscenter.acc(N))
                inertial_force = (M.diff(t) * vel + M * acc)
                inertial_torque = zero_uaux((I.dt(body.frame) & omega) +
                    msubs(I & body.frame.ang_acc_in(N), udot_zero) +
                    (omega ^ (I & omega)))
                for j in range(o):
                    tmp_vel = zero_uaux(partials[i][0][j])
                    tmp_ang = zero_uaux(I & partials[i][1][j])
                    for k in range(o):
                        # translational
                        MM[j, k] += M * (tmp_vel & partials[i][0][k])
                        # rotational
                        MM[j, k] += (tmp_ang & partials[i][1][k])
                    nonMM[j] += inertial_force & partials[i][0][j]
                    nonMM[j] += inertial_torque & partials[i][1][j]
            else:
                M = zero_uaux(body.mass)
                vel = zero_uaux(body.point.vel(N))
                acc = zero_udot_uaux(body.point.acc(N))
                inertial_force = (M.diff(t) * vel + M * acc)
                for j in range(o):
                    temp = zero_uaux(partials[i][0][j])
                    for k in range(o):
                        MM[j, k] += M * (temp & partials[i][0][k])
                    nonMM[j] += inertial_force & partials[i][0][j]
        # Compose fr_star out of MM and nonMM
        MM = zero_uaux(msubs(MM, q_ddot_u_map))
        nonMM = msubs(msubs(nonMM, q_ddot_u_map),
                udot_zero, uauxdot_zero, uaux_zero)
        fr_star = -(MM * msubs(Matrix(self._udot), uauxdot_zero) + nonMM)

        # If there are dependent speeds, we need to find fr_star_tilde
        if self._udep:
            p = o - len(self._udep)
            fr_star_ind = fr_star[:p, 0]
            fr_star_dep = fr_star[p:o, 0]
            fr_star = fr_star_ind + (self._Ars.T * fr_star_dep)
            # Apply the same to MM
            MMi = MM[:p, :]
            MMd = MM[p:o, :]
            MM = MMi + (self._Ars.T * MMd)

        self._bodylist = bl
        self._frstar = fr_star
        self._k_d = MM
        self._f_d = -msubs(self._fr + self._frstar, udot_zero)
        return fr_star

    def to_linearizer(self):
        """Returns an instance of the Linearizer class, initiated from the
        data in the KanesMethod class. This may be more desirable than using
        the linearize class method, as the Linearizer object will allow more
        efficient recalculation (i.e. about varying operating points)."""

        if (self._fr is None) or (self._frstar is None):
            raise ValueError('Need to compute Fr, Fr* first.')

        # Get required equation components. The Kane's method class breaks
        # these into pieces. Need to reassemble
        f_c = self._f_h
        if self._f_nh and self._k_nh:
            f_v = self._f_nh + self._k_nh*Matrix(self.u)
        else:
            f_v = Matrix()
        if self._f_dnh and self._k_dnh:
            f_a = self._f_dnh + self._k_dnh*Matrix(self._udot)
        else:
            f_a = Matrix()
        # Dicts to sub to zero, for splitting up expressions
        u_zero = {i: 0 for i in self.u}
        ud_zero = {i: 0 for i in self._udot}
        qd_zero = {i: 0 for i in self._qdot}
        qd_u_zero = {i: 0 for i in Matrix([self._qdot, self.u])}
        # Break the kinematic differential eqs apart into f_0 and f_1
        f_0 = msubs(self._f_k, u_zero) + self._k_kqdot*Matrix(self._qdot)
        f_1 = msubs(self._f_k, qd_zero) + self._k_ku*Matrix(self.u)
        # Break the dynamic differential eqs into f_2 and f_3
        f_2 = msubs(self._frstar, qd_u_zero)
        f_3 = msubs(self._frstar, ud_zero) + self._fr
        f_4 = zeros(len(f_2), 1)

        # Get the required vector components
        q = self.q
        u = self.u
        if self._qdep:
            q_i = q[:-len(self._qdep)]
        else:
            q_i = q
        q_d = self._qdep
        if self._udep:
            u_i = u[:-len(self._udep)]
        else:
            u_i = u
        u_d = self._udep

        # Form dictionary to set auxiliary speeds & their derivatives to 0.
        uaux = self._uaux
        uauxdot = uaux.diff(dynamicsymbols._t)
        uaux_zero = {i: 0 for i in Matrix([uaux, uauxdot])}

        # Checking for dynamic symbols outside the dynamic differential
        # equations; throws error if there is.
        sym_list = set(Matrix([q, self._qdot, u, self._udot, uaux, uauxdot]))
        if any(find_dynamicsymbols(i, sym_list) for i in [self._k_kqdot,
                self._k_ku, self._f_k, self._k_dnh, self._f_dnh, self._k_d]):
            raise ValueError('Cannot have dynamicsymbols outside dynamic \
                             forcing vector.')

        # Find all other dynamic symbols, forming the forcing vector r.
        # Sort r to make it canonical.
        r = list(find_dynamicsymbols(msubs(self._f_d, uaux_zero), sym_list))
        r.sort(key=default_sort_key)

        # Check for any derivatives of variables in r that are also found in r.
        for i in r:
            if diff(i, dynamicsymbols._t) in r:
                raise ValueError('Cannot have derivatives of specified \
                                 quantities when linearizing forcing terms.')
        return Linearizer(f_0, f_1, f_2, f_3, f_4, f_c, f_v, f_a, q, u, q_i,
                q_d, u_i, u_d, r)

    # TODO : Remove `new_method` after 1.1 has been released.
    def linearize(self, *, new_method=None, **kwargs):
        """ Linearize the equations of motion about a symbolic operating point.

        Explanation
        ===========

        If kwarg A_and_B is False (default), returns M, A, B, r for the
        linearized form, M*[q', u']^T = A*[q_ind, u_ind]^T + B*r.

        If kwarg A_and_B is True, returns A, B, r for the linearized form
        dx = A*x + B*r, where x = [q_ind, u_ind]^T. Note that this is
        computationally intensive if there are many symbolic parameters. For
        this reason, it may be more desirable to use the default A_and_B=False,
        returning M, A, and B. Values may then be substituted in to these
        matrices, and the state space form found as
        A = P.T*M.inv()*A, B = P.T*M.inv()*B, where P = Linearizer.perm_mat.

        In both cases, r is found as all dynamicsymbols in the equations of
        motion that are not part of q, u, q', or u'. They are sorted in
        canonical form.

        The operating points may be also entered using the ``op_point`` kwarg.
        This takes a dictionary of {symbol: value}, or a an iterable of such
        dictionaries. The values may be numeric or symbolic. The more values
        you can specify beforehand, the faster this computation will run.

        For more documentation, please see the ``Linearizer`` class."""
        linearizer = self.to_linearizer()
        result = linearizer.linearize(**kwargs)
        return result + (linearizer.r,)

    def kanes_equations(self, bodies=None, loads=None):
        """ Method to form Kane's equations, Fr + Fr* = 0.

        Explanation
        ===========

        Returns (Fr, Fr*). In the case where auxiliary generalized speeds are
        present (say, s auxiliary speeds, o generalized speeds, and m motion
        constraints) the length of the returned vectors will be o - m + s in
        length. The first o - m equations will be the constrained Kane's
        equations, then the s auxiliary Kane's equations. These auxiliary
        equations can be accessed with the auxiliary_eqs().

        Parameters
        ==========

        bodies : iterable
            An iterable of all RigidBody's and Particle's in the system.
            A system must have at least one body.
        loads : iterable
            Takes in an iterable of (Particle, Vector) or (ReferenceFrame, Vector)
            tuples which represent the force at a point or torque on a frame.
            Must be either a non-empty iterable of tuples or None which corresponds
            to a system with no constraints.
        """
        if bodies is None:
            bodies = self.bodies
        if  loads is None and self._forcelist is not None:
            loads = self._forcelist
        if loads == []:
            loads = None
        if not self._k_kqdot:
            raise AttributeError('Create an instance of KanesMethod with '
                    'kinematic differential equations to use this method.')
        fr = self._form_fr(loads)
        frstar = self._form_frstar(bodies)
        if self._uaux:
            if not self._udep:
                km = KanesMethod(self._inertial, self.q, self._uaux,
                             u_auxiliary=self._uaux)
            else:
                km = KanesMethod(self._inertial, self.q, self._uaux,
                        u_auxiliary=self._uaux, u_dependent=self._udep,
                        velocity_constraints=(self._k_nh * self.u +
                        self._f_nh))
            km._qdot_u_map = self._qdot_u_map
            self._km = km
            fraux = km._form_fr(loads)
            frstaraux = km._form_frstar(bodies)
            self._aux_eq = fraux + frstaraux
            self._fr = fr.col_join(fraux)
            self._frstar = frstar.col_join(frstaraux)
        return (self._fr, self._frstar)

    def _form_eoms(self):
        fr, frstar = self.kanes_equations(self.bodylist, self.forcelist)
        return fr + frstar

    def rhs(self, inv_method=None):
        """Returns the system's equations of motion in first order form. The
        output is the right hand side of::

           x' = |q'| =: f(q, u, r, p, t)
                |u'|

        The right hand side is what is needed by most numerical ODE
        integrators.

        Parameters
        ==========

        inv_method : str
            The specific sympy inverse matrix calculation method to use. For a
            list of valid methods, see
            :meth:`~sympy.matrices.matrices.MatrixBase.inv`

        """
        rhs = zeros(len(self.q) + len(self.u), 1)
        kdes = self.kindiffdict()
        for i, q_i in enumerate(self.q):
            rhs[i] = kdes[q_i.diff()]

        if inv_method is None:
            rhs[len(self.q):, 0] = self.mass_matrix.LUsolve(self.forcing)
        else:
            rhs[len(self.q):, 0] = (self.mass_matrix.inv(inv_method,
                                                         try_block_diag=True) *
                                    self.forcing)

        return rhs

    def kindiffdict(self):
        """Returns a dictionary mapping q' to u."""
        if not self._qdot_u_map:
            raise AttributeError('Create an instance of KanesMethod with '
                    'kinematic differential equations to use this method.')
        return self._qdot_u_map

    @property
    def auxiliary_eqs(self):
        """A matrix containing the auxiliary equations."""
        if not self._fr or not self._frstar:
            raise ValueError('Need to compute Fr, Fr* first.')
        if not self._uaux:
            raise ValueError('No auxiliary speeds have been declared.')
        return self._aux_eq

    @property
    def mass_matrix(self):
        """The mass matrix of the system."""
        if not self._fr or not self._frstar:
            raise ValueError('Need to compute Fr, Fr* first.')
        return Matrix([self._k_d, self._k_dnh])

    @property
    def mass_matrix_full(self):
        """The mass matrix of the system, augmented by the kinematic
        differential equations."""
        if not self._fr or not self._frstar:
            raise ValueError('Need to compute Fr, Fr* first.')
        o = len(self.u)
        n = len(self.q)
        return ((self.mass_matrix_kin).row_join(zeros(n, o))).col_join((zeros(o,
                n)).row_join(self.mass_matrix))

    @property
    def mass_matrix_kin(self):
        """The mass matrix of the kinematic differntial equations"""
        return self._k_kqdot

    @property
    def forcing(self):
        """The forcing vector of the system."""
        if not self._fr or not self._frstar:
            raise ValueError('Need to compute Fr, Fr* first.')
        return -Matrix([self._f_d, self._f_dnh])

    @property
    def forcing_full(self):
        """The forcing vector of the system, augmented by the kinematic
        differential equations."""
        if not self._fr or not self._frstar:
            raise ValueError('Need to compute Fr, Fr* first.')
        return -Matrix([-self.forcing_kin, self._f_d, self._f_dnh])

    @property
    def forcing_kin(self):
        """The forcing vector for the kinematic differential equations"""
        f1 = self._k_ku * Matrix(self.u) + self._f_k
        return -f1


    @property
    def q(self):
        return self._q

    @property
    def u(self):
        return self._u

    @property
    def bodylist(self):
        return self._bodylist

    @property
    def forcelist(self):
        return self._forcelist

    @property
    def bodies(self):
        return self._bodylist

    @property
    def loads(self):
        return self._forcelist<|MERGE_RESOLUTION|>--- conflicted
+++ resolved
@@ -40,13 +40,17 @@
         equations used to solve for non-contributing
         forces.
     mass_matrix : Matrix
-        The system's mass matrix
+        The system's mass matrix for the u's
     forcing : Matrix
-        The system's forcing vector
+        The system's forcing vector for the u's
     mass_matrix_full : Matrix
         The "mass matrix" for the u's and q's
     forcing_full : Matrix
         The "forcing vector" for the u's and q's
+    mass_matrix_kin : Matrix
+        The "mass matrix" for the q's
+    forcing_kin : Matrix
+        The "forcing vector" for the q's
 
     Examples
     ========
@@ -237,11 +241,7 @@
             self._k_dnh = Matrix()
             self._Ars = Matrix()
 
-<<<<<<< HEAD
     def _initialize_kindiffeq_matrices(self, kdeqs, explicit_kinematics):
-        """Initialize the kinematic differential equation matrices."""
-=======
-    def _initialize_kindiffeq_matrices(self, kdeqs):
         """Initialize the kinematic differential equation matrices.
 
         Parameters
@@ -250,9 +250,9 @@
             Kinematic differential equations in the form of f(u,q',q,t) where
             f() = 0. The equations have to be linear in the generalized
             coordinates and generalized speeds.
-
+        explicit_kinematics: bool
+            If True, force the kinematic equations to be in explicit form
         """
->>>>>>> 5ea305dd
 
         if kdeqs:
             if len(self.q) != len(kdeqs):
@@ -264,12 +264,6 @@
 
             kdeqs = Matrix(kdeqs)
 
-<<<<<<< HEAD
-            if explicit_kinematics:
-                f_k = k_kqdot.LUsolve(f_k)
-                k_ku = k_kqdot.LUsolve(k_ku)
-                k_kqdot = eye(len(qdot))
-=======
             u_zero = {ui: 0 for ui in u}
             uaux_zero = {uai: 0 for uai in self._uaux}
             qdot_zero = {qdi: 0 for qdi in qdot}
@@ -302,11 +296,14 @@
             # NOTE : Solving the kinematic differential equations here is not
             # necessary and prevents the equations from being provided in fully
             # implicit form.
-            f_k = k_kqdot.LUsolve(f_k)
-            k_ku = k_kqdot.LUsolve(k_ku)
-            k_kqdot = eye(len(qdot))
-            self._qdot_u_map = dict(zip(qdot, -(k_ku*u + f_k)))
->>>>>>> 5ea305dd
+            if explicit_kinematics:
+                f_k = k_kqdot.LUsolve(f_k)
+                k_ku = k_kqdot.LUsolve(k_ku)
+                k_kqdot = eye(len(qdot))
+                self._qdot_u_map = dict(zip(qdot, -(k_ku*u + f_k)))
+            else:
+                self._qdot_u_map = solve_linear_system_LU(
+                    Matrix([k_kqdot.T, -(k_ku * u + f_k).T]).T, qdot)
 
             self._f_k = f_k.xreplace(uaux_zero)
             self._k_ku = k_ku.xreplace(uaux_zero)
