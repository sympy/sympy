from __future__ import print_function, division

<<<<<<< HEAD
from sympy import zeros, Matrix, diff
=======
from sympy.core.backend import zeros, Matrix, diff, eye
from sympy import solve_linear_system_LU
>>>>>>> 888f1615
from sympy.core.compatibility import range
from sympy.utilities import default_sort_key
from sympy.physics.vector import (ReferenceFrame, dynamicsymbols,
                                  partial_velocity)
from sympy.physics.mechanics.particle import Particle
from sympy.physics.mechanics.rigidbody import RigidBody
from sympy.physics.mechanics.functions import (msubs, find_dynamicsymbols,
                                               _f_list_parser)
from sympy.physics.mechanics.linearize import Linearizer
from sympy.utilities.exceptions import SymPyDeprecationWarning
from sympy.utilities.iterables import iterable

__all__ = ['KanesMethod']

<<<<<<< HEAD

def _none_handler(x):
    """Returns and empty matrix if x is False."""
    if x:
        return Matrix(x)
    else:
        return Matrix()

=======
>>>>>>> 888f1615

class KanesMethod(object):
    """This class is used automatically form the equations of motion of a
    multibody system using Kane's method [Kane1985]_.

    The dynamic equations of motion are provided in Kane's form::

        fr + frstar = 0

    in the factored implicit form::

        mass_matrix * accelerations = forcing

    or in the explicit form::

        accelerations = mass_matrix.inv() * forcing

    where fr, frstar, the mass matrix, and the right hand side vector are
    available as class attributes after Kane's equations are formed.

    Attributes
    ==========

    inertial_frame : ReferenceFrame
        The inertial reference frame the system is defined with respect to.
    n, num_coordinates, num_speeds : integer
        The total number of generalized coordinates and speeds.
    q, coordinates : Matrix, shape(n, 1)
        The generalized coordinates. These are ordered as [q_s, q_r]^T.
    o, num_dependent_coordinates : integer
        The number of dependent coordinates.
    q_s, independent_coodrinates : Matrix, shape(n-o, 1)
        The independent generalized coordinates.
    q_r, dependent_coodrinates : Matrix, shape(o, 1)
        The dependent generalized coordinates.
    u, speeds : Matrix, shape(n, 1)
        The generalized speeds. For a nonholomic system these are ordered as
        [u_s, u_r]^T.
    p, num_indepenent_speeds : integer
        The number of independen speeds.
    u_s, independent_speeds : Matrix, shape(p, 1)
        The independent generalized speeds.
    m, num_dependent_speeds : integer
        The number of dependent speeds.
    u_r, dependent_speeds : Matrix, shape(m, 1)
        The dependent generalized speeds.
    holonomic : boolean
        True if the system is a holonomic system.
    nonholonomic : boolean
        True if the system is a nonholonomic system.
    bodies, bodylist : list
        The Particle and RigidBody objects in the system.
    loads, forcelist : list
        The (Point, Vector) or (ReferenceFrame, Vector) tuples describing the
        forces and torques on the system.
    auxiliary : Matrix
        If applicable, the set of auxiliary Kane's equations used to solve for
        non-contributing forces.
    fr, generalized_active_forces : Matrix, shape(n, 1)
        The generalized active forces acting on the system.
    frstar, generalized_inertia_forces : Matrix, shape(n, 1)
        The genealized inertia forcies acting on the system.
    mass_matrix : Matrix, shape(n, n)
        The "mass matrix" of the implicit dynamic differential equations.
    forcing : Matrix, shape(n, 1)
        The right hand side or "forcing vector" of the implicit dynamic
        differential equations.
    mass_matrix_full : Matrix, shape(2n, 2n)
        The "mass matrix" of the full first order form of the implicit dynamic
        and kinematic differential equations.
    forcing_full : Matrix, shape(2n, 1)
        The right hand side or "forcing vector" of the full first order form of
        the implicit dynamic and kinematic differential equations.

    Examples
    ========

    This is a simple example for a one degree of freedom translational
    spring-mass-damper.

    In this example, we first need to do the kinematics.  This involves
    creating generalized speeds and coordinates and their derivatives.  Then we
    create a point and set its velocity in a frame.

        >>> from sympy import symbols
        >>> from sympy.physics.mechanics import dynamicsymbols, ReferenceFrame
        >>> from sympy.physics.mechanics import Point, Particle, KanesMethod
        >>> q, u = dynamicsymbols('q u')
        >>> qd, ud = dynamicsymbols('q u', 1)
        >>> m, c, k = symbols('m c k')
        >>> N = ReferenceFrame('N')
        >>> P = Point('P')
        >>> P.set_vel(N, u * N.x)

    Next we need to arrange/store information in the way that KanesMethod
    requires.  The kinematic differential equations need to be stored in a
    dict.  A list of forces/torques must be constructed, where each entry in
    the list is a (Point, Vector) or (ReferenceFrame, Vector) tuple, where the
    Vectors represent the Force or Torque.
    Next a particle needs to be created, and it needs to have a point and mass
    assigned to it.
    Finally, a list of all bodies and particles needs to be created.

        >>> kd = [qd - u]
        >>> FL = [(P, (-k * q - c * u) * N.x)]
        >>> pa = Particle('pa', P, m)
        >>> BL = [pa]

    Finally we can generate the equations of motion.
    First we create the KanesMethod object and supply an inertial frame,
    coordinates, generalized speeds, and the kinematic differential equations.
    Additional quantities such as configuration and motion constraints,
    dependent coordinates and speeds, and auxiliary speeds are also supplied
    here (see the online documentation).
    Next we form FR* and FR to complete: Fr + Fr* = 0.
    We have the equations of motion at this point.
    It makes sense to rearrange them though, so we calculate the mass matrix and
    the forcing terms, for E.o.M. in the form: [MM] udot = forcing, where MM is
    the mass matrix, udot is a vector of the time derivatives of the
    generalized speeds, and forcing is a vector representing "forcing" terms.

        >>> KM = KanesMethod(N, q_ind=[q], u_ind=[u], kd_eqs=kd)
        >>> (fr, frstar) = KM.kanes_equations(BL, FL)
        >>> MM = KM.mass_matrix
        >>> forcing = KM.forcing
        >>> rhs = MM.inv() * forcing
        >>> rhs
        Matrix([[(-c*u(t) - k*q(t))/m]])
        >>> KM.linearize(A_and_B=True)[0]
        Matrix([
        [   0,    1],
        [-k/m, -c/m]])

    Please look at the documentation pages for more information on how to
    perform linearization and how to deal with dependent coordinates & speeds,
    and how do deal with bringing non-contributing forces into evidence.

    References
    ==========

    .. [Kane1985] Kane, T., Levinson, D. Dynamics Theory and Applications. 1985
       McGraw-Hill

    """

    def __init__(self, frame, q_ind, u_ind, kd_eqs=None, q_dependent=None,
                 configuration_constraints=None, u_dependent=None,
                 velocity_constraints=None, acceleration_constraints=None,
                 u_auxiliary=None):
        """Initializes a KanesMethod object.

        Parameters
        ==========

        frame : ReferenceFrame
            The inertial reference frame with which to form the equations of
            motion with respect to. All bodies and particles must have their
            velocity defined with respect to this frame, either directly or
            indirectly.
        q_ind : ordered iterable of functions of time, len(n)
            The n independent generalized coordinates.
        u_ind : ordered iterable of functions of time, len(p)
            The p independent generalized speeds.
        kd_eqs : iterable of SymPy expressions, optional
            The left hand side of the zero equal kinematical differential
            equations. (TODO: check if following statement is true) If None,
            the simple definition of u = q' is used.
        q_dependent : ordered iterable functions of time, len(o), optional
            The o dependent generalized coordinates.
        configuration_constraints : iterable of expressions, optional
            The left hand side of the zero equal holonomic constraints.
        u_dependent : ordered iterable, len(m), optional
            The m dependent generalized speeds.
        velocity_constraints : iterable of expressions, optional
            This iterable should contain the expressions that represent the
            left hand side of zero equal nonholomic constraints.
        acceleration_constraints : iterable of expressions, optional
            This iterable should contain the derivatives of the velocity
            constraints. If not provided they will be computed automatically if
            velocity constraints are provided.
        u_auxilary : ordered iterable of functions of time, optional
            The auxiliary speeds that are present in the bodies' velocity
            expressions.

        Notes
        =====

        n : number of independent generalized coordinates
        m : number of dependent generalized speeds and nonholomic constraints
        o : number of dependent generalized coordinates and holonomic constraints
        p : number of independent generalized speeds

        """

        if not isinstance(frame, ReferenceFrame):
            raise TypeError('A ReferenceFrame must be supplied.')
        self._inertial = frame

        self._fr = None
        self._frstar = None

        self._forcelist = None
        self._bodylist = None

        self._initialize_vectors(q_ind, q_dependent, u_ind, u_dependent,
                                 u_auxiliary)

        self._initialize_kindiffeq_matrices(kd_eqs)

        self._initialize_constraint_matrices(configuration_constraints,
                                             velocity_constraints,
                                             acceleration_constraints)

    def _initialize_vectors(self, q_ind, q_dep, u_ind, u_dep, u_aux):
        """Initialize the coordinate and speed vectors and sets the private
        class attributes that contain them. The results are publicly accessible
        through the attributes described in the class docstring."""

        # Initialize generalized coordinates
        q_dep = _none_handler(q_dep)
        if not iterable(q_dep):
            msg = 'Dependent generalized coordinates must be an iterable.'
            raise TypeError(msg)
        if not iterable(q_ind):
            msg = 'Independent generalized coordinates must be an iterable.'
            raise TypeError(msg)
        q_ind = Matrix(q_ind)

        self._qind = q_ind
        self._qdep = q_dep
        self._q = Matrix([q_ind, q_dep])
        self._qdot = self.q.diff(dynamicsymbols._t)

        # Initialize generalized speeds
        u_dep = _none_handler(u_dep)
        if not iterable(u_dep):
            raise TypeError('Generalized dependent speeds must be an iterable.')
        if not iterable(u_ind):
            raise TypeError('Generalized indepenent speeds must be an iterable.')
        u_ind = Matrix(u_ind)

        self._uind = u_ind
        self._udep = u_dep
        self._u = Matrix([u_ind, u_dep])
        self._udot = self.u.diff(dynamicsymbols._t)
        self._uaux = _none_handler(u_aux)

        self._n = len(self._u)
        self._m = len(u_dep)
        self._o = len(q_dep)
        self._p = len(u_ind)

    def _initialize_constraint_matrices(self, config, vel, acc):
        """Initializes constraint matrices.

        Given::

            config = f_h(q, t) = 0
            vel = K_nh(q, t) * u + f_nh(q, t) = 0
            acc = K_dnh(q, t) * u' + f_dnh(q, u, t) = 0

        this function finds and stores::

            f_h, K_nh, f_nh, K_dnh, f_dnh, and A_rs

        where::

            u = [u_s, u_r]^T
            u_r = A_rs * u_s + B_r

        Parameters
        ==========

        config : iterable of expressions
            The configuration constraint expressions.
        vel : iterable of expressions
            The velocity constraint expressions.
        acc : iterable of expressions
            The acceleration constraint expressions.

        """

        # Initialize configuration constraints
        config = _none_handler(config)
        if len(config) != self.num_dependent_coordinates:
            raise ValueError('There must be an equal number of dependent '
                             'coordinates and configuration constraints.')
        self._f_h = _none_handler(config)

        # Initialize velocity and acceleration constraints
        vel = _none_handler(vel)
        if len(vel) != self.num_dependent_speeds:
            raise ValueError('There must be an equal number of dependent '
                             'speeds and velocity constraints.')
        acc = _none_handler(acc)
        if acc and (len(acc) != self.num_dependent_speeds):
            raise ValueError('There must be an equal number of dependent '
                             'speeds and acceleration constraints.')
        if vel:
            u_zero = dict((i, 0) for i in self.u)
            udot_zero = dict((i, 0) for i in self._udot)

            # When calling kanes_equations, another class instance will be
            # created if auxiliary u's are present. In this case, the
            # computation of kinetic differential equation matrices will be
            # skipped as this was computed during the original KanesMethod
            # object, and the qd_u_map will not be available.
            if self._qdot_u_map is not None:
                vel = vel.xreplace(self._qdot_u_map)

            # mxn * nx1 + mx1 = 0
            # K_nh(q, t) * u + f_nh(q, t) = 0
            self._f_nh = vel.xreplace(u_zero)
            self._k_nh = vel.jacobian(self.u)

            # If no acceleration constraints given, calculate them.
            # d[K_nh(q, t) * u + f_nh(q, t)] / dt = 0
            # K_nh(q, t) * u' + K_nh'(q, t) * u + f_nh'(q, t) = 0
            # K_dnh(q, t) * u' + f_dnh(q, q', u, t) = 0
            if not acc:
                self._f_dnh = (self._k_nh.diff(dynamicsymbols._t) * self.u +
                               self._f_nh.diff(dynamicsymbols._t))
                self._k_dnh = self._k_nh
            else:
                if self._qdot_u_map is not None:
                    acc = acc.xreplace(self._qdot_u_map)
                self._f_dnh = acc.xreplace(udot_zero)
                self._k_dnh = acc.jacobian(self._udot)

            # The dependent speeds can be defined in terms of the independent
            # speeds using the nonholomic constraints. First, the
            # non-holonmic matrix needs to be partitioned wrt to the speeds:
            #
            # K_nh(q, t) = |B_s|
            #              |B_r|
            #
            # so the nonholomic constraints can be written as:
            #
            # B_r * u_r + B_s * u_s + f_nh(q, t) = 0
            #
            # The dependent speeds are solved for as such:
            #
            # B_r * u_r = -B_s * u_s - f_nh(q, t)
            # u_r = -B_r^-1 * B_s * u_s - B_r^-1 * f_nh(q, t)
            #
            # Kane defines the linear coefficient matrix that relates the
            # dependent speeds to the independent speeds, A_rs (mxp), as:
            #
            # u_r = A_rs * u_s + B_r (Kane Page 43, equation 1)
            #
            # So,
            #
            # A_rs = -B_r^-1 * B_s
            # B_r = - B_r^-1 * f_nh(q, t)
            #
            # with these sizes:
            #
            # mxm * mxp  =  mxp
            # B_r * A_rs = -B_s

            B_s = self._k_nh[:, :self.num_independent_speeds]
            B_r = self._k_nh[:, self.num_independent_speeds:]
            self._A_rs = -B_r.LUsolve(B_s)

        else:  # this is a holonomic system
            self._f_nh = Matrix()
            self._k_nh = Matrix()
            self._f_dnh = Matrix()
            self._k_dnh = Matrix()
            self._A_rs = Matrix()

    def _initialize_kindiffeq_matrices(self, kdeqs):
        """Initialize the kinematic differential equation matrices.

        The kinematic differential equations are in this form::

            K_ku(q, t) * u + K_kqdot(q, t) * q' + f_k(q, t) = 0

        This method finds and stores K_ku, K_kqdot, and f_k. It also solves the
        equations for q' and stores the solution.

        """

        if kdeqs:
            if len(kdeqs) != self.num_coordinates:
                msg = ('There must be an equal number of kinematic '
                       'differential equations and generalized coordinates.')
                raise ValueError(msg)

            kdeqs = Matrix(kdeqs)

            # Substitution dictionaries for setting variables to zero.
            u_zero = dict((i, 0) for i in self.u)
            uaux_zero = dict((i, 0) for i in self._uaux)
            qdot_zero = dict((i, 0) for i in self._qdot)

            # K_ku(q, t) * u + K_kq(q, t) * q' + f_k(q, t) = 0
            f_k = kdeqs.xreplace(u_zero).xreplace(qdot_zero)
            k_ku = kdeqs.jacobian(self.u)
            k_kqdot = kdeqs.jacobian(self._qdot)

            # K_kq(q, t) * q' = -K_ku(q, t) * u - f_k(q, t)
            sol = k_kqdot.LUsolve(-k_ku * self.u - f_k)
            self._qdot_u_map = dict(zip(self._qdot, sol))

            # NOTE : Not sure why this is necessary.
            self._f_k = f_k.xreplace(uaux_zero)
            self._k_ku = k_ku.xreplace(uaux_zero)
            self._k_kqdot = k_kqdot
        else:
            self._qdot_u_map = None
            self._f_k = Matrix()
            self._k_ku = Matrix()
            self._k_kqdot = Matrix()

    def _form_fr(self, forces):
        """Returns the holonomic or nonholonomic generalized active forces."""

        if forces is not None and (len(forces) == 0 or not iterable(forces)):
            raise ValueError('Force pairs must be supplied in an non-empty '
                             'iterable or it should be None.')

        # Pull out relevant velocities for constructing partial velocities.
        vel_list, f_list = _f_list_parser(forces, self._inertial)
        # Make sure all velocities are strictly a function of the speeds.
        vel_list = [msubs(v, self._qdot_u_map) for v in vel_list]

        # Fill Fr with dot product of partial velocities and forces.
        nu = len(f_list)
        Fr = zeros(self.n, 1)
        partials = partial_velocity(vel_list, self.u, self._inertial)
        for i in range(self.n):
            Fr[i] = sum(partials[j][i].dot(f_list[j]) for j in range(nu))

        # In case there are dependent speeds
        # Kane Page 99, Equation 3: F_r_tilde = F_r + F_s * A_sr
        if self.nonholonomic:
            Frtilde = Fr[:self.p, 0]
            Frold = Fr[self.p:self.n, 0]
            Frtilde += self._A_rs.T * Frold
            Fr = Frtilde

        self._forcelist = forces
        self._fr = Fr
        return Fr

    def _form_frstar(self, bl):
        """Returns the holonomic or nonholonomic generalized inertia forces."""

        if not iterable(bl):
            raise TypeError('Bodies must be supplied in an iterable.')

        t = dynamicsymbols._t
        N = self._inertial
        # Dicts setting things to zero
        udot_zero = dict((i, 0) for i in self._udot)
        uaux_zero = dict((i, 0) for i in self._uaux)
        uauxdot = [diff(i, t) for i in self._uaux]
        uauxdot_zero = dict((i, 0) for i in uauxdot)
        # Dictionary of q' and q'' to u and u'
        q_ddot_u_map = dict((k.diff(t), v.diff(t)) for (k, v) in
                self._qdot_u_map.items())
        q_ddot_u_map.update(self._qdot_u_map)

        # Fill up the list of partials: format is a list with num elements
        # equal to number of entries in body list. Each of these elements is a
        # list - either of length 1 for the translational components of
        # particles or of length 2 for the translational and rotational
        # components of rigid bodies. The inner most list is the list of
        # partial velocities.
        def get_partial_velocity(body):
            if isinstance(body, RigidBody):
                vlist = [body.masscenter.vel(N), body.frame.ang_vel_in(N)]
            elif isinstance(body, Particle):
                vlist = [body.point.vel(N),]
            else:
                raise TypeError('The body list may only contain either '
                                'RigidBody or Particle as list elements.')
            v = [msubs(vel, self._qdot_u_map) for vel in vlist]
            return partial_velocity(v, self.u, N)
        partials = [get_partial_velocity(body) for body in bl]

        # Compute fr_star in two components:
        # fr_star = -(MM*u' + nonMM)
        o = len(self.u)
        MM = zeros(o, o)
        nonMM = zeros(o, 1)
        zero_uaux = lambda expr: msubs(expr, uaux_zero)
        zero_udot_uaux = lambda expr: msubs(msubs(expr, udot_zero), uaux_zero)
        for i, body in enumerate(bl):
            if isinstance(body, RigidBody):
                M = zero_uaux(body.mass)
                I = zero_uaux(body.central_inertia)
                vel = zero_uaux(body.masscenter.vel(N))
                omega = zero_uaux(body.frame.ang_vel_in(N))
                acc = zero_udot_uaux(body.masscenter.acc(N))
                inertial_force = (M.diff(t) * vel + M * acc)
                inertial_torque = zero_uaux((I.dt(body.frame) & omega) +
                    msubs(I & body.frame.ang_acc_in(N), udot_zero) +
                    (omega ^ (I & omega)))
                for j in range(o):
                    tmp_vel = zero_uaux(partials[i][0][j])
                    tmp_ang = zero_uaux(I & partials[i][1][j])
                    for k in range(o):
                        # translational
                        MM[j, k] += M * (tmp_vel & partials[i][0][k])
                        # rotational
                        MM[j, k] += (tmp_ang & partials[i][1][k])
                    nonMM[j] += inertial_force & partials[i][0][j]
                    nonMM[j] += inertial_torque & partials[i][1][j]
            else:
                M = zero_uaux(body.mass)
                vel = zero_uaux(body.point.vel(N))
                acc = zero_udot_uaux(body.point.acc(N))
                inertial_force = (M.diff(t) * vel + M * acc)
                for j in range(o):
                    temp = zero_uaux(partials[i][0][j])
                    for k in range(o):
                        MM[j, k] += M * (temp & partials[i][0][k])
                    nonMM[j] += inertial_force & partials[i][0][j]
        # Compose fr_star out of MM and nonMM
        MM = zero_uaux(msubs(MM, q_ddot_u_map))
        nonMM = msubs(msubs(nonMM, q_ddot_u_map), udot_zero, uauxdot_zero,
                      uaux_zero)
        fr_star = -(MM * msubs(Matrix(self._udot), uauxdot_zero) + nonMM)

        # If there are dependent speeds, we need to find fr_star_tilde
        if self._udep:
            p = o - len(self._udep)
            fr_star_ind = fr_star[:p, 0]
            fr_star_dep = fr_star[p:o, 0]
            fr_star = fr_star_ind + (self._A_rs.T * fr_star_dep)
            # Apply the same to MM
            MMi = MM[:p, :]
            MMd = MM[p:o, :]
            MM = MMi + (self._A_rs.T * MMd)

        self._bodylist = bl
        self._frstar = fr_star
        self._k_d = MM
        self._f_d = -msubs(self._fr + self._frstar, udot_zero)
        return fr_star

    def to_linearizer(self):
        """Returns an instance of the Linearizer class, initiated from the
        data in the KanesMethod class. This may be more desirable than using
        the linearize class method, as the Linearizer object will allow more
        efficient recalculation (i.e. about varying operating points)."""

        if (self._fr is None) or (self._frstar is None):
            raise ValueError('Need to compute Fr, Fr* first.')

        # Get required equation components. The Kane's method class breaks
        # these into pieces. Need to reassemble
        f_c = self._f_h
        if self._f_nh and self._k_nh:
            f_v = self._f_nh + self._k_nh*Matrix(self.u)
        else:
            f_v = Matrix()
        if self._f_dnh and self._k_dnh:
            f_a = self._f_dnh + self._k_dnh*Matrix(self._udot)
        else:
            f_a = Matrix()
        # Dicts to sub to zero, for splitting up expressions
        u_zero = dict((i, 0) for i in self.u)
        ud_zero = dict((i, 0) for i in self._udot)
        qd_zero = dict((i, 0) for i in self._qdot)
        qd_u_zero = dict((i, 0) for i in Matrix([self._qdot, self.u]))
        # Break the kinematic differential eqs apart into f_0 and f_1
        f_0 = msubs(self._f_k, u_zero) + self._k_kqdot*Matrix(self._qdot)
        f_1 = msubs(self._f_k, qd_zero) + self._k_ku*Matrix(self.u)
        # Break the dynamic differential eqs into f_2 and f_3
        f_2 = msubs(self._frstar, qd_u_zero)
        f_3 = msubs(self._frstar, ud_zero) + self._fr
        f_4 = zeros(len(f_2), 1)

        # Get the required vector components
        q = self.q
        u = self.u
        if self._qdep:
            q_i = q[:-len(self._qdep)]
        else:
            q_i = q
        q_d = self._qdep
        if self._udep:
            u_i = u[:-len(self._udep)]
        else:
            u_i = u
        u_d = self._udep

        # Form dictionary to set auxiliary speeds & their derivatives to 0.
        uaux = self._uaux
        uauxdot = uaux.diff(dynamicsymbols._t)
        uaux_zero = dict((i, 0) for i in Matrix([uaux, uauxdot]))

        # Checking for dynamic symbols outside the dynamic differential
        # equations; throws error if there is.
        sym_list = set(Matrix([q, self._qdot, u, self._udot, uaux, uauxdot]))
        if any(find_dynamicsymbols(i, sym_list) for i in [self._k_kqdot,
                self._k_ku, self._f_k, self._k_dnh, self._f_dnh, self._k_d]):
            raise ValueError('Cannot have dynamicsymbols outside dynamic \
                             forcing vector.')

        # Find all other dynamic symbols, forming the forcing vector r.
        # Sort r to make it canonical.
        r = list(find_dynamicsymbols(msubs(self._f_d, uaux_zero), sym_list))
        r.sort(key=default_sort_key)

        # Check for any derivatives of variables in r that are also found in r.
        for i in r:
            if diff(i, dynamicsymbols._t) in r:
                raise ValueError('Cannot have derivatives of specified \
                                 quantities when linearizing forcing terms.')
        return Linearizer(f_0, f_1, f_2, f_3, f_4, f_c, f_v, f_a, q, u, q_i,
                          q_d, u_i, u_d, r)

    def linearize(self, **kwargs):
        """ Linearize the equations of motion about a symbolic operating point.

        If kwarg A_and_B is False (default), returns M, A, B, r for the
        linearized form, M*[q', u']^T = A*[q_ind, u_ind]^T + B*r.

        If kwarg A_and_B is True, returns A, B, r for the linearized form
        dx = A*x + B*r, where x = [q_ind, u_ind]^T. Note that this is
        computationally intensive if there are many symbolic parameters. For
        this reason, it may be more desirable to use the default A_and_B=False,
        returning M, A, and B. Values may then be substituted in to these
        matrices, and the state space form found as
        A = P.T*M.inv()*A, B = P.T*M.inv()*B, where P = Linearizer.perm_mat.

        In both cases, r is found as all dynamicsymbols in the equations of
        motion that are not part of q, u, q', or u'. They are sorted in
        canonical form.

        The operating points may be also entered using the ``op_point`` kwarg.
        This takes a dictionary of {symbol: value}, or a an iterable of such
        dictionaries. The values may be numeric or symbolic. The more values
        you can specify beforehand, the faster this computation will run.

        For more documentation, please see the ``Linearizer`` class."""

        # TODO : Remove this after 1.1 has been released.
        _ = kwargs.pop('new_method', None)

        linearizer = self.to_linearizer()
        result = linearizer.linearize(**kwargs)
        return result + (linearizer.r,)

<<<<<<< HEAD
    def _old_linearize(self):
        """Old method to linearize the equations of motion. Returns a tuple of
        (f_lin_A, f_lin_B, y) for forming [M]qudot = [f_lin_A]qu + [f_lin_B]y.

        Deprecated in favor of new method using Linearizer class. Please change
        your code to use the new `linearize` method."""

        if (self._fr is None) or (self._frstar is None):
            raise ValueError('Need to compute Fr, Fr* first.')

        # Note that this is now unneccessary, and it should never be
        # encountered; I still think it should be in here in case the user
        # manually sets these matrices incorrectly.
        for i in self.q:
            if self._k_kqdot.diff(i) != 0 * self._k_kqdot:
                raise ValueError('Matrix K_kqdot must not depend on any q.')

        t = dynamicsymbols._t
        uaux = self._uaux
        uauxdot = [diff(i, t) for i in uaux]
        # dictionary of auxiliary speeds & derivatives which are equal to zero
        subdict = dict(zip(uaux[:] + uauxdot[:],
                           [0] * (len(uaux) + len(uauxdot))))

        # Checking for dynamic symbols outside the dynamic differential
        # equations; throws error if there is.
        insyms = set(self.q[:] + self._qdot[:] + self.u[:] + self._udot[:] +
                     uaux[:] + uauxdot)
        if any(find_dynamicsymbols(i, insyms) for i in [self._k_kqdot,
                self._k_ku, self._f_k, self._k_dnh, self._f_dnh, self._k_d]):
            raise ValueError('Cannot have dynamicsymbols outside dynamic \
                             forcing vector.')
        other_dyns = list(find_dynamicsymbols(msubs(self._f_d, subdict), insyms))

        # make it canonically ordered so the jacobian is canonical
        other_dyns.sort(key=default_sort_key)

        for i in other_dyns:
            if diff(i, dynamicsymbols._t) in other_dyns:
                raise ValueError('Cannot have derivatives of specified '
                                 'quantities when linearizing forcing terms.')

        o = len(self.u)  # number of speeds
        n = len(self.q)  # number of coordinates
        l = len(self._qdep)  # number of configuration constraints
        m = len(self._udep)  # number of motion constraints
        qi = Matrix(self.q[: n - l])  # independent coords
        qd = Matrix(self.q[n - l: n])  # dependent coords; could be empty
        ui = Matrix(self.u[: o - m])  # independent speeds
        ud = Matrix(self.u[o - m: o])  # dependent speeds; could be empty
        qdot = Matrix(self._qdot)  # time derivatives of coordinates

        # with equations in the form MM udot = forcing, expand that to:
        # MM_full [q,u].T = forcing_full. This combines coordinates and
        # speeds together for the linearization, which is necessary for the
        # linearization process, due to dependent coordinates. f1 is the rows
        # from the kinematic differential equations, f2 is the rows from the
        # dynamic differential equations (and differentiated nonholomic
        # constraints).
        f1 = self._k_ku * Matrix(self.u) + self._f_k
        f2 = self._f_d
        # Only want to do this if these matrices have been filled in, which
        # occurs when there are dependent speeds
        if m != 0:
            f2 = self._f_d.col_join(self._f_dnh)
            fnh = self._f_nh + self._k_nh * Matrix(self.u)
        f1 = msubs(f1, subdict)
        f2 = msubs(f2, subdict)
        fh = msubs(self._f_h, subdict)
        fku = msubs(self._k_ku * Matrix(self.u), subdict)
        fkf = msubs(self._f_k, subdict)

        # In the code below, we are applying the chain rule by hand on these
        # things. All the matrices have been changed into vectors (by
        # multiplying the dynamic symbols which it is paired with), so we can
        # take the jacobian of them. The basic operation is take the jacobian
        # of the f1, f2 vectors wrt all of the q's and u's. f1 is a function of
        # q, u, and t; f2 is a function of q, qdot, u, and t. In the code
        # below, we are not considering perturbations in t. So if f1 is a
        # function of the q's, u's but some of the q's or u's could be
        # dependent on other q's or u's (qd's might be dependent on qi's, ud's
        # might be dependent on ui's or qi's), so what we do is take the
        # jacobian of the f1 term wrt qi's and qd's, the jacobian wrt the qd's
        # gets multiplied by the jacobian of qd wrt qi, this is extended for
        # the ud's as well. dqd_dqi is computed by taking a taylor expansion of
        # the holonomic constraint equations about q*, treating q* - q as dq,
        # separating into dqd (depedent q's) and dqi (independent q's) and the
        # rearranging for dqd/dqi. This is again extended for the speeds.

        # First case: configuration and motion constraints
        if (l != 0) and (m != 0):
            fh_jac_qi = fh.jacobian(qi)
            fh_jac_qd = fh.jacobian(qd)
            fnh_jac_qi = fnh.jacobian(qi)
            fnh_jac_qd = fnh.jacobian(qd)
            fnh_jac_ui = fnh.jacobian(ui)
            fnh_jac_ud = fnh.jacobian(ud)
            fku_jac_qi = fku.jacobian(qi)
            fku_jac_qd = fku.jacobian(qd)
            fku_jac_ui = fku.jacobian(ui)
            fku_jac_ud = fku.jacobian(ud)
            fkf_jac_qi = fkf.jacobian(qi)
            fkf_jac_qd = fkf.jacobian(qd)
            f1_jac_qi = f1.jacobian(qi)
            f1_jac_qd = f1.jacobian(qd)
            f1_jac_ui = f1.jacobian(ui)
            f1_jac_ud = f1.jacobian(ud)
            f2_jac_qi = f2.jacobian(qi)
            f2_jac_qd = f2.jacobian(qd)
            f2_jac_ui = f2.jacobian(ui)
            f2_jac_ud = f2.jacobian(ud)
            f2_jac_qdot = f2.jacobian(qdot)

            dqd_dqi = - fh_jac_qd.LUsolve(fh_jac_qi)
            dud_dqi = fnh_jac_ud.LUsolve(fnh_jac_qd * dqd_dqi - fnh_jac_qi)
            dud_dui = - fnh_jac_ud.LUsolve(fnh_jac_ui)
            dqdot_dui = - self._k_kqdot.inv() * (fku_jac_ui +
                                                fku_jac_ud * dud_dui)
            dqdot_dqi = - self._k_kqdot.inv() * (fku_jac_qi + fkf_jac_qi +
                    (fku_jac_qd + fkf_jac_qd) * dqd_dqi + fku_jac_ud * dud_dqi)
            f1_q = f1_jac_qi + f1_jac_qd * dqd_dqi + f1_jac_ud * dud_dqi
            f1_u = f1_jac_ui + f1_jac_ud * dud_dui
            f2_q = (f2_jac_qi + f2_jac_qd * dqd_dqi + f2_jac_qdot * dqdot_dqi +
                    f2_jac_ud * dud_dqi)
            f2_u = f2_jac_ui + f2_jac_ud * dud_dui + f2_jac_qdot * dqdot_dui
        # Second case: configuration constraints only
        elif l != 0:
            dqd_dqi = - fh.jacobian(qd).LUsolve(fh.jacobian(qi))
            dqdot_dui = - self._k_kqdot.inv() * fku.jacobian(ui)
            dqdot_dqi = - self._k_kqdot.inv() * (fku.jacobian(qi) +
                fkf.jacobian(qi) + (fku.jacobian(qd) + fkf.jacobian(qd)) *
                dqd_dqi)
            f1_q = (f1.jacobian(qi) + f1.jacobian(qd) * dqd_dqi)
            f1_u = f1.jacobian(ui)
            f2_jac_qdot = f2.jacobian(qdot)
            f2_q = (f2.jacobian(qi) + f2.jacobian(qd) * dqd_dqi +
                    f2.jac_qdot * dqdot_dqi)
            f2_u = f2.jacobian(ui) + f2_jac_qdot * dqdot_dui
        # Third case: motion constraints only
        elif m != 0:
            dud_dqi = fnh.jacobian(ud).LUsolve(- fnh.jacobian(qi))
            dud_dui = - fnh.jacobian(ud).LUsolve(fnh.jacobian(ui))
            dqdot_dui = - self._k_kqdot.inv() * (fku.jacobian(ui) +
                                                fku.jacobian(ud) * dud_dui)
            dqdot_dqi = - self._k_kqdot.inv() * (fku.jacobian(qi) +
                    fkf.jacobian(qi) + fku.jacobian(ud) * dud_dqi)
            f1_jac_ud = f1.jacobian(ud)
            f2_jac_qdot = f2.jacobian(qdot)
            f2_jac_ud = f2.jacobian(ud)
            f1_q = f1.jacobian(qi) + f1_jac_ud * dud_dqi
            f1_u = f1.jacobian(ui) + f1_jac_ud * dud_dui
            f2_q = (f2.jacobian(qi) + f2_jac_qdot * dqdot_dqi + f2_jac_ud
                    * dud_dqi)
            f2_u = (f2.jacobian(ui) + f2_jac_ud * dud_dui + f2_jac_qdot *
                    dqdot_dui)
        # Fourth case: No constraints
        else:
            dqdot_dui = - self._k_kqdot.inv() * fku.jacobian(ui)
            dqdot_dqi = - self._k_kqdot.inv() * (fku.jacobian(qi) +
                    fkf.jacobian(qi))
            f1_q = f1.jacobian(qi)
            f1_u = f1.jacobian(ui)
            f2_jac_qdot = f2.jacobian(qdot)
            f2_q = f2.jacobian(qi) + f2_jac_qdot * dqdot_dqi
            f2_u = f2.jacobian(ui) + f2_jac_qdot * dqdot_dui
        f_lin_A = -(f1_q.row_join(f1_u)).col_join(f2_q.row_join(f2_u))
        if other_dyns:
            f1_oths = f1.jacobian(other_dyns)
            f2_oths = f2.jacobian(other_dyns)
            f_lin_B = -f1_oths.col_join(f2_oths)
        else:
            f_lin_B = Matrix()
        return (f_lin_A, f_lin_B, Matrix(other_dyns))

=======
>>>>>>> 888f1615
    def kanes_equations(self, bodies, loads=None):
        """Returns the components of Kane's equations: Fr + Fr* = 0.

        In the case where auxiliary generalized speeds are present (say, s
        auxiliary speeds, n generalized speeds, and m motion constraints) the
        length of the returned vectors will be n - m + s in length. The first n
        - m equations will be the constrained Kane's equations, then the s
        auxiliary Kane's equations. These auxiliary equations can be accessed
        with the auxiliary_eqs().

        Parameters
        ==========

        bodies : iterable of Particle and RigidBody
            An iterable of all RigidBody's and Particle's in the system. A
            system must have at least one particle or body.
        loads : iterable
            Takes in an iterable of (Particle, Vector) or (ReferenceFrame,
            Vector) tuples which represent the force at a point or torque on a
            frame, respectively. Must be either a non-empty iterable of tuples
            or None which corresponds to a system with no loads.

        """
        self._rhs = None

        if (bodies is None and loads is not None) or isinstance(bodies[0], tuple):
            # This switches the order if they use the old way.
            bodies, loads = loads, bodies
            SymPyDeprecationWarning(value='The API for kanes_equations() has changed such '
                    'that the loads (forces and torques) are now the second argument '
                    'and is optional with None being the default.',
                    feature='The kanes_equation() argument order',
                    useinstead='switched argument order to update your code, For example: '
                    'kanes_equations(loads, bodies) > kanes_equations(bodies, loads).',
                    issue=10945, deprecated_since_version="1.1").warn()

        # TODO : Why is it optional to pass in the kinematic differential
        # equations? I'm not sure what the use case is without them.
        if not self._k_kqdot:
            raise AttributeError('Create an instance of KanesMethod with '
                                 'kinematic differential equations to use this '
                                 'method.')

        # TODO : Seems self._fr and self._frstar are set inside the following
        # methods. Make it consistent with setting them in this method below.
        fr = self._form_fr(loads)
        frstar = self._form_frstar(bodies)

        if self._uaux:
            if self.holonomic:
                km = KanesMethod(self._inertial, self.q, self._uaux,
                                 u_auxiliary=self._uaux)
            else:
                km = KanesMethod(self._inertial, self.q, self._uaux,
                                 u_auxiliary=self._uaux,
                                 u_dependent=self._udep,
                                 velocity_constraints=(self._k_nh * self.u +
                                                       self._f_nh))
            km._qdot_u_map = self._qdot_u_map
            self._km = km
            fraux = km._form_fr(loads)
            frstaraux = km._form_frstar(bodies)
            self._aux_eq = fraux + frstaraux
            self._fr = fr.col_join(fraux)
            self._frstar = frstar.col_join(frstaraux)

        return (self._fr, self._frstar)

    def _kanes_equations_not_called(self, attr):
        if not self._fr or not self._frstar:
            msg = 'kanes_equations() must be run before {} is available.'
            raise AttributeError(msg.format(attr))

    def rhs(self, inv_method=None):
<<<<<<< HEAD
        """Returns the right hand side of the explicit first order full
        differential equations of motion where:

            x' = M^-1 * f

        where x, the state vector, contains the independent and dependent
        generalized coordinates and speeds::

            x = | q_s |
                | q_r |
                | u_s |
                | u_r |

        The right hand side of these equations is what is needed by most
        numerical ODE/DAE integrators.

        Parameters
        ==========

        inv_method : str, {'CH', 'GE', 'LU', or 'ADJ'}, optional
            If None LU decomposition is used to solve for x'. If `CH`, Cholesky
            decomposition is used. Cholesky decomposition can almost always be
            used, as long as the mass matrix is semi-positive definite. The
            other methods are not recommended as they operate stricyly on the
            mass matrix and attempt to compute the inverse. In general, these
            are not computationally efficient and should only be used for very
            small problems. The later three come from
            :meth:`~sympy.matrices.matrices.MatrixBase.inv`.

        """
        qdot = Matrix([self._qdot_u_map[qd] for qd in self.q])
        if inv_method is None:
            udot = self.mass_matrix.LUsolve(self.forcing)
        elif inv_method == 'CH':
            udot = self.mass_matrix.cholesky_solve(self.forcing)
        else:
            udot = (self.mass_matrix.inv(method=inv_method,
                                         try_block_diag=True) * self.forcing)
        self._rhs = qdot.col_join(udot)
        return self._rhs
=======
        """Returns the system's equations of motion in first order form. The
        output is the right hand side of::

           x' = |q'| =: f(q, u, r, p, t)
                |u'|

        The right hand side is what is needed by most numerical ODE
        integrators.

        Parameters
        ==========
        inv_method : str
            The specific sympy inverse matrix calculation method to use. For a
            list of valid methods, see
            :meth:`~sympy.matrices.matrices.MatrixBase.inv`

        """
        rhs = zeros(len(self.q) + len(self.u), 1)
        kdes = self.kindiffdict()
        for i, q_i in enumerate(self.q):
            rhs[i] = kdes[q_i.diff()]

        if inv_method is None:
            rhs[len(self.q):, 0] = self.mass_matrix.LUsolve(self.forcing)
        else:
            rhs[len(self.q):, 0] = (self.mass_matrix.inv(inv_method,
                                                         try_block_diag=True) *
                                    self.forcing)

        return rhs
>>>>>>> 888f1615

    def kindiffdict(self):
        """Returns a dictionary mapping q' to functions of u."""
        # TODO : Shouldn't the kinematic differential equations be required by
        # the user?
        if not self._qdot_u_map:
            msg = ('Create an instance of KanesMethod with kinematic '
                   'differential equations to use this method.')
            raise AttributeError(msg)
        return self._qdot_u_map

    @property
    def auxiliary_eqs(self):
        """A matrix containing the auxiliary equations."""
        if not self._fr or not self._frstar:
            raise ValueError('Need to compute Fr, Fr* first.')
        if not self._uaux:
            raise ValueError('No auxiliary speeds have been declared.')
        return self._aux_eq

    @property
    def mass_matrix(self):
        """The mass matrix, M,  of the following dynamic differential
        equations::

            M * u' = f

        where u contains the independent and dependent generalized speeds::

            u = | u_s |
                | u_r |

        The equations can be formed with these class attributes::

            >>> lhs = mass_matrix * accelerations
            >>> rhs = forcing
            >>> Eq(lhs, rhs)

        """
        # TODO : Does this deal with auxiliary equations correctly?
        self._kanes_equations_not_called('mass_matrix')
        return Matrix([self._k_d, self._k_dnh])

    @property
    def mass_matrix_full(self):
        """The matrix, M,  of the following first order differential
        equations::

            M * x' = f

        where x, the state vector, contains the independent and dependent
        generalized coordinates and speeds::

            x = | q_s |
                | q_r |
                | u_s |
                | u_r |

        The equations can be formed with these class attributes::

            >>> lhs = mass_matrix_full * states.diff()
            >>> rhs = forcing_full
            >>> Eq(lhs, rhs)

        """
        self._kanes_equations_not_called('mass_matrix_full')

        # col_join adds a row
        # row_join adds a col
        # [k_kqdot, 0          ]
        # [0,       mass_matrix]

        row1 = self._k_kqdot.row_join(zeros(self.num_coordinates, self.n))
        row2 = zeros(self.n, self.num_coordinates).row_join(self.mass_matrix)
        return row1.col_join(row2)

    @property
    def forcing(self):
        """The right hand side of the following dynamic equations of motion::

            M * u' = f

        where u contains the independent and dependent generalized speeds:

            u = | u_s |
                | u_r |

        The equations can be formed with these class attributes::

            >>> lhs = mass_matrix * accelerations
            >>> rhs = forcing
            >>> Eq(lhs, rhs)

        """
        self._kanes_equations_not_called('forcing')
        return -Matrix([self._f_d, self._f_dnh])

    @property
    def forcing_full(self):
        """The right hand side, f, of the following first order differential
        equation::

            M * x' = f

        where x, the state vector, contains the independent and dependent
        generalized coordinates and speeds::

            x = | q_s |
                | q_r |
                | u_s |
                | u_r |

        The equations can be formed with these class attributes::

            >>> lhs = mass_matrix_full * states.diff()
            >>> rhs = forcing_full
            >>> Eq(lhs, rhs)

        """
        self._kanes_equations_not_called('forcing_full')
        f1 = self._k_ku * Matrix(self.u) + self._f_k
        return -Matrix([f1, self._f_d, self._f_dnh])

    @property
    def inertial_frame(self):
        """Returns the system's primary inertial reference frame."""
        return self._inertial

    @property
    def num_coordinates(self):
        """Returns the number of generalized coordinates."""
        return len(self._q)

    @property
    def q(self):
        """Returns a column matrix of the generalized coordinates."""
        return self._q

    @property
    def coordinates(self):
        """Returns a column matrix of the generalized coordinates."""
        return self._q

    @property
    def num_independent_coordinates(self):
        """Returns the number of independent generalized coordinates."""
        return self.num_coordinates - self._o

    @property
    def q_s(self):
        """Returns a column matrix of the independent generalized
        coordinates."""
        return self._qind

    @property
    def independent_coordinates(self):
        """Returns a column matrix of the independent generalized
        coordinates."""
        return self._qind

    @property
    def o(self):
        """Returns the number of dependent generalized coordinates."""
        return self._o

    @property
    def num_dependent_coordinates(self):
        """Returns the number of dependent generalized coordinates."""
        return self._o

    @property
    def q_r(self):
        """Returns a column matrix of the dependent generalized coordinates."""
        return self._qdep

    @property
    def kinematic_differential_equations(self):
        """Returns a dictionary that maps the derivatives of the coordinates to
        functions of the generalized speeds and coordinates."""
        return self._qdot_u_map

    @property
    def n(self):
        """Returns the number of generalized speeds."""
        return self._n

    @property
    def num_speeds(self):
        """Returns the total number of generalized speeds."""
        return self._n

    @property
    def u(self):
        """Returns the column matrix of generalized speeds."""
        return self._u

    @property
    def speeds(self):
        """Returns the column matrix of generalized speeds."""
        return self._u

    @property
    def p(self):
        return self._p

    @property
    def num_independent_speeds(self):
        """Returns the number of independent generalized speeds."""
        return self._p

    @property
    def u_s(self):
        """Returns a matrix of independent generalized speeds."""
        return self._uind

    @property
    def independent_speeds(self):
        """Returns a matrix of independent generalized speeds."""
        return self._uind

    @property
    def m(self):
        """Returns the number of dependent generalized speeds."""
        return self._m

    @property
    def num_dependent_speeds(self):
        """Returns the number of dependent generalized speeds."""
        return self._m

    @property
    def u_r(self):
        """Returns a matrix of dependent generalized speeds."""
        return self._udep

    @property
    def dependent_speeds(self):
        """Returns a matrix of dependent generalized speeds."""
        return self._udep

    @property
    def holonomic(self):
        """Returns True if the system is holonomic."""
        if self.num_dependent_speeds > 0:
            return False
        else:
            return True

    @property
    def nonholonomic(self):
        """Returns True if the system is nonholonomic."""
        return not self.holonomic

    @property
    def num_auxiliary_speeds(self):
        """Returns the number of auxiliary speeds."""
        return len(self._uaux)

    @property
    def auxiliary_speeds(self):
        """Returns a matrix of auxiliary generalized speeds."""
        return self._uaux

    @property
    def accelerations(self):
        """Returns a matrix of the generalized accelerations."""
        return self.u.diff(dynamicsymbols._t)

    @property
    def states(self):
        """Returns a matrix of the system's state variables."""
        return self.q.col_join(self.u)

    @property
    def bodylist(self):
        """Returns a list of the Partical and Body objects."""
        # TODO : Deprecate.
        self._kanes_equations_not_called('bodylist')
        return self._bodylist

    @property
    def bodies(self):
        """Returns a list of the Particle and Body objects."""
        self._kanes_equations_not_called('bodies')
        return self._bodylist

    @property
    def forcelist(self):
        """Returns a list of the load tuples."""
        # TODO : Deprecate.
        self._kanes_equations_not_called('forcelist')
        return self._forcelist

    @property
    def loads(self):
        """Returns a list of the load tuples."""
        self._kanes_equations_not_called('loads')
        return self._forcelist

    @property
    def fr(self):
        """Returns the generalized active forces."""
        self._kanes_equations_not_called('fr')
        return self._fr

    @property
    def frstar(self):
        """Returns the generalized inertia forces."""
        self._kanes_equations_not_called('frstar')
        return self._frstar

    @property
    def generalized_active_forces(self):
        """Returns the generalized active forces."""
        self._kanes_equations_not_called('generalized_active_forces')
        return self._fr

    @property
    def generalized_inertia_forces(self):
        """Returns the generalized inertia forces."""
        self._kanes_equations_not_called('generalized_inertia_forces')
        return self._frstar<|MERGE_RESOLUTION|>--- conflicted
+++ resolved
@@ -1,11 +1,7 @@
 from __future__ import print_function, division
 
-<<<<<<< HEAD
-from sympy import zeros, Matrix, diff
-=======
 from sympy.core.backend import zeros, Matrix, diff, eye
 from sympy import solve_linear_system_LU
->>>>>>> 888f1615
 from sympy.core.compatibility import range
 from sympy.utilities import default_sort_key
 from sympy.physics.vector import (ReferenceFrame, dynamicsymbols,
@@ -20,7 +16,6 @@
 
 __all__ = ['KanesMethod']
 
-<<<<<<< HEAD
 
 def _none_handler(x):
     """Returns and empty matrix if x is False."""
@@ -29,8 +24,6 @@
     else:
         return Matrix()
 
-=======
->>>>>>> 888f1615
 
 class KanesMethod(object):
     """This class is used automatically form the equations of motion of a
@@ -679,183 +672,6 @@
         result = linearizer.linearize(**kwargs)
         return result + (linearizer.r,)
 
-<<<<<<< HEAD
-    def _old_linearize(self):
-        """Old method to linearize the equations of motion. Returns a tuple of
-        (f_lin_A, f_lin_B, y) for forming [M]qudot = [f_lin_A]qu + [f_lin_B]y.
-
-        Deprecated in favor of new method using Linearizer class. Please change
-        your code to use the new `linearize` method."""
-
-        if (self._fr is None) or (self._frstar is None):
-            raise ValueError('Need to compute Fr, Fr* first.')
-
-        # Note that this is now unneccessary, and it should never be
-        # encountered; I still think it should be in here in case the user
-        # manually sets these matrices incorrectly.
-        for i in self.q:
-            if self._k_kqdot.diff(i) != 0 * self._k_kqdot:
-                raise ValueError('Matrix K_kqdot must not depend on any q.')
-
-        t = dynamicsymbols._t
-        uaux = self._uaux
-        uauxdot = [diff(i, t) for i in uaux]
-        # dictionary of auxiliary speeds & derivatives which are equal to zero
-        subdict = dict(zip(uaux[:] + uauxdot[:],
-                           [0] * (len(uaux) + len(uauxdot))))
-
-        # Checking for dynamic symbols outside the dynamic differential
-        # equations; throws error if there is.
-        insyms = set(self.q[:] + self._qdot[:] + self.u[:] + self._udot[:] +
-                     uaux[:] + uauxdot)
-        if any(find_dynamicsymbols(i, insyms) for i in [self._k_kqdot,
-                self._k_ku, self._f_k, self._k_dnh, self._f_dnh, self._k_d]):
-            raise ValueError('Cannot have dynamicsymbols outside dynamic \
-                             forcing vector.')
-        other_dyns = list(find_dynamicsymbols(msubs(self._f_d, subdict), insyms))
-
-        # make it canonically ordered so the jacobian is canonical
-        other_dyns.sort(key=default_sort_key)
-
-        for i in other_dyns:
-            if diff(i, dynamicsymbols._t) in other_dyns:
-                raise ValueError('Cannot have derivatives of specified '
-                                 'quantities when linearizing forcing terms.')
-
-        o = len(self.u)  # number of speeds
-        n = len(self.q)  # number of coordinates
-        l = len(self._qdep)  # number of configuration constraints
-        m = len(self._udep)  # number of motion constraints
-        qi = Matrix(self.q[: n - l])  # independent coords
-        qd = Matrix(self.q[n - l: n])  # dependent coords; could be empty
-        ui = Matrix(self.u[: o - m])  # independent speeds
-        ud = Matrix(self.u[o - m: o])  # dependent speeds; could be empty
-        qdot = Matrix(self._qdot)  # time derivatives of coordinates
-
-        # with equations in the form MM udot = forcing, expand that to:
-        # MM_full [q,u].T = forcing_full. This combines coordinates and
-        # speeds together for the linearization, which is necessary for the
-        # linearization process, due to dependent coordinates. f1 is the rows
-        # from the kinematic differential equations, f2 is the rows from the
-        # dynamic differential equations (and differentiated nonholomic
-        # constraints).
-        f1 = self._k_ku * Matrix(self.u) + self._f_k
-        f2 = self._f_d
-        # Only want to do this if these matrices have been filled in, which
-        # occurs when there are dependent speeds
-        if m != 0:
-            f2 = self._f_d.col_join(self._f_dnh)
-            fnh = self._f_nh + self._k_nh * Matrix(self.u)
-        f1 = msubs(f1, subdict)
-        f2 = msubs(f2, subdict)
-        fh = msubs(self._f_h, subdict)
-        fku = msubs(self._k_ku * Matrix(self.u), subdict)
-        fkf = msubs(self._f_k, subdict)
-
-        # In the code below, we are applying the chain rule by hand on these
-        # things. All the matrices have been changed into vectors (by
-        # multiplying the dynamic symbols which it is paired with), so we can
-        # take the jacobian of them. The basic operation is take the jacobian
-        # of the f1, f2 vectors wrt all of the q's and u's. f1 is a function of
-        # q, u, and t; f2 is a function of q, qdot, u, and t. In the code
-        # below, we are not considering perturbations in t. So if f1 is a
-        # function of the q's, u's but some of the q's or u's could be
-        # dependent on other q's or u's (qd's might be dependent on qi's, ud's
-        # might be dependent on ui's or qi's), so what we do is take the
-        # jacobian of the f1 term wrt qi's and qd's, the jacobian wrt the qd's
-        # gets multiplied by the jacobian of qd wrt qi, this is extended for
-        # the ud's as well. dqd_dqi is computed by taking a taylor expansion of
-        # the holonomic constraint equations about q*, treating q* - q as dq,
-        # separating into dqd (depedent q's) and dqi (independent q's) and the
-        # rearranging for dqd/dqi. This is again extended for the speeds.
-
-        # First case: configuration and motion constraints
-        if (l != 0) and (m != 0):
-            fh_jac_qi = fh.jacobian(qi)
-            fh_jac_qd = fh.jacobian(qd)
-            fnh_jac_qi = fnh.jacobian(qi)
-            fnh_jac_qd = fnh.jacobian(qd)
-            fnh_jac_ui = fnh.jacobian(ui)
-            fnh_jac_ud = fnh.jacobian(ud)
-            fku_jac_qi = fku.jacobian(qi)
-            fku_jac_qd = fku.jacobian(qd)
-            fku_jac_ui = fku.jacobian(ui)
-            fku_jac_ud = fku.jacobian(ud)
-            fkf_jac_qi = fkf.jacobian(qi)
-            fkf_jac_qd = fkf.jacobian(qd)
-            f1_jac_qi = f1.jacobian(qi)
-            f1_jac_qd = f1.jacobian(qd)
-            f1_jac_ui = f1.jacobian(ui)
-            f1_jac_ud = f1.jacobian(ud)
-            f2_jac_qi = f2.jacobian(qi)
-            f2_jac_qd = f2.jacobian(qd)
-            f2_jac_ui = f2.jacobian(ui)
-            f2_jac_ud = f2.jacobian(ud)
-            f2_jac_qdot = f2.jacobian(qdot)
-
-            dqd_dqi = - fh_jac_qd.LUsolve(fh_jac_qi)
-            dud_dqi = fnh_jac_ud.LUsolve(fnh_jac_qd * dqd_dqi - fnh_jac_qi)
-            dud_dui = - fnh_jac_ud.LUsolve(fnh_jac_ui)
-            dqdot_dui = - self._k_kqdot.inv() * (fku_jac_ui +
-                                                fku_jac_ud * dud_dui)
-            dqdot_dqi = - self._k_kqdot.inv() * (fku_jac_qi + fkf_jac_qi +
-                    (fku_jac_qd + fkf_jac_qd) * dqd_dqi + fku_jac_ud * dud_dqi)
-            f1_q = f1_jac_qi + f1_jac_qd * dqd_dqi + f1_jac_ud * dud_dqi
-            f1_u = f1_jac_ui + f1_jac_ud * dud_dui
-            f2_q = (f2_jac_qi + f2_jac_qd * dqd_dqi + f2_jac_qdot * dqdot_dqi +
-                    f2_jac_ud * dud_dqi)
-            f2_u = f2_jac_ui + f2_jac_ud * dud_dui + f2_jac_qdot * dqdot_dui
-        # Second case: configuration constraints only
-        elif l != 0:
-            dqd_dqi = - fh.jacobian(qd).LUsolve(fh.jacobian(qi))
-            dqdot_dui = - self._k_kqdot.inv() * fku.jacobian(ui)
-            dqdot_dqi = - self._k_kqdot.inv() * (fku.jacobian(qi) +
-                fkf.jacobian(qi) + (fku.jacobian(qd) + fkf.jacobian(qd)) *
-                dqd_dqi)
-            f1_q = (f1.jacobian(qi) + f1.jacobian(qd) * dqd_dqi)
-            f1_u = f1.jacobian(ui)
-            f2_jac_qdot = f2.jacobian(qdot)
-            f2_q = (f2.jacobian(qi) + f2.jacobian(qd) * dqd_dqi +
-                    f2.jac_qdot * dqdot_dqi)
-            f2_u = f2.jacobian(ui) + f2_jac_qdot * dqdot_dui
-        # Third case: motion constraints only
-        elif m != 0:
-            dud_dqi = fnh.jacobian(ud).LUsolve(- fnh.jacobian(qi))
-            dud_dui = - fnh.jacobian(ud).LUsolve(fnh.jacobian(ui))
-            dqdot_dui = - self._k_kqdot.inv() * (fku.jacobian(ui) +
-                                                fku.jacobian(ud) * dud_dui)
-            dqdot_dqi = - self._k_kqdot.inv() * (fku.jacobian(qi) +
-                    fkf.jacobian(qi) + fku.jacobian(ud) * dud_dqi)
-            f1_jac_ud = f1.jacobian(ud)
-            f2_jac_qdot = f2.jacobian(qdot)
-            f2_jac_ud = f2.jacobian(ud)
-            f1_q = f1.jacobian(qi) + f1_jac_ud * dud_dqi
-            f1_u = f1.jacobian(ui) + f1_jac_ud * dud_dui
-            f2_q = (f2.jacobian(qi) + f2_jac_qdot * dqdot_dqi + f2_jac_ud
-                    * dud_dqi)
-            f2_u = (f2.jacobian(ui) + f2_jac_ud * dud_dui + f2_jac_qdot *
-                    dqdot_dui)
-        # Fourth case: No constraints
-        else:
-            dqdot_dui = - self._k_kqdot.inv() * fku.jacobian(ui)
-            dqdot_dqi = - self._k_kqdot.inv() * (fku.jacobian(qi) +
-                    fkf.jacobian(qi))
-            f1_q = f1.jacobian(qi)
-            f1_u = f1.jacobian(ui)
-            f2_jac_qdot = f2.jacobian(qdot)
-            f2_q = f2.jacobian(qi) + f2_jac_qdot * dqdot_dqi
-            f2_u = f2.jacobian(ui) + f2_jac_qdot * dqdot_dui
-        f_lin_A = -(f1_q.row_join(f1_u)).col_join(f2_q.row_join(f2_u))
-        if other_dyns:
-            f1_oths = f1.jacobian(other_dyns)
-            f2_oths = f2.jacobian(other_dyns)
-            f_lin_B = -f1_oths.col_join(f2_oths)
-        else:
-            f_lin_B = Matrix()
-        return (f_lin_A, f_lin_B, Matrix(other_dyns))
-
-=======
->>>>>>> 888f1615
     def kanes_equations(self, bodies, loads=None):
         """Returns the components of Kane's equations: Fr + Fr* = 0.
 
@@ -930,7 +746,6 @@
             raise AttributeError(msg.format(attr))
 
     def rhs(self, inv_method=None):
-<<<<<<< HEAD
         """Returns the right hand side of the explicit first order full
         differential equations of motion where:
 
@@ -971,38 +786,6 @@
                                          try_block_diag=True) * self.forcing)
         self._rhs = qdot.col_join(udot)
         return self._rhs
-=======
-        """Returns the system's equations of motion in first order form. The
-        output is the right hand side of::
-
-           x' = |q'| =: f(q, u, r, p, t)
-                |u'|
-
-        The right hand side is what is needed by most numerical ODE
-        integrators.
-
-        Parameters
-        ==========
-        inv_method : str
-            The specific sympy inverse matrix calculation method to use. For a
-            list of valid methods, see
-            :meth:`~sympy.matrices.matrices.MatrixBase.inv`
-
-        """
-        rhs = zeros(len(self.q) + len(self.u), 1)
-        kdes = self.kindiffdict()
-        for i, q_i in enumerate(self.q):
-            rhs[i] = kdes[q_i.diff()]
-
-        if inv_method is None:
-            rhs[len(self.q):, 0] = self.mass_matrix.LUsolve(self.forcing)
-        else:
-            rhs[len(self.q):, 0] = (self.mass_matrix.inv(inv_method,
-                                                         try_block_diag=True) *
-                                    self.forcing)
-
-        return rhs
->>>>>>> 888f1615
 
     def kindiffdict(self):
         """Returns a dictionary mapping q' to functions of u."""
