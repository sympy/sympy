from __future__ import print_function, division

from sympy.core.backend import zeros, Matrix, diff
from sympy.core.compatibility import range
from sympy.utilities import default_sort_key
from sympy.physics.vector import (ReferenceFrame, dynamicsymbols,
                                  partial_velocity)
from sympy.physics.mechanics.particle import Particle
from sympy.physics.mechanics.rigidbody import RigidBody
from sympy.physics.mechanics.functions import (msubs, find_dynamicsymbols,
                                               _f_list_parser)
from sympy.physics.mechanics.linearize import Linearizer
from sympy.utilities.exceptions import SymPyDeprecationWarning
from sympy.utilities.iterables import iterable

__all__ = ['KanesMethod']


def _none_handler(x):
    """Returns and empty matrix if x is False."""
    if x:
        return Matrix(x)
    else:
        return Matrix()


class KanesMethod(object):
    """This class is used automatically form the equations of motion of a
    multibody system using Kane's method [Kane1985]_.

    The dynamic equations of motion are provided in Kane's form::

        fr + frstar = 0

    in the factored implicit form::

        mass_matrix * accelerations = forcing

    or in the explicit form::

        accelerations = mass_matrix.inv() * forcing

    where fr, frstar, the mass matrix, and the right hand side forcing vector
    are available as class attributes after Kane's equations are formed.

    Attributes
    ==========

    inertial_frame : ReferenceFrame
        The inertial reference frame the dynamics are formed with respect to.
    n, num_coordinates, num_speeds : integer
        The total number of generalized coordinates and speeds.
    o, num_dependent_coordinates : integer
        The number of dependent coordinates.
    q, coordinates : Matrix, shape(n, 1)
        The generalized coordinates. These are ordered as [q_s, q_r]^T.
    q_s, independent_coodrinates : Matrix, shape(n-o, 1)
        The independent generalized coordinates.
    q_r, dependent_coodrinates : Matrix, shape(o, 1)
        The dependent generalized coordinates.
    p, num_indepenent_speeds : integer
        The number of independen speeds.
    m, num_dependent_speeds : integer
        The number of dependent speeds.
    u, speeds : Matrix, shape(n, 1)
        The generalized speeds. For a nonholomic system these are ordered as
        [u_s, u_r]^T.
    u_s, independent_speeds : Matrix, shape(p, 1)
        The independent generalized speeds.
    u_r, dependent_speeds : Matrix, shape(m, 1)
        The dependent generalized speeds.
    holonomic : boolean
        True if the system is a holonomic system.
    nonholonomic : boolean
        True if the system is a nonholonomic system.
    bodies, bodylist : list
        The Particle and RigidBody objects in the system.
    loads, forcelist : list
        The (Point, Vector) or (ReferenceFrame, Vector) tuples describing the
        forces and torques on the system.
    auxiliary : Matrix
        If applicable, the set of auxiliary Kane's equations used to solve for
        non-contributing forces.
    fr, generalized_active_forces : Matrix, shape(n, 1)
        The generalized active forces acting on the system.
    frstar, generalized_inertia_forces : Matrix, shape(n, 1)
        The genealized inertia forcies acting on the system.
    mass_matrix : Matrix, shape(n, n)
        The "mass matrix" of the implicit dynamic differential equations.
    forcing : Matrix, shape(n, 1)
        The right hand side or "forcing vector" of the implicit dynamic
        differential equations.
    mass_matrix_full : Matrix, shape(2n, 2n)
        The "mass matrix" of the full first order form of the implicit dynamic
        and kinematic differential equations.
    forcing_full : Matrix, shape(2n, 1)
        The right hand side or "forcing vector" of the full first order form of
        the implicit dynamic and kinematic differential equations.

    Examples
    ========

    This is a simple example for a one degree of freedom translational
    spring-mass-damper.

    In this example, we first need to do the kinematics. This involves
    creating generalized speeds and coordinates and their derivatives. Then we
    create a point and set its velocity in a frame.

        >>> from sympy import symbols
        >>> from sympy.physics.mechanics import dynamicsymbols, ReferenceFrame
        >>> from sympy.physics.mechanics import Point, Particle, KanesMethod
        >>> q, u = dynamicsymbols('q u')
        >>> qd, ud = dynamicsymbols('q u', 1)
        >>> m, c, k = symbols('m c k')
        >>> N = ReferenceFrame('N')
        >>> P = Point('P')
        >>> P.set_vel(N, u * N.x)

    Next we need to arrange/store information in the way that KanesMethod
    requires.  The kinematic differential equations need to be stored in a
    dict.  A list of forces/torques must be constructed, where each entry in
    the list is a (Point, Vector) or (ReferenceFrame, Vector) tuple, where the
    Vectors represent the Force or Torque.
    Next a particle needs to be created, and it needs to have a point and mass
    assigned to it.
    Finally, a list of all bodies and particles needs to be created.

        >>> kd = [qd - u]
        >>> FL = [(P, (-k * q - c * u) * N.x)]
        >>> pa = Particle('pa', P, m)
        >>> BL = [pa]

    Finally we can generate the equations of motion.
    First we create the KanesMethod object and supply an inertial frame,
    coordinates, generalized speeds, and the kinematic differential equations.
    Additional quantities such as configuration and motion constraints,
    dependent coordinates and speeds, and auxiliary speeds are also supplied
    here (see the online documentation).
    Next we form FR* and FR to complete: Fr + Fr* = 0.
    We have the equations of motion at this point.
    It makes sense to rearrange them though, so we calculate the mass matrix and
    the forcing terms, for E.o.M. in the form: [MM] udot = forcing, where MM is
    the mass matrix, udot is a vector of the time derivatives of the
    generalized speeds, and forcing is a vector representing "forcing" terms.

        >>> KM = KanesMethod(N, q_ind=[q], u_ind=[u], kd_eqs=kd)
        >>> (fr, frstar) = KM.kanes_equations(BL, FL)
        >>> MM = KM.mass_matrix
        >>> forcing = KM.forcing
        >>> rhs = MM.inv() * forcing
        >>> rhs
        Matrix([[(-c*u(t) - k*q(t))/m]])
        >>> KM.linearize(A_and_B=True)[0]
        Matrix([
        [   0,    1],
        [-k/m, -c/m]])

    Please look at the documentation pages for more information on how to
    perform linearization and how to deal with dependent coordinates & speeds,
    and how do deal with bringing non-contributing forces into evidence.

    References
    ==========

    .. [Kane1985] Kane, T., Levinson, D. Dynamics Theory and Applications. 1985
       McGraw-Hill

    """

    def __init__(self, frame, q_ind, u_ind, kd_eqs=None, q_dependent=None,
                 configuration_constraints=None, u_dependent=None,
                 velocity_constraints=None, acceleration_constraints=None,
                 u_auxiliary=None):
        """Initializes a KanesMethod object.

        Parameters
        ==========

        frame : ReferenceFrame
            The inertial reference frame with which to form the equations of
            motion with respect to. All bodies and particles must have their
            velocity defined with respect to this frame, either directly or
            indirectly.
        q_ind : ordered iterable of functions of time, len(n)
            The n independent generalized coordinates.
        u_ind : ordered iterable of functions of time, len(p)
            The p independent generalized speeds.
        kd_eqs : iterable of SymPy expressions, optional
            The left hand side of the zero equal kinematical differential
            equations. (TODO: check if following statement is true) If None,
            the simple definition of u = q' is used.
        q_dependent : ordered iterable functions of time, len(o), optional
            The o dependent generalized coordinates.
        configuration_constraints : iterable of expressions, optional
            The left hand side of the zero equal holonomic constraints.
        u_dependent : ordered iterable, len(m), optional
            The m dependent generalized speeds.
        velocity_constraints : iterable of expressions, optional
            This iterable should contain the expressions that represent the
            left hand side of zero equal nonholomic constraints.
        acceleration_constraints : iterable of expressions, optional
            This iterable should contain the derivatives of the velocity
            constraints. If not provided they will be computed automatically if
            velocity constraints are provided.
        u_auxilary : ordered iterable of functions of time, optional
            The auxiliary speeds that are present in the bodies' velocity
            expressions.

        Notes
        =====

        n : number of independent generalized coordinates
        m : number of dependent generalized speeds and nonholomic constraints
        o : number of dependent generalized coordinates and holonomic constraints
        p : number of independent generalized speeds

<<<<<<< HEAD
        """

        if not isinstance(frame, ReferenceFrame):
            raise TypeError('A ReferenceFrame must be supplied.')

=======
        """Please read the online documentation. """
        if not q_ind:
            q_ind = [dynamicsymbols('dummy_q')]
            kd_eqs = [dynamicsymbols('dummy_kd')]

        if not isinstance(frame, ReferenceFrame):
            raise TypeError('An inertial ReferenceFrame must be supplied')
>>>>>>> 0d99c525
        self._inertial = frame

        self._fr = None
        self._frstar = None

        self._forcelist = None
        self._bodylist = None

        self._initialize_vectors(q_ind, q_dependent, u_ind, u_dependent,
                                 u_auxiliary)

        self._initialize_kindiffeq_matrices(kd_eqs)

        self._initialize_constraint_matrices(configuration_constraints,
                                             velocity_constraints,
                                             acceleration_constraints)

    def _initialize_vectors(self, q_ind, q_dep, u_ind, u_dep, u_aux):
        """Initialize the coordinate and speed vectors and sets the private
        class attributes that contain them. The results are publicly accessible
        through the attributes described in the class docstring."""

        # Initialize generalized coordinates
        q_dep = _none_handler(q_dep)
        if not iterable(q_dep):
            msg = 'Dependent generalized coordinates must be an iterable.'
            raise TypeError(msg)
        if not iterable(q_ind):
            msg = 'Independent generalized coordinates must be an iterable.'
            raise TypeError(msg)
        q_ind = Matrix(q_ind)

        self._qind = q_ind
        self._qdep = q_dep
        self._q = Matrix([q_ind, q_dep])
        self._qdot = self.q.diff(dynamicsymbols._t)

        # Initialize generalized speeds
        u_dep = _none_handler(u_dep)
        if not iterable(u_dep):
            raise TypeError('Generalized dependent speeds must be an iterable.')
        if not iterable(u_ind):
            raise TypeError('Generalized independent speeds must be an iterable.')
        u_ind = Matrix(u_ind)

        self._uind = u_ind
        self._udep = u_dep
        self._u = Matrix([u_ind, u_dep])
        self._udot = self.u.diff(dynamicsymbols._t)
        self._uaux = _none_handler(u_aux)

        self._n = len(self._u)
        self._m = len(u_dep)
        self._o = len(q_dep)
        self._p = len(u_ind)

    def _initialize_constraint_matrices(self, config, vel, acc):
        """Initializes constraint matrices.

        Given::

            config = f_h(q, t) = 0
            vel = K_nh(q, t) * u + f_nh(q, t) = 0
            acc = K_dnh(q, t) * u' + f_dnh(q, u, t) = 0

        this function finds and stores::

            f_h, K_nh, f_nh, K_dnh, f_dnh, and A_rs

        where::

            u = [u_s, u_r]^T
            u_r = A_rs * u_s + B_r

        Parameters
        ==========

        config : iterable of expressions
            The configuration constraint expressions.
        vel : iterable of expressions
            The velocity constraint expressions.
        acc : iterable of expressions
            The acceleration constraint expressions.

        """

        # Initialize configuration constraints
        config = _none_handler(config)
        if len(config) != self.num_dependent_coordinates:
            raise ValueError('There must be an equal number of dependent '
                             'coordinates and configuration constraints.')
        self._f_h = _none_handler(config)

        # Initialize velocity and acceleration constraints
        vel = _none_handler(vel)
        if len(vel) != self.num_dependent_speeds:
            raise ValueError('There must be an equal number of dependent '
                             'speeds and velocity constraints.')
        acc = _none_handler(acc)
        if acc and (len(acc) != self.num_dependent_speeds):
            raise ValueError('There must be an equal number of dependent '
                             'speeds and acceleration constraints.')
        if vel:
            u_zero = dict((i, 0) for i in self.u)
            udot_zero = dict((i, 0) for i in self._udot)

            # When calling kanes_equations, another class instance will be
            # created if auxiliary u's are present. In this case, the
            # computation of kinetic differential equation matrices will be
            # skipped as this was computed during the original KanesMethod
            # object, and the qd_u_map will not be available.
            if self._qdot_u_map is not None:
                vel = vel.xreplace(self._qdot_u_map)

            # mxn * nx1 + mx1 = 0
            # K_nh(q, t) * u + f_nh(q, t) = 0
            self._f_nh = vel.xreplace(u_zero)
            self._k_nh = vel.jacobian(self.u)

            # If no acceleration constraints given, calculate them.
            # d[K_nh(q, t) * u + f_nh(q, t)] / dt = 0
            # K_nh(q, t) * u' + K_nh'(q, t) * u + f_nh'(q, t) = 0
            # K_dnh(q, t) * u' + f_dnh(q, q', u, t) = 0
            if not acc:
                self._f_dnh = (self._k_nh.diff(dynamicsymbols._t) * self.u +
                               self._f_nh.diff(dynamicsymbols._t))
                self._k_dnh = self._k_nh
            else:
                if self._qdot_u_map is not None:
                    acc = acc.xreplace(self._qdot_u_map)
                self._f_dnh = acc.xreplace(udot_zero)
                self._k_dnh = acc.jacobian(self._udot)

            # The dependent speeds can be defined in terms of the independent
            # speeds using the nonholomic constraints. First, the
            # non-holonmic matrix needs to be partitioned wrt to the speeds:
            #
            # K_nh(q, t) = |B_s|
            #              |B_r|
            #
            # so the nonholomic constraints can be written as:
            #
            # B_r * u_r + B_s * u_s + f_nh(q, t) = 0
            #
            # The dependent speeds are solved for as such:
            #
            # B_r * u_r = -B_s * u_s - f_nh(q, t)
            # u_r = -B_r^-1 * B_s * u_s - B_r^-1 * f_nh(q, t)
            #
            # Kane defines the linear coefficient matrix that relates the
            # dependent speeds to the independent speeds, A_rs (mxp), as:
            #
            # u_r = A_rs * u_s + B_r (Kane Page 43, equation 1)
            #
            # So,
            #
            # A_rs = -B_r^-1 * B_s
            # B_r = - B_r^-1 * f_nh(q, t)
            #
            # with these sizes:
            #
            # mxm * mxp  =  mxp
            # B_r * A_rs = -B_s

            B_s = self._k_nh[:, :self.num_independent_speeds]
            B_r = self._k_nh[:, self.num_independent_speeds:]
            self._A_rs = -B_r.LUsolve(B_s)

        else:  # this is a holonomic system
            self._f_nh = Matrix()
            self._k_nh = Matrix()
            self._f_dnh = Matrix()
            self._k_dnh = Matrix()
            self._A_rs = Matrix()

    def _initialize_kindiffeq_matrices(self, kdeqs):
        """Initialize the kinematic differential equation matrices.

        The kinematic differential equations are in this form::

            K_ku(q, t) * u + K_kqdot(q, t) * q' + f_k(q, t) = 0

        This method finds and stores K_ku, K_kqdot, and f_k. It also solves the
        equations for q' and stores the solution.

        """

        if kdeqs:
            if len(kdeqs) != self.num_coordinates:
                msg = ('There must be an equal number of kinematic '
                       'differential equations and generalized coordinates.')
                raise ValueError(msg)

            kdeqs = Matrix(kdeqs)

            # Substitution dictionaries for setting variables to zero.
            u_zero = dict((i, 0) for i in self.u)
            uaux_zero = dict((i, 0) for i in self._uaux)
            qdot_zero = dict((i, 0) for i in self._qdot)

            # K_ku(q, t) * u + K_kq(q, t) * q' + f_k(q, t) = 0
            f_k = kdeqs.xreplace(u_zero).xreplace(qdot_zero)
            k_ku = kdeqs.jacobian(self.u)
            k_kqdot = kdeqs.jacobian(self._qdot)

            # K_kq(q, t) * q' = -K_ku(q, t) * u - f_k(q, t)
            sol = k_kqdot.LUsolve(-k_ku * self.u - f_k)
            self._qdot_u_map = dict(zip(self._qdot, sol))

            # NOTE : Not sure why this is necessary.
            self._f_k = f_k.xreplace(uaux_zero)
            self._k_ku = k_ku.xreplace(uaux_zero)
            self._k_kqdot = k_kqdot
        else:
            self._qdot_u_map = None
            self._f_k = Matrix()
            self._k_ku = Matrix()
            self._k_kqdot = Matrix()

<<<<<<< HEAD
    def _form_fr(self, forces):
        """Returns the holonomic or nonholonomic generalized active forces."""

        if forces is not None and (len(forces) == 0 or not iterable(forces)):
            raise ValueError('Force pairs must be supplied in an non-empty '
                             'iterable or it should be None.')
=======
    def _form_fr(self, fl):
        """Form the generalized active force."""
        if fl is not None and (len(fl) == 0 or not iterable(fl)):
            raise ValueError('Force pairs must be supplied in an '
                'non-empty iterable or None.')

        N = self._inertial
        # pull out relevant velocities for constructing partial velocities
        vel_list, f_list = _f_list_parser(fl, N)
        vel_list = [msubs(i, self._qdot_u_map) for i in vel_list]
        f_list = [msubs(i, self._qdot_u_map) for i in f_list]
>>>>>>> 0d99c525

        # Pull out relevant velocities for constructing partial velocities.
        vel_list, f_list = _f_list_parser(forces, self._inertial)
        # Make sure all velocities are strictly a function of the speeds.
        vel_list = [msubs(v, self._qdot_u_map) for v in vel_list]

        # Fill Fr with dot product of partial velocities and forces.
        nu = len(f_list)
        Fr = zeros(self.n, 1)
        partials = partial_velocity(vel_list, self.u, self._inertial)
        for i in range(self.n):
            Fr[i] = sum(partials[j][i].dot(f_list[j]) for j in range(nu))

        # In case there are dependent speeds
        # Kane Page 99, Equation 3: F_r_tilde = F_r + F_s * A_sr
        if self.nonholonomic:
            Frtilde = Fr[:self.p, 0]
            Frold = Fr[self.p:self.n, 0]
            Frtilde += self._A_rs.T * Frold
            Fr = Frtilde

        self._forcelist = forces
        self._fr = Fr
        return Fr

    def _form_frstar(self, bl):
        """Returns the holonomic or nonholonomic generalized inertia forces."""

        if not iterable(bl):
            raise TypeError('Bodies must be supplied in an iterable.')

        t = dynamicsymbols._t
        N = self._inertial
        # Dicts setting things to zero
        udot_zero = dict((i, 0) for i in self._udot)
        uaux_zero = dict((i, 0) for i in self._uaux)
        uauxdot = [diff(i, t) for i in self._uaux]
        uauxdot_zero = dict((i, 0) for i in uauxdot)
        # Dictionary of q' and q'' to u and u'
        q_ddot_u_map = dict((k.diff(t), v.diff(t)) for (k, v) in
                self._qdot_u_map.items())
        q_ddot_u_map.update(self._qdot_u_map)

        # Fill up the list of partials: format is a list with num elements
        # equal to number of entries in body list. Each of these elements is a
        # list - either of length 1 for the translational components of
        # particles or of length 2 for the translational and rotational
        # components of rigid bodies. The inner most list is the list of
        # partial velocities.
        def get_partial_velocity(body):
            if isinstance(body, RigidBody):
                vlist = [body.masscenter.vel(N), body.frame.ang_vel_in(N)]
            elif isinstance(body, Particle):
                vlist = [body.point.vel(N),]
            else:
                raise TypeError('The body list may only contain either '
                                'RigidBody or Particle as list elements.')
            v = [msubs(vel, self._qdot_u_map) for vel in vlist]
            return partial_velocity(v, self.u, N)
        partials = [get_partial_velocity(body) for body in bl]

        # Compute fr_star in two components:
        # fr_star = -(MM*u' + nonMM)
        o = len(self.u)
        MM = zeros(o, o)
        nonMM = zeros(o, 1)
        zero_uaux = lambda expr: msubs(expr, uaux_zero)
        zero_udot_uaux = lambda expr: msubs(msubs(expr, udot_zero), uaux_zero)
        for i, body in enumerate(bl):
            if isinstance(body, RigidBody):
                M = zero_uaux(body.mass)
                I = zero_uaux(body.central_inertia)
                vel = zero_uaux(body.masscenter.vel(N))
                omega = zero_uaux(body.frame.ang_vel_in(N))
                acc = zero_udot_uaux(body.masscenter.acc(N))
                inertial_force = (M.diff(t) * vel + M * acc)
                inertial_torque = zero_uaux((I.dt(body.frame) & omega) +
                    msubs(I & body.frame.ang_acc_in(N), udot_zero) +
                    (omega ^ (I & omega)))
                for j in range(o):
                    tmp_vel = zero_uaux(partials[i][0][j])
                    tmp_ang = zero_uaux(I & partials[i][1][j])
                    for k in range(o):
                        # translational
                        MM[j, k] += M * (tmp_vel & partials[i][0][k])
                        # rotational
                        MM[j, k] += (tmp_ang & partials[i][1][k])
                    nonMM[j] += inertial_force & partials[i][0][j]
                    nonMM[j] += inertial_torque & partials[i][1][j]
            else:
                M = zero_uaux(body.mass)
                vel = zero_uaux(body.point.vel(N))
                acc = zero_udot_uaux(body.point.acc(N))
                inertial_force = (M.diff(t) * vel + M * acc)
                for j in range(o):
                    temp = zero_uaux(partials[i][0][j])
                    for k in range(o):
                        MM[j, k] += M * (temp & partials[i][0][k])
                    nonMM[j] += inertial_force & partials[i][0][j]
        # Compose fr_star out of MM and nonMM
        MM = zero_uaux(msubs(MM, q_ddot_u_map))
        nonMM = msubs(msubs(nonMM, q_ddot_u_map), udot_zero, uauxdot_zero,
                      uaux_zero)
        fr_star = -(MM * msubs(Matrix(self._udot), uauxdot_zero) + nonMM)

        # If there are dependent speeds, we need to find fr_star_tilde
        if self._udep:
            p = o - len(self._udep)
            fr_star_ind = fr_star[:p, 0]
            fr_star_dep = fr_star[p:o, 0]
            fr_star = fr_star_ind + (self._A_rs.T * fr_star_dep)
            # Apply the same to MM
            MMi = MM[:p, :]
            MMd = MM[p:o, :]
            MM = MMi + (self._A_rs.T * MMd)

        self._bodylist = bl
        self._frstar = fr_star
        self._k_d = MM
        self._f_d = -msubs(self._fr + self._frstar, udot_zero)
        return fr_star

    def to_linearizer(self):
        """Returns an instance of the Linearizer class, initiated from the
        data in the KanesMethod class. This may be more desirable than using
        the linearize class method, as the Linearizer object will allow more
        efficient recalculation (i.e. about varying operating points)."""

        if (self._fr is None) or (self._frstar is None):
            raise ValueError('Need to compute Fr, Fr* first.')

        # Get required equation components. The Kane's method class breaks
        # these into pieces. Need to reassemble
        f_c = self._f_h
        if self._f_nh and self._k_nh:
            f_v = self._f_nh + self._k_nh*Matrix(self.u)
        else:
            f_v = Matrix()
        if self._f_dnh and self._k_dnh:
            f_a = self._f_dnh + self._k_dnh*Matrix(self._udot)
        else:
            f_a = Matrix()
        # Dicts to sub to zero, for splitting up expressions
        u_zero = dict((i, 0) for i in self.u)
        ud_zero = dict((i, 0) for i in self._udot)
        qd_zero = dict((i, 0) for i in self._qdot)
        qd_u_zero = dict((i, 0) for i in Matrix([self._qdot, self.u]))
        # Break the kinematic differential eqs apart into f_0 and f_1
        f_0 = msubs(self._f_k, u_zero) + self._k_kqdot*Matrix(self._qdot)
        f_1 = msubs(self._f_k, qd_zero) + self._k_ku*Matrix(self.u)
        # Break the dynamic differential eqs into f_2 and f_3
        f_2 = msubs(self._frstar, qd_u_zero)
        f_3 = msubs(self._frstar, ud_zero) + self._fr
        f_4 = zeros(len(f_2), 1)

        # Get the required vector components
        q = self.q
        u = self.u
        if self._qdep:
            q_i = q[:-len(self._qdep)]
        else:
            q_i = q
        q_d = self._qdep
        if self._udep:
            u_i = u[:-len(self._udep)]
        else:
            u_i = u
        u_d = self._udep

        # Form dictionary to set auxiliary speeds & their derivatives to 0.
        uaux = self._uaux
        uauxdot = uaux.diff(dynamicsymbols._t)
        uaux_zero = dict((i, 0) for i in Matrix([uaux, uauxdot]))

        # Checking for dynamic symbols outside the dynamic differential
        # equations; throws error if there is.
        sym_list = set(Matrix([q, self._qdot, u, self._udot, uaux, uauxdot]))
        if any(find_dynamicsymbols(i, sym_list) for i in [self._k_kqdot,
                self._k_ku, self._f_k, self._k_dnh, self._f_dnh, self._k_d]):
            raise ValueError('Cannot have dynamicsymbols outside dynamic \
                             forcing vector.')

        # Find all other dynamic symbols, forming the forcing vector r.
        # Sort r to make it canonical.
        r = list(find_dynamicsymbols(msubs(self._f_d, uaux_zero), sym_list))
        r.sort(key=default_sort_key)

        # Check for any derivatives of variables in r that are also found in r.
        for i in r:
            if diff(i, dynamicsymbols._t) in r:
                raise ValueError('Cannot have derivatives of specified \
                                 quantities when linearizing forcing terms.')
        return Linearizer(f_0, f_1, f_2, f_3, f_4, f_c, f_v, f_a, q, u, q_i,
                          q_d, u_i, u_d, r)

    def linearize(self, **kwargs):
        """ Linearize the equations of motion about a symbolic operating point.

        If kwarg A_and_B is False (default), returns M, A, B, r for the
        linearized form, M*[q', u']^T = A*[q_ind, u_ind]^T + B*r.

        If kwarg A_and_B is True, returns A, B, r for the linearized form
        dx = A*x + B*r, where x = [q_ind, u_ind]^T. Note that this is
        computationally intensive if there are many symbolic parameters. For
        this reason, it may be more desirable to use the default A_and_B=False,
        returning M, A, and B. Values may then be substituted in to these
        matrices, and the state space form found as
        A = P.T*M.inv()*A, B = P.T*M.inv()*B, where P = Linearizer.perm_mat.

        In both cases, r is found as all dynamicsymbols in the equations of
        motion that are not part of q, u, q', or u'. They are sorted in
        canonical form.

        The operating points may be also entered using the ``op_point`` kwarg.
        This takes a dictionary of {symbol: value}, or a an iterable of such
        dictionaries. The values may be numeric or symbolic. The more values
        you can specify beforehand, the faster this computation will run.

        For more documentation, please see the ``Linearizer`` class."""

        # TODO : Remove this after 1.1 has been released.
        _ = kwargs.pop('new_method', None)

        linearizer = self.to_linearizer()
        result = linearizer.linearize(**kwargs)
        return result + (linearizer.r,)

    def kanes_equations(self, bodies, loads=None):
        """Returns the components of Kane's equations: Fr + Fr* = 0.

        In the case where auxiliary generalized speeds are present (say, s
        auxiliary speeds, n generalized speeds, and m motion constraints) the
        length of the returned vectors will be n - m + s in length. The first n
        - m equations will be the constrained Kane's equations, then the s
        auxiliary Kane's equations. These auxiliary equations can be accessed
        with the auxiliary_eqs().

        Parameters
        ==========

        bodies : iterable of Particle and RigidBody
            An iterable of all RigidBody's and Particle's in the system. A
            system must have at least one particle or body.
        loads : iterable
            Takes in an iterable of (Particle, Vector) or (ReferenceFrame,
            Vector) tuples which represent the force at a point or torque on a
            frame, respectively. Must be either a non-empty iterable of tuples
            or None which corresponds to a system with no loads.

        """
<<<<<<< HEAD
        self._rhs = None

=======
>>>>>>> 0d99c525
        if (bodies is None and loads is not None) or isinstance(bodies[0], tuple):
            # This switches the order if they use the old way.
            bodies, loads = loads, bodies
            SymPyDeprecationWarning(value='The API for kanes_equations() has changed such '
                    'that the loads (forces and torques) are now the second argument '
                    'and is optional with None being the default.',
                    feature='The kanes_equation() argument order',
                    useinstead='switched argument order to update your code, For example: '
                    'kanes_equations(loads, bodies) > kanes_equations(bodies, loads).',
                    issue=10945, deprecated_since_version="1.1").warn()

        # TODO : Why is it optional to pass in the kinematic differential
        # equations? I'm not sure what the use case is without them.
        if not self._k_kqdot:
            raise AttributeError('Create an instance of KanesMethod with '
                                 'kinematic differential equations to use this '
                                 'method.')

        # TODO : Seems self._fr and self._frstar are set inside the following
        # methods. Make it consistent with setting them in this method below.
        fr = self._form_fr(loads)
        frstar = self._form_frstar(bodies)

        if self._uaux:
            if self.holonomic:
                km = KanesMethod(self._inertial, self.q, self._uaux,
                                 u_auxiliary=self._uaux)
            else:
                km = KanesMethod(self._inertial, self.q, self._uaux,
                                 u_auxiliary=self._uaux,
                                 u_dependent=self._udep,
                                 velocity_constraints=(self._k_nh * self.u +
                                                       self._f_nh))
            km._qdot_u_map = self._qdot_u_map
            self._km = km
            fraux = km._form_fr(loads)
            frstaraux = km._form_frstar(bodies)
            self._aux_eq = fraux + frstaraux
            self._fr = fr.col_join(fraux)
            self._frstar = frstar.col_join(frstaraux)

        return (self._fr, self._frstar)

    def _kanes_equations_not_called(self, attr):
        if not self._fr or not self._frstar:
            msg = 'kanes_equations() must be run before {} is available.'
            raise AttributeError(msg.format(attr))

    def rhs(self, inv_method=None):
        """Returns the right hand side of the explicit first order full
        differential equations of motion where:

            x' = M^-1 * f

        where x, the state vector, contains the independent and dependent
        generalized coordinates and speeds::

            x = | q_s |
                | q_r |
                | u_s |
                | u_r |

        The right hand side of these equations is what is needed by most
        numerical ODE/DAE integrators.

        Parameters
        ==========

        inv_method : str, {'CH', 'GE', 'LU', or 'ADJ'}, optional
            If None LU decomposition is used to solve for x'. If `CH`, Cholesky
            decomposition is used. Cholesky decomposition can almost always be
            used, as long as the mass matrix is semi-positive definite. The
            other methods are not recommended as they operate stricyly on the
            mass matrix and attempt to compute the inverse. In general, these
            are not computationally efficient and should only be used for very
            small problems. The later three come from
            :meth:`~sympy.matrices.matrices.MatrixBase.inv`.

        """
        qdot = Matrix([self._qdot_u_map[qd] for qd in self.q])
        if inv_method is None:
            udot = self.mass_matrix.LUsolve(self.forcing)
        elif inv_method == 'CH':
            udot = self.mass_matrix.cholesky_solve(self.forcing)
        else:
            udot = (self.mass_matrix.inv(method=inv_method,
                                         try_block_diag=True) * self.forcing)
        self._rhs = qdot.col_join(udot)
        return self._rhs

    def kindiffdict(self):
        """Returns a dictionary mapping q' to functions of u."""
        # TODO : Shouldn't the kinematic differential equations be required by
        # the user?
        if not self._qdot_u_map:
            msg = ('Create an instance of KanesMethod with kinematic '
                   'differential equations to use this method.')
            raise AttributeError(msg)
        return self._qdot_u_map

    @property
    def auxiliary_eqs(self):
        """A matrix containing the auxiliary equations."""
        if not self._fr or not self._frstar:
            raise ValueError('Need to compute Fr, Fr* first.')
        if not self._uaux:
            raise ValueError('No auxiliary speeds have been declared.')
        return self._aux_eq

    @property
    def mass_matrix(self):
        """The mass matrix, M,  of the following dynamic differential
        equations::

            M * u' = f

        where u contains the independent and dependent generalized speeds::

            u = | u_s |
                | u_r |

        The equations can be formed with these class attributes::

            >>> lhs = mass_matrix * accelerations
            >>> rhs = forcing
            >>> Eq(lhs, rhs)

        """
        # TODO : Does this deal with auxiliary equations correctly?
        self._kanes_equations_not_called('mass_matrix')
        return Matrix([self._k_d, self._k_dnh])

    @property
    def mass_matrix_full(self):
        """The matrix, M,  of the following first order differential
        equations::

            M * x' = f

        where x, the state vector, contains the independent and dependent
        generalized coordinates and speeds::

            x = | q_s |
                | q_r |
                | u_s |
                | u_r |

        The equations can be formed with these class attributes::

            >>> lhs = mass_matrix_full * states.diff()
            >>> rhs = forcing_full
            >>> Eq(lhs, rhs)

        """
        self._kanes_equations_not_called('mass_matrix_full')

        # col_join adds a row
        # row_join adds a col
        # [k_kqdot, 0          ]
        # [0,       mass_matrix]

        row1 = self._k_kqdot.row_join(zeros(self.num_coordinates, self.n))
        row2 = zeros(self.n, self.num_coordinates).row_join(self.mass_matrix)
        return row1.col_join(row2)

    @property
    def forcing(self):
        """The right hand side of the following dynamic equations of motion::

            M * u' = f

        where u contains the independent and dependent generalized speeds:

            u = | u_s |
                | u_r |

        The equations can be formed with these class attributes::

            >>> lhs = mass_matrix * accelerations
            >>> rhs = forcing
            >>> Eq(lhs, rhs)

        """
        self._kanes_equations_not_called('forcing')
        return -Matrix([self._f_d, self._f_dnh])

    @property
    def forcing_full(self):
        """The right hand side, f, of the following first order differential
        equation::

            M * x' = f

        where x, the state vector, contains the independent and dependent
        generalized coordinates and speeds::

            x = | q_s |
                | q_r |
                | u_s |
                | u_r |

        The equations can be formed with these class attributes::

            >>> lhs = mass_matrix_full * states.diff()
            >>> rhs = forcing_full
            >>> Eq(lhs, rhs)

        """
        self._kanes_equations_not_called('forcing_full')
        f1 = self._k_ku * Matrix(self.u) + self._f_k
        return -Matrix([f1, self._f_d, self._f_dnh])

    @property
    def inertial_frame(self):
        """Returns the system's primary inertial reference frame."""
        return self._inertial

    @property
    def num_coordinates(self):
        """Returns the number of generalized coordinates."""
        return len(self.coordinates)

    @property
    def q(self):
        """Returns a column matrix of the generalized coordinates."""
        return self.coordinates

    @property
    def coordinates(self):
        """Returns a column matrix of the generalized coordinates."""
        return self._q

    @property
    def num_independent_coordinates(self):
        """Returns the number of independent generalized coordinates."""
        return self.num_coordinates - self._o

    @property
    def q_s(self):
        """Returns a column matrix of the independent generalized
        coordinates."""
        return self._qind

    @property
    def independent_coordinates(self):
        """Returns a column matrix of the independent generalized
        coordinates."""
        return self._qind

    @property
    def o(self):
        """Returns the number of dependent generalized coordinates."""
        return self._o

    @property
    def num_dependent_coordinates(self):
        """Returns the number of dependent generalized coordinates."""
        return self._o

    @property
    def q_r(self):
        """Returns a column matrix of the dependent generalized coordinates."""
        return self._qdep

    @property
    def kinematic_differential_equations(self):
        """Returns a dictionary that maps the derivatives of the coordinates to
        functions of the generalized speeds and coordinates."""
        return self._qdot_u_map

    @property
    def n(self):
        """Returns the number of generalized speeds."""
        return self._n

    @property
    def num_speeds(self):
        """Returns the total number of generalized speeds."""
        return self._n

    @property
    def u(self):
        """Returns the column matrix of generalized speeds."""
        return self._u

    @property
    def speeds(self):
        """Returns the column matrix of generalized speeds."""
        return self._u

    @property
    def p(self):
        return self._p

    @property
    def num_independent_speeds(self):
        """Returns the number of independent generalized speeds."""
        return self._p

    @property
    def u_s(self):
        """Returns a matrix of independent generalized speeds."""
        return self._uind

    @property
    def independent_speeds(self):
        """Returns a matrix of independent generalized speeds."""
        return self._uind

    @property
    def m(self):
        """Returns the number of dependent generalized speeds."""
        return self._m

    @property
    def num_dependent_speeds(self):
        """Returns the number of dependent generalized speeds."""
        return self._m

    @property
    def u_r(self):
        """Returns a matrix of dependent generalized speeds."""
        return self._udep

    @property
    def dependent_speeds(self):
        """Returns a matrix of dependent generalized speeds."""
        return self._udep

    @property
    def holonomic(self):
        """Returns True if the system is holonomic."""
        if self.num_dependent_speeds > 0:
            return False
        else:
            return True

    @property
    def nonholonomic(self):
        """Returns True if the system is nonholonomic."""
        return not self.holonomic

    @property
    def num_auxiliary_speeds(self):
        """Returns the number of auxiliary speeds."""
        return len(self._uaux)

    @property
    def auxiliary_speeds(self):
        """Returns a matrix of auxiliary generalized speeds."""
        return self._uaux

    @property
    def accelerations(self):
        """Returns a matrix of the generalized accelerations."""
        return self.u.diff(dynamicsymbols._t)

    @property
    def states(self):
        """Returns a matrix of the system's state variables."""
        return self.q.col_join(self.u)

    @property
    def bodylist(self):
        """Returns a list of the Partical and Body objects."""
        # TODO : Deprecate.
        self._kanes_equations_not_called('bodylist')
        return self._bodylist

    @property
    def bodies(self):
        """Returns a list of the Particle and Body objects."""
        self._kanes_equations_not_called('bodies')
        return self._bodylist

    @property
    def forcelist(self):
        """Returns a list of the load tuples."""
        # TODO : Deprecate.
        self._kanes_equations_not_called('forcelist')
        return self._forcelist

    @property
    def loads(self):
        """Returns a list of the load tuples."""
        self._kanes_equations_not_called('loads')
        return self._forcelist

    @property
    def fr(self):
        """Returns the generalized active forces."""
        self._kanes_equations_not_called('fr')
        return self._fr

    @property
    def frstar(self):
        """Returns the generalized inertia forces."""
        self._kanes_equations_not_called('frstar')
        return self._frstar

    @property
    def generalized_active_forces(self):
        """Returns the generalized active forces."""
        self._kanes_equations_not_called('generalized_active_forces')
        return self._fr

    @property
    def generalized_inertia_forces(self):
        """Returns the generalized inertia forces."""
        self._kanes_equations_not_called('generalized_inertia_forces')
        return self._frstar<|MERGE_RESOLUTION|>--- conflicted
+++ resolved
@@ -215,13 +215,8 @@
         o : number of dependent generalized coordinates and holonomic constraints
         p : number of independent generalized speeds
 
-<<<<<<< HEAD
         """
 
-        if not isinstance(frame, ReferenceFrame):
-            raise TypeError('A ReferenceFrame must be supplied.')
-
-=======
         """Please read the online documentation. """
         if not q_ind:
             q_ind = [dynamicsymbols('dummy_q')]
@@ -229,7 +224,7 @@
 
         if not isinstance(frame, ReferenceFrame):
             raise TypeError('An inertial ReferenceFrame must be supplied')
->>>>>>> 0d99c525
+
         self._inertial = frame
 
         self._fr = None
@@ -449,31 +444,18 @@
             self._k_ku = Matrix()
             self._k_kqdot = Matrix()
 
-<<<<<<< HEAD
     def _form_fr(self, forces):
         """Returns the holonomic or nonholonomic generalized active forces."""
 
         if forces is not None and (len(forces) == 0 or not iterable(forces)):
             raise ValueError('Force pairs must be supplied in an non-empty '
                              'iterable or it should be None.')
-=======
-    def _form_fr(self, fl):
-        """Form the generalized active force."""
-        if fl is not None and (len(fl) == 0 or not iterable(fl)):
-            raise ValueError('Force pairs must be supplied in an '
-                'non-empty iterable or None.')
 
         N = self._inertial
         # pull out relevant velocities for constructing partial velocities
-        vel_list, f_list = _f_list_parser(fl, N)
+        vel_list, f_list = _f_list_parser(forces, N)
         vel_list = [msubs(i, self._qdot_u_map) for i in vel_list]
         f_list = [msubs(i, self._qdot_u_map) for i in f_list]
->>>>>>> 0d99c525
-
-        # Pull out relevant velocities for constructing partial velocities.
-        vel_list, f_list = _f_list_parser(forces, self._inertial)
-        # Make sure all velocities are strictly a function of the speeds.
-        vel_list = [msubs(v, self._qdot_u_map) for v in vel_list]
 
         # Fill Fr with dot product of partial velocities and forces.
         nu = len(f_list)
@@ -719,11 +701,8 @@
             or None which corresponds to a system with no loads.
 
         """
-<<<<<<< HEAD
         self._rhs = None
 
-=======
->>>>>>> 0d99c525
         if (bodies is None and loads is not None) or isinstance(bodies[0], tuple):
             # This switches the order if they use the old way.
             bodies, loads = loads, bodies
