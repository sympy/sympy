--- conflicted
+++ resolved
@@ -1,13 +1,8 @@
 import warnings
 
-<<<<<<< HEAD
-from sympy import (cos, expand, Matrix, sin, symbols, tan, sqrt, S,
-                   simplify, zeros, ordered)
-=======
 from sympy.core.backend import (cos, expand, Matrix, sin, symbols, tan, sqrt, S,
                                 zeros)
 from sympy import simplify
->>>>>>> 888f1615
 from sympy.utilities.exceptions import SymPyDeprecationWarning
 from sympy.utilities.pytest import raises
 from sympy.physics.mechanics import (dynamicsymbols, ReferenceFrame, Point,
@@ -73,38 +68,6 @@
     # doesn't cause py.test to fail.
     with warnings.catch_warnings():
         warnings.filterwarnings("ignore", category=SymPyDeprecationWarning)
-<<<<<<< HEAD
-        kane.kanes_equations(loads, bodies)
-
-    assert kane.bodies == kane.bodylist == bodies
-    assert kane.loads == kane.forcelist == loads
-
-    assert kane.fr == kane.generalized_active_forces == Matrix([[-c*u - k*q]])
-    assert kane.frstar == kane.generalized_inertia_forces == Matrix([[-m*ud]])
-    assert kane.mass_matrix == Matrix([[m]])
-    assert kane.forcing == Matrix([[-c*u - k*q]])
-    assert kane.mass_matrix_full == Matrix([[1, 0], [0, m]])
-    assert kane.forcing_full == Matrix([[u], [-c*u - k*q]])
-
-    MM = kane.mass_matrix
-    forcing = kane.forcing
-    rhs = MM.LUsolve(forcing)
-    assert expand(rhs[0]) == expand(-(q * k + u * c) / m)
-    assert (kane.linearize(A_and_B=True, new_method=True)[0] ==
-            Matrix([[0, 1], [-k/m, -c/m]]))
-
-    # Ensure that the old linearizer still works and that the new linearizer
-    # gives the same results. The old linearizer is deprecated and should be
-    # removed in >= 1.0.
-    M_old = kane.mass_matrix_full
-    # The old linearizer raises a deprecation warning, so catch it here so
-    # it doesn't cause py.test to fail.
-    with warnings.catch_warnings():
-        warnings.filterwarnings("ignore", category=SymPyDeprecationWarning)
-        F_A_old, F_B_old, r_old = kane.linearize()
-    M_new, F_A_new, F_B_new, r_new = kane.linearize(new_method=True)
-    assert simplify(M_new.inv() * F_A_new - M_old.inv() * F_A_old) == zeros(2)
-=======
         KM.kanes_equations(FL, BL)
 
     MM = KM.mass_matrix
@@ -116,7 +79,6 @@
                     KM.mass_matrix_full.LUsolve(KM.forcing_full)) == zeros(2, 1)
 
     assert (KM.linearize(A_and_B=True, )[0] == Matrix([[0, 1], [-k/m, -c/m]]))
->>>>>>> 888f1615
 
 
 def test_two_dof():
@@ -281,16 +243,7 @@
     # This code tests our output vs. benchmark values. When r=g=m=1, the
     # critical speed (where all eigenvalues of the linearized equations are 0)
     # is 1 / sqrt(3) for the upright case.
-<<<<<<< HEAD
-    A = KM.linearize(A_and_B=True, new_method=True)[0]
-    # NOTE : I had to add this simplify call because the resulting A matrix
-    # will evaluate such that some entries are NaN, i.e. zeros in denominators.
-    # This is a fundamental issue that needs to be addressed about the new
-    # linearizer.
-    A.simplify()
-=======
     A = KM.linearize(A_and_B=True)[0]
->>>>>>> 888f1615
     A_upright = A.subs({r: 1, g: 1, m: 1}).subs({q1: 0, q2: 0, q3: 0, u1: 0, u3: 0})
     import sympy
     assert sympy.sympify(A_upright.subs({u2: 1 / sqrt(3)})).eigenvals() == {S(0): 6}
