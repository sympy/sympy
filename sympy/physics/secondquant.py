--- conflicted
+++ resolved
@@ -6,12 +6,6 @@
 """
 from collections import defaultdict
 
-<<<<<<< HEAD
-from sympy import (Add, Basic, cacheit, Dummy, Expr, Function, I,
-                   KroneckerDelta, Mul, Pow, S, sqrt, Symbol, sympify, Tuple,
-                   zeros)
-from sympy.core.sorting import default_sort_key
-=======
 from sympy.core.add import Add
 from sympy.core.basic import Basic
 from sympy.core.cache import cacheit
@@ -22,12 +16,12 @@
 from sympy.core.numbers import I
 from sympy.core.power import Pow
 from sympy.core.singleton import S
-from sympy.core.symbol import (Dummy, Symbol)
+from sympy.core.sorting import default_sort_key
+from sympy.core.symbol import Dummy, Symbol
 from sympy.core.sympify import sympify
 from sympy.functions.elementary.miscellaneous import sqrt
 from sympy.functions.special.tensor_functions import KroneckerDelta
 from sympy.matrices.dense import zeros
->>>>>>> 0e4bab73
 from sympy.printing.str import StrPrinter
 from sympy.utilities.iterables import has_dups
 
