--- conflicted
+++ resolved
@@ -2,13 +2,8 @@
 
 from __future__ import print_function, division
 
-<<<<<<< HEAD
 from sympy import Expr, Add, Mul, Matrix, Pow, sympify, MatrixSymbol
-from sympy.core.compatibility import u, range
-=======
-from sympy import Expr, Add, Mul, Matrix, Pow, sympify
 from sympy.core.compatibility import range
->>>>>>> 0e27e649
 from sympy.core.trace import Tr
 from sympy.printing.pretty.stringpict import prettyForm
 from sympy.core.mul import prod
