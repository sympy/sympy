--- conflicted
+++ resolved
@@ -497,16 +497,11 @@
             # checked below
 
     if isinstance(f, exp):
-<<<<<<< HEAD
-
+        f = f.func(expand_mul(f.args[0]))
         if re(f).has(f) or im(f).has(f): # Avoid infinite loop
             period = periodicity(f.args[0], symbol)
 
         elif im(f) != 0:
-=======
-        f = f.func(expand_mul(f.args[0]))
-        if im(f) != 0:
->>>>>>> 20358ad1
             period_real = periodicity(re(f), symbol)
             period_imag = periodicity(im(f), symbol)
             if period_real is not None and period_imag is not None:
