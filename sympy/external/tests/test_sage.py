# This testfile tests SymPy <-> Sage compatibility
#
# Execute this test inside Sage, e.g. with:
# sage -python bin/test sympy/external/tests/test_sage.py
#
# This file can be tested by Sage itself by:
# sage -t sympy/external/tests/test_sage.py
# and if all tests pass, it should be copied (verbatim) to Sage, so that it is
# automatically doctested by Sage.  Note that this second method imports the
# version of SymPy in Sage, whereas the -python method imports the local version
# of SymPy (both use the local version of the tests, however).
#
# Don't test any SymPy features here. Just pure interaction with Sage.
# Always write regular SymPy tests for anything, that can be tested in pure
# Python (without Sage). Here we test everything, that a user may need when
# using SymPy with Sage.

import os
import re
import sys

from sympy.external import import_module

sage = import_module('sage.all', __import__kwargs={'fromlist': ['all']})
if not sage:
    #bin/test will not execute any tests now
    disabled = True

if sys.version_info[0] == 3:
    # Sage does not support Python 3 currently
    disabled = True

import sympy

from sympy.utilities.pytest import XFAIL


def check_expression(expr, var_symbols):
    """Does eval(expr) both in Sage and SymPy and does other checks."""

    # evaluate the expression in the context of Sage:
    if var_symbols:
        sage.var(var_symbols)
    a = globals().copy()
    # safety checks...
    a.update(sage.__dict__)
    assert "sin" in a
    is_different = False
    try:
        e_sage = eval(expr, a)
        assert not isinstance(e_sage, sympy.Basic)
    except (NameError, TypeError):
        is_different = True
        pass

    # evaluate the expression in the context of SymPy:
    if var_symbols:
        sympy_vars = sympy.var(var_symbols)
    b = globals().copy()
    b.update(sympy.__dict__)
    assert "sin" in b
    b.update(sympy.__dict__)
    e_sympy = eval(expr, b)
    assert isinstance(e_sympy, sympy.Basic)

    # Sympy func may have specific _sage_ method
    if is_different:
        _sage_method = getattr(e_sympy.func, "_sage_")
        e_sage = _sage_method(sympy.S(e_sympy))

    # Do the actual checks:
    assert sympy.S(e_sage) == e_sympy
    assert e_sage == sage.SR(e_sympy)


def test_basics():
    check_expression("x", "x")
    check_expression("x**2", "x")
    check_expression("x**2+y**3", "x y")
    check_expression("1/(x+y)**2-x**3/4", "x y")


def test_complex():
    check_expression("I", "")
    check_expression("23+I*4", "x")


@XFAIL
def test_complex_fail():
    # Sage doesn't properly implement _sympy_ on I
    check_expression("I*y", "y")
    check_expression("x+I*y", "x y")


def test_integer():
    check_expression("4*x", "x")
    check_expression("-4*x", "x")


def test_real():
    check_expression("1.123*x", "x")
    check_expression("-18.22*x", "x")


def test_E():
    assert sympy.sympify(sage.e) == sympy.E
    assert sage.e == sage.SR(sympy.E)


def test_pi():
    assert sympy.sympify(sage.pi) == sympy.pi
    assert sage.pi == sage.SR(sympy.pi)


def test_euler_gamma():
    assert sympy.sympify(sage.euler_gamma) == sympy.EulerGamma
    assert sage.euler_gamma == sage.SR(sympy.EulerGamma)


def test_oo():
    assert sympy.sympify(sage.oo) == sympy.oo
    assert sage.oo == sage.SR(sympy.oo)
    assert sympy.sympify(-sage.oo) == -sympy.oo
    assert -sage.oo == sage.SR(-sympy.oo)


def test_NaN():
    assert sympy.sympify(sage.NaN) == sympy.nan
    assert sage.NaN == sage.SR(sympy.nan)


def test_Catalan():
    assert sympy.sympify(sage.catalan) == sympy.Catalan
    assert sage.catalan == sage.SR(sympy.Catalan)


def test_GoldenRation():
    assert sympy.sympify(sage.golden_ratio) == sympy.GoldenRatio
    assert sage.golden_ratio == sage.SR(sympy.GoldenRatio)


def test_functions():
    # Test at least one Function without own _sage_ method
    assert not "_sage_" in sympy.factorial.__dict__
    check_expression("factorial(x)", "x")
    check_expression("sin(x)", "x")
    check_expression("cos(x)", "x")
    check_expression("tan(x)", "x")
    check_expression("cot(x)", "x")
    check_expression("asin(x)", "x")
    check_expression("acos(x)", "x")
    check_expression("atan(x)", "x")
    check_expression("atan2(y, x)", "x, y")
    check_expression("acot(x)", "x")
    check_expression("sinh(x)", "x")
    check_expression("cosh(x)", "x")
    check_expression("tanh(x)", "x")
    check_expression("coth(x)", "x")
    check_expression("asinh(x)", "x")
    check_expression("acosh(x)", "x")
    check_expression("atanh(x)", "x")
    check_expression("acoth(x)", "x")
    check_expression("exp(x)", "x")
    check_expression("log(x)", "x")
    check_expression("re(x)", "x")
    check_expression("im(x)", "x")
    check_expression("sign(x)", "x")
    check_expression("abs(x)", "x")
    check_expression("arg(x)", "x")
    check_expression("conjugate(x)", "x")


def test_issue_4023():
    sage.var("a x")
    log = sage.log
    i = sympy.integrate(log(x)/a, (x, a, a + 1))
    i2 = sympy.simplify(i)
    s = sage.SR(i2)
    assert s == (a*log(1 + a) - a*log(a) + log(1 + a) - 1)/a

# This string contains Sage doctests, that execute all the functions above.
# When you add a new function, please add it here as well.
"""

TESTS::

    sage: test_basics()
    sage: test_basics()
    sage: test_complex()
    sage: test_integer()
    sage: test_real()
    sage: test_E()
    sage: test_pi()
    sage: test_euler_gamma()
    sage: test_oo()
    sage: test_NaN()
    sage: test_Catalan()
    sage: test_GoldenRation()
    sage: test_functions()
    sage: test_issue_4023()
<<<<<<< HEAD
    
=======

Hell freezes over before Sage has a symbolic Lucas function::

    sage: check_expression("lucas(x)", "x")
    Traceback (most recent call last):
    ...
    AttributeError: 'module' object has no attribute 'lucas'
>>>>>>> f642eb54
"""<|MERGE_RESOLUTION|>--- conflicted
+++ resolved
@@ -198,9 +198,6 @@
     sage: test_GoldenRation()
     sage: test_functions()
     sage: test_issue_4023()
-<<<<<<< HEAD
-    
-=======
 
 Hell freezes over before Sage has a symbolic Lucas function::
 
@@ -208,5 +205,5 @@
     Traceback (most recent call last):
     ...
     AttributeError: 'module' object has no attribute 'lucas'
->>>>>>> f642eb54
+
 """