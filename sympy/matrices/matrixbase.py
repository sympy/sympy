--- conflicted
+++ resolved
@@ -2614,11 +2614,7 @@
         """
         return self.applyfunc(lambda x: refine(x, assumptions))
 
-<<<<<<< HEAD
-    def replace(self, F, G, map: bool=False, simultaneous: bool=True, exact: Incomplete | None=None):
-=======
     def replace(self, F, G, map: bool=False, simultaneous: bool=True, exact=None):
->>>>>>> 554eacfa
         """Replaces Function F in Matrix entries with Function G.
 
         Examples
@@ -3353,11 +3349,7 @@
     def cofactor_matrix(self, method: str="berkowitz") -> Self:
         return _cofactor_matrix(self, method=method)
 
-<<<<<<< HEAD
-    def det(self, method: str="bareiss", iszerofunc: Incomplete | None=None) -> Expr:
-=======
     def det(self, method: str="bareiss", iszerofunc=None) -> Expr:
->>>>>>> 554eacfa
         return _det(self, method=method, iszerofunc=iszerofunc)
 
     def per(self) -> Expr:
@@ -3650,15 +3642,6 @@
         else:
             raise ValueError(f'invalid operation {op!r}')
 
-<<<<<<< HEAD
-    def columnspace(self, simplify: bool=False) -> list[Self]:
-        return _columnspace(self, simplify=simplify)
-
-    def nullspace(self, simplify: bool=False, iszerofunc=_iszero) -> list[Self]:
-        return _nullspace(self, simplify=simplify, iszerofunc=iszerofunc)
-
-    def rowspace(self, simplify: bool=False) -> list[Self]:
-=======
     def columnspace(self, simplify: bool | Callable[[Expr], Expr] = False) -> list[Self]:
         return _columnspace(self, simplify=simplify)
 
@@ -3666,7 +3649,6 @@
         return _nullspace(self, simplify=simplify, iszerofunc=iszerofunc)
 
     def rowspace(self, simplify: bool | Callable[[Expr], Expr] = False) -> list[Self]:
->>>>>>> 554eacfa
         return _rowspace(self, simplify=simplify)
 
     # XXX: Somehow replacing this with an ordinary use of classmethod breaks
