--- conflicted
+++ resolved
@@ -4,11 +4,7 @@
         exhaust, do_one, glom)
 
 
-<<<<<<< HEAD
 class MatAdd(MatrixExpr):
-=======
-class MatAdd(MatrixExpr, Add):
->>>>>>> ef61493d
     """A Sum of Matrix Expressions
 
     MatAdd inherits from and operates like SymPy Add
@@ -22,7 +18,6 @@
     """
     is_MatAdd = True
 
-<<<<<<< HEAD
     def __new__(cls, *args, **kwargs):
         evaluate = kwargs.get('evaluate', True)
         check = kwargs.get('check', True)
@@ -31,40 +26,6 @@
         # We still use Matrix + 0 in a few places. This removes it
         # In particular see matrix_multiply
         args = [x for x in args if not x == 0]
-=======
-    def __new__(cls, *args):
-
-        args = map(matrixify, args)
-
-        args = [arg for arg in args if arg != 0]
-
-        if not all(arg.is_Matrix for arg in args):
-            raise ValueError("Mix of Matrix and Scalar symbols")
-
-        # Check that the shape of the args is consistent
-        A = args[0]
-        for B in args[1:]:
-            if A.shape != B.shape:
-                raise ShapeError("Matrices %s and %s are not aligned" % (A, B))
-
-        expr = Add.__new__(cls, *args)
-        if expr == S.Zero:
-            return ZeroMatrix(*args[0].shape)
-        expr = matrixify(expr)
-
-        if expr.is_Mul:
-            return MatMul(*expr.args)
-
-        # Clear out Identities
-        # Any zeros around?
-        if expr.is_Add and any(M.is_ZeroMatrix for M in expr.args):
-            newargs = [
-                M for M in expr.args if not M.is_ZeroMatrix]  # clear out
-            if len(newargs) == 0:  # Did we lose everything?
-                return ZeroMatrix(*args[0].shape)
-            if expr.args != newargs:  # Removed some 0's but not everything?
-                return MatAdd(*newargs)  # Repeat with simpler expr
->>>>>>> ef61493d
 
         obj = Basic.__new__(cls, *args)
         if check:
@@ -99,7 +60,7 @@
     A = args[0]
     for B in args[1:]:
         if A.shape != B.shape:
-            raise ShapeError("Matrices %s and %s are not aligned"%(A, B))
+            raise ShapeError("Matrices %s and %s are not aligned" % (A, B))
 
 factor_of = lambda arg: arg.as_coeff_mmul()[0]
 matrix_of = lambda arg: unpack(arg.as_coeff_mmul()[1])
