--- conflicted
+++ resolved
@@ -39,21 +39,11 @@
     is_BlockMatrix = True
     is_BlockDiagMatrix = False
 
-<<<<<<< HEAD
     def __new__(cls, *args):
         from sympy.matrices.immutable import ImmutableMatrix
         mat = ImmutableMatrix(*args)
 
         obj = Basic.__new__(cls, mat)
-=======
-    def __new__(cls, M):
-        if not isinstance(M, Matrix):
-            M = Matrix(M)
-        data = Tuple(*M._mat)
-        shape = Tuple(*sympify(M.shape))
-        obj = Basic.__new__(cls, data, shape)
-        obj._mat = M
->>>>>>> ef61493d
         return obj
 
     @property
@@ -81,7 +71,6 @@
     @property
     def colblocksizes(self):
         return [self.blocks[0, i].cols for i in range(self.blockshape[1])]
-<<<<<<< HEAD
 
     def structurally_equal(self, other):
         return (isinstance(other, BlockMatrix)
@@ -89,8 +78,6 @@
             and self.blockshape == other.blockshape
             and self.rowblocksizes == other.rowblocksizes
             and self.colblocksizes == other.colblocksizes)
-=======
->>>>>>> ef61493d
 
     def _blockmul(self, other):
 
@@ -119,11 +106,7 @@
 
     def _eval_trace(self):
         if self.rowblocksizes == self.colblocksizes:
-<<<<<<< HEAD
             return Add(*[Trace(self.blocks[i, i])
-=======
-            return Add(*[Trace(self._mat[i, i])
->>>>>>> ef61493d
                         for i in range(self.blockshape[0])])
         raise NotImplementedError(
             "Can't perform trace of irregular blockshape")
@@ -216,15 +199,9 @@
             return False
         for i in range(self.blockshape[0]):
             for j in range(self.blockshape[1]):
-<<<<<<< HEAD
-                if i==j and not self.blocks[i, j].is_Identity:
+                if i == j and not self.blocks[i, j].is_Identity:
                     return False
-                if i!=j and not self.blocks[i, j].is_ZeroMatrix:
-=======
-                if i == j and not self._mat[i, j].is_Identity:
-                    return False
-                if i != j and not self._mat[i, j].is_ZeroMatrix:
->>>>>>> ef61493d
+                if i != j and not self.blocks[i, j].is_ZeroMatrix:
                     return False
         return True
 
@@ -232,7 +209,6 @@
     def is_structurally_symmetric(self):
         return self.rowblocksizes == self.colblocksizes
 
-<<<<<<< HEAD
     def equals(self, other):
         if self == other:
             return True
@@ -241,8 +217,6 @@
             return True
         return super(BlockMatrix, self).equals(other)
 
-=======
->>>>>>> ef61493d
 
 class BlockDiagMatrix(BlockMatrix):
     """A BlockDiagMatrix is a BlockMatrix with matrices only along the diagonal
@@ -259,31 +233,11 @@
     is_BlockDiagMatrix = True
 
     def __new__(cls, *mats):
-<<<<<<< HEAD
         from sympy.matrices.immutable import ImmutableMatrix
         data = [[mats[i] if i == j else ZeroMatrix(mats[i].rows, mats[j].cols)
                         for j in range(len(mats))]
                         for i in range(len(mats))]
         return Basic.__new__(BlockDiagMatrix, ImmutableMatrix(data))
-=======
-        data_matrix = eye(len(mats))
-        for i, mat in enumerate(mats):
-            data_matrix[i, i] = mat
-
-        for r in range(len(mats)):
-            for c in range(len(mats)):
-                if r == c:
-                    continue
-                n = mats[r].rows
-                m = mats[c].cols
-                data_matrix[r, c] = ZeroMatrix(n, m)
-
-        shape = Tuple(*sympify(mat.shape))
-        data = Tuple(*data_matrix._mat)
-        obj = Basic.__new__(cls, data, shape, Tuple(*mats))
-        obj._mat = data_matrix
-        return obj
->>>>>>> ef61493d
 
     @property
     def diag(self):
@@ -308,11 +262,8 @@
                 self.blockshape == other.blockshape and
                 self.rowblocksizes == other.rowblocksizes and
                 self.colblocksizes == other.colblocksizes):
-<<<<<<< HEAD
-            return BlockDiagMatrix(*[a+b for a, b in zip(self.diag, other.diag)])
-=======
-            return BlockDiagMatrix(*[a + b for a, b in zip(self.diag, other.diag)])
->>>>>>> ef61493d
+            return BlockDiagMatrix(*[
+                a + b for a, b in zip(self.diag, other.diag)])
         else:
             return BlockMatrix._blockadd(self, other)
 
@@ -365,7 +316,7 @@
     for b in blocks[1:]:
         block = block._blockadd(b)
 
-    return MatAdd(*(nonblocks+[block]))
+    return MatAdd(*(nonblocks + [block]))
 
 
 def bc_block_plus_ident(expr):
@@ -373,7 +324,6 @@
     if not idents:
         return expr
 
-<<<<<<< HEAD
     blocks = [arg for arg in expr.args if arg.is_BlockMatrix]
     if (blocks and all(b.structurally_equal(blocks[0]) for b in blocks)
                and blocks[0].is_structurally_symmetric):
@@ -397,85 +347,17 @@
 def bc_matmul(expr):
     factor, matrices = expr.as_coeff_matrices()
     i = 0
-    while (i+1 < len(matrices)):
-        A, B = matrices[i:i+2]
+    while (i + 1 < len(matrices)):
+        A, B = matrices[i:i + 2]
         if A.is_BlockMatrix and B.is_BlockMatrix:
             matrices[i] = A._blockmul(B)
-            matrices.pop(i+1)
+            matrices.pop(i + 1)
         else:
-            i+=1
+            i += 1
     return MatMul(factor, *matrices)
 
 
 def bc_matpow(expr):
     if expr.exp.is_number and expr.exp.is_integer:
         return MatMul(*([expr.base]*expr.exp))
-    return expr
-=======
-    if expr.is_Inverse:
-        return Inverse(block_collapse(expr.arg))
-
-    # Recurse on the subargs
-    args = list(expr.args)
-    for i in range(len(args)):
-        arg = args[i]
-        newarg = block_collapse(arg)
-        while(newarg != arg):  # Repeat until no new changes
-            arg = newarg
-            newarg = block_collapse(arg)
-        args[i] = newarg
-
-    if tuple(args) != expr.args:
-        expr = expr.__class__(*args)
-
-    # Turn  -[X, Y] into [-X, -Y]
-    if (expr.is_Mul and len(expr.args) == 2 and not expr.args[0].is_Matrix
-            and expr.args[1].is_BlockMatrix):
-        if expr.args[1].is_BlockDiagMatrix:
-            return BlockDiagMatrix(
-                    *[expr.args[0]*arg for arg in expr.args[1].diag])
-        else:
-            return BlockMatrix(expr.args[0]*expr.args[1]._mat)
-
-    if expr.is_Add:
-        nonblocks = [arg for arg in expr.args if not arg.is_BlockMatrix]
-        blocks = [arg for arg in expr.args if arg.is_BlockMatrix]
-        if not blocks:
-            return MatAdd(*nonblocks)
-        block = blocks[0]
-        for b in blocks[1:]:
-            block = block._blockadd(b)
-        if block.blockshape == (1, 1):
-            # Bring all the non-blocks into the block_matrix
-            mat = Matrix(1, 1, (block.blocks[0, 0] + MatAdd(*nonblocks), ))
-            return BlockMatrix(mat)
-        # Add identities to the blocks as block identities
-        for i, mat in enumerate(nonblocks):
-            c, M = mat.as_coeff_Mul()
-            if M.is_Identity and block.is_structurally_symmetric:
-                block_id = BlockDiagMatrix(
-                        *[c*Identity(k) for k in block.rowblocksizes])
-                nonblocks.pop(i)
-                block = block._blockadd(block_id)
-
-        return MatAdd(*(nonblocks + [block]))
-
-    if expr.is_Mul:
-        nonmatrices = [arg for arg in expr.args if not arg.is_Matrix]
-        matrices = [arg for arg in expr.args if arg.is_Matrix]
-        i = 0
-        while (i + 1 < len(matrices)):
-            A, B = matrices[i:i + 2]
-            if A.is_BlockMatrix and B.is_BlockMatrix:
-                matrices[i] = A._blockmul(B)
-                matrices.pop(i + 1)
-            else:
-                i += 1
-        return MatMul(*(nonmatrices + matrices))
-
-    if expr.is_Pow:
-        rv = expr.base
-        for i in range(1, expr.exp):
-            rv = rv._blockmul(expr.base)
-        return rv
->>>>>>> ef61493d
+    return expr