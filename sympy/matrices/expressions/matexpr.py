from sympy.core.logic import FuzzyBool

from functools import wraps, reduce
import collections
import random

<<<<<<< HEAD
from sympy.core import S, Symbol, Tuple, Integer, Basic, Expr, Mul, Add
from sympy.core.add import add
from sympy.core.cache import cacheit
from sympy.core.mul import mul
=======
from sympy.core import S, Symbol, Integer, Basic, Expr, Mul, Add
>>>>>>> b4a02af7
from sympy.core.decorators import call_highest_priority
from sympy.core.compatibility import SYMPY_INTS, default_sort_key
from sympy.core.symbol import Str
from sympy.core.sympify import SympifyError, _sympify
from sympy.functions import conjugate, adjoint
from sympy.functions.special.tensor_functions import KroneckerDelta
from sympy.matrices.common import NonSquareMatrixError
from sympy.simplify import simplify
from sympy.utilities.misc import filldedent
from sympy.multipledispatch import dispatch


def _sympifyit(arg, retval=None):
    # This version of _sympifyit sympifies MutableMatrix objects
    def deco(func):
        @wraps(func)
        def __sympifyit_wrapper(a, b):
            try:
                b = _sympify(b)
                return func(a, b)
            except SympifyError:
                return retval

        return __sympifyit_wrapper

    return deco


class MatrixExpr(Expr):
    """Superclass for Matrix Expressions

    MatrixExprs represent abstract matrices, linear transformations represented
    within a particular basis.

    Examples
    ========

    >>> from sympy import MatrixSymbol
    >>> A = MatrixSymbol('A', 3, 3)
    >>> y = MatrixSymbol('y', 3, 1)
    >>> x = (A.T*A).I * A * y

    See Also
    ========

    MatrixSymbol, MatAdd, MatMul, Transpose, Inverse
    """

    # Should not be considered iterable by the
    # sympy.core.compatibility.iterable function. Subclass that actually are
    # iterable (i.e., explicit matrices) should set this to True.
    _iterable = False

    _op_priority = 11.0

    is_Matrix = True  # type: bool
    is_MatrixExpr = True  # type: bool
    is_Identity = None  # type: FuzzyBool
    is_Inverse = False
    is_Transpose = False
    is_ZeroMatrix = False
    is_MatAdd = False
    is_MatMul = False

    is_commutative = False
    is_number = False
    is_symbol = False
    is_scalar = False

    def __new__(cls, *args, **kwargs):
        args = map(_sympify, args)
        return Basic.__new__(cls, *args, **kwargs)

    # The following is adapted from the core Expr object

    @property
    def _add_handler(self):
        return MatAdd

    @property
    def _mul_handler(self):
        return MatMul

    def __neg__(self):
        return MatMul(S.NegativeOne, self).doit()

    def __abs__(self):
        raise NotImplementedError

    @_sympifyit('other', NotImplemented)
    @call_highest_priority('__radd__')
    def __add__(self, other):
        return MatAdd(self, other, check=True).doit()

    @_sympifyit('other', NotImplemented)
    @call_highest_priority('__add__')
    def __radd__(self, other):
        return MatAdd(other, self, check=True).doit()

    @_sympifyit('other', NotImplemented)
    @call_highest_priority('__rsub__')
    def __sub__(self, other):
        return MatAdd(self, -other, check=True).doit()

    @_sympifyit('other', NotImplemented)
    @call_highest_priority('__sub__')
    def __rsub__(self, other):
        return MatAdd(other, -self, check=True).doit()

    @_sympifyit('other', NotImplemented)
    @call_highest_priority('__rmul__')
    def __mul__(self, other):
        return MatMul(self, other).doit()

    @_sympifyit('other', NotImplemented)
    @call_highest_priority('__rmul__')
    def __matmul__(self, other):
        return MatMul(self, other).doit()

    @_sympifyit('other', NotImplemented)
    @call_highest_priority('__mul__')
    def __rmul__(self, other):
        return MatMul(other, self).doit()

    @_sympifyit('other', NotImplemented)
    @call_highest_priority('__mul__')
    def __rmatmul__(self, other):
        return MatMul(other, self).doit()

    @_sympifyit('other', NotImplemented)
    @call_highest_priority('__rpow__')
    def __pow__(self, other):
        return MatPow(self, other).doit()

    @_sympifyit('other', NotImplemented)
    @call_highest_priority('__pow__')
    def __rpow__(self, other):
        raise NotImplementedError("Matrix Power not defined")

    @_sympifyit('other', NotImplemented)
    @call_highest_priority('__rtruediv__')
    def __truediv__(self, other):
        return self * other**S.NegativeOne

    @_sympifyit('other', NotImplemented)
    @call_highest_priority('__truediv__')
    def __rtruediv__(self, other):
        raise NotImplementedError()
        #return MatMul(other, Pow(self, S.NegativeOne))

    @property
    def rows(self):
        return self.shape[0]

    @property
    def cols(self):
        return self.shape[1]

    @property
    def is_square(self):
        return self.rows == self.cols

    def _eval_conjugate(self):
        from sympy.matrices.expressions.adjoint import Adjoint
        from sympy.matrices.expressions.transpose import Transpose
        return Adjoint(Transpose(self))

    def as_real_imag(self, deep=True, **hints):
        from sympy import I
        real = S.Half * (self + self._eval_conjugate())
        im = (self - self._eval_conjugate())/(2*I)
        return (real, im)

    def _eval_inverse(self):
        from sympy.matrices.expressions.inverse import Inverse
        return Inverse(self)

    def _eval_transpose(self):
        return Transpose(self)

    def _eval_power(self, exp):
        """
        Override this in sub-classes to implement simplification of powers.  The cases where the exponent
        is -1, 0, 1 are already covered in MatPow.doit(), so implementations can exclude these cases.
        """
        return MatPow(self, exp)

    def _eval_simplify(self, **kwargs):
        if self.is_Atom:
            return self
        else:
            return self.func(*[simplify(x, **kwargs) for x in self.args])

    def _eval_adjoint(self):
        from sympy.matrices.expressions.adjoint import Adjoint
        return Adjoint(self)

    def _eval_derivative_n_times(self, x, n):
        return Basic._eval_derivative_n_times(self, x, n)

    def _eval_derivative(self, x):
        # `x` is a scalar:
        if self.has(x):
            # See if there are other methods using it:
            return super(MatrixExpr, self)._eval_derivative(x)
        else:
            return ZeroMatrix(*self.shape)

    @classmethod
    def _check_dim(cls, dim):
        """Helper function to check invalid matrix dimensions"""
        from sympy.core.assumptions import check_assumptions
        ok = check_assumptions(dim, integer=True, nonnegative=True)
        if ok is False:
            raise ValueError(
                "The dimension specification {} should be "
                "a nonnegative integer.".format(dim))


    def _entry(self, i, j, **kwargs):
        raise NotImplementedError(
            "Indexing not implemented for %s" % self.__class__.__name__)

    def adjoint(self):
        return adjoint(self)

    def as_coeff_Mul(self, rational=False):
        """Efficiently extract the coefficient of a product. """
        return S.One, self

    def conjugate(self):
        return conjugate(self)

    def transpose(self):
        from sympy.matrices.expressions.transpose import transpose
        return transpose(self)

    @property
    def T(self):
        '''Matrix transposition'''
        return self.transpose()

    def inverse(self):
        if not self.is_square:
            raise NonSquareMatrixError('Inverse of non-square matrix')
        return self._eval_inverse()

    def inv(self):
        return self.inverse()

    @property
    def I(self):
        return self.inverse()

    def valid_index(self, i, j):
        def is_valid(idx):
            return isinstance(idx, (int, Integer, Symbol, Expr))
        return (is_valid(i) and is_valid(j) and
                (self.rows is None or
                (0 <= i) != False and (i < self.rows) != False) and
                (0 <= j) != False and (j < self.cols) != False)

    def __getitem__(self, key):
        if not isinstance(key, tuple) and isinstance(key, slice):
            from sympy.matrices.expressions.slice import MatrixSlice
            return MatrixSlice(self, key, (0, None, 1))
        if isinstance(key, tuple) and len(key) == 2:
            i, j = key
            if isinstance(i, slice) or isinstance(j, slice):
                from sympy.matrices.expressions.slice import MatrixSlice
                return MatrixSlice(self, i, j)
            i, j = _sympify(i), _sympify(j)
            if self.valid_index(i, j) != False:
                return self._entry(i, j)
            else:
                raise IndexError("Invalid indices (%s, %s)" % (i, j))
        elif isinstance(key, (SYMPY_INTS, Integer)):
            # row-wise decomposition of matrix
            rows, cols = self.shape
            # allow single indexing if number of columns is known
            if not isinstance(cols, Integer):
                raise IndexError(filldedent('''
                    Single indexing is only supported when the number
                    of columns is known.'''))
            key = _sympify(key)
            i = key // cols
            j = key % cols
            if self.valid_index(i, j) != False:
                return self._entry(i, j)
            else:
                raise IndexError("Invalid index %s" % key)
        elif isinstance(key, (Symbol, Expr)):
                raise IndexError(filldedent('''
                    Only integers may be used when addressing the matrix
                    with a single index.'''))
        raise IndexError("Invalid index, wanted %s[i,j]" % self)

    def as_explicit(self):
        """
        Returns a dense Matrix with elements represented explicitly

        Returns an object of type ImmutableDenseMatrix.

        Examples
        ========

        >>> from sympy import Identity
        >>> I = Identity(3)
        >>> I
        I
        >>> I.as_explicit()
        Matrix([
        [1, 0, 0],
        [0, 1, 0],
        [0, 0, 1]])

        See Also
        ========
        as_mutable: returns mutable Matrix type

        """
        if (not isinstance(self.rows, (SYMPY_INTS, Integer))
            or not isinstance(self.cols, (SYMPY_INTS, Integer))):
            raise ValueError(
                'Matrix with symbolic shape '
                'cannot be represented explicitly.')
        from sympy.matrices.immutable import ImmutableDenseMatrix
        return ImmutableDenseMatrix([[self[i, j]
                            for j in range(self.cols)]
                            for i in range(self.rows)])

    def as_mutable(self):
        """
        Returns a dense, mutable matrix with elements represented explicitly

        Examples
        ========

        >>> from sympy import Identity
        >>> I = Identity(3)
        >>> I
        I
        >>> I.shape
        (3, 3)
        >>> I.as_mutable()
        Matrix([
        [1, 0, 0],
        [0, 1, 0],
        [0, 0, 1]])

        See Also
        ========
        as_explicit: returns ImmutableDenseMatrix
        """
        return self.as_explicit().as_mutable()

    def __array__(self):
        from numpy import empty
        a = empty(self.shape, dtype=object)
        for i in range(self.rows):
            for j in range(self.cols):
                a[i, j] = self[i, j]
        return a

    def equals(self, other):
        """
        Test elementwise equality between matrices, potentially of different
        types

        >>> from sympy import Identity, eye
        >>> Identity(3).equals(eye(3))
        True
        """
        return self.as_explicit().equals(other)

    def canonicalize(self):
        return self

    def as_coeff_mmul(self):
        return 1, MatMul(self)

    def create_dummy(self, name):
        return MatrixDummy(name, *self.shape)

    @staticmethod
    def from_index_summation(expr, first_index=None, last_index=None, dimensions=None):
        r"""
        Parse expression of matrices with explicitly summed indices into a
        matrix expression without indices, if possible.

        This transformation expressed in mathematical notation:

        `\sum_{j=0}^{N-1} A_{i,j} B_{j,k} \Longrightarrow \mathbf{A}\cdot \mathbf{B}`

        Optional parameter ``first_index``: specify which free index to use as
        the index starting the expression.

        Examples
        ========

        >>> from sympy import MatrixSymbol, MatrixExpr, Sum
        >>> from sympy.abc import i, j, k, l, N
        >>> A = MatrixSymbol("A", N, N)
        >>> B = MatrixSymbol("B", N, N)
        >>> expr = Sum(A[i, j]*B[j, k], (j, 0, N-1))
        >>> MatrixExpr.from_index_summation(expr)
        A*B

        Transposition is detected:

        >>> expr = Sum(A[j, i]*B[j, k], (j, 0, N-1))
        >>> MatrixExpr.from_index_summation(expr)
        A.T*B

        Detect the trace:

        >>> expr = Sum(A[i, i], (i, 0, N-1))
        >>> MatrixExpr.from_index_summation(expr)
        Trace(A)

        More complicated expressions:

        >>> expr = Sum(A[i, j]*B[k, j]*A[l, k], (j, 0, N-1), (k, 0, N-1))
        >>> MatrixExpr.from_index_summation(expr)
        A*B.T*A.T
        """
        from sympy import Sum, Mul, MatMul, transpose, trace
        from sympy.strategies.traverse import bottom_up

        def remove_matelement(expr, i1, i2):

            def is_replable_matelem(x, pos):
                # pos must be 1 or 2
                # Return True if x is adequate MatrixElement
                # that can be replaced to matrix.
                if not isinstance(x, MatrixElement):
                    return False
                if x.args[pos] != i1:
                    return False
                if x.args[3-pos] == 0:
                    if x.args[0].shape[2-pos] == 1:
                        return True
                    else:
                        return False
                return True

            def matelem_to_matrix(expr, pos):
                # pos must be 1 or 2

                # Replace replaceable MatrixElement to its head.
                if is_replable_matelem(expr, pos):
                    if pos == 1:
                        return expr.args[0]
                    elif pos == 2:
                        return transpose(expr.args[0])

                # Apply recursively.
                # Also, if Mul is encountered, pass the arguments to mul.
                func = mul if expr.func is Mul else expr.func
                args = getattr(expr, 'args', None)
                if args is not None:
                    if args:
                        newargs = tuple([matelem_to_matrix(a, pos) for a in args])
                        if func != expr.func or args != newargs:
                            try:
                                return func(*newargs, evaluate=True)
                            except TypeError:
                                return func(*newargs)
                return expr

            expr = matelem_to_matrix(expr, 1)
            expr = matelem_to_matrix(expr, 2)

            # Make sure that all Mul are transformed to MatMul and that they
            # are flattened:
            rule = bottom_up(lambda x: reduce(lambda a, b: a*b, x.args) if isinstance(x, (Mul, MatMul)) else x)
            return rule(expr)

        def recurse_expr(expr, index_ranges={}):
            if expr.is_Mul:
                nonmatargs = []
                pos_arg = []
                pos_ind = []
                dlinks = {}
                link_ind = []
                counter = 0
                args_ind = []
                for arg in expr.args:
                    retvals = recurse_expr(arg, index_ranges)
                    assert isinstance(retvals, list)
                    if isinstance(retvals, list):
                        for i in retvals:
                            args_ind.append(i)
                    else:
                        args_ind.append(retvals)
                for arg_symbol, arg_indices in args_ind:
                    if arg_indices is None:
                        nonmatargs.append(arg_symbol)
                        continue
                    if isinstance(arg_symbol, MatrixElement):
                        arg_symbol = arg_symbol.args[0]
                    pos_arg.append(arg_symbol)
                    pos_ind.append(arg_indices)
                    link_ind.append([None]*len(arg_indices))
                    for i, ind in enumerate(arg_indices):
                        if ind in dlinks:
                            other_i = dlinks[ind]
                            link_ind[counter][i] = other_i
                            link_ind[other_i[0]][other_i[1]] = (counter, i)
                        dlinks[ind] = (counter, i)
                    counter += 1
                counter2 = 0
                lines = {}
                while counter2 < len(link_ind):
                    for i, e in enumerate(link_ind):
                        if None in e:
                            line_start_index = (i, e.index(None))
                            break
                    cur_ind_pos = line_start_index
                    cur_line = []
                    index1 = pos_ind[cur_ind_pos[0]][cur_ind_pos[1]]
                    while True:
                        d, r = cur_ind_pos
                        if pos_arg[d] != 1:
                            if r % 2 == 1:
                                cur_line.append(transpose(pos_arg[d]))
                            else:
                                cur_line.append(pos_arg[d])
                        next_ind_pos = link_ind[d][1-r]
                        counter2 += 1
                        # Mark as visited, there will be no `None` anymore:
                        link_ind[d] = (-1, -1)
                        if next_ind_pos is None:
                            index2 = pos_ind[d][1-r]
                            lines[(index1, index2)] = cur_line
                            break
                        cur_ind_pos = next_ind_pos
                lines = {k: MatMul.fromiter(v) if len(v) != 1 else v[0] for k, v in lines.items()}
                return [(Mul.fromiter(nonmatargs), None)] + [
                    (MatrixElement(a, i, j), (i, j)) for (i, j), a in lines.items()
                ]
            elif expr.is_Add:
                res = [recurse_expr(i) for i in expr.args]
                d = collections.defaultdict(list)
                for res_addend in res:
                    scalar = 1
                    for elem, indices in res_addend:
                        if indices is None:
                            scalar = elem
                            continue
                        indices = tuple(sorted(indices, key=default_sort_key))
                        d[indices].append(scalar*remove_matelement(elem, *indices))
                        scalar = 1
                return [(MatrixElement(add(*v, evaluate=True), *k), k) for k, v in d.items()]
            elif isinstance(expr, KroneckerDelta):
                i1, i2 = expr.args
                if dimensions is not None:
                    identity = Identity(dimensions[0])
                else:
                    identity = S.One
                return [(MatrixElement(identity, i1, i2), (i1, i2))]
            elif isinstance(expr, MatrixElement):
                matrix_symbol, i1, i2 = expr.args
                if i1 in index_ranges:
                    r1, r2 = index_ranges[i1]
                    if r1 != 0 or matrix_symbol.shape[0] != r2+1:
                        raise ValueError("index range mismatch: {} vs. (0, {})".format(
                            (r1, r2), matrix_symbol.shape[0]))
                if i2 in index_ranges:
                    r1, r2 = index_ranges[i2]
                    if r1 != 0 or matrix_symbol.shape[1] != r2+1:
                        raise ValueError("index range mismatch: {} vs. (0, {})".format(
                            (r1, r2), matrix_symbol.shape[1]))
                if (i1 == i2) and (i1 in index_ranges):
                    return [(trace(matrix_symbol), None)]
                return [(MatrixElement(matrix_symbol, i1, i2), (i1, i2))]
            elif isinstance(expr, Sum):
                return recurse_expr(
                    expr.args[0],
                    index_ranges={i[0]: i[1:] for i in expr.args[1:]}
                )
            else:
                return [(expr, None)]

        retvals = recurse_expr(expr)
        factors, indices = zip(*retvals)
        retexpr = Mul.fromiter(factors)
        if len(indices) == 0 or list(set(indices)) == [None]:
            return retexpr
        if first_index is None:
            for i in indices:
                if i is not None:
                    ind0 = i
                    break
            return remove_matelement(retexpr, *ind0)
        else:
            return remove_matelement(retexpr, first_index, last_index)

    def applyfunc(self, func):
        from .applyfunc import ElementwiseApplyFunction
        return ElementwiseApplyFunction(func, self)

@dispatch(MatrixExpr, Expr)
def _eval_is_eq(lhs, rhs): # noqa:F811
    return False

@dispatch(MatrixExpr, MatrixExpr)
def _eval_is_eq(lhs, rhs): # noqa:F811
    if lhs.shape != rhs.shape:
        return False
    if (lhs - rhs).is_ZeroMatrix:
        return True

def get_postprocessor(cls):
    def _postprocessor(expr):
        # To avoid circular imports, we can't have MatMul/MatAdd on the top level
        mat_class = {Mul: MatMul, Add: MatAdd}[cls]
        nonmatrices = []
        matrices = []
        for term in expr.args:
            if isinstance(term, MatrixExpr):
                matrices.append(term)
            else:
                nonmatrices.append(term)

        if not matrices:
            return cls._from_args(nonmatrices)

        if nonmatrices:
            if cls == Mul:
                for i in range(len(matrices)):
                    if not matrices[i].is_MatrixExpr:
                        # If one of the matrices explicit, absorb the scalar into it
                        # (doit will combine all explicit matrices into one, so it
                        # doesn't matter which)
                        matrices[i] = matrices[i].__mul__(cls._from_args(nonmatrices))
                        nonmatrices = []
                        break

            else:
                # Maintain the ability to create Add(scalar, matrix) without
                # raising an exception. That way different algorithms can
                # replace matrix expressions with non-commutative symbols to
                # manipulate them like non-commutative scalars.
                return cls._from_args(nonmatrices + [mat_class(*matrices).doit(deep=False)])

        if mat_class == MatAdd:
            return mat_class(*matrices).doit(deep=False)
        return mat_class(cls._from_args(nonmatrices), *matrices).doit(deep=False)
    return _postprocessor


Basic._constructor_postprocessor_mapping[MatrixExpr] = {
    "Mul": [get_postprocessor(Mul)],
    "Add": [get_postprocessor(Add)],
}


def _matrix_derivative(expr, x):
    from sympy.tensor.array.array_derivatives import ArrayDerivative
    lines = expr._eval_derivative_matrix_lines(x)

    parts = [i.build() for i in lines]

    from sympy.codegen.array_utils import recognize_matrix_expression

    parts = [[recognize_matrix_expression(j).doit() for j in i] for i in parts]

    def _get_shape(elem):
        if isinstance(elem, MatrixExpr):
            return elem.shape
        return 1, 1

    def get_rank(parts):
        return sum([j not in (1, None) for i in parts for j in _get_shape(i)])

    ranks = [get_rank(i) for i in parts]
    rank = ranks[0]

    def contract_one_dims(parts):
        if len(parts) == 1:
            return parts[0]
        else:
            p1, p2 = parts[:2]
            if p2.is_Matrix:
                p2 = p2.T
            if p1 == Identity(1):
                pbase = p2
            elif p2 == Identity(1):
                pbase = p1
            else:
                pbase = p1*p2
            if len(parts) == 2:
                return pbase
            else:  # len(parts) > 2
                if pbase.is_Matrix:
                    raise ValueError("")
                return pbase*Mul.fromiter(parts[2:])

    if rank <= 2:
        return add(*[contract_one_dims(i) for i in parts], evaluate=True)

    return ArrayDerivative(expr, x)


class MatrixElement(Expr):
    parent = property(lambda self: self.args[0])
    i = property(lambda self: self.args[1])
    j = property(lambda self: self.args[2])
    _diff_wrt = True
    is_symbol = True
    is_commutative = True

    def __new__(cls, name, n, m):
        n, m = map(_sympify, (n, m))
        from sympy import MatrixBase
        if isinstance(name, (MatrixBase,)):
            if n.is_Integer and m.is_Integer:
                return name[n, m]
        if isinstance(name, str):
            name = Symbol(name)
        name = _sympify(name)
        obj = Expr.__new__(cls, name, n, m)
        return obj

    def doit(self, **kwargs):
        deep = kwargs.get('deep', True)
        if deep:
            args = [arg.doit(**kwargs) for arg in self.args]
        else:
            args = self.args
        return args[0][args[1], args[2]]

    @property
    def indices(self):
        return self.args[1:]

    def _eval_derivative(self, v):
        from sympy import Sum, symbols, Dummy

        if not isinstance(v, MatrixElement):
            from sympy import MatrixBase
            if isinstance(self.parent, MatrixBase):
                return self.parent.diff(v)[self.i, self.j]
            return S.Zero

        M = self.args[0]

        m, n = self.parent.shape

        if M == v.args[0]:
            return KroneckerDelta(self.args[1], v.args[1], (0, m-1)) * \
                   KroneckerDelta(self.args[2], v.args[2], (0, n-1))

        if isinstance(M, Inverse):
            i, j = self.args[1:]
            i1, i2 = symbols("z1, z2", cls=Dummy)
            Y = M.args[0]
            r1, r2 = Y.shape
            return -Sum(M[i, i1]*Y[i1, i2].diff(v)*M[i2, j], (i1, 0, r1-1), (i2, 0, r2-1))

        if self.has(v.args[0]):
            return None

        return S.Zero


class MatrixSymbol(MatrixExpr):
    """Symbolic representation of a Matrix object

    Creates a SymPy Symbol to represent a Matrix. This matrix has a shape and
    can be included in Matrix Expressions

    Examples
    ========

    >>> from sympy import MatrixSymbol, Identity
    >>> A = MatrixSymbol('A', 3, 4) # A 3 by 4 Matrix
    >>> B = MatrixSymbol('B', 4, 3) # A 4 by 3 Matrix
    >>> A.shape
    (3, 4)
    >>> 2*A*B + Identity(3)
    I + 2*A*B
    """
    is_commutative = False
    is_symbol = True
    _diff_wrt = True

    def __new__(cls, name, n, m):
        n, m = _sympify(n), _sympify(m)

        cls._check_dim(m)
        cls._check_dim(n)

        if isinstance(name, str):
            name = Str(name)
        obj = Basic.__new__(cls, name, n, m)
        return obj

    @property
    def shape(self):
        return self.args[1], self.args[2]

    @property
    def name(self):
        return self.args[0].name

    def _entry(self, i, j, **kwargs):
        return MatrixElement(self, i, j)

    @property
    def free_symbols(self):
        return {self}

    def _eval_simplify(self, **kwargs):
        return self

    def _eval_derivative(self, x):
        # x is a scalar:
        return ZeroMatrix(self.shape[0], self.shape[1])

    def _eval_derivative_matrix_lines(self, x):
        if self != x:
            first = ZeroMatrix(x.shape[0], self.shape[0]) if self.shape[0] != 1 else S.Zero
            second = ZeroMatrix(x.shape[1], self.shape[1]) if self.shape[1] != 1 else S.Zero
            return [_LeftRightArgs(
                [first, second],
            )]
        else:
            first = Identity(self.shape[0]) if self.shape[0] != 1 else S.One
            second = Identity(self.shape[1]) if self.shape[1] != 1 else S.One
            return [_LeftRightArgs(
                [first, second],
            )]


class MatrixDummy(MatrixSymbol):
    """
    Unique dummy symbol for matrix.
    """
    _count = 0
    _prng = random.Random()
    _base_dummy_index = _prng.randint(10**6, 9*10**6)

    is_Dummy = True

    def __new__(cls, name, n, m, dummy_index=None):
        if dummy_index is None:
            dummy_index = MatrixDummy._base_dummy_index + MatrixDummy._count
            MatrixDummy._count += 1
        dummy_index = _sympify(dummy_index)

        n, m, dummy_index = _sympify(n), _sympify(m), _sympify(dummy_index)

        cls._check_dim(m)
        cls._check_dim(n)

        if isinstance(name, str):
            name = Symbol(name)
        obj = Basic.__new__(cls, name, n, m, dummy_index)
        return obj

    @property
    def dummy_index(self):
        return self.args[3]

    @cacheit
    def sort_key(self, order=None):
        coeff = S.One
        len_args = len(self.args)
        args = tuple(a.sort_key(order=order) for a in self.args)
        args = (len_args, args)
        exp = S.One.sort_key(order=order)
        return self.class_key(), args, exp, coeff

    def doit(self, **kwargs):
        deep = kwargs.get('deep', True)
        if not deep:
            return self
        args = tuple(arg.doit(**kwargs) for arg in self.args)
        if self.args == args:
            return self
        return self.func(*args[:-1])

def matrix_symbols(expr):
    return [sym for sym in expr.free_symbols if sym.is_Matrix]


class _LeftRightArgs:
    r"""
    Helper class to compute matrix derivatives.

    The logic: when an expression is derived by a matrix `X_{mn}`, two lines of
    matrix multiplications are created: the one contracted to `m` (first line),
    and the one contracted to `n` (second line).

    Transposition flips the side by which new matrices are connected to the
    lines.

    The trace connects the end of the two lines.
    """

    def __init__(self, lines, higher=S.One):
        self._lines = [i for i in lines]
        self._first_pointer_parent = self._lines
        self._first_pointer_index = 0
        self._first_line_index = 0
        self._second_pointer_parent = self._lines
        self._second_pointer_index = 1
        self._second_line_index = 1
        self.higher = higher

    @property
    def first_pointer(self):
       return self._first_pointer_parent[self._first_pointer_index]

    @first_pointer.setter
    def first_pointer(self, value):
        self._first_pointer_parent[self._first_pointer_index] = value

    @property
    def second_pointer(self):
        return self._second_pointer_parent[self._second_pointer_index]

    @second_pointer.setter
    def second_pointer(self, value):
        self._second_pointer_parent[self._second_pointer_index] = value

    def __repr__(self):
        built = [self._build(i) for i in self._lines]
        return "_LeftRightArgs(lines=%s, higher=%s)" % (
            built,
            self.higher,
        )

    def transpose(self):
        self._first_pointer_parent, self._second_pointer_parent = self._second_pointer_parent, self._first_pointer_parent
        self._first_pointer_index, self._second_pointer_index = self._second_pointer_index, self._first_pointer_index
        self._first_line_index, self._second_line_index = self._second_line_index, self._first_line_index
        return self

    @staticmethod
    def _build(expr):
        from sympy.core.expr import ExprBuilder
        if isinstance(expr, ExprBuilder):
            return expr.build()
        if isinstance(expr, list):
            if len(expr) == 1:
                return expr[0]
            else:
                return expr[0](*[_LeftRightArgs._build(i) for i in expr[1]])
        else:
            return expr

    def build(self):
        data = [self._build(i) for i in self._lines]
        if self.higher != 1:
            data += [self._build(self.higher)]
        data = [i.doit() for i in data]
        return data

    def matrix_form(self):
        if self.first != 1 and self.higher != 1:
            raise ValueError("higher dimensional array cannot be represented")

        def _get_shape(elem):
            if isinstance(elem, MatrixExpr):
                return elem.shape
            return (None, None)

        if _get_shape(self.first)[1] != _get_shape(self.second)[1]:
            # Remove one-dimensional identity matrices:
            # (this is needed by `a.diff(a)` where `a` is a vector)
            if _get_shape(self.second) == (1, 1):
                return self.first*self.second[0, 0]
            if _get_shape(self.first) == (1, 1):
                return self.first[1, 1]*self.second.T
            raise ValueError("incompatible shapes")
        if self.first != 1:
            return self.first*self.second.T
        else:
            return self.higher

    def rank(self):
        """
        Number of dimensions different from trivial (warning: not related to
        matrix rank).
        """
        rank = 0
        if self.first != 1:
            rank += sum([i != 1 for i in self.first.shape])
        if self.second != 1:
            rank += sum([i != 1 for i in self.second.shape])
        if self.higher != 1:
            rank += 2
        return rank

    def _multiply_pointer(self, pointer, other):
        from sympy.core.expr import ExprBuilder
        from sympy.codegen.array_utils import CodegenArrayContraction, CodegenArrayTensorProduct

        subexpr = ExprBuilder(
            CodegenArrayContraction,
            [
                ExprBuilder(
                    CodegenArrayTensorProduct,
                    [
                        pointer,
                        other
                    ]
                ),
                (1, 2)
            ],
            validator=CodegenArrayContraction._validate
        )

        return subexpr

    def append_first(self, other):
        self.first_pointer *= other

    def append_second(self, other):
        self.second_pointer *= other

    def __hash__(self):
        return hash((self.first, self.second))

    def __eq__(self, other):
        if not isinstance(other, _LeftRightArgs):
            return False
        return (self.first == other.first) and (self.second == other.second)


def _make_matrix(x):
    from sympy import ImmutableDenseMatrix
    if isinstance(x, MatrixExpr):
        return x
    return ImmutableDenseMatrix([[x]])


from .matmul import MatMul
from .matadd import MatAdd
from .matpow import MatPow
from .transpose import Transpose
from .inverse import Inverse
from .special import ZeroMatrix, Identity<|MERGE_RESOLUTION|>--- conflicted
+++ resolved
@@ -4,14 +4,10 @@
 import collections
 import random
 
-<<<<<<< HEAD
 from sympy.core import S, Symbol, Tuple, Integer, Basic, Expr, Mul, Add
 from sympy.core.add import add
 from sympy.core.cache import cacheit
 from sympy.core.mul import mul
-=======
-from sympy.core import S, Symbol, Integer, Basic, Expr, Mul, Add
->>>>>>> b4a02af7
 from sympy.core.decorators import call_highest_priority
 from sympy.core.compatibility import SYMPY_INTS, default_sort_key
 from sympy.core.symbol import Str
