--- conflicted
+++ resolved
@@ -620,7 +620,6 @@
     assert type(a) == MatMul
     assert a.args == (2, (C*D + 2*D*C))
 
-<<<<<<< HEAD
 def test_assumptions():
 
     T = MatrixSymbol('T', n, n, idempotent=True)
@@ -631,7 +630,6 @@
 
     M = MatrixSymbol('M', n, n, antihermitian=True)
     assert M.is_antihermitian
-=======
 def test_exp():
     A = MatrixSymbol('A', 2, 2)
     B = MatrixSymbol('B', 2, 2)
@@ -653,5 +651,4 @@
     A_1 = A.doit()
     A_2 = A.subs(2, 3)
     assert A_1.args == A.args
-    assert A_2.args[0] == A.args[0]
->>>>>>> 1cda6ada
+    assert A_2.args[0] == A.args[0]