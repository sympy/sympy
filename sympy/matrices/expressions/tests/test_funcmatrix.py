from sympy import (symbols, FunctionMatrix, MatrixExpr, Lambda, Matrix)


def test_funcmatrix():
    i, j = symbols('i,j')
<<<<<<< HEAD
    X = FunctionMatrix(3, 3, Lambda((i, j), i-j))
=======
    X = FunctionMatrix(3, 3, Lambda((i, j), i - j))
>>>>>>> ef61493d
    assert X[1, 1] == 0
    assert X[1, 2] == -1
    assert X.shape == (3, 3)
    assert X.rows == X.cols == 3
<<<<<<< HEAD
    assert Matrix(X) == Matrix(3, 3, lambda i, j: i-j)
    assert isinstance(X*X+X, MatrixExpr)
=======
    assert Matrix(X) == Matrix(3, 3, lambda i, j: i - j)
    assert isinstance(X*X + X, MatrixExpr)
>>>>>>> ef61493d
<|MERGE_RESOLUTION|>--- conflicted
+++ resolved
@@ -3,19 +3,10 @@
 
 def test_funcmatrix():
     i, j = symbols('i,j')
-<<<<<<< HEAD
-    X = FunctionMatrix(3, 3, Lambda((i, j), i-j))
-=======
     X = FunctionMatrix(3, 3, Lambda((i, j), i - j))
->>>>>>> ef61493d
     assert X[1, 1] == 0
     assert X[1, 2] == -1
     assert X.shape == (3, 3)
     assert X.rows == X.cols == 3
-<<<<<<< HEAD
-    assert Matrix(X) == Matrix(3, 3, lambda i, j: i-j)
-    assert isinstance(X*X+X, MatrixExpr)
-=======
     assert Matrix(X) == Matrix(3, 3, lambda i, j: i - j)
-    assert isinstance(X*X + X, MatrixExpr)
->>>>>>> ef61493d
+    assert isinstance(X*X + X, MatrixExpr)