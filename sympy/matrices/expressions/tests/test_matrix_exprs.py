from sympy import KroneckerDelta, diff, Piecewise, And
from sympy import Sum

from sympy.core import S, symbols, Add, Mul
from sympy.functions import transpose, sin, cos, sqrt
from sympy.simplify import simplify
from sympy.matrices import (Identity, ImmutableMatrix, Inverse, MatAdd, MatMul,
        MatPow, Matrix, MatrixExpr, MatrixSymbol, ShapeError, ZeroMatrix,
        SparseMatrix, Transpose, Adjoint)
from sympy.matrices.expressions.matexpr import MatrixElement
from sympy.utilities.pytest import raises

n, m, l, k, p = symbols('n m l k p', integer=True)
x = symbols('x')
A = MatrixSymbol('A', n, m)
B = MatrixSymbol('B', m, l)
C = MatrixSymbol('C', n, n)
D = MatrixSymbol('D', n, n)
E = MatrixSymbol('E', m, n)
w = MatrixSymbol('w', n, 1)


def test_shape():
    assert A.shape == (n, m)
    assert (A*B).shape == (n, l)
    raises(ShapeError, lambda: B*A)


def test_matexpr():
    assert (x*A).shape == A.shape
    assert (x*A).__class__ == MatMul
    assert 2*A - A - A == ZeroMatrix(*A.shape)
    assert (A*B).shape == (n, l)


def test_subs():
    A = MatrixSymbol('A', n, m)
    B = MatrixSymbol('B', m, l)
    C = MatrixSymbol('C', m, l)

    assert A.subs(n, m).shape == (m, m)

    assert (A*B).subs(B, C) == A*C

    assert (A*B).subs(l, n).is_square


def test_ZeroMatrix():
    A = MatrixSymbol('A', n, m)
    Z = ZeroMatrix(n, m)

    assert A + Z == A
    assert A*Z.T == ZeroMatrix(n, n)
    assert Z*A.T == ZeroMatrix(n, n)
    assert A - A == ZeroMatrix(*A.shape)

    assert not Z

    assert transpose(Z) == ZeroMatrix(m, n)
    assert Z.conjugate() == Z

    assert ZeroMatrix(n, n)**0 == Identity(n)
    with raises(ShapeError):
        Z**0
    with raises(ShapeError):
        Z**2

def test_ZeroMatrix_doit():
    Znn = ZeroMatrix(Add(n, n, evaluate=False), n)
    assert isinstance(Znn.rows, Add)
    assert Znn.doit() == ZeroMatrix(2*n, n)
    assert isinstance(Znn.doit().rows, Mul)


def test_Identity():
    A = MatrixSymbol('A', n, m)
    In = Identity(n)
    Im = Identity(m)

    assert A*Im == A
    assert In*A == A

    assert transpose(In) == In
    assert In.inverse() == In
    assert In.conjugate() == In

def test_Identity_doit():
    Inn = Identity(Add(n, n, evaluate=False))
    assert isinstance(Inn.rows, Add)
    assert Inn.doit() == Identity(2*n)
    assert isinstance(Inn.doit().rows, Mul)


def test_addition():
    A = MatrixSymbol('A', n, m)
    B = MatrixSymbol('B', n, m)

    assert isinstance(A + B, MatAdd)
    assert (A + B).shape == A.shape
    assert isinstance(A - A + 2*B, MatMul)

    raises(ShapeError, lambda: A + B.T)
    raises(TypeError, lambda: A + 1)
    raises(TypeError, lambda: 5 + A)
    raises(TypeError, lambda: 5 - A)

    assert A + ZeroMatrix(n, m) - A == ZeroMatrix(n, m)
    with raises(TypeError):
        ZeroMatrix(n,m) + S(0)


def test_multiplication():
    A = MatrixSymbol('A', n, m)
    B = MatrixSymbol('B', m, l)
    C = MatrixSymbol('C', n, n)

    assert (2*A*B).shape == (n, l)

    assert (A*0*B) == ZeroMatrix(n, l)

    raises(ShapeError, lambda: B*A)
    assert (2*A).shape == A.shape

    assert A * ZeroMatrix(m, m) * B == ZeroMatrix(n, l)

    assert C * Identity(n) * C.I == Identity(n)

    assert B/2 == S.Half*B
    raises(NotImplementedError, lambda: 2/B)

    A = MatrixSymbol('A', n, n)
    B = MatrixSymbol('B', n, n)
    assert Identity(n) * (A + B) == A + B


def test_MatPow():
    A = MatrixSymbol('A', n, n)

    AA = MatPow(A, 2)
    assert AA.exp == 2
    assert AA.base == A
    assert (A**n).exp == n

    assert A**0 == Identity(n)
    assert A**1 == A
    assert A**2 == AA
    assert A**-1 == Inverse(A)
    assert A**S.Half == sqrt(A)
    raises(ShapeError, lambda: MatrixSymbol('B', 3, 2)**2)


def test_MatrixSymbol():
    n, m, t = symbols('n,m,t')
    X = MatrixSymbol('X', n, m)
    assert X.shape == (n, m)
    raises(TypeError, lambda: MatrixSymbol('X', n, m)(t))  # issue 5855
    assert X.doit() == X


def test_dense_conversion():
    X = MatrixSymbol('X', 2, 2)
    assert ImmutableMatrix(X) == ImmutableMatrix(2, 2, lambda i, j: X[i, j])
    assert Matrix(X) == Matrix(2, 2, lambda i, j: X[i, j])


def test_free_symbols():
    assert (C*D).free_symbols == set((C, D))


def test_zero_matmul():
    assert isinstance(S.Zero * MatrixSymbol('X', 2, 2), MatrixExpr)


def test_matadd_simplify():
    A = MatrixSymbol('A', 1, 1)
    assert simplify(MatAdd(A, ImmutableMatrix([[sin(x)**2 + cos(x)**2]]))) == \
        MatAdd(A, ImmutableMatrix([[1]]))


def test_matmul_simplify():
    A = MatrixSymbol('A', 1, 1)
    assert simplify(MatMul(A, ImmutableMatrix([[sin(x)**2 + cos(x)**2]]))) == \
        MatMul(A, ImmutableMatrix([[1]]))

def test_invariants():
    A = MatrixSymbol('A', n, m)
    B = MatrixSymbol('B', m, l)
    X = MatrixSymbol('X', n, n)
    objs = [Identity(n), ZeroMatrix(m, n), A, MatMul(A, B), MatAdd(A, A),
            Transpose(A), Adjoint(A), Inverse(X), MatPow(X, 2), MatPow(X, -1),
            MatPow(X, 0)]
    for obj in objs:
        assert obj == obj.__class__(*obj.args)

def test_indexing():
    A = MatrixSymbol('A', n, m)
    A[1, 2]
    A[l, k]
    A[l+1, k+1]


def test_single_indexing():
    A = MatrixSymbol('A', 2, 3)
    assert A[1] == A[0, 1]
    assert A[3] == A[1, 0]
    assert list(A[:2, :2]) == [A[0, 0], A[0, 1], A[1, 0], A[1, 1]]
    raises(IndexError, lambda: A[6])
    raises(IndexError, lambda: A[n])
    B = MatrixSymbol('B', n, m)
    raises(IndexError, lambda: B[1])

def test_MatrixElement_commutative():
    assert A[0, 1]*A[1, 0] == A[1, 0]*A[0, 1]

def test_MatrixSymbol_determinant():
    A = MatrixSymbol('A', 4, 4)
    assert A.as_explicit().det() == A[0, 0]*A[1, 1]*A[2, 2]*A[3, 3] - \
        A[0, 0]*A[1, 1]*A[2, 3]*A[3, 2] - A[0, 0]*A[1, 2]*A[2, 1]*A[3, 3] + \
        A[0, 0]*A[1, 2]*A[2, 3]*A[3, 1] + A[0, 0]*A[1, 3]*A[2, 1]*A[3, 2] - \
        A[0, 0]*A[1, 3]*A[2, 2]*A[3, 1] - A[0, 1]*A[1, 0]*A[2, 2]*A[3, 3] + \
        A[0, 1]*A[1, 0]*A[2, 3]*A[3, 2] + A[0, 1]*A[1, 2]*A[2, 0]*A[3, 3] - \
        A[0, 1]*A[1, 2]*A[2, 3]*A[3, 0] - A[0, 1]*A[1, 3]*A[2, 0]*A[3, 2] + \
        A[0, 1]*A[1, 3]*A[2, 2]*A[3, 0] + A[0, 2]*A[1, 0]*A[2, 1]*A[3, 3] - \
        A[0, 2]*A[1, 0]*A[2, 3]*A[3, 1] - A[0, 2]*A[1, 1]*A[2, 0]*A[3, 3] + \
        A[0, 2]*A[1, 1]*A[2, 3]*A[3, 0] + A[0, 2]*A[1, 3]*A[2, 0]*A[3, 1] - \
        A[0, 2]*A[1, 3]*A[2, 1]*A[3, 0] - A[0, 3]*A[1, 0]*A[2, 1]*A[3, 2] + \
        A[0, 3]*A[1, 0]*A[2, 2]*A[3, 1] + A[0, 3]*A[1, 1]*A[2, 0]*A[3, 2] - \
        A[0, 3]*A[1, 1]*A[2, 2]*A[3, 0] - A[0, 3]*A[1, 2]*A[2, 0]*A[3, 1] + \
        A[0, 3]*A[1, 2]*A[2, 1]*A[3, 0]

def test_MatrixElement_diff():
    assert (A[3, 0]*A[0, 0]).diff(A[0, 0]) == A[3, 0]


def test_MatrixElement_doit():
    u = MatrixSymbol('u', 2, 1)
    v = ImmutableMatrix([3, 5])
    assert u[0, 0].subs(u, v).doit() == v[0, 0]


def test_identity_powers():
    M = Identity(n)
    assert MatPow(M, 3).doit() == M**3
    assert M**n == M
    assert MatPow(M, 0).doit() == M**2
    assert M**-2 == M
    assert MatPow(M, -2).doit() == M**0
    N = Identity(3)
    assert MatPow(N, 2).doit() == N**n
    assert MatPow(N, 3).doit() == N
    assert MatPow(N, -2).doit() == N**4
    assert MatPow(N, 2).doit() == N**0


def test_Zero_power():
    z1 = ZeroMatrix(n, n)
    assert z1**4 == z1
    raises(ValueError, lambda:z1**-2)
    assert z1**0 == Identity(n)
    assert MatPow(z1, 2).doit() == z1**2
    raises(ValueError, lambda:MatPow(z1, -2).doit())
    z2 = ZeroMatrix(3, 3)
    assert MatPow(z2, 4).doit() == z2**4
    raises(ValueError, lambda:z2**-3)
    assert z2**3 == MatPow(z2, 3).doit()
    assert z2**0 == Identity(3)
    raises(ValueError, lambda:MatPow(z2, -1).doit())

<<<<<<< HEAD
def test_args_cnc():
    assert A.args_cnc() == [[], [A]]
=======

def test_matrixelement_diff():
    dexpr = diff((D*w)[k,0], w[p,0])

    assert w[k, p].diff(w[k, p]) == 1
    assert w[k, p].diff(w[0, 0]) == KroneckerDelta(0, k)*KroneckerDelta(0, p)
    assert str(dexpr) == "Sum(KroneckerDelta(_k, p)*D[k, _k], (_k, 0, n - 1))"
    assert str(dexpr.doit()) == 'Piecewise((D[k, p], And(0 <= p, p <= n - 1)), (0, True))'


def test_MatrixElement_with_values():
    x, y, z, w = symbols("x y z w")
    M = Matrix([[x, y], [z, w]])
    i, j = symbols("i, j")
    Mij = M[i, j]
    assert isinstance(Mij, MatrixElement)
    Ms = SparseMatrix([[2, 3], [4, 5]])
    msij = Ms[i, j]
    assert isinstance(msij, MatrixElement)
    for oi, oj in [(0, 0), (0, 1), (1, 0), (1, 1)]:
        assert Mij.subs({i: oi, j: oj}) == M[oi, oj]
        assert msij.subs({i: oi, j: oj}) == Ms[oi, oj]
    A = MatrixSymbol("A", 2, 2)
    assert A[0, 0].subs(A, M) == x
    assert A[i, j].subs(A, M) == M[i, j]
    assert M[i, j].subs(M, A) == A[i, j]

    assert isinstance(M[3*i - 2, j], MatrixElement)
    assert M[3*i - 2, j].subs({i: 1, j: 0}) == M[1, 0]
    assert isinstance(M[i, 0], MatrixElement)
    assert M[i, 0].subs(i, 0) == M[0, 0]
    assert M[0, i].subs(i, 1) == M[0, 1]

    assert M[i, j].diff(x) == Matrix([[1, 0], [0, 0]])[i, j]

    raises(ValueError, lambda: M[i, 2])
    raises(ValueError, lambda: M[i, -1])
    raises(ValueError, lambda: M[2, i])
    raises(ValueError, lambda: M[-1, i])
>>>>>>> 0e27e649
<|MERGE_RESOLUTION|>--- conflicted
+++ resolved
@@ -266,10 +266,8 @@
     assert z2**0 == Identity(3)
     raises(ValueError, lambda:MatPow(z2, -1).doit())
 
-<<<<<<< HEAD
 def test_args_cnc():
     assert A.args_cnc() == [[], [A]]
-=======
 
 def test_matrixelement_diff():
     dexpr = diff((D*w)[k,0], w[p,0])
@@ -308,5 +306,4 @@
     raises(ValueError, lambda: M[i, 2])
     raises(ValueError, lambda: M[i, -1])
     raises(ValueError, lambda: M[2, i])
-    raises(ValueError, lambda: M[-1, i])
->>>>>>> 0e27e649
+    raises(ValueError, lambda: M[-1, i])