from __future__ import annotations
<<<<<<< HEAD

from typing import TYPE_CHECKING

=======
>>>>>>> afe89355
import random

from sympy.core.basic import Basic
from sympy.core.singleton import S
from sympy.core.symbol import Symbol
from sympy.core.sympify import sympify
from sympy.functions.elementary.trigonometric import cos, sin
from sympy.utilities.decorator import doctest_depends_on
from sympy.utilities.exceptions import sympy_deprecation_warning
from sympy.utilities.iterables import is_sequence

from .exceptions import ShapeError
from .decompositions import _cholesky, _LDLdecomposition
from .matrixbase import MatrixBase
from .repmatrix import MutableRepMatrix, RepMatrix
from .solvers import _lower_triangular_solve, _upper_triangular_solve


if TYPE_CHECKING:
    from typing_extensions import Self


__doctest_requires__ = {('symarray',): ['numpy']}


def _iszero(x):
    """Returns True if x is zero."""
    return x.is_zero


class DenseMatrix(RepMatrix):
    """Matrix implementation based on DomainMatrix as the internal representation"""

    #
    # DenseMatrix is a superclass for both MutableDenseMatrix and
    # ImmutableDenseMatrix. Methods shared by both classes but not for the
    # Sparse classes should be implemented here.
    #

    is_MatrixExpr: bool = False

    _op_priority = 10.01
    _class_priority = 4

    @property
    def _mat(self):
        sympy_deprecation_warning(
            """
            The private _mat attribute of Matrix is deprecated. Use the
            .flat() method instead.
            """,
            deprecated_since_version="1.9",
            active_deprecations_target="deprecated-private-matrix-attributes"
        )

        return self.flat()

    def _eval_inverse(self, **kwargs):
        return self.inv(method=kwargs.get('method', 'GE'),
                        iszerofunc=kwargs.get('iszerofunc', _iszero),
                        try_block_diag=kwargs.get('try_block_diag', False))

    def as_immutable(self):
        """Returns an Immutable version of this Matrix
        """
        from .immutable import ImmutableDenseMatrix as cls
        return cls._fromrep(self._rep.copy())

    def as_mutable(self):
        """Returns a mutable version of this matrix

        Examples
        ========

        >>> from sympy import ImmutableMatrix
        >>> X = ImmutableMatrix([[1, 2], [3, 4]])
        >>> Y = X.as_mutable()
        >>> Y[1, 1] = 5 # Can set values in Y
        >>> Y
        Matrix([
        [1, 2],
        [3, 5]])
        """
        return Matrix(self)

    def cholesky(self, hermitian=True):
        return _cholesky(self, hermitian=hermitian)

    def LDLdecomposition(self, hermitian: bool = True) -> tuple[Self, Self]:
        return _LDLdecomposition(self, hermitian=hermitian)

    def lower_triangular_solve(self, rhs):
        return _lower_triangular_solve(self, rhs)

    def upper_triangular_solve(self, rhs):
        return _upper_triangular_solve(self, rhs)

    cholesky.__doc__               = _cholesky.__doc__
    LDLdecomposition.__doc__       = _LDLdecomposition.__doc__
    lower_triangular_solve.__doc__ = _lower_triangular_solve.__doc__
    upper_triangular_solve.__doc__ = _upper_triangular_solve.__doc__


# XXX: This function doesn't seem to be used anywhere. Delete it.
def _force_mutable(x):
    """Return a matrix as a Matrix, otherwise return x."""
    if getattr(x, 'is_Matrix', False):
        return x.as_mutable()
    elif isinstance(x, Basic):
        return x
    elif hasattr(x, '__array__'):
        a = x.__array__()
        if len(a.shape) == 0:
            return sympify(a)
        return Matrix(x)
    return x


class MutableDenseMatrix(DenseMatrix, MutableRepMatrix):

    # The simplify method for mutable mattrices is inconsistent with the
    # one for immutable matrices.

    def simplify(self, **kwargs) -> None: # type: ignore
        """Applies simplify to the elements of a matrix in place.

        This is a shortcut for M.applyfunc(lambda x: simplify(x, ratio, measure))

        See Also
        ========

        sympy.simplify.simplify.simplify
        """
        from sympy.simplify.simplify import simplify as _simplify
        for (i, j), element in self.todok().items():
            self[i, j] = _simplify(element, **kwargs)


MutableMatrix = MutableDenseMatrix
Matrix = MutableDenseMatrix


###########
# Numpy Utility Functions:
# list2numpy, matrix2numpy, symmarray
###########


def list2numpy(l, dtype=object):  # pragma: no cover
    """Converts Python list of SymPy expressions to a NumPy array.

    See Also
    ========

    matrix2numpy
    """
    from numpy import empty
    a = empty(len(l), dtype)
    for i, s in enumerate(l):
        a[i] = s
    return a


def matrix2numpy(m, dtype=object):  # pragma: no cover
    """Converts SymPy's matrix to a NumPy array.

    See Also
    ========

    list2numpy
    """
    from numpy import empty
    a = empty(m.shape, dtype)
    for i in range(m.rows):
        for j in range(m.cols):
            a[i, j] = m[i, j]
    return a


###########
# Rotation matrices:
# rot_givens, rot_axis[123], rot_ccw_axis[123]
###########


def rot_givens(i, j, theta, dim=3):
    r"""Returns a a Givens rotation matrix, a a rotation in the
    plane spanned by two coordinates axes.

    Explanation
    ===========

    The Givens rotation corresponds to a generalization of rotation
    matrices to any number of dimensions, given by:

    .. math::
        G(i, j, \theta) =
            \begin{bmatrix}
                1   & \cdots &    0   & \cdots &    0   & \cdots &    0   \\
                \vdots & \ddots & \vdots &        & \vdots &        & \vdots \\
                0   & \cdots &    c   & \cdots &   -s   & \cdots &    0   \\
                \vdots &        & \vdots & \ddots & \vdots &        & \vdots \\
                0   & \cdots &    s   & \cdots &    c   & \cdots &    0   \\
                \vdots &        & \vdots &        & \vdots & \ddots & \vdots \\
                0   & \cdots &    0   & \cdots &    0   & \cdots &    1
            \end{bmatrix}

    Where $c = \cos(\theta)$ and $s = \sin(\theta)$ appear at the intersections
    ``i``\th and ``j``\th rows and columns.

    For fixed ``i > j``\, the non-zero elements of a Givens matrix are
    given by:

    - $g_{kk} = 1$ for $k \ne i,\,j$
    - $g_{kk} = c$ for $k = i,\,j$
    - $g_{ji} = -g_{ij} = -s$

    Parameters
    ==========

    i : int between ``0`` and ``dim - 1``
        Represents first axis
    j : int between ``0`` and ``dim - 1``
        Represents second axis
    dim : int bigger than 1
        Number of dimensions. Defaults to 3.

    Examples
    ========

    >>> from sympy import pi, rot_givens

    A counterclockwise rotation of pi/3 (60 degrees) around
    the third axis (z-axis):

    >>> rot_givens(1, 0, pi/3)
    Matrix([
    [      1/2, -sqrt(3)/2, 0],
    [sqrt(3)/2,        1/2, 0],
    [        0,          0, 1]])

    If we rotate by pi/2 (90 degrees):

    >>> rot_givens(1, 0, pi/2)
    Matrix([
    [0, -1, 0],
    [1,  0, 0],
    [0,  0, 1]])

    This can be generalized to any number
    of dimensions:

    >>> rot_givens(1, 0, pi/2, dim=4)
    Matrix([
    [0, -1, 0, 0],
    [1,  0, 0, 0],
    [0,  0, 1, 0],
    [0,  0, 0, 1]])

    References
    ==========

    .. [1] https://en.wikipedia.org/wiki/Givens_rotation

    See Also
    ========

    rot_axis1: Returns a rotation matrix for a rotation of theta (in radians)
        about the 1-axis (clockwise around the x axis)
    rot_axis2: Returns a rotation matrix for a rotation of theta (in radians)
        about the 2-axis (clockwise around the y axis)
    rot_axis3: Returns a rotation matrix for a rotation of theta (in radians)
        about the 3-axis (clockwise around the z axis)
    rot_ccw_axis1: Returns a rotation matrix for a rotation of theta (in radians)
        about the 1-axis (counterclockwise around the x axis)
    rot_ccw_axis2: Returns a rotation matrix for a rotation of theta (in radians)
        about the 2-axis (counterclockwise around the y axis)
    rot_ccw_axis3: Returns a rotation matrix for a rotation of theta (in radians)
        about the 3-axis (counterclockwise around the z axis)
    """
    if not isinstance(dim, int) or dim < 2:
        raise ValueError('dim must be an integer biggen than one, '
                         'got {}.'.format(dim))

    if i == j:
        raise ValueError('i and j must be different, '
                         'got ({}, {})'.format(i, j))

    for ij in [i, j]:
        if not isinstance(ij, int) or ij < 0 or ij > dim - 1:
            raise ValueError('i and j must be integers between 0 and '
                             '{}, got i={} and j={}.'.format(dim-1, i, j))

    theta = sympify(theta)
    c = cos(theta)
    s = sin(theta)
    M = eye(dim)
    M[i, i] = c
    M[j, j] = c
    M[i, j] = s
    M[j, i] = -s
    return M


def rot_axis3(theta):
    r"""Returns a rotation matrix for a rotation of theta (in radians)
    about the 3-axis.

    Explanation
    ===========

    For a right-handed coordinate system, this corresponds to a
    clockwise rotation around the `z`-axis, given by:

    .. math::

        R  = \begin{bmatrix}
                 \cos(\theta) & \sin(\theta) & 0 \\
                -\sin(\theta) & \cos(\theta) & 0 \\
                            0 &            0 & 1
            \end{bmatrix}

    Examples
    ========

    >>> from sympy import pi, rot_axis3

    A rotation of pi/3 (60 degrees):

    >>> theta = pi/3
    >>> rot_axis3(theta)
    Matrix([
    [       1/2, sqrt(3)/2, 0],
    [-sqrt(3)/2,       1/2, 0],
    [         0,         0, 1]])

    If we rotate by pi/2 (90 degrees):

    >>> rot_axis3(pi/2)
    Matrix([
    [ 0, 1, 0],
    [-1, 0, 0],
    [ 0, 0, 1]])

    See Also
    ========

    rot_givens: Returns a Givens rotation matrix (generalized rotation for
        any number of dimensions)
    rot_ccw_axis3: Returns a rotation matrix for a rotation of theta (in radians)
        about the 3-axis (counterclockwise around the z axis)
    rot_axis1: Returns a rotation matrix for a rotation of theta (in radians)
        about the 1-axis (clockwise around the x axis)
    rot_axis2: Returns a rotation matrix for a rotation of theta (in radians)
        about the 2-axis (clockwise around the y axis)
    """
    return rot_givens(0, 1, theta, dim=3)


def rot_axis2(theta):
    r"""Returns a rotation matrix for a rotation of theta (in radians)
    about the 2-axis.

    Explanation
    ===========

    For a right-handed coordinate system, this corresponds to a
    clockwise rotation around the `y`-axis, given by:

    .. math::

        R  = \begin{bmatrix}
                \cos(\theta) & 0 & -\sin(\theta) \\
                           0 & 1 &             0 \\
                \sin(\theta) & 0 &  \cos(\theta)
            \end{bmatrix}

    Examples
    ========

    >>> from sympy import pi, rot_axis2

    A rotation of pi/3 (60 degrees):

    >>> theta = pi/3
    >>> rot_axis2(theta)
    Matrix([
    [      1/2, 0, -sqrt(3)/2],
    [        0, 1,          0],
    [sqrt(3)/2, 0,        1/2]])

    If we rotate by pi/2 (90 degrees):

    >>> rot_axis2(pi/2)
    Matrix([
    [0, 0, -1],
    [0, 1,  0],
    [1, 0,  0]])

    See Also
    ========

    rot_givens: Returns a Givens rotation matrix (generalized rotation for
        any number of dimensions)
    rot_ccw_axis2: Returns a rotation matrix for a rotation of theta (in radians)
        about the 2-axis (clockwise around the y axis)
    rot_axis1: Returns a rotation matrix for a rotation of theta (in radians)
        about the 1-axis (counterclockwise around the x axis)
    rot_axis3: Returns a rotation matrix for a rotation of theta (in radians)
        about the 3-axis (counterclockwise around the z axis)
    """
    return rot_givens(2, 0, theta, dim=3)


def rot_axis1(theta):
    r"""Returns a rotation matrix for a rotation of theta (in radians)
    about the 1-axis.

    Explanation
    ===========

    For a right-handed coordinate system, this corresponds to a
    clockwise rotation around the `x`-axis, given by:

    .. math::

        R  = \begin{bmatrix}
                1 &             0 &            0 \\
                0 &  \cos(\theta) & \sin(\theta) \\
                0 & -\sin(\theta) & \cos(\theta)
            \end{bmatrix}

    Examples
    ========

    >>> from sympy import pi, rot_axis1

    A rotation of pi/3 (60 degrees):

    >>> theta = pi/3
    >>> rot_axis1(theta)
    Matrix([
    [1,          0,         0],
    [0,        1/2, sqrt(3)/2],
    [0, -sqrt(3)/2,       1/2]])

    If we rotate by pi/2 (90 degrees):

    >>> rot_axis1(pi/2)
    Matrix([
    [1,  0, 0],
    [0,  0, 1],
    [0, -1, 0]])

    See Also
    ========

    rot_givens: Returns a Givens rotation matrix (generalized rotation for
        any number of dimensions)
    rot_ccw_axis1: Returns a rotation matrix for a rotation of theta (in radians)
        about the 1-axis (counterclockwise around the x axis)
    rot_axis2: Returns a rotation matrix for a rotation of theta (in radians)
        about the 2-axis (clockwise around the y axis)
    rot_axis3: Returns a rotation matrix for a rotation of theta (in radians)
        about the 3-axis (clockwise around the z axis)
    """
    return rot_givens(1, 2, theta, dim=3)


def rot_ccw_axis3(theta):
    r"""Returns a rotation matrix for a rotation of theta (in radians)
    about the 3-axis.

    Explanation
    ===========

    For a right-handed coordinate system, this corresponds to a
    counterclockwise rotation around the `z`-axis, given by:

    .. math::

        R  = \begin{bmatrix}
                \cos(\theta) & -\sin(\theta) & 0 \\
                \sin(\theta) &  \cos(\theta) & 0 \\
                           0 &             0 & 1
            \end{bmatrix}

    Examples
    ========

    >>> from sympy import pi, rot_ccw_axis3

    A rotation of pi/3 (60 degrees):

    >>> theta = pi/3
    >>> rot_ccw_axis3(theta)
    Matrix([
    [      1/2, -sqrt(3)/2, 0],
    [sqrt(3)/2,        1/2, 0],
    [        0,          0, 1]])

    If we rotate by pi/2 (90 degrees):

    >>> rot_ccw_axis3(pi/2)
    Matrix([
    [0, -1, 0],
    [1,  0, 0],
    [0,  0, 1]])

    See Also
    ========

    rot_givens: Returns a Givens rotation matrix (generalized rotation for
        any number of dimensions)
    rot_axis3: Returns a rotation matrix for a rotation of theta (in radians)
        about the 3-axis (clockwise around the z axis)
    rot_ccw_axis1: Returns a rotation matrix for a rotation of theta (in radians)
        about the 1-axis (counterclockwise around the x axis)
    rot_ccw_axis2: Returns a rotation matrix for a rotation of theta (in radians)
        about the 2-axis (counterclockwise around the y axis)
    """
    return rot_givens(1, 0, theta, dim=3)


def rot_ccw_axis2(theta):
    r"""Returns a rotation matrix for a rotation of theta (in radians)
    about the 2-axis.

    Explanation
    ===========

    For a right-handed coordinate system, this corresponds to a
    counterclockwise rotation around the `y`-axis, given by:

    .. math::

        R  = \begin{bmatrix}
                 \cos(\theta) & 0 & \sin(\theta) \\
                            0 & 1 &            0 \\
                -\sin(\theta) & 0 & \cos(\theta)
            \end{bmatrix}

    Examples
    ========

    >>> from sympy import pi, rot_ccw_axis2

    A rotation of pi/3 (60 degrees):

    >>> theta = pi/3
    >>> rot_ccw_axis2(theta)
    Matrix([
    [       1/2, 0, sqrt(3)/2],
    [         0, 1,         0],
    [-sqrt(3)/2, 0,       1/2]])

    If we rotate by pi/2 (90 degrees):

    >>> rot_ccw_axis2(pi/2)
    Matrix([
    [ 0,  0,  1],
    [ 0,  1,  0],
    [-1,  0,  0]])

    See Also
    ========

    rot_givens: Returns a Givens rotation matrix (generalized rotation for
        any number of dimensions)
    rot_axis2: Returns a rotation matrix for a rotation of theta (in radians)
        about the 2-axis (clockwise around the y axis)
    rot_ccw_axis1: Returns a rotation matrix for a rotation of theta (in radians)
        about the 1-axis (counterclockwise around the x axis)
    rot_ccw_axis3: Returns a rotation matrix for a rotation of theta (in radians)
        about the 3-axis (counterclockwise around the z axis)
    """
    return rot_givens(0, 2, theta, dim=3)


def rot_ccw_axis1(theta):
    r"""Returns a rotation matrix for a rotation of theta (in radians)
    about the 1-axis.

    Explanation
    ===========

    For a right-handed coordinate system, this corresponds to a
    counterclockwise rotation around the `x`-axis, given by:

    .. math::

        R  = \begin{bmatrix}
                1 &            0 &             0 \\
                0 & \cos(\theta) & -\sin(\theta) \\
                0 & \sin(\theta) &  \cos(\theta)
            \end{bmatrix}

    Examples
    ========

    >>> from sympy import pi, rot_ccw_axis1

    A rotation of pi/3 (60 degrees):

    >>> theta = pi/3
    >>> rot_ccw_axis1(theta)
    Matrix([
    [1,         0,          0],
    [0,       1/2, -sqrt(3)/2],
    [0, sqrt(3)/2,        1/2]])

    If we rotate by pi/2 (90 degrees):

    >>> rot_ccw_axis1(pi/2)
    Matrix([
    [1, 0,  0],
    [0, 0, -1],
    [0, 1,  0]])

    See Also
    ========

    rot_givens: Returns a Givens rotation matrix (generalized rotation for
        any number of dimensions)
    rot_axis1: Returns a rotation matrix for a rotation of theta (in radians)
        about the 1-axis (clockwise around the x axis)
    rot_ccw_axis2: Returns a rotation matrix for a rotation of theta (in radians)
        about the 2-axis (counterclockwise around the y axis)
    rot_ccw_axis3: Returns a rotation matrix for a rotation of theta (in radians)
        about the 3-axis (counterclockwise around the z axis)
    """
    return rot_givens(2, 1, theta, dim=3)


@doctest_depends_on(modules=('numpy',))
def symarray(prefix, shape, **kwargs):  # pragma: no cover
    r"""Create a numpy ndarray of symbols (as an object array).

    The created symbols are named ``prefix_i1_i2_``...  You should thus provide a
    non-empty prefix if you want your symbols to be unique for different output
    arrays, as SymPy symbols with identical names are the same object.

    Parameters
    ----------

    prefix : string
      A prefix prepended to the name of every symbol.

    shape : int or tuple
      Shape of the created array.  If an int, the array is one-dimensional; for
      more than one dimension the shape must be a tuple.

    \*\*kwargs : dict
      keyword arguments passed on to Symbol

    Examples
    ========
    These doctests require numpy.

    >>> from sympy import symarray
    >>> symarray('', 3)
    [_0 _1 _2]

    If you want multiple symarrays to contain distinct symbols, you *must*
    provide unique prefixes:

    >>> a = symarray('', 3)
    >>> b = symarray('', 3)
    >>> a[0] == b[0]
    True
    >>> a = symarray('a', 3)
    >>> b = symarray('b', 3)
    >>> a[0] == b[0]
    False

    Creating symarrays with a prefix:

    >>> symarray('a', 3)
    [a_0 a_1 a_2]

    For more than one dimension, the shape must be given as a tuple:

    >>> symarray('a', (2, 3))
    [[a_0_0 a_0_1 a_0_2]
     [a_1_0 a_1_1 a_1_2]]
    >>> symarray('a', (2, 3, 2))
    [[[a_0_0_0 a_0_0_1]
      [a_0_1_0 a_0_1_1]
      [a_0_2_0 a_0_2_1]]
    <BLANKLINE>
     [[a_1_0_0 a_1_0_1]
      [a_1_1_0 a_1_1_1]
      [a_1_2_0 a_1_2_1]]]

    For setting assumptions of the underlying Symbols:

    >>> [s.is_real for s in symarray('a', 2, real=True)]
    [True, True]
    """
    from numpy import empty, ndindex
    arr = empty(shape, dtype=object)
    for index in ndindex(shape):
        arr[index] = Symbol('%s_%s' % (prefix, '_'.join(map(str, index))),
                            **kwargs)
    return arr


###############
# Functions
###############

def casoratian(seqs, n, zero=True):
    """Given linear difference operator L of order 'k' and homogeneous
       equation Ly = 0 we want to compute kernel of L, which is a set
       of 'k' sequences: a(n), b(n), ... z(n).

       Solutions of L are linearly independent iff their Casoratian,
       denoted as C(a, b, ..., z), do not vanish for n = 0.

       Casoratian is defined by k x k determinant::

                  +  a(n)     b(n)     . . . z(n)     +
                  |  a(n+1)   b(n+1)   . . . z(n+1)   |
                  |    .         .     .        .     |
                  |    .         .       .      .     |
                  |    .         .         .    .     |
                  +  a(n+k-1) b(n+k-1) . . . z(n+k-1) +

       It proves very useful in rsolve_hyper() where it is applied
       to a generating set of a recurrence to factor out linearly
       dependent solutions and return a basis:

       >>> from sympy import Symbol, casoratian, factorial
       >>> n = Symbol('n', integer=True)

       Exponential and factorial are linearly independent:

       >>> casoratian([2**n, factorial(n)], n) != 0
       True

    """

    seqs = list(map(sympify, seqs))

    if not zero:
        f = lambda i, j: seqs[j].subs(n, n + i)
    else:
        f = lambda i, j: seqs[j].subs(n, i)

    k = len(seqs)

    return Matrix(k, k, f).det()


def eye(*args, **kwargs):
    """Create square identity matrix n x n

    See Also
    ========

    diag
    zeros
    ones
    """

    return Matrix.eye(*args, **kwargs)


def diag(*values, strict=True, unpack=False, **kwargs):
    """Returns a matrix with the provided values placed on the
    diagonal. If non-square matrices are included, they will
    produce a block-diagonal matrix.

    Examples
    ========

    This version of diag is a thin wrapper to Matrix.diag that differs
    in that it treats all lists like matrices -- even when a single list
    is given. If this is not desired, either put a `*` before the list or
    set `unpack=True`.

    >>> from sympy import diag

    >>> diag([1, 2, 3], unpack=True)  # = diag(1,2,3) or diag(*[1,2,3])
    Matrix([
    [1, 0, 0],
    [0, 2, 0],
    [0, 0, 3]])

    >>> diag([1, 2, 3])  # a column vector
    Matrix([
    [1],
    [2],
    [3]])

    See Also
    ========
    .matrixbase.MatrixBase.eye
    .matrixbase.MatrixBase.diagonal
    .matrixbase.MatrixBase.diag
    .expressions.blockmatrix.BlockMatrix
    """
    return Matrix.diag(*values, strict=strict, unpack=unpack, **kwargs)


def GramSchmidt(vlist, orthonormal=False):
    """Apply the Gram-Schmidt process to a set of vectors.

    Parameters
    ==========

    vlist : List of Matrix
        Vectors to be orthogonalized for.

    orthonormal : Bool, optional
        If true, return an orthonormal basis.

    Returns
    =======

    vlist : List of Matrix
        Orthogonalized vectors

    Notes
    =====

    This routine is mostly duplicate from ``Matrix.orthogonalize``,
    except for some difference that this always raises error when
    linearly dependent vectors are found, and the keyword ``normalize``
    has been named as ``orthonormal`` in this function.

    See Also
    ========

    sympy.matrices.matrixbase.MatrixBase.orthogonalize

    References
    ==========

    .. [1] https://en.wikipedia.org/wiki/Gram%E2%80%93Schmidt_process
    """
    return MutableDenseMatrix.orthogonalize(
        *vlist, normalize=orthonormal, rankcheck=True
    )


def hessian(f, varlist, constraints=()):
    """Compute Hessian matrix for a function f wrt parameters in varlist
    which may be given as a sequence or a row/column vector. A list of
    constraints may optionally be given.

    Examples
    ========

    >>> from sympy import Function, hessian, pprint
    >>> from sympy.abc import x, y
    >>> f = Function('f')(x, y)
    >>> g1 = Function('g')(x, y)
    >>> g2 = x**2 + 3*y
    >>> pprint(hessian(f, (x, y), [g1, g2]))
    [                   d               d            ]
    [     0        0    --(g(x, y))     --(g(x, y))  ]
    [                   dx              dy           ]
    [                                                ]
    [     0        0        2*x              3       ]
    [                                                ]
    [                     2               2          ]
    [d                   d               d           ]
    [--(g(x, y))  2*x   ---(f(x, y))   -----(f(x, y))]
    [dx                   2            dy dx         ]
    [                   dx                           ]
    [                                                ]
    [                     2               2          ]
    [d                   d               d           ]
    [--(g(x, y))   3   -----(f(x, y))   ---(f(x, y)) ]
    [dy                dy dx              2          ]
    [                                   dy           ]

    References
    ==========

    .. [1] https://en.wikipedia.org/wiki/Hessian_matrix

    See Also
    ========

    sympy.matrices.matrixbase.MatrixBase.jacobian
    wronskian
    """
    # f is the expression representing a function f, return regular matrix
    if isinstance(varlist, MatrixBase):
        if 1 not in varlist.shape:
            raise ShapeError("`varlist` must be a column or row vector.")
        if varlist.cols == 1:
            varlist = varlist.T
        varlist = varlist.tolist()[0]
    if is_sequence(varlist):
        n = len(varlist)
        if not n:
            raise ShapeError("`len(varlist)` must not be zero.")
    else:
        raise ValueError("Improper variable list in hessian function")
    if not getattr(f, 'diff'):
        # check differentiability
        raise ValueError("Function `f` (%s) is not differentiable" % f)
    m = len(constraints)
    N = m + n
    out = zeros(N)
    for k, g in enumerate(constraints):
        if not getattr(g, 'diff'):
            # check differentiability
            raise ValueError("Function `f` (%s) is not differentiable" % f)
        for i in range(n):
            out[k, i + m] = g.diff(varlist[i])
    for i in range(n):
        for j in range(i, n):
            out[i + m, j + m] = f.diff(varlist[i]).diff(varlist[j])
    for i in range(N):
        for j in range(i + 1, N):
            out[j, i] = out[i, j]
    return out


def jordan_cell(eigenval, n):
    """
    Create a Jordan block:

    Examples
    ========

    >>> from sympy import jordan_cell
    >>> from sympy.abc import x
    >>> jordan_cell(x, 4)
    Matrix([
    [x, 1, 0, 0],
    [0, x, 1, 0],
    [0, 0, x, 1],
    [0, 0, 0, x]])
    """

    return Matrix.jordan_block(size=n, eigenvalue=eigenval)


def matrix_multiply_elementwise(A, B):
    """Return the Hadamard product (elementwise product) of A and B

    >>> from sympy import Matrix, matrix_multiply_elementwise
    >>> A = Matrix([[0, 1, 2], [3, 4, 5]])
    >>> B = Matrix([[1, 10, 100], [100, 10, 1]])
    >>> matrix_multiply_elementwise(A, B)
    Matrix([
    [  0, 10, 200],
    [300, 40,   5]])

    See Also
    ========

    sympy.matrices.matrixbase.MatrixBase.__mul__
    """
    return A.multiply_elementwise(B)


def ones(*args, **kwargs):
    """Returns a matrix of ones with ``rows`` rows and ``cols`` columns;
    if ``cols`` is omitted a square matrix will be returned.

    See Also
    ========

    zeros
    eye
    diag
    """

    if 'c' in kwargs:
        kwargs['cols'] = kwargs.pop('c')

    return Matrix.ones(*args, **kwargs)


def randMatrix(r, c=None, min=0, max=99, seed=None, symmetric=False,
               percent=100, prng=None):
    """Create random matrix with dimensions ``r`` x ``c``. If ``c`` is omitted
    the matrix will be square. If ``symmetric`` is True the matrix must be
    square. If ``percent`` is less than 100 then only approximately the given
    percentage of elements will be non-zero.

    The pseudo-random number generator used to generate matrix is chosen in the
    following way.

    * If ``prng`` is supplied, it will be used as random number generator.
      It should be an instance of ``random.Random``, or at least have
      ``randint`` and ``shuffle`` methods with same signatures.
    * if ``prng`` is not supplied but ``seed`` is supplied, then new
      ``random.Random`` with given ``seed`` will be created;
    * otherwise, a new ``random.Random`` with default seed will be used.

    Examples
    ========

    >>> from sympy import randMatrix
    >>> randMatrix(3) # doctest:+SKIP
    [25, 45, 27]
    [44, 54,  9]
    [23, 96, 46]
    >>> randMatrix(3, 2) # doctest:+SKIP
    [87, 29]
    [23, 37]
    [90, 26]
    >>> randMatrix(3, 3, 0, 2) # doctest:+SKIP
    [0, 2, 0]
    [2, 0, 1]
    [0, 0, 1]
    >>> randMatrix(3, symmetric=True) # doctest:+SKIP
    [85, 26, 29]
    [26, 71, 43]
    [29, 43, 57]
    >>> A = randMatrix(3, seed=1)
    >>> B = randMatrix(3, seed=2)
    >>> A == B
    False
    >>> A == randMatrix(3, seed=1)
    True
    >>> randMatrix(3, symmetric=True, percent=50) # doctest:+SKIP
    [77, 70,  0],
    [70,  0,  0],
    [ 0,  0, 88]
    """
    # Note that ``Random()`` is equivalent to ``Random(None)``
    prng = prng or random.Random(seed)

    if c is None:
        c = r

    if symmetric and r != c:
        raise ValueError('For symmetric matrices, r must equal c, but %i != %i' % (r, c))

    ij = range(r * c)
    if percent != 100:
        ij = prng.sample(ij, int(len(ij)*percent // 100))

    m = zeros(r, c)

    if not symmetric:
        for ijk in ij:
            i, j = divmod(ijk, c)
            m[i, j] = prng.randint(min, max)
    else:
        for ijk in ij:
            i, j = divmod(ijk, c)
            if i <= j:
                m[i, j] = m[j, i] = prng.randint(min, max)

    return m


def wronskian(functions, var, method='bareiss'):
    """
    Compute Wronskian for [] of functions

    ::

                         | f1       f2        ...   fn      |
                         | f1'      f2'       ...   fn'     |
                         |  .        .        .      .      |
        W(f1, ..., fn) = |  .        .         .     .      |
                         |  .        .          .    .      |
                         |  (n)      (n)            (n)     |
                         | D   (f1) D   (f2)  ...  D   (fn) |

    see: https://en.wikipedia.org/wiki/Wronskian

    See Also
    ========

    sympy.matrices.matrixbase.MatrixBase.jacobian
    hessian
    """

    functions = [sympify(f) for f in functions]
    n = len(functions)
    if n == 0:
        return S.One
    W = Matrix(n, n, lambda i, j: functions[i].diff(var, j))
    return W.det(method)


def zeros(*args, **kwargs):
    """Returns a matrix of zeros with ``rows`` rows and ``cols`` columns;
    if ``cols`` is omitted a square matrix will be returned.

    See Also
    ========

    ones
    eye
    diag
    """

    if 'c' in kwargs:
        kwargs['cols'] = kwargs.pop('c')

    return Matrix.zeros(*args, **kwargs)<|MERGE_RESOLUTION|>--- conflicted
+++ resolved
@@ -1,10 +1,7 @@
 from __future__ import annotations
-<<<<<<< HEAD
 
 from typing import TYPE_CHECKING
 
-=======
->>>>>>> afe89355
 import random
 
 from sympy.core.basic import Basic
