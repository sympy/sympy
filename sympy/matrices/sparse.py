import copy
from collections import defaultdict

from sympy.core.containers import Dict
from sympy.core.compatibility import is_sequence, as_int
from sympy.core.singleton import S
from sympy.functions.elementary.miscellaneous import sqrt
from sympy.core.sympify import sympify
from sympy.utilities.exceptions import SymPyDeprecationWarning

from matrices import MatrixBase, ShapeError, a2idx
from dense import Matrix

<<<<<<< HEAD
# uncomment the import of as_int and delete the function when merged with 0.7.2
#from sympy.core.compatibility import as_int


def as_int(i):
    ii = int(i)
    if i != ii:
        raise TypeError()
    return ii
=======
>>>>>>> ef61493d


class SparseMatrix(MatrixBase):
    """
    A sparse matrix (a matrix with a large number of zero elements).

    Examples
    ========

    >>> from sympy.matrices import SparseMatrix
    >>> SparseMatrix(2, 2, range(4))
    [0, 1]
    [2, 3]
    >>> SparseMatrix(2, 2, {(1, 1): 2})
    [0, 0]
    [0, 2]

    See Also
    ========
    sympy.matrices.dense.Matrix
    """

    def __init__(self, *args):

        if len(args) == 1 and isinstance(args[0], SparseMatrix):
            self.rows = args[0].rows
            self.cols = args[0].cols
            self._smat = dict(args[0]._smat)
            return

        self._smat = {}

        if len(args) == 3:
            self.rows = as_int(args[0])
            self.cols = as_int(args[1])

            if callable(args[2]):
                op = args[2]
                for i in range(self.rows):
                    for j in range(self.cols):
                        value = sympify(op(i, j))
                        if value:
                            self._smat[(i, j)] = value
            elif isinstance(args[2], (dict, Dict)):
                # manual copy, copy.deepcopy() doesn't work
                for key in args[2].keys():
                    v = args[2][key]
                    if v:
                        self._smat[key] = v
            elif is_sequence(args[2]):
                if len(args[2]) != self.rows*self.cols:
                    raise ValueError(
                        'List length (%s) != rows*columns (%s)' %
                        (len(args[2]), self.rows*self.cols))
                flat_list = args[2]
                for i in range(self.rows):
                    for j in range(self.cols):
                        value = sympify(flat_list[i*self.cols + j])
                        if value:
                            self._smat[(i, j)] = value
        else:
            # handle full matrix forms with _handle_creation_inputs
            r, c, _list = Matrix._handle_creation_inputs(*args)
            self.rows = r
            self.cols = c
            for i in range(self.rows):
                for j in range(self.cols):
                    value = _list[self.cols*i + j]
                    if value:
                        self._smat[(i, j)] = value

    def __getitem__(self, key):

        if type(key) is tuple:
            i, j = key
            if isinstance(i, int) and isinstance(j, int):
                i, j = self.key2ij(key)
                rv = self._smat.get((i, j), S.Zero)
                return rv
            elif isinstance(i, slice) or isinstance(j, slice):
                return self.submatrix(key)

        # check for single arg, like M[:] or M[3]
        if isinstance(key, slice):
            lo, hi = key.indices(len(self))[:2]
            L = []
            for i in range(lo, hi):
                m, n = divmod(i, self.cols)
                L.append(self._smat.get((m, n), S.Zero))
            return L

        i, j = divmod(a2idx(key, len(self)), self.cols)
        return self._smat.get((i, j), S.Zero)

    def __setitem__(self, key, value):
        raise NotImplementedError()

    def copy(self):
        return self._new(self.rows, self.cols, self._smat)

    @property
    def is_Identity(self):
        if not self.is_square:
            return False
        if not all(self[i, i] == 1 for i in range(self.rows)):
            return False
        return len(self) == self.rows

    def tolist(self):
        """Convert this sparse matrix into a list of nested Python lists.

        Examples
        ========

        >>> from sympy.matrices import SparseMatrix, ones
        >>> a = SparseMatrix(((1, 2), (3, 4)))
        >>> a.tolist()
        [[1, 2], [3, 4]]

        When there are no rows then it will not be possible to tell how
        many columns were in the original matrix:

        >>> SparseMatrix(ones(0, 3)).tolist()
        []

        """
        if not self.rows:
            return []
        if not self.cols:
            return [[] for i in range(self.rows)]
        I, J = self.shape
        return [[self[i, j] for j in range(J)] for i in range(I)]

    def row(self, i):
        """Returns column i from self as a row vector.

        Examples
        ========

        >>> from sympy.matrices import SparseMatrix
        >>> a = SparseMatrix(((1, 2), (3, 4)))
        >>> a.row(0)
        [1, 2]

        See Also
        ========
        col
        row_list
        """
        smat = {}
        for j in range(self.cols):
            if (i, j) in self._smat:
                smat[i, j] = self._smat[i, j]
        return self._new(1, self.cols, smat)

    def col(self, j):
        """Returns column j from self as a column vector.

        Examples
        ========

        >>> from sympy.matrices import SparseMatrix
        >>> a = SparseMatrix(((1, 2), (3, 4)))
        >>> a.col(0)
        [1]
        [3]

        See Also
        ========
        row
        col_list
        """
        smat = {}
        for i in range(self.rows):
            if (i, j) in self._smat:
                smat[i, j] = self._smat[i, j]
        return self._new(self.rows, 1, smat)

    def row_list(self):
        """Returns a row-sorted list of non-zero elements of the matrix.

        Examples
        ========

        >>> from sympy.matrices import SparseMatrix
        >>> a = SparseMatrix(((1, 2), (3, 4)))
        >>> a
        [1, 2]
        [3, 4]
        >>> a.RL
        [(0, 0, 1), (0, 1, 2), (1, 0, 3), (1, 1, 4)]

        See Also
        ========
        row_op
        col_list
        """

        new = []
        for i in range(self.rows):
            for j in range(self.cols):
                value = self[(i, j)]
                if value:
                    new.append((i, j, value))
        return new

    RL = property(row_list, None, None, "Alternate faster representation")

    def col_list(self):
        """Returns a column-sorted list of non-zero elements of the matrix.

        Examples
        ========

        >>> from sympy.matrices import SparseMatrix
        >>> a=SparseMatrix(((1, 2), (3, 4)))
        >>> a
        [1, 2]
        [3, 4]
        >>> a.CL
        [(0, 0, 1), (1, 0, 3), (0, 1, 2), (1, 1, 4)]

        See Also
        ========
        col_op
        row_list
        """
        new = []
        for j in range(self.cols):
            for i in range(self.rows):
                value = self[(i, j)]
                if value:
                    new.append((i, j, value))
        return new

    CL = property(col_list, None, None, "Alternate faster representation")

    def _eval_trace(self):
        """Calculate the trace of a square matrix.

        Examples
        ========

        >>> from sympy.matrices import eye
        >>> eye(3).trace()
        3

        """
        trace = S.Zero
        for i in range(self.cols):
            trace += self._smat.get((i, i), 0)
        return trace

    def _eval_transpose(self):
        """Returns the transposed SparseMatrix of this SparseMatrix.

        Examples
        ========

        >>> from sympy.matrices import SparseMatrix
        >>> a = SparseMatrix(((1, 2), (3, 4)))
        >>> a
        [1, 2]
        [3, 4]
        >>> a.T
        [1, 3]
        [2, 4]
        """
        tran = self.zeros(self.cols, self.rows)
        for key, value in self._smat.iteritems():
            key = key[1], key[0]  # reverse
            tran._smat[key] = value
        return tran

    def _eval_conjugate(self):
        """Return the by-element conjugation.

        Examples
        ========

        >>> from sympy.matrices import SparseMatrix
        >>> from sympy import I
        >>> a = SparseMatrix(((1, 2 + I), (3, 4), (I, -I)))
        >>> a
        [1, 2 + I]
        [3,     4]
        [I,    -I]
        >>> a.C
        [ 1, 2 - I]
        [ 3,     4]
        [-I,     I]

        See Also
        ========

        transpose: Matrix transposition
        H: Hermite conjugation
        D: Dirac conjugation
        """
        conj = self.copy()
        for key, value in self._smat.iteritems():
            conj._smat[key] = value.conjugate()
        return conj

    def multiply(self, other):
        """Fast multiplication exploiting the sparsity of the matrix.

        Examples
        ========

        >>> from sympy.matrices import SparseMatrix, ones
        >>> A, B = SparseMatrix(ones(4, 3)), SparseMatrix(ones(3, 4))
        >>> A.multiply(B) == 3*ones(4)
        True

        See Also
        ========

        add
        """
        A = self
        B = other
        # sort B's row_list into list of rows
        Blist = [[] for i in range(B.rows)]
        for i, j, v in B.row_list():
            Blist[i].append((j, v))
        Cdict = defaultdict(int)
        for k, j, Akj in A.row_list():
            for n, Bjn in Blist[j]:
<<<<<<< HEAD
                temp = Akj * Bjn
=======
                temp = Akj*Bjn
>>>>>>> ef61493d
                Cdict[k, n] += temp
        rv = self.zeros(A.rows, B.cols)
        rv._smat = dict([(k, v) for k, v in Cdict.iteritems() if v])
        return rv

    def scalar_multiply(self, scalar):
        "Scalar element-wise multiplication"
        M = self.zeros(*self.shape)
        if scalar:
            for i in self._smat:
                v = scalar*self._smat[i]
                if v:
                    M._smat[i] = v
                else:
                    M._smat.pop(i, None)
        return M

    def __mul__(self, other):
        """Multiply self and other, watching for non-matrix entities.

        When multiplying be a non-sparse matrix, the result is no longer
        sparse.

        Examples
        ========

        >>> from sympy.matrices import SparseMatrix, eye, zeros
        >>> I = SparseMatrix(eye(3))
        >>> I*I == I
        True
        >>> Z = zeros(3)
        >>> I*Z
        [0, 0, 0]
        [0, 0, 0]
        [0, 0, 0]
        >>> I*2 == 2*I
        True
        """
        if isinstance(other, SparseMatrix):
            return self.multiply(other)
        if isinstance(other, MatrixBase):
            return other._new(self*self._new(other))
        return self.scalar_multiply(other)

    def __rmul__(self, other):
        """Return product the same type as other (if a Matrix).

        When multiplying be a non-sparse matrix, the result is no longer
        sparse.

        Examples
        ========

        >>> from sympy.matrices import Matrix, SparseMatrix
        >>> A = Matrix(2, 2, range(1, 5))
        >>> S = SparseMatrix(2, 2, range(2, 6))
        >>> A*S == S*A
        False
        >>> (isinstance(A*S, SparseMatrix) ==
        ...  isinstance(S*A, SparseMatrix) == False)
        True
        """
        if isinstance(other, MatrixBase):
            return other*other._new(self)
        return self.scalar_multiply(other)

    def __add__(self, other):
        """Add other to self, efficiently if possible.

        When adding a non-sparse matrix, the result is no longer
        sparse.

        Examples
        ========

        >>> from sympy.matrices import SparseMatrix, eye
        >>> A = SparseMatrix(eye(3)) + SparseMatrix(eye(3))
        >>> B = SparseMatrix(eye(3)) + eye(3)
        >>> A
        [2, 0, 0]
        [0, 2, 0]
        [0, 0, 2]
        >>> A == B
        True
        >>> isinstance(A, SparseMatrix) and isinstance(B, SparseMatrix)
        False

        """
        if isinstance(other, SparseMatrix):
            return self.add(other)
        elif isinstance(other, MatrixBase):
            return other._new(other + self)
        else:
            raise NotImplementedError(
                "Cannot add %s to %s" %
                tuple([c.__class__.__name__ for c in (other, self)]))

    def __neg__(self):
        """Negate all elements of self.

        Examples
        ========

        >>> from sympy.matrices import SparseMatrix, eye
        >>> -SparseMatrix(eye(3))
        [-1,  0,  0]
        [ 0, -1,  0]
        [ 0,  0, -1]

        """
        rv = self.copy()
        for k, v in rv._smat.iteritems():
            rv._smat[k] = -v
        return rv

    def add(self, other):
        """Add two sparse matrices with dictionary representation.

        Examples
        ========

        >>> from sympy.matrices import SparseMatrix, eye, ones
        >>> SparseMatrix(eye(3)).add(SparseMatrix(ones(3)))
        [2, 1, 1]
        [1, 2, 1]
        [1, 1, 2]
        >>> SparseMatrix(eye(3)).add(-SparseMatrix(eye(3)))
        [0, 0, 0]
        [0, 0, 0]
        [0, 0, 0]

        Only the non-zero elements are stored, so the resulting dictionary
        that is used to represent the sparse matrix is empty:
        >>> _._smat
        {}

        See Also
        ========

        multiply
        """
        if not isinstance(other, SparseMatrix):
            raise ValueError('only use add with %s, not %s' %
                tuple([c.__class__.__name__ for c in (self, other)]))
        if self.shape != other.shape:
            raise ShapeError()
        M = self.copy()
        for i, v in other._smat.iteritems():
            v = M[i] + v
            if v:
                M._smat[i] = v
            else:
                M._smat.pop(i, None)
        return M

    def submatrix(self, keys):
        rlo, rhi, clo, chi = self.key2bounds(keys)
        return self._new(rhi - rlo, chi - clo,
            lambda i, j: self[i + rlo, j + clo])

<<<<<<< HEAD
    def cross(self, b):
        if not is_sequence(b):
            raise TypeError("`b` must be an ordered iterable or Matrix, not %s." %
                type(b))
        if not (self.rows == 1 and self.cols == 3 or
                self.rows == 3 and self.cols == 1 ) and \
                (b.rows == 1 and b.cols == 3 or
                b.rows == 3 and b.cols == 1):
            raise ShapeError("Dimensions incorrect for cross product")
        else:
            return MutableSparseMatrix(1, 3, ((self[1]*b[2] - self[2]*b[1]),
                               (self[2]*b[0] - self[0]*b[2]),
                               (self[0]*b[1] - self[1]*b[0])))

    @classmethod
    def zeros(cls, r, c=None):
        """Returns a matrix of zeros with ``r`` rows and ``c`` columns;
        if ``c`` is omitted a square matrix will be returned."""
        if is_sequence(r):
            SymPyDeprecationWarning(
                feature="The syntax zeros([%i, %i])" % tuple(r),
                useinstead="zeros(%i, %i)." % tuple(r),
                issue=3381, deprecated_since_version="0.7.2",
            ).warn()
            r, c = r
        else:
            c = r if c is None else c
        r = as_int(r)
        c = as_int(c)
        return cls(r, c, {})

    @classmethod
    def eye(cls, n):
        n = int(n)
        tmp = cls.zeros(n)
        for i in range(tmp.rows):
            tmp[i, i] = 1
        return tmp

=======
>>>>>>> ef61493d
    def is_symmetric(self, simplify=True):
        """Return True if self is symmetric.

        Examples
        ========

        >>> from sympy.matrices import SparseMatrix, eye
        >>> M = SparseMatrix(eye(3))
        >>> M.is_symmetric()
        True
        >>> M[0, 2] = 1
        >>> M.is_symmetric()
        False
        """
        if simplify:
            return all((k[1], k[0]) in self._smat and
                not (self[k] - self[(k[1], k[0])]).simplify()
                for k in self._smat)
        else:
            return all((k[1], k[0]) in self._smat and
                self[k] == self[(k[1], k[0])] for k in self._smat)

    def has(self, *patterns):
        """Test whether any subexpression matches any of the patterns.

        Examples
        ========

        >>> from sympy import SparseMatrix, Float
        >>> from sympy.abc import x, y
        >>> A = SparseMatrix(((1, x), (0.2, 3)))
        >>> A.has(x)
        True
        >>> A.has(y)
        False
        >>> A.has(Float)
        True
        """
        return any(self[key].has(*patterns) for key in self._smat)

    def applyfunc(self, f):
        """Apply a function to each element of the matrix.

        Examples
        ========

        >>> from sympy.matrices import SparseMatrix
        >>> m = SparseMatrix(2, 2, lambda i, j: i*2+j)
        >>> m
        [0, 1]
        [2, 3]
        >>> m.applyfunc(lambda i: 2*i)
        [0, 2]
        [4, 6]

        """
        if not callable(f):
            raise TypeError("`f` must be callable.")

        out = self.copy()
        for k, v in self._smat.iteritems():
            fv = f(v)
            if fv:
                out._smat[k] = fv
            else:
                out._smat.pop(k, None)
        return out

    def reshape(self, rows, cols):
        """Reshape matrix while retaining original size.

        Examples
        ========

        >>> from sympy.matrices import SparseMatrix
        >>> S = SparseMatrix(4, 2, range(8))
        >>> S.reshape(2, 4)
        [0, 1, 2, 3]
        [4, 5, 6, 7]

        """
        if len(self) != rows*cols:
            raise ValueError("Invalid reshape parameters %d %d" % (rows, cols))
        smat = {}
        for k, v in self._smat.iteritems():
            i, j = k
            n = i*self.cols + j
            ii, jj = divmod(n, cols)
            smat[(ii, jj)] = self._smat[(i, j)]
        return self._new(rows, cols, smat)

    def liupc(self):
        """Liu's algorithm, for pre-determination of the Elimination Tree of
        the given matrix, used in row-based symbolic Cholesky factorization.

        Examples
        ========

        >>> from sympy.matrices import SparseMatrix
        >>> S = SparseMatrix([
        ... [1, 0, 3, 2],
        ... [0, 0, 1, 0],
        ... [4, 0, 0, 5],
        ... [0, 6, 7, 0]])
        >>> S.liupc()
        ([[0], [], [0], [1, 2]], [4, 3, 4, 4])

        References
        ==========

        Symbolic Sparse Cholesky Factorization using Elimination Trees,
        Jeroen Van Grondelle (1999) http://citeseerx.ist.psu.edu/viewdoc/
        summary?doi=10.1.1.39.7582, downloaded from http://tinyurl.com/9o2jsxj
        """
        # Algorithm 2.4, p 17 of reference

        # get the indices of the elements that are non-zero on or below diag
        R = [[] for r in range(self.rows)]
        for r, c, _ in self.row_list():
            if c <= r:
                R[r].append(c)

        inf = len(R)  # nothing will be this large
<<<<<<< HEAD
        parent = [inf] * self.rows
        virtual = [inf] * self.rows
=======
        parent = [inf]*self.rows
        virtual = [inf]*self.rows
>>>>>>> ef61493d
        for r in range(self.rows):
            for c in R[r][:-1]:
                while virtual[c] < r:
                    t = virtual[c]
                    virtual[c] = r
                    c = t
                if virtual[c] == inf:
                    parent[c] = virtual[c] = r
        return R, parent

    def row_structure_symbolic_cholesky(self):
        """Symbolic cholesky factorization, for pre-determination of the
        non-zero structure of the Cholesky factororization.

        Examples
        ========

        >>> from sympy.matrices import SparseMatrix
        >>> S = SparseMatrix([
        ... [1, 0, 3, 2],
        ... [0, 0, 1, 0],
        ... [4, 0, 0, 5],
        ... [0, 6, 7, 0]])
        >>> S.row_structure_symbolic_cholesky()
        [[0], [], [0], [1, 2]]

        References
        ==========

        Symbolic Sparse Cholesky Factorization using Elimination Trees,
        Jeroen Van Grondelle (1999) http://citeseerx.ist.psu.edu/viewdoc/
        summary?doi=10.1.1.39.7582, downloaded from http://tinyurl.com/9o2jsxj
        """

        R, parent = self.liupc()
        inf = len(R)  # this acts as infinity
        Lrow = copy.deepcopy(R)
        for k in range(self.rows):
            for j in R[k]:
                while j != inf and j != k:
                    Lrow[k].append(j)
                    j = parent[j]
            Lrow[k] = list(sorted(set(Lrow[k])))
        return Lrow

    def _cholesky_sparse(self):
        """Algorithm for numeric Cholesky factorization of a sparse matrix."""
        Crowstruc = self.row_structure_symbolic_cholesky()
        C = self.zeros(self.rows)
        for i in range(len(Crowstruc)):
            for j in Crowstruc[i]:
                if i != j:
                    C[i, j] = self[i, j]
                    summ = 0
                    for p1 in Crowstruc[i]:
                        if p1 < j:
                            for p2 in Crowstruc[j]:
                                if p2 < j:
                                    if p1 == p2:
                                        summ += C[i, p1]*C[j, p1]
                                else:
                                    break
                            else:
                                break
                    C[i, j] -= summ
                    C[i, j] /= C[j, j]
                else:
                    C[j, j] = self[j, j]
                    summ = 0
                    for k in Crowstruc[j]:
                        if k < j:
                            summ += C[j, k]**2
                        else:
                            break
                    C[j, j] -= summ
                    C[j, j] = sqrt(C[j, j])

        return C

    def _LDL_sparse(self):
        """Algorithm for numeric LDL factization, exploiting sparse structure.
        """
        Lrowstruc = self.row_structure_symbolic_cholesky()
        L = self.eye(self.rows)
        D = self.zeros(self.rows, self.cols)

        for i in range(len(Lrowstruc)):
            for j in Lrowstruc[i]:
                if i != j:
                    L[i, j] = self[i, j]
                    summ = 0
                    for p1 in Lrowstruc[i]:
                        if p1 < j:
                            for p2 in Lrowstruc[j]:
                                if p2 < j:
                                    if p1 == p2:
                                        summ += L[i, p1]*L[j, p1]*D[p1, p1]
                                else:
                                    break
                        else:
                            break
                    L[i, j] -= summ
                    L[i, j] /= D[j, j]
                elif i == j:
                    D[i, i] = self[i, i]
                    summ = 0
                    for k in Lrowstruc[i]:
                        if k < i:
                            summ += L[i, k]**2*D[k, k]
                        else:
                            break
                    D[i, i] -= summ

        return L, D

    def _lower_triangular_solve(self, rhs):
        """Fast algorithm for solving a lower-triangular system,
        exploiting the sparsity of the given matrix.
        """
        rows = [[] for i in range(self.rows)]
        for i, j, v in self.row_list():
            if i > j:
                rows[i].append((j, v))
        X = rhs.copy()
        for i in range(self.rows):
            for j, v in rows[i]:
                X[i, 0] -= v*X[j, 0]
            X[i, 0] /= self[i, i]
        return self._new(X)

    def _upper_triangular_solve(self, rhs):
        """Fast algorithm for solving an upper-triangular system,
        exploiting the sparsity of the given matrix.
        """
        rows = [[] for i in range(self.rows)]
        for i, j, v in self.row_list():
            if i < j:
                rows[i].append((j, v))
        X = rhs.copy()
        for i in range(self.rows - 1, -1, -1):
            rows[i].reverse()
            for j, v in rows[i]:
                X[i, 0] -= v*X[j, 0]
            X[i, 0] /= self[i, i]
        return self._new(X)

    def _diagonal_solve(self, rhs):
        "Diagonal solve."
        return self._new(self.rows, 1, lambda i, j: rhs[i, 0] / self[i, i])

    def _cholesky_solve(self, rhs):
        # for speed reasons, this is not uncommented, but if you are
        # having difficulties, try uncommenting to make sure that the
        # input matrix is symmetric

        #assert self.is_symmetric()
        L = self._cholesky_sparse()
        Y = L._lower_triangular_solve(rhs)
        rv = L.T._upper_triangular_solve(Y)
        return rv

    def _LDL_solve(self, rhs):
        # for speed reasons, this is not uncommented, but if you are
        # having difficulties, try uncommenting to make sure that the
        # input matrix is symmetric

        #assert self.is_symmetric()
        L, D = self._LDL_sparse()
        Z = L._lower_triangular_solve(rhs)
        Y = D._diagonal_solve(Z)
        return L.T._upper_triangular_solve(Y)

    def cholesky(self):
        """
        Returns the Cholesky decomposition L of a matrix A
        such that L * L.T = A

        A must be a square, symmetric, positive-definite
        and non-singular matrix

        Examples
        ========

        >>> from sympy.matrices import SparseMatrix
        >>> A = SparseMatrix(((25,15,-5),(15,18,0),(-5,0,11)))
        >>> A.cholesky()
        [ 5, 0, 0]
        [ 3, 3, 0]
        [-1, 1, 3]
        >>> A.cholesky() * A.cholesky().T == A
        True
        """

        from sympy.core.numbers import nan, oo
        if not self.is_symmetric():
            raise ValueError('Cholesky decomposition applies only to '
                'symmetric matrices.')
        M = self.as_mutable()._cholesky_sparse()
        if M.has(nan) or M.has(oo):
            raise ValueError('Cholesky decomposition applies only to '
                'positive-definite matrices')
        return self._new(M)

    def LDLdecomposition(self):
        """
        Returns the LDL Decomposition (matrices ``L`` and ``D``) of matrix
        ``A``, such that ``L * D * L.T == A``. ``A`` must be a square,
        symmetric, positive-definite and non-singular.

        This method eliminates the use of square root and ensures that all
        the diagonal entries of L are 1.

        Examples
        ========

        >>> from sympy.matrices import SparseMatrix
        >>> A = SparseMatrix(((25, 15, -5), (15, 18, 0), (-5, 0, 11)))
        >>> L, D = A.LDLdecomposition()
        >>> L
        [   1,   0, 0]
        [ 3/5,   1, 0]
        [-1/5, 1/3, 1]
        >>> D
        [25, 0, 0]
        [ 0, 9, 0]
        [ 0, 0, 9]
        >>> L * D * L.T == A
        True

        """
        from sympy.core.numbers import nan, oo
        if not self.is_symmetric():
            raise ValueError('LDL decomposition applies only to '
                'symmetric matrices.')
        L, D = self.as_mutable()._LDL_sparse()
        if L.has(nan) or L.has(oo) or D.has(nan) or D.has(oo):
            raise ValueError('LDL decomposition applies only to '
                'positive-definite matrices')

        return self._new(L), self._new(D)

    def solve_least_squares(self, rhs, method='LDL'):
        """Return the least-square fit to the data.

        By default the cholesky_solve routine is used (method='CH'); other
        methods of matrix inversion can be used. To find out which are
        available, see the docstring of the .inv() method.

        Examples
        ========

        >>> from sympy.matrices import SparseMatrix, Matrix, ones
        >>> A = Matrix([1, 2, 3])
        >>> B = Matrix([2, 3, 4])
        >>> S = SparseMatrix(A.row_join(B))
        >>> S
        [1, 2]
        [2, 3]
        [3, 4]

        If each line of S represent coefficients of Ax + By
        and x and y are [2, 3] then S*xy is:

        >>> r = S*Matrix([2, 3]); r
        [ 8]
        [13]
        [18]

        But let's add 1 to the middle value and then solve for the
        least-squares value of xy:

        >>> xy = S.solve_least_squares(Matrix([8, 14, 18])); xy
        [ 5/3]
        [10/3]

        The error is given by S*xy - r:

        >>> S*xy - r
        [1/3]
        [1/3]
        [1/3]
        >>> _.norm().n(2)
        0.58

        If a different xy is used, the norm will be higher:

        >>> xy += ones(2, 1)/10
        >>> (S*xy - r).norm().n(2)
        1.5

        """
        t = self.T
        return (t*self).inv(method=method)*t*rhs

    def solve(self, rhs, method='LDL'):
        """Return solution to self*soln = rhs using given inversion method.

        For a list of possible inversion methods, see the .inv() docstring.
        """
        if not self.is_square:
            if self.rows < self.cols:
                raise ValueError('Under-determined system.')
            elif self.rows > self.cols:
                raise ValueError('For over-determined system, M, having '
                    'more rows than columns, try M.solve_least_squares(rhs).')
        else:
            return self.inv(method=method)*rhs

    def _eval_inverse(self, **kwargs):
        """Return the matrix inverse using Cholesky or LDL (default)
        decomposition as selected with the ``method`` keyword: 'CH' or 'LDL',
        respectively.

        Examples
        ========

        >>> from sympy import SparseMatrix, Matrix
        >>> A = SparseMatrix([
        ... [ 2, -1,  0],
        ... [-1,  2, -1],
        ... [ 0,  0,  2]])
        >>> A.inv('CH')
        [2/3, 1/3, 1/6]
        [1/3, 2/3, 1/3]
        [  0,   0, 1/2]
        >>> A.inv(method='LDL') # use of 'method=' is optional
        [2/3, 1/3, 1/6]
        [1/3, 2/3, 1/3]
        [  0,   0, 1/2]
        >>> A * _
        [1, 0, 0]
        [0, 1, 0]
        [0, 0, 1]

        """
        sym = self.is_symmetric()
        M = self.as_mutable()
        I = M.eye(M.rows)
        if not sym:
            t = M.T
            r1 = M[0, :]
            M = t*M
            I = t*I
        method = kwargs.get('method', 'LDL')
        if method in "LDL":
            solve = M._LDL_solve
        elif method == "CH":
            solve = M._cholesky_solve
        else:
            raise NotImplementedError(
                'Method may be "CH" or "LDL", not %s.' % method)
        rv = M.hstack(*[solve(I[:, i]) for i in range(I.cols)])
        if not sym:
            scale = (r1*rv[:, 0])[0, 0]
            rv /= scale
        return self._new(rv)

    def __eq__(self, other):
        try:
            if self.shape != other.shape:
                return False
            if isinstance(other, SparseMatrix):
                return self._smat == other._smat
            elif isinstance(other, MatrixBase):
                return self._smat == MutableSparseMatrix(other)._smat
        except AttributeError:
            return False

    def __ne__(self, other):
        return not self == other

    def as_mutable(self):
        """Returns a mutable version of this matrix.

        Examples
        ========

        >>> from sympy import ImmutableMatrix
        >>> X = ImmutableMatrix([[1, 2], [3, 4]])
        >>> Y = X.as_mutable()
        >>> Y[1, 1] = 5 # Can set values in Y
        >>> Y
        [1, 2]
        [3, 5]
        """
        return MutableSparseMatrix(self)

    def as_immutable(self):
        """Returns an Immutable version of this Matrix."""
        from immutable import ImmutableSparseMatrix
        return ImmutableSparseMatrix(self)

    @classmethod
    def zeros(cls, r, c=None):
        """Return an r x c matrix of zeros, square if c is omitted."""
        if is_sequence(r):
            SymPyDeprecationWarning(
                feature="The syntax zeros([%i, %i])" % tuple(r),
                useinstead="zeros(%i, %i)." % tuple(r),
                issue=3381, deprecated_since_version="0.7.2",
            ).warn()
            r, c = r
        else:
            c = r if c is None else c
        r = as_int(r)
        c = as_int(c)
        return cls(r, c, {})

    @classmethod
    def eye(cls, n):
        """Return an n x n identity matrix."""
        n = as_int(n)
        return cls(n, n, dict([((i, i), S.One) for i in range(n)]))

    def __hash__(self):
        return hash((type(self).__name__,) + (self.shape, tuple(self._mat)))


class MutableSparseMatrix(SparseMatrix, MatrixBase):
    @classmethod
    def _new(cls, *args, **kwargs):
        return cls(*args)

    def __setitem__(self, key, value):
        """Assign value to position designated by key.

        Examples
        ========

        >>> from sympy.matrices import SparseMatrix, ones
        >>> M = SparseMatrix(2, 2, {})
        >>> M[1] = 1; M
        [0, 1]
        [0, 0]
        >>> M[1, 1] = 2; M
        [0, 1]
        [0, 2]
        >>> M = SparseMatrix(2, 2, {})
        >>> M[:, 1] = [1, 1]; M
        [0, 1]
        [0, 1]
        >>> M = SparseMatrix(2, 2, {})
        >>> M[1, :] = [[1, 1]]; M
        [0, 0]
        [1, 1]


        To replace row r you assign to position r*m where m
        is the number of columns:

        >>> M = SparseMatrix(4, 4, {})
        >>> m = M.cols
        >>> M[3*m] = ones(1, m)*2; M
        [0, 0, 0, 0]
        [0, 0, 0, 0]
        [0, 0, 0, 0]
        [2, 2, 2, 2]

        And to replace column c you can assign to position c:

        >>> M[2] = ones(m, 1)*4; M
        [0, 0, 4, 0]
        [0, 0, 4, 0]
        [0, 0, 4, 0]
        [2, 2, 4, 2]
        """
        rv = self._setitem(key, value)
        if rv is not None:
            i, j, value = rv
            if value:
                self._smat[(i, j)] = value
            elif (i, j) in self._smat:
                del self._smat[(i, j)]

    def __hash__(self):
        return hash((type(self).__name__,) + (self.shape, tuple(self._mat)))

    def row_del(self, k):
        """Delete the given row of the matrix.

        Examples
        ========

        >>> from sympy.matrices import SparseMatrix
        >>> M = SparseMatrix([[0, 0], [0, 1]])
        >>> M
        [0, 0]
        [0, 1]
        >>> M.row_del(0)
        >>> M
        [0, 1]

        See Also
        ========

        col_del
        """
        newD = {}
        k = a2idx(k, self.rows)
        for (i, j) in self._smat:
            if i == k:
                pass
            elif i > k:
                newD[i - 1, j] = self._smat[i, j]
            else:
                newD[i, j] = self._smat[i, j]
        self._smat = newD
        self.rows -= 1

    def col_del(self, k):
        """Delete the given column of the matrix.

        Examples
        ========

        >>> from sympy.matrices import SparseMatrix
        >>> M = SparseMatrix([[0, 0], [0, 1]])
        >>> M
        [0, 0]
        [0, 1]
        >>> M.col_del(0)
        >>> M
        [0]
        [1]

        See Also
        ========

        row_del
        """
        newD = {}
        k = a2idx(k, self.cols)
        for (i, j) in self._smat:
            if j == k:
                pass
            elif j > k:
                newD[i, j - 1] = self._smat[i, j]
            else:
                newD[i, j] = self._smat[i, j]
        self._smat = newD
        self.cols -= 1

    def row_swap(self, i, j):
        """Swap, in place, columns i and j.

        Examples
        ========

        >>> from sympy.matrices import SparseMatrix
        >>> S = SparseMatrix.eye(3); S[2, 1] = 2
        >>> S.row_swap(1, 0); S
        [0, 1, 0]
        [1, 0, 0]
        [0, 2, 1]
        """
        if i > j:
            i, j = j, i
        rows = self.row_list()
        temp = []
        for ii, jj, v in rows:
            if ii == i:
                self._smat.pop((ii, jj))
                temp.append((jj, v))
            elif ii == j:
                self._smat.pop((ii, jj))
                self._smat[i, jj] = v
            elif ii > j:
                break
        for k, v in temp:
            self._smat[j, k] = v

    def col_swap(self, i, j):
        """Swap, in place, columns i and j.

        Examples
        ========

        >>> from sympy.matrices import SparseMatrix
        >>> S = SparseMatrix.eye(3); S[2, 1] = 2
        >>> S.col_swap(1, 0); S
        [0, 1, 0]
        [1, 0, 0]
        [2, 0, 1]
        """
        if i > j:
            i, j = j, i
        rows = self.col_list()
        temp = []
        for ii, jj, v in rows:
            if jj == i:
                self._smat.pop((ii, jj))
                temp.append((ii, v))
            elif jj == j:
                self._smat.pop((ii, jj))
                self._smat[ii, i] = v
            elif jj > j:
                break
        for k, v in temp:
            self._smat[k, j] = v

    def row_join(self, other):
        """Returns B appended after A (column-wise augmenting)::

            [A B]

        Examples
        ========

        >>> from sympy import SparseMatrix, Matrix
        >>> A = SparseMatrix(((1, 0, 1), (0, 1, 0), (1, 1, 0)))
        >>> A
        [1, 0, 1]
        [0, 1, 0]
        [1, 1, 0]
        >>> B = SparseMatrix(((1, 0, 0), (0, 1, 0), (0, 0, 1)))
        >>> B
        [1, 0, 0]
        [0, 1, 0]
        [0, 0, 1]
        >>> C = A.row_join(B); C
        [1, 0, 1, 1, 0, 0]
        [0, 1, 0, 0, 1, 0]
        [1, 1, 0, 0, 0, 1]
        >>> C == A.row_join(Matrix(B))
        True

        Joining at row ends is the same as appending columns at the end
        of the matrix:

        >>> C == A.col_insert(A.cols, B)
        True
        """
        A, B = self, other
        if not A.rows == B.rows:
            raise ShapeError()
        A = A.copy()
        if not isinstance(B, SparseMatrix):
            k = 0
            b = B._mat
            for i in range(B.rows):
                for j in range(B.cols):
                    v = b[k]
                    if v:
                        A._smat[(i, j + A.cols)] = v
                    k += 1
        else:
            for (i, j), v in B._smat.iteritems():
                A._smat[(i, j + A.cols)] = v
        A.cols += B.cols
        return A

    def col_join(self, other):
        """Returns B augmented beneath A (row-wise joining)::

            [A]
            [B]

        Examples
        ========

        >>> from sympy import SparseMatrix, Matrix, ones
        >>> A = SparseMatrix(ones(3))
        >>> A
        [1, 1, 1]
        [1, 1, 1]
        [1, 1, 1]
        >>> B = SparseMatrix.eye(3)
        >>> B
        [1, 0, 0]
        [0, 1, 0]
        [0, 0, 1]
        >>> C = A.col_join(B); C
        [1, 1, 1]
        [1, 1, 1]
        [1, 1, 1]
        [1, 0, 0]
        [0, 1, 0]
        [0, 0, 1]
        >>> C == A.col_join(Matrix(B))
        True

        Joining along columns is the same as appending rows at the end
        of the matrix:

        >>> C == A.row_insert(A.rows, Matrix(B))
        True
        """
        A, B = self, other
        if not A.cols == B.cols:
            raise ShapeError()
        A = A.copy()
        if not isinstance(B, SparseMatrix):
            k = 0
            b = B._mat
            for i in range(B.rows):
                for j in range(B.cols):
                    v = b[k]
                    if v:
                        A._smat[(i + A.rows, j)] = v
                    k += 1
        else:
            for (i, j), v in B._smat.iteritems():
                A._smat[i + A.rows, j] = v
        A.rows += B.rows
        return A

    def copyin_list(self, key, value):
        if not is_sequence(value):
            raise TypeError("`value` must be of type list or tuple.")
        self.copyin_matrix(key, Matrix(value))

    def copyin_matrix(self, key, value):
        # include this here because it's not part of BaseMatrix
        rlo, rhi, clo, chi = self.key2bounds(key)
        shape = value.shape
        dr, dc = rhi - rlo, chi - clo
        if shape != (dr, dc):
            raise ShapeError(
                "The Matrix `value` doesn't have the same dimensions "
                "as the in sub-Matrix given by `key`.")
        if not isinstance(value, SparseMatrix):
            for i in range(value.rows):
                for j in range(value.cols):
                    self[i + rlo, j + clo] = value[i, j]
        else:
            if (rhi - rlo)*(chi - clo) < len(self):
                for i in range(rlo, rhi):
                    for j in range(clo, chi):
                        self._smat.pop((i, j), None)
            else:
                for i, j, v in self.row_list():
                    if rlo <= i < rhi and clo <= j < chi:
                        self._smat.pop((i, j), None)
            for k, v in value._smat.iteritems():
                i, j = k
                self[i + rlo, j + clo] = value[i, j]

    def row_op(self, i, f):
        """In-place operation on row i using two-arg functor whose args are
        interpreted as (self[i, j], j) for j in range(self.cols).

        Examples
        ========

        >>> from sympy.matrices import SparseMatrix
        >>> M = SparseMatrix.eye(3)*2
        >>> M[0, 1] = -1
        >>> M.row_op(1, lambda v, j: v + 2*M[0, j]); M
        [2, -1, 0]
        [4,  0, 0]
        [0,  0, 2]
        """
        for j in range(self.cols):
            v = self._smat.get((i, j), S.Zero)
            fv = f(v, j)
            if fv:
                self._smat[(i, j)] = fv
            elif v:
                self._smat.pop((i, j))

    def col_op(self, j, f):
        """In-place operation on col j using two-arg functor whose args are
        interpreted as (self[i, j], i) for i in range(self.rows).

        Examples
        ========

        >>> from sympy.matrices import SparseMatrix
        >>> M = SparseMatrix.eye(3)*2
        >>> M[1, 0] = -1
        >>> M.col_op(1, lambda v, i: v + 2*M[i, 0]); M
        [ 2, 4, 0]
        [-1, 0, 0]
        [ 0, 0, 2]
        """
        for i in range(self.rows):
            v = self._smat.get((i, j), S.Zero)
            fv = f(v, i)
            if fv:
                self._smat[(i, j)] = fv
            elif v:
                self._smat.pop((i, j))

    def fill(self, value):
        """Fill self with the given value.

        Notes
        =====

        Unless many values are going to be deleted (i.e. set to zero)
        this will create a matrix that is slower than a dense matrix in
        operations.

        Examples
        ========

        >>> from sympy.matrices import SparseMatrix
        >>> M = SparseMatrix.zeros(3); M
        [0, 0, 0]
        [0, 0, 0]
        [0, 0, 0]
        >>> M.fill(1); M
        [1, 1, 1]
        [1, 1, 1]
        [1, 1, 1]
        """
        if not value:
            self._smat = {}
        else:
            v = sympify(value)
            self._smat = dict([((i, j), v)
                for i in range(self.rows) for j in range(self.cols)])<|MERGE_RESOLUTION|>--- conflicted
+++ resolved
@@ -10,19 +10,6 @@
 
 from matrices import MatrixBase, ShapeError, a2idx
 from dense import Matrix
-
-<<<<<<< HEAD
-# uncomment the import of as_int and delete the function when merged with 0.7.2
-#from sympy.core.compatibility import as_int
-
-
-def as_int(i):
-    ii = int(i)
-    if i != ii:
-        raise TypeError()
-    return ii
-=======
->>>>>>> ef61493d
 
 
 class SparseMatrix(MatrixBase):
@@ -352,11 +339,7 @@
         Cdict = defaultdict(int)
         for k, j, Akj in A.row_list():
             for n, Bjn in Blist[j]:
-<<<<<<< HEAD
                 temp = Akj * Bjn
-=======
-                temp = Akj*Bjn
->>>>>>> ef61493d
                 Cdict[k, n] += temp
         rv = self.zeros(A.rows, B.cols)
         rv._smat = dict([(k, v) for k, v in Cdict.iteritems() if v])
@@ -517,48 +500,6 @@
         return self._new(rhi - rlo, chi - clo,
             lambda i, j: self[i + rlo, j + clo])
 
-<<<<<<< HEAD
-    def cross(self, b):
-        if not is_sequence(b):
-            raise TypeError("`b` must be an ordered iterable or Matrix, not %s." %
-                type(b))
-        if not (self.rows == 1 and self.cols == 3 or
-                self.rows == 3 and self.cols == 1 ) and \
-                (b.rows == 1 and b.cols == 3 or
-                b.rows == 3 and b.cols == 1):
-            raise ShapeError("Dimensions incorrect for cross product")
-        else:
-            return MutableSparseMatrix(1, 3, ((self[1]*b[2] - self[2]*b[1]),
-                               (self[2]*b[0] - self[0]*b[2]),
-                               (self[0]*b[1] - self[1]*b[0])))
-
-    @classmethod
-    def zeros(cls, r, c=None):
-        """Returns a matrix of zeros with ``r`` rows and ``c`` columns;
-        if ``c`` is omitted a square matrix will be returned."""
-        if is_sequence(r):
-            SymPyDeprecationWarning(
-                feature="The syntax zeros([%i, %i])" % tuple(r),
-                useinstead="zeros(%i, %i)." % tuple(r),
-                issue=3381, deprecated_since_version="0.7.2",
-            ).warn()
-            r, c = r
-        else:
-            c = r if c is None else c
-        r = as_int(r)
-        c = as_int(c)
-        return cls(r, c, {})
-
-    @classmethod
-    def eye(cls, n):
-        n = int(n)
-        tmp = cls.zeros(n)
-        for i in range(tmp.rows):
-            tmp[i, i] = 1
-        return tmp
-
-=======
->>>>>>> ef61493d
     def is_symmetric(self, simplify=True):
         """Return True if self is symmetric.
 
@@ -682,13 +623,8 @@
                 R[r].append(c)
 
         inf = len(R)  # nothing will be this large
-<<<<<<< HEAD
         parent = [inf] * self.rows
         virtual = [inf] * self.rows
-=======
-        parent = [inf]*self.rows
-        virtual = [inf]*self.rows
->>>>>>> ef61493d
         for r in range(self.rows):
             for c in R[r][:-1]:
                 while virtual[c] < r:
