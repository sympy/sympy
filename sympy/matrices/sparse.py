--- conflicted
+++ resolved
@@ -356,14 +356,9 @@
         [0, 1, 0],
         [0, 0, 1]])
         """
-<<<<<<< HEAD
-        dps = _dotprodsimp if dotprodsimp else lambda x: x
-        sym = self.is_symmetric
-=======
->>>>>>> 34ffd625
         M = self.as_mutable()
         I = M.eye(M.rows)
-        if not self.is_symmetric():
+        if not self.is_symmetric:
             I = M.T
             M = I.multiply(M, dotprodsimp=dotprodsimp)
 
