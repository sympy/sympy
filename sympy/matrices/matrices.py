--- conflicted
+++ resolved
@@ -175,18 +175,10 @@
     def _eval_row_join(self, other):
         cols = self.cols
 
-<<<<<<< HEAD
-    def _matrix_pow_by_jordan_blocks(self, num):
-        if isinstance(num, (int, Integer, float)) and num < 0 and self.det() == 0:
-            raise ValueError("Matrix det == 0; not invertible.")
-        from sympy.matrices import diag, MutableMatrix
-        from sympy import binomial
-=======
         def entry(i, j):
             if j < cols:
                 return self[i, j]
             return other[i, j - cols]
->>>>>>> b1f55f2a
 
         return classof(self, other)._new(self.rows, self.cols + other.cols,
                                          lambda i, j: entry(i, j))
@@ -1555,6 +1547,8 @@
         def jordan_cell_power(jc, n):
             N = jc.shape[0]
             l = jc[0, 0]
+            if (num < 0) == True and l == 0:
+                raise ValueError("Matrix det == 0; not invertible")
             for i in range(N):
                 for j in range(N-i):
                     bn = binomial(n, i)
