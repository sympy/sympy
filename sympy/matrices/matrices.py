--- conflicted
+++ resolved
@@ -119,27 +119,7 @@
         """Returns the adjugate, or classical adjoint, of
         a matrix. See ``adjugate`` in .determinant for details."""
 
-<<<<<<< HEAD
         return _toselfclass(self, cofactor_matrix(self, method).transpose())
-=======
-        Parameters
-        ==========
-
-        dotprodsimp : bool, optional
-            Specifies whether intermediate term algebraic simplification is used
-            to control expression blowup during matrix multiplication. If this
-            is true then the simplify function is not used.
-
-        https://en.wikipedia.org/wiki/Adjugate
-
-        See Also
-        ========
-
-        cofactor_matrix
-        sympy.matrices.common.MatrixCommon.transpose
-        """
-        return self.cofactor_matrix(method, dotprodsimp=dotprodsimp).transpose()
->>>>>>> 5b87eacf
 
     def charpoly(self, x='lambda', simplify=_simplify, dotprodsimp=None):
         """Computes characteristic polynomial det(x*I - self) where I is
