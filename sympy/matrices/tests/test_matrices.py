from sympy import (
    Abs, E, Float, I, Integer, Max, Min, N, Poly, Pow, PurePoly, Rational,
    S, Symbol, cos, exp, oo, pi, signsimp, simplify, sin, sqrt, symbols,
    sympify, trigsimp)
from sympy.matrices.matrices import (ShapeError, MatrixError,
    NonSquareMatrixError, DeferredVector)
from sympy.matrices import (
    GramSchmidt, ImmutableMatrix, ImmutableSparseMatrix, Matrix,
    SparseMatrix, casoratian, diag, eye, hessian,
    matrix_multiply_elementwise, ones, randMatrix, rot_axis1, rot_axis2,
    rot_axis3, wronskian, zeros)
from sympy.utilities.iterables import flatten, capture
from sympy.utilities.pytest import raises, XFAIL

<<<<<<< HEAD

def test_division():
    x, y, z = symbols('x y z')
=======
from sympy.abc import x, y, z

# don't re-order this list
classes = (Matrix, SparseMatrix, ImmutableMatrix, ImmutableSparseMatrix)


def test_args():
    for c, cls in enumerate(classes):
        m = cls.zeros(3, 2)
        # all should give back the same type of arguments, e.g. ints for shape
        assert m.shape == (3, 2) and all(type(i) is int for i in m.shape)
        assert m.rows == 3 and type(m.rows) is int
        assert m.cols == 2 and type(m.cols) is int
        if not c % 2:
            assert type(m._mat) is list
        else:
            assert type(m._smat) is dict


def test_division():
>>>>>>> ef61493d
    v = Matrix(1, 2, [x, y])
    assert v.__div__(z) == Matrix(1, 2, [x/z, y/z])
    assert v.__truediv__(z) == Matrix(1, 2, [x/z, y/z])
    assert v/z == Matrix(1, 2, [x/z, y/z])


def test_sum():
<<<<<<< HEAD
    x, y, z = symbols('x y z')
    m = Matrix([[1, 2, 3], [x, y, x], [2*y, -50, z*x]])
    assert m+m == Matrix([[2, 4, 6], [2*x, 2*y, 2*x], [4*y, -100, 2*z*x]])
=======
    m = Matrix([[1, 2, 3], [x, y, x], [2*y, -50, z*x]])
    assert m + m == Matrix([[2, 4, 6], [2*x, 2*y, 2*x], [4*y, -100, 2*z*x]])
>>>>>>> ef61493d
    n = Matrix(1, 2, [1, 2])
    raises(ShapeError, lambda: m + n)



def test_addition():
    a = Matrix((
        (1, 2),
        (3, 1),
        ))

    b = Matrix((
        (1, 2),
        (3, 0),
        ))

    assert a + b == a.add(b) == Matrix([[2, 4], [6, 1]])


def test_multiplication():
    a = Matrix((
        (1, 2),
        (3, 1),
        (0, 6),
        ))

    b = Matrix((
        (1, 2),
        (3, 0),
        ))

<<<<<<< HEAD
    c= a*b
    assert c[0, 0]==7
    assert c[0, 1]==2
    assert c[1, 0]==6
    assert c[1, 1]==6
    assert c[2, 0]==18
    assert c[2, 1]==0

    h = matrix_multiply_elementwise(a, c)
    assert h == a.multiply_elementwise(c)
    assert h[0, 0]==7
    assert h[0, 1]==4
    assert h[1, 0]==18
    assert h[1, 1]==6
    assert h[2, 0]==0
    assert h[2, 1]==0
=======
    c = a*b
    assert c[0, 0] == 7
    assert c[0, 1] == 2
    assert c[1, 0] == 6
    assert c[1, 1] == 6
    assert c[2, 0] == 18
    assert c[2, 1] == 0

    h = matrix_multiply_elementwise(a, c)
    assert h == a.multiply_elementwise(c)
    assert h[0, 0] == 7
    assert h[0, 1] == 4
    assert h[1, 0] == 18
    assert h[1, 1] == 6
    assert h[2, 0] == 0
    assert h[2, 1] == 0
>>>>>>> ef61493d
    raises(ShapeError, lambda: matrix_multiply_elementwise(a, b))

    c = b * Symbol("x")
    assert isinstance(c, Matrix)
    assert c[0, 0] == x
    assert c[0, 1] == 2*x
    assert c[1, 0] == 3*x
    assert c[1, 1] == 0

    c2 = x * b
    assert c == c2

    c = 5 * b
    assert isinstance(c, Matrix)
    assert c[0, 0] == 5
    assert c[0, 1] == 2*5
    assert c[1, 0] == 3*5
    assert c[1, 1] == 0


def test_power():
    raises(NonSquareMatrixError, lambda: Matrix((1, 2))**2)

    R = Rational
    A = Matrix([[2, 3], [4, 5]])
    assert (A**-3)[:] == [R(-269)/8, R(153)/8, R(51)/2, R(-29)/2]
    assert (A**5)[:] == [6140, 8097, 10796, 14237]
    A = Matrix([[2, 1, 3], [4, 2, 4], [6, 12, 1]])
    assert (A**3)[:] == [290, 262, 251, 448, 440, 368, 702, 954, 433]
    assert A**0 == eye(3)
    assert A**1 == A
    assert (Matrix([[2]]) ** 100)[0, 0] == 2**100
    assert eye(2)**10000000 == eye(2)
    assert Matrix([[1, 2], [3, 4]])**Integer(2) == Matrix([[7, 10], [15, 22]])

    A = Matrix([[33, 24], [48, 57]])
    assert (A**(S(1)/2))[:] == [5, 2, 4, 7]
    A = Matrix([[0, 4], [-1, 5]])
    assert (A**(S(1)/2))**2 == A


def test_creation():
    raises(ValueError, lambda: Matrix(5, 5, range(20)))
    raises(IndexError, lambda: Matrix((1, 2))[2])
    with raises(IndexError):
        Matrix((1, 2))[1:2] = 5
    with raises(IndexError):
        Matrix((1, 2))[3] = 5

    a = Matrix([[x, 0], [0, 0]])
    m = a
    assert m.cols == m.rows
    assert m.cols == 2
    assert m[:] == [x, 0, 0, 0]

    b = Matrix(2, 2, [x, 0, 0, 0])
    m = b
    assert m.cols == m.rows
    assert m.cols == 2
    assert m[:] == [x, 0, 0, 0]

    assert a == b

    assert Matrix(b) == b

    c = Matrix((
          Matrix((
            (1, 2, 3),
            (4, 5, 6)
          )),
          (7, 8, 9)
    ))
    assert c.cols == 3
    assert c.rows == 3
    assert c[:] == [1, 2, 3, 4, 5, 6, 7, 8, 9]

    assert Matrix(eye(2)) == eye(2)
    assert ImmutableMatrix(ImmutableMatrix(eye(2))) == ImmutableMatrix(eye(2))
    assert ImmutableMatrix(c) == c.as_immutable()
    assert Matrix(ImmutableMatrix(c)) == ImmutableMatrix(c).as_mutable()

    assert c is not Matrix(c)


def test_tolist():
<<<<<<< HEAD
    x, y, z = symbols('x y z')
=======
>>>>>>> ef61493d
    lst = [[S.One, S.Half, x*y, S.Zero], [x, y, z, x**2], [y, -S.One, z*x, 3]]
    m = Matrix(lst)
    assert m.tolist() == lst


def test_as_mutable():
    assert zeros(0, 3).as_mutable() == zeros(0, 3)
    assert zeros(0, 3).as_immutable() == ImmutableMatrix(zeros(0, 3))


def test_determinant():

    for M in [Matrix(), Matrix([[1]])]:
        assert (
            M.det() ==
            M.det_bareis() ==
            M.berkowitz_det() ==
            M.det_LU_decomposition() ==
            1)

    M = Matrix(( (-3,  2),
                 ( 8, -5) ))

    assert M.det(method="bareis") == -1
    assert M.det(method="berkowitz") == -1

    M = Matrix(( (x,   1),
                 (y, 2*y) ))

<<<<<<< HEAD
    assert M.det(method="bareis") == 2*x*y-y
    assert M.det(method="berkowitz") == 2*x*y-y
=======
    assert M.det(method="bareis") == 2*x*y -y
    assert M.det(method="berkowitz") == 2*x*y -y
>>>>>>> ef61493d

    M = Matrix(( (1, 1, 1),
                 (1, 2, 3),
                 (1, 3, 6) ))

    assert M.det(method="bareis") == 1
    assert M.det(method="berkowitz") == 1

    M = Matrix(( ( 3, -2,  0, 5),
                 (-2,  1, -2, 2),
                 ( 0, -2,  5, 0),
                 ( 5,  0,  3, 4) ))

    assert M.det(method="bareis") == -289
    assert M.det(method="berkowitz") == -289

    M = Matrix(( ( 1,  2,  3,  4),
                 ( 5,  6,  7,  8),
                 ( 9, 10, 11, 12),
                 (13, 14, 15, 16) ))

    assert M.det(method="bareis") == 0
    assert M.det(method="berkowitz") == 0

    M = Matrix(( (3, 2, 0, 0, 0),
                 (0, 3, 2, 0, 0),
                 (0, 0, 3, 2, 0),
                 (0, 0, 0, 3, 2),
                 (2, 0, 0, 0, 3) ))

    assert M.det(method="bareis") == 275
    assert M.det(method="berkowitz") == 275

    M = Matrix(( (1, 0,  1,  2, 12),
                 (2, 0,  1,  1,  4),
                 (2, 1,  1, -1,  3),
                 (3, 2, -1,  1,  8),
                 (1, 1,  1,  0,  6) ))

    assert M.det(method="bareis") == -55
    assert M.det(method="berkowitz") == -55

    M = Matrix(( (-5,  2,  3,  4,  5),
                 ( 1, -4,  3,  4,  5),
                 ( 1,  2, -3,  4,  5),
                 ( 1,  2,  3, -2,  5),
                 ( 1,  2,  3,  4, -1) ))

    assert M.det(method="bareis") == 11664
    assert M.det(method="berkowitz") == 11664

    M = Matrix(( ( 2,  7, -1, 3, 2),
                 ( 0,  0,  1, 0, 1),
                 (-2,  0,  7, 0, 2),
                 (-3, -2,  4, 5, 3),
                 ( 1,  0,  0, 0, 1) ))

    assert M.det(method="bareis") == 123
    assert M.det(method="berkowitz") == 123

    M = Matrix(( (x, y, z),
                 (1, 0, 0),
                 (y, z, x) ))

    assert M.det(method="bareis") == z**2 - x*y
    assert M.det(method="berkowitz") == z**2 - x*y

<<<<<<< HEAD
    def test_det_LU_decomposition():
        x, y, z = symbols('x y z')
=======

def test_det_LU_decomposition():
>>>>>>> ef61493d

    for M in [Matrix(), Matrix([[1]])]:
        assert M.det(method="det_LU") == 1

    M = Matrix(( (-3,  2),
                 ( 8, -5) ))

    assert M.det(method="det_LU") == -1

    M = Matrix(( (x,   1),
                 (y, 2*y) ))

    assert M.det(method="det_LU") == 2*x*y -y

    M = Matrix(( (1, 1, 1),
                 (1, 2, 3),
                 (1, 3, 6) ))

    assert M.det(method="det_LU") == 1

    M = Matrix(( ( 3, -2,  0, 5),
                 (-2,  1, -2, 2),
                 ( 0, -2,  5, 0),
                 ( 5,  0,  3, 4) ))

    assert M.det(method="det_LU") == -289

    M = Matrix(( (3, 2, 0, 0, 0),
                 (0, 3, 2, 0, 0),
                 (0, 0, 3, 2, 0),
                 (0, 0, 0, 3, 2),
                 (2, 0, 0, 0, 3) ))

    assert M.det(method="det_LU") == 275

    M = Matrix(( (1, 0,  1,  2, 12),
                 (2, 0,  1,  1,  4),
                 (2, 1,  1, -1,  3),
                 (3, 2, -1,  1,  8),
                 (1, 1,  1,  0,  6) ))

    assert M.det(method="det_LU") == -55

    M = Matrix(( (-5,  2,  3,  4,  5),
                 ( 1, -4,  3,  4,  5),
                 ( 1,  2, -3,  4,  5),
                 ( 1,  2,  3, -2,  5),
                 ( 1,  2,  3,  4, -1) ))

    assert M.det(method="det_LU") == 11664

    M = Matrix(( ( 2,  7, -1, 3, 2),
                 ( 0,  0,  1, 0, 1),
                 (-2,  0,  7, 0, 2),
                 (-3, -2,  4, 5, 3),
                 ( 1,  0,  0, 0, 1) ))

    assert M.det(method="det_LU") == 123

    M = Matrix(( (x, y, z),
                 (1, 0, 0),
                 (y, z, x) ))

    assert M.det(method="det_LU") == z**2 - x*y


def test_berkowitz_minors():
    B = Matrix(2, 2, [1, 2, 2, 1])

    assert B.berkowitz_minors() == (1, -3)


def test_submatrix():
    m0 = eye(4)
    assert m0[:3, :3] == eye(3)
    assert m0[2:4, 0:2] == zeros(2)

<<<<<<< HEAD
    m1 = Matrix(3, 3, lambda i, j: i+j)
=======
    m1 = Matrix(3, 3, lambda i, j: i + j)
>>>>>>> ef61493d
    assert m1[0, :] == Matrix(1, 3, (0, 1, 2))
    assert m1[1:3, 1] == Matrix(2, 1, (2, 3))

    m2 = Matrix([[0, 1, 2, 3], [4, 5, 6, 7], [8, 9, 10, 11], [12, 13, 14, 15]])
    assert m2[:, -1] == Matrix(4, 1, [3, 7, 11, 15])
    assert m2[-2:, :] == Matrix([[8, 9, 10, 11], [12, 13, 14, 15]])


def test_submatrix_assignment():
    m = zeros(4)
    m[2:4, 2:4] = eye(2)
    assert m == Matrix(((0, 0, 0, 0),
                        (0, 0, 0, 0),
                        (0, 0, 1, 0),
                        (0, 0, 0, 1)))
    m[:2, :2] = eye(2)
    assert m == eye(4)
    m[:, 0] = Matrix(4, 1, (1, 2, 3, 4))
    assert m == Matrix(((1, 0, 0, 0),
                        (2, 1, 0, 0),
                        (3, 0, 1, 0),
                        (4, 0, 0, 1)))
    m[:, :] = zeros(4)
    assert m == zeros(4)
    m[:, :] = [(1, 2, 3, 4), (5, 6, 7, 8), (9, 10, 11, 12), (13, 14, 15, 16)]
    assert m == Matrix(((1, 2, 3, 4),
                        (5, 6, 7, 8),
                        (9, 10, 11, 12),
                        (13, 14, 15, 16)))
    m[:2, 0] = [0, 0]
    assert m == Matrix(((0, 2, 3, 4),
                        (0, 6, 7, 8),
                        (9, 10, 11, 12),
                        (13, 14, 15, 16)))


def test_extract():
    m = Matrix(4, 3, lambda i, j: i*3 + j)
    assert m.extract([0, 1, 3], [0, 1]) == Matrix(3, 2, [0, 1, 3, 4, 9, 10])
    assert m.extract([0, 3], [0, 0, 2]) == Matrix(2, 3, [0, 0, 2, 9, 9, 11])
    assert m.extract(range(4), range(3)) == m
    raises(IndexError, lambda: m.extract([4], [0]))
    raises(IndexError, lambda: m.extract([0], [3]))


def test_reshape():
    m0 = eye(3)
    assert m0.reshape(1, 9) == Matrix(1, 9, (1, 0, 0, 0, 1, 0, 0, 0, 1))
<<<<<<< HEAD
    m1 = Matrix(3, 4, lambda i, j: i+j)
    assert m1.reshape(4, 3) == Matrix(((0, 1, 2), (3, 1, 2), (3, 4, 2), (3, 4, 5)))
=======
    m1 = Matrix(3, 4, lambda i, j: i + j)
    assert m1.reshape(
        4, 3) == Matrix(((0, 1, 2), (3, 1, 2), (3, 4, 2), (3, 4, 5)))
>>>>>>> ef61493d
    assert m1.reshape(2, 6) == Matrix(((0, 1, 2, 3, 1, 2), (3, 4, 2, 3, 4, 5)))


def test_applyfunc():
    m0 = eye(3)
    assert m0.applyfunc(lambda x: 2*x) == eye(3)*2
    assert m0.applyfunc(lambda x: 0 ) == zeros(3)


def test_expand():
<<<<<<< HEAD
    x, y = symbols('x y')
    m0 = Matrix([[x*(x+y), 2], [((x+y)*y)*x, x*(y+x*(x+y))]])
    # Test if expand() returns a matrix
    m1 = m0.expand()
    assert m1 == Matrix([[x*y+x**2, 2], [x*y**2+y*x**2, x*y+y*x**2+x**3]])
=======
    m0 = Matrix([[x*(x + y), 2], [((x + y)*y)*x, x*(y + x*(x + y))]])
    # Test if expand() returns a matrix
    m1 = m0.expand()
    assert m1 == Matrix([[x*y + x**2, 2], [x*y**2 + y*x**2, x*y + y*x**2 + x**3]])
>>>>>>> ef61493d

    a = Symbol('a', real=True)

    assert Matrix([exp(I*a)]).expand(complex=True) == \
        Matrix([cos(a) + I*sin(a)])


def test_random():
    M = randMatrix(3, 3)
    M = randMatrix(3, 3, seed=3)
    M = randMatrix(3, 4, 0, 150)
    M = randMatrix(3, symmetric=True)
    S = M.copy()
    S.simplify()
    assert S == M  # doesn't fail when elements are Numbers, not int


def test_LUdecomp():
    testmat = Matrix([[0, 2, 5, 3],
                      [3, 3, 7, 4],
                      [8, 4, 0, 2],
                      [-2, 6, 3, 4]])
    L, U, p = testmat.LUdecomposition()
    assert L.is_lower
    assert U.is_upper
    assert (L*U).permuteBkwd(p) - testmat == zeros(4)

    testmat = Matrix([[6, -2, 7, 4],
                      [0, 3, 6, 7],
                      [1, -2, 7, 4],
                      [-9, 2, 6, 3]])
    L, U, p = testmat.LUdecomposition()
    assert L.is_lower
    assert U.is_upper
    assert (L*U).permuteBkwd(p) - testmat == zeros(4)

    M = Matrix(((1, x, 1), (2, y, 0), (y, 0, z)))
    L, U, p = M.LUdecomposition()
    assert L.is_lower
    assert U.is_upper
    assert (L*U).permuteBkwd(p) - M == zeros(3)

    mL = Matrix((
      (1, 0, 0),
      (2, 3, 0),
    ))
    assert mL.is_lower is True
    assert mL.is_upper is False
    mU = Matrix((
      (1, 2, 3),
      (0, 4, 5),
    ))
    assert mU.is_lower is False
    assert mU.is_upper is True

    # test FF LUdecomp
    M = Matrix([[1, 3, 3],
                [3, 2, 6],
                [3, 2, 2]])
    P, L, Dee, U = M.LUdecompositionFF()
    assert P*M == L*Dee.inv()*U

    M = Matrix([[1, 2, 3, 4],
                 [3, -1, 2, 3],
                 [3, 1, 3, -2],
                 [6, -1, 0, 2]])
    P, L, Dee, U = M.LUdecompositionFF()
    assert P*M == L*Dee.inv()*U

    M = Matrix([[0, 0, 1],
                 [2, 3, 0],
                 [3, 1, 4]])
    P, L, Dee, U = M.LUdecompositionFF()
    assert P*M == L*Dee.inv()*U


def test_LUsolve():
    A = Matrix([[2, 3, 5],
                [3, 6, 2],
                [8, 3, 6]])
    x = Matrix(3, 1, [3, 7, 5])
    b = A*x
    soln = A.LUsolve(b)
    assert soln == x
    A = Matrix([[0, -1, 2],
                [5, 10, 7],
                [8, 3, 4]])
    x = Matrix(3, 1, [-1, 2, 5])
    b = A*x
    soln = A.LUsolve(b)
    assert soln == x


def test_QRsolve():
    A = Matrix([[2, 3, 5],
                [3, 6, 2],
                [8, 3, 6]])
    x = Matrix(3, 1, [3, 7, 5])
    b = A*x
    soln = A.QRsolve(b)
    assert soln == x
    x = Matrix([[1, 2], [3, 4], [5, 6]])
    b = A*x
    soln = A.QRsolve(b)
    assert soln == x

    A = Matrix([[0, -1, 2],
                [5, 10, 7],
                [8, 3, 4]])
    x = Matrix(3, 1, [-1, 2, 5])
    b = A*x
    soln = A.QRsolve(b)
    assert soln == x
    x = Matrix([[7, 8], [9, 10], [11, 12]])
    b = A*x
    soln = A.QRsolve(b)
    assert soln == x


def test_inverse():
    A = eye(4)
    assert A.inv() == eye(4)
    assert A.inv(method="LU") == eye(4)
    assert A.inv(method="ADJ") == eye(4)
    A = Matrix([[2, 3, 5],
                [3, 6, 2],
                [8, 3, 6]])
    Ainv = A.inv()
    assert A*Ainv == eye(3)
    assert A.inv(method="LU") == Ainv
    assert A.inv(method="ADJ") == Ainv

<<<<<<< HEAD
=======
    # test that immutability is not a problem
    cls = ImmutableMatrix
    m = cls([
            [48, 49, 31],
    [ 9, 71, 94],
    [59, 28, 65]])
    assert all(type(m.inv(s)) is cls for s in 'GE ADJ LU'.split())
    cls = ImmutableSparseMatrix
    m = cls([
            [48, 49, 31],
    [ 9, 71, 94],
    [59, 28, 65]])
    assert all(type(m.inv(s)) is cls for s in 'CH LDL'.split())

>>>>>>> ef61493d

def test_util():
    R = Rational

    v1 = Matrix(1, 3, [1, 2, 3])
    v2 = Matrix(1, 3, [3, 4, 5])
    assert v1.cross(v2) == Matrix(1, 3, [-2, 4, -2])
    assert v1.norm() == sqrt(14)
    assert v1.project(v2) == Matrix(1, 3, [R(39)/25, R(52)/25, R(13)/5])
    assert Matrix.zeros(1, 2) == Matrix(1, 2, [0, 0])
    assert ones(1, 2) == Matrix(1, 2, [1, 1])
    assert v1.copy() == v1
    # cofactor
    assert eye(3) == eye(3).cofactorMatrix()
    test = Matrix([[1, 3, 2], [2, 6, 3], [2, 3, 6]])
<<<<<<< HEAD
    assert test.cofactorMatrix() == Matrix([[27, -6, -6], [-12, 2, 3], [-3, 1, 0]])
    test = Matrix([[1, 2, 3], [4, 5, 6], [7, 8, 9]])
    assert test.cofactorMatrix() == Matrix([[-3, 6, -3], [6, -12, 6], [-3, 6, -3]])


def test_jacobian_hessian():
    x = Symbol('x')
    y = Symbol('y')
    L = Matrix(1, 2, [x**2*y, 2*y**2 + x*y])
    syms = [x, y]
    assert L.jacobian(syms) == Matrix([[2*x*y, x**2], [y, 4*y+x]])
=======
    assert test.cofactorMatrix(
        ) == Matrix([[27, -6, -6], [-12, 2, 3], [-3, 1, 0]])
    test = Matrix([[1, 2, 3], [4, 5, 6], [7, 8, 9]])
    assert test.cofactorMatrix(
        ) == Matrix([[-3, 6, -3], [6, -12, 6], [-3, 6, -3]])


def test_jacobian_hessian():
    L = Matrix(1, 2, [x**2*y, 2*y**2 + x*y])
    syms = [x, y]
    assert L.jacobian(syms) == Matrix([[2*x*y, x**2], [y, 4*y + x]])
>>>>>>> ef61493d

    L = Matrix(1, 2, [x, x**2*y**3])
    assert L.jacobian(syms) == Matrix([[1, 0], [2*x*y**3, x**2*3*y**2]])

    f = x**2*y
    syms = [x, y]
    assert hessian(f, syms) == Matrix([[2*y, 2*x], [2*x, 0]])

    f = x**2*y**3
<<<<<<< HEAD
    assert hessian(f, syms) == Matrix([[2*y**3, 6*x*y**2], [6*x*y**2, 6*x**2*y]])
=======
    assert hessian(
        f, syms) == Matrix([[2*y**3, 6*x*y**2], [6*x*y**2, 6*x**2*y]])

    f = z + x*y**2
    g = x**2 + 2*y**3
    ans = Matrix([
        [0, 2*y],
        [2*y, 2*x]])
    assert ans == hessian(f, Matrix([x, y]))
    assert ans == hessian(f, Matrix([x, y]).T)
    assert hessian(f, (y, x), [g]) == Matrix([
        [     0, 6*y**2, 2*x],
        [6*y**2,    2*x, 2*y],
        [   2*x,    2*y,   0]])
>>>>>>> ef61493d


def test_QR():
    A = Matrix([[1, 2], [2, 3]])
    Q, S = A.QRdecomposition()
    R = Rational
    assert Q == Matrix([
        [5**R(-1, 2), (R(2)/5)*(R(1)/5)**R(-1, 2)],
        [2*5**R(-1, 2), (-R(1)/5)*(R(1)/5)**R(-1, 2)]])
    assert S == Matrix([[5**R(1, 2), 8*5**R(-1, 2)], [0, (R(1)/5)**R(1, 2)]])
    assert Q*S == A
    assert Q.T * Q == eye(2)

    A = Matrix([[1, 1, 1], [1, 1, 3], [2, 3, 4]])
    Q, R = A.QRdecomposition()
    assert Q.T * Q == eye(Q.cols)
    assert R.is_upper
    assert A == Q*R


def test_QR_non_square():
    A = Matrix([[9, 0, 26], [12, 0, -7], [0, 4, 4], [0, -3, -3]])
    Q, R = A.QRdecomposition()
    assert Q.T * Q == eye(Q.cols)
    assert R.is_upper
    assert A == Q*R

    A = Matrix([[1, -1, 4], [1, 4, -2], [1, 4, 2], [1, -1, 0]])
    Q, R = A.QRdecomposition()
    assert Q.T * Q == eye(Q.cols)
    assert R.is_upper
    assert A == Q*R


def test_nullspace():
    # first test reduced row-ech form
    R = Rational

    M = Matrix([[5, 7, 2, 1],
               [1, 6, 2, -1]])
    out, tmp = M.rref()
    assert out == Matrix([[1, 0, -R(2)/23, R(13)/23],
                              [0, 1, R(8)/23, R(-6)/23]])

    M = Matrix([[-5, -1, 4, -3, -1],
                [ 1, -1, -1, 1, 0],
                [-1, 0, 0, 0, 0],
                [ 4, 1, -4, 3, 1],
                [-2, 0, 2, -2, -1]])
    assert M*M.nullspace()[0] == Matrix(5, 1, [0]*5)

    M = Matrix([[1, 3, 0, 2, 6, 3, 1],
                [-2, -6, 0, -2, -8, 3, 1],
                [3, 9, 0, 0, 6, 6, 2],
                [-1, -3, 0, 1, 0, 9, 3]])
    out, tmp = M.rref()
    assert out == Matrix([[1, 3, 0, 0, 2, 0, 0],
                          [0, 0, 0, 1, 2, 0, 0],
                          [0, 0, 0, 0, 0, 1, R(1)/3],
                          [0, 0, 0, 0, 0, 0, 0]])

    # now check the vectors
    basis = M.nullspace()
    assert basis[0] == Matrix([-3, 1, 0, 0, 0, 0, 0])
    assert basis[1] == Matrix([0, 0, 1, 0, 0, 0, 0])
    assert basis[2] == Matrix([-2, 0, 0, -2, 1, 0, 0])
    assert basis[3] == Matrix([0, 0, 0, 0, 0, R(-1)/3, 1])

    # issue 1698; just see that we can do it when rows > cols
    M = Matrix([[1, 2], [2, 4], [3, 6]])
    assert M.nullspace()


def test_wronskian():
    assert wronskian([cos(x), sin(x)], x) == cos(x)**2 + sin(x)**2
    assert wronskian([exp(x), exp(2*x)], x) == exp(3*x)
    assert wronskian([exp(x), x], x) == exp(x) - x*exp(x)
    assert wronskian([1, x, x**2], x) == 2
    w1 = -6*exp(x)*sin(x)*x + 6*cos(x)*exp(x)*x**2 - 6*exp(x)*cos(x)*x - \
        exp(x)*cos(x)*x**3 + exp(x)*sin(x)*x**3
    assert wronskian([exp(x), cos(x), x**3], x).expand() == w1
    assert wronskian([exp(x), cos(x), x**3], x, method='berkowitz'
        ).expand() == w1
    w2 = -x**3*cos(x)**2 - x**3*sin(x)**2 - 6*x*cos(x)**2 - 6*x*sin(x)**2
    assert wronskian([sin(x), cos(x), x**3], x).expand() == w2
    assert wronskian([sin(x), cos(x), x**3], x,
        method='berkowitz').expand() == w2
    assert wronskian([], x) == 1


def test_eigen():
<<<<<<< HEAD
    x, y = symbols('x y')
=======
>>>>>>> ef61493d

    R = Rational

    assert eye(3).charpoly(x) == Poly((x - 1)**3, x)
    assert eye(3).charpoly(y) == Poly((y - 1)**3, y)

    M = Matrix([[1, 0, 0],
                [0, 1, 0],
                [0, 0, 1]])

    assert M.eigenvals(multiple=False) == {S.One: 3}

    assert M.eigenvects() == (
        [(1, 3, [Matrix([1, 0, 0]),
                 Matrix([0, 1, 0]),
                 Matrix([0, 0, 1])])])

    M = Matrix([[0, 1, 1],
                [1, 0, 0],
                [1, 1, 1]])

    assert M.eigenvals() == {2*S.One: 1, -S.One: 1, S.Zero: 1}

    assert M.eigenvects() == (
        [
         (-1, 1, [Matrix([-1, 1, 0])]),
         ( 0, 1, [Matrix([0, -1, 1])]),
         ( 2, 1, [Matrix([R(2, 3), R(1, 3), 1])])])

    M = Matrix([[1, -1],
                 [1,  3]])
    assert M.eigenvects() == (
        [(2, 2, [Matrix(2, 1, [-1, 1])])])

    M = Matrix([[1, 2, 3], [4, 5, 6], [7, 8, 9]])
<<<<<<< HEAD
    a=R(15, 2)
    b=3*33**R(1, 2)
    c=R(13, 2)
    d=(R(33, 8) + 3*b/8)
    e=(R(33, 8) - 3*b/8)
=======
    a = R(15, 2)
    b = 3*33**R(1, 2)
    c = R(13, 2)
    d = (R(33, 8) + 3*b/8)
    e = (R(33, 8) - 3*b/8)
>>>>>>> ef61493d

    def NS(e, n):
        return str(N(e, n))
    r = [
        (a - b/2, 1, [Matrix([(12 + 24/(c - b/2))/((c - b/2)*e) + 3/(c - b/2),
                              (6 + 12/(c - b/2))/e, 1])]),
        (      0, 1, [Matrix([1, -2, 1])]),
        (a + b/2, 1, [Matrix([(12 + 24/(c + b/2))/((c + b/2)*d) + 3/(c + b/2),
                              (6 + 12/(c + b/2))/d, 1])]),
        ]
    r1 = [(NS(r[i][0], 2), NS(r[i][1], 2),
        [NS(j, 2) for j in r[i][2][0]]) for i in range(len(r))]
    r = M.eigenvects()
    r2 = [(NS(r[i][0], 2), NS(r[i][1], 2),
        [NS(j, 2) for j in r[i][2][0]]) for i in range(len(r))]
    assert sorted(r1) == sorted(r2)

    eps = Symbol('eps', real=True)

    M = Matrix([[abs(eps), I*eps    ],
               [-I*eps,   abs(eps) ]])

    assert M.eigenvects() == (
        [
            ( 0, 1, [Matrix([[-I*eps/abs(eps)], [1]])]),
            ( 2*abs(eps), 1, [ Matrix([[I*eps/abs(eps)], [1]]) ] ),
        ])

    M = Matrix(3, 3, [1, 2, 0, 0, 3, 0, 2, -4, 2])
    M._eigenvects = M.eigenvects(simplify=False)
    assert max(i.q for i in M._eigenvects[0][2][0]) > 1
    M._eigenvects = M.eigenvects(simplify=True)
    assert max(i.q for i in M._eigenvects[0][2][0]) == 1
    M = Matrix([[S(1)/4, 1], [1, 1]])
    assert M.eigenvects(simplify=True) == [
        (S(5)/8 + sqrt(73)/8, 1, [Matrix([[8/(3 + sqrt(73))],   [1]])]),
        (-sqrt(73)/8 + S(5)/8, 1, [Matrix([[8/(-sqrt(73) + 3)], [1]])])]
    assert M.eigenvects(simplify=False) == [
        (Rational(5, 8) + sqrt(73)/8, 1,
        [Matrix([[-1/(-sqrt(73)/8 + Rational(-3, 8))], [1]])]),
        (-sqrt(73)/8 + Rational(5, 8), 1,
        [Matrix([[-1/(Rational(-3, 8) + sqrt(73)/8)], [1]])]),
    ]

    m = Matrix([[1, .6, .6], [.6, .9, .9], [.9, .6, .6]])
    evals = {-sqrt(385)/20 + S(5)/4: 1, sqrt(385)/20 + S(5)/4: 1, S.Zero: 1}
    assert m.eigenvals() == evals
    nevals = list(sorted(m.eigenvals(rational=False).keys()))
    sevals = list(sorted(evals.keys()))
    assert all(abs(nevals[i] - sevals[i]) < 1e-9 for i in range(len(nevals)))


def test_subs():
<<<<<<< HEAD
    x = Symbol('x')
    assert Matrix([[1, x], [x, 4]]).subs(x, 5) == Matrix([[1, 5], [5, 4]])
    y = Symbol('y')
    assert Matrix([[x, 2], [x+y, 4]]).subs([[x, -1], [y, -2]]) == \
        Matrix([[-1, 2], [-3, 4]])
    assert Matrix([[x, 2], [x+y, 4]]).subs([(x, -1), (y, -2)]) == \
        Matrix([[-1, 2], [-3, 4]])
    assert Matrix([[x, 2], [x+y, 4]]).subs({x: -1, y: -2}) == \
        Matrix([[-1, 2], [-3, 4]])
    assert Matrix([x*y]).subs({x: y-1, y: x-1}, simultaneous=True) == \
        Matrix([(x-1)*(y-1)])
=======
    assert Matrix([[1, x], [x, 4]]).subs(x, 5) == Matrix([[1, 5], [5, 4]])
    assert Matrix([[x, 2], [x + y, 4]]).subs([[x, -1], [y, -2]]) == \
        Matrix([[-1, 2], [-3, 4]])
    assert Matrix([[x, 2], [x + y, 4]]).subs([(x, -1), (y, -2)]) == \
        Matrix([[-1, 2], [-3, 4]])
    assert Matrix([[x, 2], [x + y, 4]]).subs({x: -1, y: -2}) == \
        Matrix([[-1, 2], [-3, 4]])
    assert Matrix([x*y]).subs({x: y - 1, y: x - 1}, simultaneous=True) == \
        Matrix([(x - 1)*(y - 1)])

    for cls in classes:
        assert Matrix([[2, 0], [0, 2]]) == cls.eye(2).subs(1, 2)

>>>>>>> ef61493d


def test_simplify():
<<<<<<< HEAD
    x, y, f, n = symbols('x y f n')
=======
    f, n = symbols('f, n')
>>>>>>> ef61493d

    m = Matrix([[1, x], [x + 1/x, x - 1]])
    m = m.row_join(eye(m.cols))
    raw = m.rref(simplify=lambda x: x)[0]
    assert raw != \
           m.rref(simplify=True)[0]

    M = Matrix([[    1/x + 1/y,            (x + x*y)/ x           ],
                 [(f(x) + y*f(x))/f(x), 2 * (1/n - cos(n * pi)/n)/ pi ]
                 ])
    M.simplify()
    assert M == Matrix([[(x + y)/(x * y),              1 + y       ],
                         [   1 + y,    2*((1 - 1*cos(pi*n))/(pi*n)) ]])
    M = Matrix([[(1 + x)**2]])
    M.simplify()
    assert M == Matrix([[(1 + x)**2]])
    M.simplify(ratio=oo)
    assert M == Matrix([[1 + 2*x + x**2]])


def test_transpose():
    M = Matrix([[1, 2, 3, 4, 5, 6, 7, 8, 9, 0],
                [1, 2, 3, 4, 5, 6, 7, 8, 9, 0]])
    assert M.T == Matrix( [ [1, 1],
                            [2, 2],
                            [3, 3],
                            [4, 4],
                            [5, 5],
                            [6, 6],
                            [7, 7],
                            [8, 8],
                            [9, 9],
                            [0, 0] ])
    assert M.T.T == M
    assert M.T == M.transpose()


def test_conjugate():
    M = Matrix([[0, I, 5],
                 [1, 2, 0]])

    assert M.T == Matrix([[0, 1],
                           [I, 2],
                           [5, 0]])

    assert M.C == Matrix([[0, -I, 5],
                           [1, 2, 0]])
    assert M.C == M.conjugate()

    assert M.H == M.T.C
    assert M.H == Matrix([[0, 1],
                           [-I, 2],
                           [5, 0]])


def test_conj_dirac():
    raises(AttributeError, lambda: eye(3).D)

    M = Matrix([[1, I, I, I],
                 [0, 1, I, I],
                 [0, 0, 1, I],
                 [0, 0, 0, 1] ])

    assert M.D == Matrix([
                 [1, 0, 0, 0],
                 [-I, 1, 0, 0],
                 [-I, -I, -1, 0],
                 [-I, -I, I, -1] ])


def test_trace():
    M = Matrix([[1, 0, 0],
                [0, 5, 0],
                [0, 0, 8]])
    assert M.trace() == 14


def test_shape():
<<<<<<< HEAD
    x, y = symbols("x y")
=======
>>>>>>> ef61493d
    M = Matrix([[x, 0, 0],
                [0, y, 0]])
    assert M.shape == (2, 3)


<<<<<<< HEAD
def test_col_row():
    x, y = symbols("x y")
    M = Matrix([[x, 0, 0],
                [0, y, 0]])
    M.row(1, lambda r, j: r+j+1)
    assert M == Matrix([[x, 0, 0],
                        [1, y+2, 3]])
    M.col_op(0, lambda c, j: c+y**j)
    assert M == Matrix([[x+1, 0, 0],
                        [1+y, y+2, 3]])
=======
def test_col_row_op():
    M = Matrix([[x, 0, 0],
                [0, y, 0]])
    M.row_op(1, lambda r, j: r + j + 1)
    assert M == Matrix([[x, 0, 0],
                        [1, y + 2, 3]])
    M.col_op(0, lambda c, j: c + y**j)
    assert M == Matrix([[x + 1, 0, 0],
                        [1 + y, y + 2, 3]])
>>>>>>> ef61493d
    # neither row nor slice give copies that allow the original matrix to
    # be changed
    assert M.row(0) == Matrix([[x + 1, 0, 0]])
    r1 = M.row(0)
    r1[0] = 42
    assert M[0, 0] == x + 1
    r1 = M[0, :-1]  # also testing negative slice
    r1[0] = 42
    assert M[0, 0] == x + 1
    c1 = M.col(0)
    assert c1 == Matrix([x + 1, 1 + y])
    c1[0] = 0
    assert M[0, 0] == x + 1
    c1 = M[:, 0]
    c1[0] = 42
    assert M[0, 0] == x + 1


def test_issue851():
    m = Matrix([1, 2, 3])
    a = Matrix([1, 2, 3])
    b = Matrix([2, 2, 3])
    assert not (m in [])
    assert not (m in [1])
    assert m != 1
    assert m == a
    assert m != b


def test_issue882():
    class Index1(object):
        def __index__(self):
            return 1

    class Index2(object):
        def __index__(self):
            return 2
    index1 = Index1()
    index2 = Index2()

    m = Matrix([1, 2, 3])

    assert m[index2] == 3

    m[index2] = 5
    assert m[2] == 5

    m = Matrix([[1, 2, 3], [4, 5, 6]])
    assert m[index1, index2] == 6
    assert m[1, index2] == 6
    assert m[index1, 2] == 6

    m[index1, index2] = 4
    assert m[1, 2] == 4
    m[1, index2] = 6
    assert m[1, 2] == 6
    m[index1, 2] = 8
    assert m[1, 2] == 8


def test_evalf():
    a = Matrix([sqrt(5), 6])
    assert all(a.evalf()[i] == a[i].evalf() for i in range(2))
    assert all(a.evalf(2)[i] == a[i].evalf(2) for i in range(2))
    assert all(a.n(2)[i] == a[i].n(2) for i in range(2))


def test_is_symbolic():
<<<<<<< HEAD
    x = Symbol('x')
    a = Matrix([[x, x], [x, x]])
    assert a.is_symbolic() == True
    a = Matrix([[1, 2, 3, 4], [5, 6, 7, 8]])
    assert a.is_symbolic() == False
    a = Matrix([[1, 2, 3, 4], [5, 6, x, 8]])
    assert a.is_symbolic() == True
    a = Matrix([[1, x, 3]])
    assert a.is_symbolic() == True
    a = Matrix([[1, 2, 3]])
    assert a.is_symbolic() == False
    a = Matrix([[1], [x], [3]])
    assert a.is_symbolic() == True
    a = Matrix([[1], [2], [3]])
    assert a.is_symbolic() == False
=======
    a = Matrix([[x, x], [x, x]])
    assert a.is_symbolic() is True
    a = Matrix([[1, 2, 3, 4], [5, 6, 7, 8]])
    assert a.is_symbolic() is False
    a = Matrix([[1, 2, 3, 4], [5, 6, x, 8]])
    assert a.is_symbolic() is True
    a = Matrix([[1, x, 3]])
    assert a.is_symbolic() is True
    a = Matrix([[1, 2, 3]])
    assert a.is_symbolic() is False
    a = Matrix([[1], [x], [3]])
    assert a.is_symbolic() is True
    a = Matrix([[1], [2], [3]])
    assert a.is_symbolic() is False

>>>>>>> ef61493d


def test_is_upper():
    a = Matrix([[1, 2, 3]])
<<<<<<< HEAD
    assert a.is_upper == True
    a = Matrix([[1], [2], [3]])
    assert a.is_upper == False
=======
    assert a.is_upper is True
    a = Matrix([[1], [2], [3]])
    assert a.is_upper is False

>>>>>>> ef61493d


def test_is_lower():
    a = Matrix([[1, 2, 3]])
<<<<<<< HEAD
    assert a.is_lower == False
    a = Matrix([[1], [2], [3]])
    assert a.is_lower == True
=======
    assert a.is_lower is False
    a = Matrix([[1], [2], [3]])
    assert a.is_lower is True

>>>>>>> ef61493d


def test_is_nilpotent():
    a = Matrix(4, 4, [0, 2, 1, 6, 0, 0, 1, 2, 0, 0, 0, 3, 0, 0, 0, 0])
    assert a.is_nilpotent()
    a = Matrix([[1, 0], [0, 1]])
    assert not a.is_nilpotent()


def test_zeros_ones_fill():
    n, m = 3, 5

    a = zeros(n, m)
    a.fill( 5 )

    b = 5 * ones(n, m)

    assert a == b
    assert a.rows == b.rows == 3
    assert a.cols == b.cols == 5
    assert a.shape == b.shape == (3, 5)
    assert zeros(2) == zeros(2, 2)
    assert ones(2) == ones(2, 2)
    assert zeros(2, 3) == Matrix(2, 3, [0]*6)
    assert ones(2, 3) == Matrix(2, 3, [1]*6)


def test_empty_zeros():
    a = zeros(0)
    assert a == Matrix()
    a = zeros(0, 2)
    assert a.rows == 0
    assert a.cols == 2
    a = zeros(2, 0)
    assert a.rows == 2
    assert a.cols == 0


def test_issue650():
<<<<<<< HEAD
    x, y = symbols('x y')
=======
>>>>>>> ef61493d
    a = Matrix([[x**2, x*y], [x*sin(y), x*cos(y)]])
    assert a.diff(x) == Matrix([[2*x, y], [sin(y), cos(y)]])
    assert Matrix([
        [x, -x, x**2],
<<<<<<< HEAD
        [exp(x), 1/x-exp(-x), x+1/x]]).limit(x, oo) == \
        Matrix([[oo, -oo, oo], [oo, 0, oo]])
    assert Matrix([
        [(exp(x)-1)/x, 2*x + y*x, x**x ],
        [1/x, abs(x), abs(sin(x+1))]]).limit(x, 0) == \
=======
        [exp(x), 1/x - exp(-x), x + 1/x]]).limit(x, oo) == \
        Matrix([[oo, -oo, oo], [oo, 0, oo]])
    assert Matrix([
        [(exp(x) - 1)/x, 2*x + y*x, x**x ],
        [1/x, abs(x), abs(sin(x + 1))]]).limit(x, 0) == \
>>>>>>> ef61493d
        Matrix([[1, 0, 1], [oo, 0, sin(1)]])
    assert a.integrate(x) == Matrix([
        [Rational(1, 3)*x**3, y*x**2/2],
        [x**2*sin(y)/2, x**2*cos(y)/2]])


def test_inv_iszerofunc():
    A = eye(4)
    A.col_swap(0, 1)
    for method in "GE", "LU":
        assert A.inv(method=method, iszerofunc=lambda x: x == 0) == \
            A.inv(method="ADJ")


def test_jacobian_metrics():
    rho, phi = symbols("rho phi")
    X = Matrix([rho*cos(phi), rho*sin(phi)])
    Y = Matrix([rho, phi])
    J = X.jacobian(Y)
    assert J == X.jacobian(Y.T)
    assert J == (X.T).jacobian(Y)
    assert J == (X.T).jacobian(Y.T)
    g = J.T*eye(J.shape[0])*J
    g = g.applyfunc(trigsimp)
    assert g == Matrix([[1, 0], [0, rho**2]])


def test_jacobian2():
    rho, phi = symbols("rho phi")
    X = Matrix([rho*cos(phi), rho*sin(phi), rho**2])
    Y = Matrix([rho, phi])
    J = Matrix([
            [cos(phi), -rho*sin(phi)],
            [sin(phi),  rho*cos(phi)],
            [   2*rho,          0],
        ])
    assert X.jacobian(Y) == J


def test_issue1465():
    X = Matrix([exp(x + y + z), exp(x + y + z), exp(x + y + z)])
    Y = Matrix([x, y, z])
    for i in range(1, 3):
        for j in range(1, 3):
            X_slice = X[:i, :]
            Y_slice = Y[:j, :]
            J = X_slice.jacobian(Y_slice)
            assert J.rows == i
            assert J.cols == j
            for k in range(j):
                assert J[:, k] == X_slice


def test_nonvectorJacobian():
    X = Matrix([[exp(x + y + z), exp(x + y + z)],
                 [exp(x + y + z), exp(x + y + z)] ])
    raises(TypeError, lambda: X.jacobian(Matrix([x, y, z])))
    X = X[0, :]
    Y = Matrix([[x, y], [x, z]])
    raises(TypeError, lambda: X.jacobian(Y))
    raises(TypeError, lambda: X.jacobian(Matrix([ [x, y], [x, z] ])))


def test_vec():
    m = Matrix([[1, 3], [2, 4]])
    m_vec = m.vec()
    assert m_vec.cols == 1
    for i in xrange(4):
        assert m_vec[i] == i + 1


def test_vech():
    m = Matrix([[1, 2], [2, 3]])
    m_vech = m.vech()
    assert m_vech.cols == 1
    for i in xrange(3):
        assert m_vech[i] == i + 1
    m_vech = m.vech(diagonal=False)
    assert m_vech[0] == 2
<<<<<<< HEAD
    x, y = symbols('x,y')
    m = Matrix([[1, x*(x+y)], [y*x+x**2, 1]])
    m_vech = m.vech(diagonal=False)
    assert m_vech[0] == x*(x + y)
    x, y = symbols('x,y')
    m = Matrix([[1, x*(x+y)], [y*x, 1]])
=======

    m = Matrix([[1, x*(x + y)], [y*x + x**2, 1]])
    m_vech = m.vech(diagonal=False)
    assert m_vech[0] == x*(x + y)

    m = Matrix([[1, x*(x + y)], [y*x, 1]])
>>>>>>> ef61493d
    m_vech = m.vech(diagonal=False, check_symmetry=False)
    assert m_vech[0] == y*x


def test_vech_errors():
    m = Matrix([[1, 3]])
    raises(ShapeError, lambda: m.vech())
    m = Matrix([[1, 3], [2, 4]])
    raises(ValueError, lambda: m.vech())
    raises(ShapeError, lambda: Matrix([ [1, 3] ]).vech())
    raises(ValueError, lambda: Matrix([ [1, 3], [2, 4] ]).vech())


def test_diag():
    a = Matrix([[1, 2], [2, 3]])
    b = Matrix([[3, x], [y, 3]])
    c = Matrix([[3, x, 3], [y, 3, z], [x, y, z]])
    assert diag(a, b, b) == Matrix([
            [1, 2, 0, 0, 0, 0],
            [2, 3, 0, 0, 0, 0],
            [0, 0, 3, x, 0, 0],
            [0, 0, y, 3, 0, 0],
            [0, 0, 0, 0, 3, x],
            [0, 0, 0, 0, y, 3],
            ])
    assert diag(a, b, c) == Matrix([
            [1, 2, 0, 0, 0, 0, 0],
            [2, 3, 0, 0, 0, 0, 0],
            [0, 0, 3, x, 0, 0, 0],
            [0, 0, y, 3, 0, 0, 0],
            [0, 0, 0, 0, 3, x, 3],
            [0, 0, 0, 0, y, 3, z],
            [0, 0, 0, 0, x, y, z],
            ])
    assert diag(a, c, b) == Matrix([
            [1, 2, 0, 0, 0, 0, 0],
            [2, 3, 0, 0, 0, 0, 0],
            [0, 0, 3, x, 3, 0, 0],
            [0, 0, y, 3, z, 0, 0],
            [0, 0, x, y, z, 0, 0],
            [0, 0, 0, 0, 0, 3, x],
            [0, 0, 0, 0, 0, y, 3],
            ])
    a = Matrix([x, y, z])
    b = Matrix([[1, 2], [3, 4]])
    c = Matrix([[5, 6]])
    assert diag(a, 7, b, c) == Matrix([
            [x, 0, 0, 0, 0, 0],
            [y, 0, 0, 0, 0, 0],
            [z, 0, 0, 0, 0, 0],
            [0, 7, 0, 0, 0, 0],
            [0, 0, 1, 2, 0, 0],
            [0, 0, 3, 4, 0, 0],
            [0, 0, 0, 0, 5, 6],
            ])
    assert diag(1, [2, 3], [[4, 5]]) == Matrix([
        [1, 0, 0, 0],
        [0, 2, 0, 0],
        [0, 3, 0, 0],
        [0, 0, 4, 5]])



def test_get_diag_blocks1():
    a = Matrix([[1, 2], [2, 3]])
    b = Matrix([[3, x], [y, 3]])
    c = Matrix([[3, x, 3], [y, 3, z], [x, y, z]])
    assert a.get_diag_blocks() == [a]
    assert b.get_diag_blocks() == [b]
    assert c.get_diag_blocks() == [c]


def test_get_diag_blocks2():
    a = Matrix([[1, 2], [2, 3]])
    b = Matrix([[3, x], [y, 3]])
    c = Matrix([[3, x, 3], [y, 3, z], [x, y, z]])
    assert diag(a, b, b).get_diag_blocks() == [a, b, b]
    assert diag(a, b, c).get_diag_blocks() == [a, b, c]
    assert diag(a, c, b).get_diag_blocks() == [a, c, b]
    assert diag(c, c, b).get_diag_blocks() == [c, c, b]


def test_inv_block():
    a = Matrix([[1, 2], [2, 3]])
    b = Matrix([[3, x], [y, 3]])
    c = Matrix([[3, x, 3], [y, 3, z], [x, y, z]])
    A = diag(a, b, b)
    assert A.inv(try_block_diag=True) == diag(a.inv(), b.inv(), b.inv())
    A = diag(a, b, c)
    assert A.inv(try_block_diag=True) == diag(a.inv(), b.inv(), c.inv())
    A = diag(a, c, b)
    assert A.inv(try_block_diag=True) == diag(a.inv(), c.inv(), b.inv())
    A = diag(a, a, b, a, c, a)
    assert A.inv(try_block_diag=True) == diag(
        a.inv(), a.inv(), b.inv(), a.inv(), c.inv(), a.inv())
    assert A.inv(try_block_diag=True, method="ADJ") == diag(
        a.inv(method="ADJ"), a.inv(method="ADJ"), b.inv(method="ADJ"),
        a.inv(method="ADJ"), c.inv(method="ADJ"), a.inv(method="ADJ"))


def test_creation_args():
    """
    Check that matrix dimensions can be specified using any reasonable type
    (see issue 1515).
    """
    raises(ValueError, lambda: zeros(3, -1))
    raises(TypeError, lambda: zeros(1, 2, 3, 4))
    assert zeros(3L) == zeros(3)
    assert zeros(Integer(3)) == zeros(3)
    assert zeros(3.) == zeros(3)
    assert eye(3L) == eye(3)
    assert eye(Integer(3)) == eye(3)
    assert eye(3.) == eye(3)
    assert ones(3L, Integer(4)) == ones(3, 4)
    raises(TypeError, lambda: Matrix(5))
    raises(TypeError, lambda: Matrix(1, 2))


def test_diagonal_symmetrical():
    m = Matrix(2, 2, [0, 1, 1, 0])
    assert not m.is_diagonal()
    assert m.is_symmetric()
    assert m.is_symmetric(simplify=False)

    m = Matrix(2, 2, [1, 0, 0, 1])
    assert m.is_diagonal()

    m = diag(1, 2, 3)
    assert m.is_diagonal()
    assert m.is_symmetric()

    m = Matrix(3, 3, [1, 0, 0, 0, 2, 0, 0, 0, 3])
    assert m == diag(1, 2, 3)

    m = Matrix(2, 3, zeros(2, 3))
    assert not m.is_symmetric()
    assert m.is_diagonal()

    m = Matrix(((5, 0), (0, 6), (0, 0)))
    assert m.is_diagonal()

    m = Matrix(((5, 0, 0), (0, 6, 0)))
    assert m.is_diagonal()

<<<<<<< HEAD
    x, y = symbols('x y')
=======
>>>>>>> ef61493d
    m = Matrix(3, 3, [1, x**2 + 2*x + 1, y, (x + 1)**2, 2, 0, y, 0, 3])
    assert m.is_symmetric()
    assert not m.is_symmetric(simplify=False)
    assert m.expand().is_symmetric(simplify=False)


def test_diagonalization():
<<<<<<< HEAD
    x, y, z = symbols('x y z')
=======
>>>>>>> ef61493d
    m = Matrix(3, 2, [-3, 1, -3, 20, 3, 10])
    assert not m.is_diagonalizable()
    assert not m.is_symmetric()
    raises(NonSquareMatrixError, lambda: m.diagonalize())

    # diagonalizable
    m = diag(1, 2, 3)
    (P, D) = m.diagonalize()
    assert P == eye(3)
    assert D == m

    m = Matrix(2, 2, [0, 1, 1, 0])
    assert m.is_symmetric()
    assert m.is_diagonalizable()
    (P, D) = m.diagonalize()
    assert P.inv() * m * P == D

    m = Matrix(2, 2, [1, 0, 0, 3])
    assert m.is_symmetric()
    assert m.is_diagonalizable()
    (P, D) = m.diagonalize()
    assert P.inv() * m * P == D
    assert P == eye(2)
    assert D == m

    m = Matrix(2, 2, [1, 1, 0, 0])
    assert m.is_diagonalizable()
    (P, D) = m.diagonalize()
    assert P.inv() * m * P == D

    m = Matrix(3, 3, [1, 2, 0, 0, 3, 0, 2, -4, 2])
    assert m.is_diagonalizable()
    (P, D) = m.diagonalize()
    assert P.inv() * m * P == D
    for i in P:
        assert i.as_numer_denom()[1] == 1

    m = Matrix(2, 2, [1, 0, 0, 0])
    assert m.is_diagonal()
    assert m.is_diagonalizable()
    (P, D) = m.diagonalize()
    assert P.inv() * m * P == D
    assert P == Matrix([[0, 1], [1, 0]])

    # diagonalizable, complex only
    m = Matrix(2, 2, [0, 1, -1, 0])
    assert not m.is_diagonalizable(True)
    raises(MatrixError, lambda: m.diagonalize(True))
    assert m.is_diagonalizable()
    (P, D) = m.diagonalize()
    assert P.inv() * m * P == D

    # not diagonalizable
    m = Matrix(2, 2, [0, 1, 0, 0])
    assert not m.is_diagonalizable()
    raises(MatrixError, lambda: m.diagonalize())

    m = Matrix(3, 3, [-3, 1, -3, 20, 3, 10, 2, -2, 4])
    assert not m.is_diagonalizable()
    raises(MatrixError, lambda: m.diagonalize())

    # symbolic
    a, b, c, d = symbols('a b c d')
    m = Matrix(2, 2, [a, c, c, b])
    assert m.is_symmetric()
    assert m.is_diagonalizable()


@XFAIL
def test_eigen_vects():
    m = Matrix(2, 2, [1, 0, 0, I])
    raises(NotImplementedError, lambda: m.is_diagonalizable(True))
    # !!! bug because of eigenvects() or roots(x**2 + (-1 - I)*x + I, x)
    # see issue 2193
    assert not m.is_diagonalizable(True)
    raises(MatrixError, lambda: m.diagonalize(True))
    (P, D) = m.diagonalize(True)


def test_jordan_form():

    m = Matrix(3, 2, [-3, 1, -3, 20, 3, 10])
    raises(NonSquareMatrixError, lambda: m.jordan_form())

    # diagonalizable
    m = Matrix(3, 3, [7, -12, 6, 10, -19, 10, 12, -24, 13])
    Jmust = Matrix(3, 3, [-1, 0, 0, 0, 1, 0, 0, 0, 1])
    (P, J) = m.jordan_form()
    assert Jmust == J
    assert Jmust == m.diagonalize()[1]

    #m = Matrix(3, 3, [0, 6, 3, 1, 3, 1, -2, 2, 1])
    #m.jordan_form() # very long
    # m.jordan_form() #

    # diagonalizable, complex only

    # Jordan cells
    # complexity: one of eigenvalues is zero
    m = Matrix(3, 3, [0, 1, 0, -4, 4, 0, -2, 1, 2])
    Jmust = Matrix(3, 3, [2, 0, 0, 0, 2, 1, 0, 0, 2])
    assert Jmust == m.jordan_form()[1]
    (P, Jcells) = m.jordan_cells()
    assert Jcells[0] == Matrix(1, 1, [2])
    assert Jcells[1] == Matrix(2, 2, [2, 1, 0, 2])

    #complexity: all of eigenvalues are equal
    m = Matrix(3, 3, [2, 6, -15, 1, 1, -5, 1, 2, -6])
    Jmust = Matrix(3, 3, [-1, 0, 0, 0, -1, 1, 0, 0, -1])
    (P, J) = m.jordan_form()
    assert Jmust == J

    #complexity: two of eigenvalues are zero
    m = Matrix(3, 3, [4, -5, 2, 5, -7, 3, 6, -9, 4])
    Jmust = Matrix(3, 3, [0, 1, 0, 0, 0, 0, 0, 0, 1])
    (P, J) = m.jordan_form()
    assert Jmust == J

    m = Matrix(4, 4, [6, 5, -2, -3, -3, -1, 3, 3, 2, 1, -2, -3, -1, 1, 5, 5])
    Jmust = Matrix(4, 4, [2, 1, 0, 0, 0, 2, 0, 0, 0, 0, 2, 1, 0, 0, 0, 2])
    (P, J) = m.jordan_form()
    assert Jmust == J

    m = Matrix(4, 4, [6, 2, -8, -6, -3, 2, 9, 6, 2, -2, -8, -6, -1, 0, 3, 4])
    Jmust = Matrix(4, 4, [-2, 0, 0, 0, 0, 2, 0, 0, 0, 0, 2, 1, 0, 0, 0, 2])
    (P, J) = m.jordan_form()
    assert Jmust == J

    m = Matrix(4, 4, [5, 4, 2, 1, 0, 1, -1, -1, -1, -1, 3, 0, 1, 1, -1, 2])
    assert not m.is_diagonalizable()
    Jmust = Matrix(4, 4, [1, 0, 0, 0, 0, 2, 0, 0, 0, 0, 4, 1, 0, 0, 0, 4])
    (P, J) = m.jordan_form()
    assert Jmust == J


def test_Matrix_berkowitz_charpoly():
    UA, K_i, K_w = symbols('UA K_i K_w')

    A = Matrix([[-K_i - UA + K_i**2/(K_i + K_w),    K_i*K_w/(K_i + K_w)],
                [           K_i*K_w/(K_i + K_w), -K_w + K_w**2/(K_i + K_w)]])

    charpoly = A.berkowitz_charpoly(x)

    assert charpoly == \
        Poly(x**2 + (K_i*UA + K_w*UA + 2*K_i*K_w)/(K_i + K_w)*x +
        K_i*K_w*UA/(K_i + K_w), x, domain='ZZ(K_i,K_w,UA)')

    assert type(charpoly) is PurePoly

    A = Matrix([[1, 3], [2, 0]])

    assert A.charpoly() == A.charpoly(x) == PurePoly(x**2 - x - 6)


def test_exp():
    m = Matrix([[3, 4], [0, -2]])
<<<<<<< HEAD
    assert m.exp() == Matrix([[exp(3), -4*exp(-2)/5 + 4*exp(3)/5], [0, exp(-2)]])
=======
    assert m.exp(
        ) == Matrix([[exp(3), -4*exp(-2)/5 + 4*exp(3)/5], [0, exp(-2)]])
>>>>>>> ef61493d

    m = Matrix([[1, 0], [0, 1]])
    assert m.exp() == Matrix([[E, 0], [0, E]])


def test_has():
    A = Matrix(((x, y), (2, 3)))
    assert A.has(x)
    assert not A.has(z)
    assert A.has(Symbol)

    A = A.subs(x, 2)
    assert not A.has(x)


def test_errors():
    # Note, some errors not tested.  See 'XXX' in code.
    raises(ValueError, lambda: Matrix([[1, 2], [1]]))
    raises(IndexError, lambda: Matrix([[1, 2]])[1.2, 5])
    raises(IndexError, lambda: Matrix([[1, 2]])[1, 5.2])
    raises(ValueError, lambda: randMatrix(3, c=4, symmetric=True))
    raises(ValueError, lambda: Matrix([1, 2]).reshape(4, 6))
    raises(ShapeError,
        lambda: Matrix([[1, 2], [3, 4]]).copyin_matrix([1, 0], Matrix([1, 2])))
    raises(TypeError, lambda: Matrix([[1, 2], [3, 4]]).copyin_list([0,
           1], set([])))
    raises(NonSquareMatrixError, lambda: Matrix([[1, 2, 3], [2, 3, 0]]).inv())
    raises(ShapeError,
        lambda: Matrix(1, 2, [1, 2]).row_join(Matrix([[1, 2], [3, 4]])))
    raises(
        ShapeError, lambda: Matrix([1, 2]).col_join(Matrix([[1, 2], [3, 4]])))
    raises(ShapeError, lambda: Matrix([1]).row_insert(1, Matrix([[1,
           2], [3, 4]])))
    raises(ShapeError, lambda: Matrix([1]).col_insert(1, Matrix([[1,
           2], [3, 4]])))
    raises(NonSquareMatrixError, lambda: Matrix([1, 2]).trace())
    raises(TypeError, lambda: Matrix([1]).applyfunc(1))
    raises(ShapeError, lambda: Matrix([1]).LUsolve(Matrix([[1, 2], [3, 4]])))
<<<<<<< HEAD
    raises(MatrixError, lambda: Matrix([[1, 2, 3], [4, 5, 6], [7, 8, 9]]).QRdecomposition())
=======
    raises(MatrixError, lambda: Matrix([[1, 2, 3], [4, 5, 6], [7, 8, 9]
           ]).QRdecomposition())
>>>>>>> ef61493d
    raises(MatrixError, lambda: Matrix(1, 2, [1, 2]).QRdecomposition())
    raises(
        NonSquareMatrixError, lambda: Matrix([1, 2]).LUdecomposition_Simple())
    raises(ValueError, lambda: Matrix([[1, 2], [3, 4]]).minorEntry(4, 5))
    raises(ValueError, lambda: Matrix([[1, 2], [3, 4]]).minorMatrix(4, 5))
    raises(TypeError, lambda: Matrix([1, 2, 3]).cross(1))
    raises(TypeError, lambda: Matrix([1, 2, 3]).dot(1))
    raises(ShapeError, lambda: Matrix([1, 2, 3]).dot(Matrix([1, 2])))
    raises(ShapeError, lambda: Matrix([1, 2]).dot([]))
    raises(TypeError, lambda: Matrix([1, 2]).dot('a'))
<<<<<<< HEAD
    raises(NotImplementedError, lambda: Matrix([[0, 1, 2], [0, 0, -1], [0, 0, 0]]).exp())
=======
    raises(NotImplementedError, lambda: Matrix([[0, 1, 2], [0, 0, -1],
           [0, 0, 0]]).exp())
>>>>>>> ef61493d
    raises(NonSquareMatrixError, lambda: Matrix([1, 2, 3]).exp())
    raises(ShapeError, lambda: Matrix([[1, 2], [3, 4]]).normalized())
    raises(ValueError, lambda: Matrix([1, 2]).inv(method='not a method'))
    raises(NonSquareMatrixError, lambda: Matrix([1, 2]).inverse_GE())
    raises(ValueError, lambda: Matrix([[1, 2], [1, 2]]).inverse_GE())
    raises(NonSquareMatrixError, lambda: Matrix([1, 2]).inverse_ADJ())
    raises(ValueError, lambda: Matrix([[1, 2], [1, 2]]).inverse_ADJ())
    raises(NonSquareMatrixError, lambda: Matrix([1, 2]).inverse_LU())
    raises(NonSquareMatrixError, lambda: Matrix([1, 2]).is_nilpotent())
    raises(NonSquareMatrixError, lambda: Matrix([1, 2]).det())
    raises(ValueError,
        lambda: Matrix([[1, 2], [3, 4]]).det(method='Not a real method'))
    raises(NonSquareMatrixError, lambda: Matrix([1, 2]).det_bareis())
    raises(NonSquareMatrixError, lambda: Matrix([1, 2]).berkowitz())
    raises(NonSquareMatrixError, lambda: Matrix([1, 2]).berkowitz_det())
    raises(ValueError,
        lambda: hessian(Matrix([[1, 2], [3, 4]]), Matrix([[1, 2], [2, 1]])))
    raises(ValueError, lambda: hessian(Matrix([[1, 2], [3, 4]]), []))
    raises(ValueError, lambda: hessian(Symbol('x')**2, 'a'))
    raises(ValueError,
        lambda: Matrix([[5, 10, 7], [0, -1, 2], [8,  3, 4]]
<<<<<<< HEAD
        ).LUdecomposition_Simple(iszerofunc=lambda x: abs(x)<=4))
=======
        ).LUdecomposition_Simple(iszerofunc=lambda x: abs(x) <= 4))
>>>>>>> ef61493d
    raises(NotImplementedError, lambda: Matrix([[1, 0], [1, 1]])**(S(1)/2))
    raises(NotImplementedError,
        lambda: Matrix([[1, 2, 3], [4, 5, 6], [7,  8, 9]])**(0.5))
    raises(IndexError, lambda: eye(3)[5, 2])
    raises(IndexError, lambda: eye(3)[2, 5])
    M = Matrix(((1, 2, 3, 4), (5, 6, 7, 8), (9, 10, 11, 12), (13, 14, 15, 16)))
    raises(ValueError, lambda: M.det('method=LU_decomposition()'))


def test_len():
    assert len(Matrix()) == 0
    assert len(Matrix([[1, 2]])) == len(Matrix([[1], [2]])) == 2
    assert len(Matrix(0, 2, lambda i, j: 0)) == \
        len(Matrix(2, 0, lambda i, j: 0)) == 0
    assert len(Matrix([[0, 1, 2], [3, 4, 5]])) == 6
    assert Matrix([1]) == Matrix([[1]])
    assert not Matrix()
    assert Matrix() == Matrix([])


def test_integrate():
<<<<<<< HEAD
    x, y = symbols('x,y')
=======
>>>>>>> ef61493d
    A = Matrix(((1, 4, x), (y, 2, 4), (10, 5, x**2)))
    assert A.integrate(x) == \
        Matrix(((x, 4*x, x**2/2), (x*y, 2*x, 4*x), (10*x, 5*x, x**3/3)))
    assert A.integrate(y) == \
        Matrix(((y, 4*y, x*y), (y**2/2, 2*y, 4*y), (10*y, 5*y, y*x**2)))


def test_limit():
<<<<<<< HEAD
    x, y = symbols('x,y')
    A = Matrix(((1, 4, sin(x)/x), (y, 2, 4), (10, 5, x**2+1)))
=======
    A = Matrix(((1, 4, sin(x)/x), (y, 2, 4), (10, 5, x**2 + 1)))
>>>>>>> ef61493d
    assert A.limit(x, 0) == Matrix(((1, 4, 1), (y, 2, 4), (10, 5, 1)))


def test_diff():
<<<<<<< HEAD
    x, y = symbols('x,y')
    A = Matrix(((1, 4, x), (y, 2, 4), (10, 5, x**2+1)))
=======
    A = Matrix(((1, 4, x), (y, 2, 4), (10, 5, x**2 + 1)))
>>>>>>> ef61493d
    assert A.diff(x) == Matrix(((0, 0, 1), (0, 0, 0), (0, 0, 2*x)))
    assert A.diff(y) == Matrix(((0, 0, 0), (1, 0, 0), (0, 0, 0)))


def test_getattr():
<<<<<<< HEAD
    x, y = symbols('x,y')
    A = Matrix(((1, 4, x), (y, 2, 4), (10, 5, x**2+1)))
=======
    A = Matrix(((1, 4, x), (y, 2, 4), (10, 5, x**2 + 1)))
>>>>>>> ef61493d
    raises(AttributeError, lambda: A.nonexistantattribute)
    assert getattr(A, 'diff')(x) == Matrix(((0, 0, 1), (0, 0, 0), (0, 0, 2*x)))


def test_hessenberg():
    A = Matrix([[3, 4, 1], [2, 4, 5], [0, 1, 2]])
    assert A.is_upper_hessenberg
    A = A.T
    assert A.is_lower_hessenberg
    A[0, -1] = 1
    assert A.is_lower_hessenberg is False

    A = Matrix([[3, 4, 1], [2, 4, 5], [3, 1, 2]])
    assert not A.is_upper_hessenberg


def test_cholesky():
    raises(NonSquareMatrixError, lambda: Matrix((1, 2)).cholesky())
    raises(ValueError, lambda: Matrix(((1, 2), (3, 4))).cholesky())
    A = Matrix(((25, 15, -5), (15, 18, 0), (-5, 0, 11)))
    assert A.cholesky() * A.cholesky().T == A
    assert A.cholesky().is_lower
    assert A.cholesky() == Matrix([[5, 0, 0], [3, 3, 0], [-1, 1, 3]])


def test_LDLdecomposition():
    raises(NonSquareMatrixError, lambda: Matrix((1, 2)).LDLdecomposition())
    raises(ValueError, lambda: Matrix(((1, 2), (3, 4))).LDLdecomposition())
    A = Matrix(((25, 15, -5), (15, 18, 0), (-5, 0, 11)))
    L, D = A.LDLdecomposition()
    assert L * D * L.T == A
    assert L.is_lower
    assert L == Matrix([[1, 0, 0], [ S(3)/5, 1, 0], [S(-1)/5, S(1)/3, 1]])
    assert D.is_diagonal()
    assert D == Matrix([[25, 0, 0], [0, 9, 0], [0, 0, 9]])


def test_cholesky_solve():
    A = Matrix([[2, 3, 5],
                [3, 6, 2],
                [8, 3, 6]])
    x = Matrix(3, 1, [3, 7, 5])
    b = A*x
    soln = A.cholesky_solve(b)
    assert soln == x
    A = Matrix([[0, -1, 2],
                [5, 10, 7],
                [8, 3, 4]])
    x = Matrix(3, 1, [-1, 2, 5])
    b = A*x
    soln = A.cholesky_solve(b)
    assert soln == x


def test_LDLsolve():
    A = Matrix([[2, 3, 5],
                [3, 6, 2],
                [8, 3, 6]])
    x = Matrix(3, 1, [3, 7, 5])
    b = A*x
    soln = A.LDLsolve(b)
    assert soln == x
    A = Matrix([[0, -1, 2],
                [5, 10, 7],
                [8, 3, 4]])
    x = Matrix(3, 1, [-1, 2, 5])
    b = A*x
    soln = A.LDLsolve(b)
    assert soln == x


def test_lower_triangular_solve():

    raises(NonSquareMatrixError,
        lambda: Matrix([1, 0]).lower_triangular_solve(Matrix([0, 1])))
    raises(ShapeError,
        lambda: Matrix([[1, 0], [0, 1]]).lower_triangular_solve(Matrix([1])))
    raises(ValueError,
        lambda: Matrix([[2, 1], [1, 2]]).lower_triangular_solve(
                Matrix([[1, 0], [0, 1]])))

    A = Matrix([[1, 0], [0, 1]])
    B = Matrix([[x, y], [y, x]])
    C = Matrix([[4, 8], [2, 9]])

    assert A.lower_triangular_solve(B) == Matrix([x, y])
    assert A.lower_triangular_solve(C) == Matrix([4, 2])


def test_upper_triangular_solve():

    raises(NonSquareMatrixError,
        lambda: Matrix([1, 0]).upper_triangular_solve(Matrix([0, 1])))
    raises(TypeError,
        lambda: Matrix([[1, 0], [0, 1]]).upper_triangular_solve(Matrix([1])))
    raises(TypeError,
        lambda: Matrix([[2, 1], [1, 2]]).upper_triangular_solve(
                Matrix([[1, 0], [0, 1]])))

    A = Matrix([[1, 0], [0, 1]])
    B = Matrix([[x, y], [y, x]])
    C = Matrix([[2, 4], [3, 8]])

    assert A.upper_triangular_solve(B) == Matrix([x, y])
    assert A.upper_triangular_solve(C) == Matrix([2, 3])


def test_diagonal_solve():
    raises(TypeError, lambda: Matrix([1, 1]).diagonal_solve(Matrix([1])))


def test_matrix_norm():
    # Vector Tests
    # Test columns and symbols
    x = Symbol('x', real=True)
    v = Matrix([cos(x), sin(x)])
    assert trigsimp(v.norm(2)) == 1
    assert v.norm(10) == Pow(cos(x)**10 + sin(x)**10, S(1)/10)

    # Test Rows
<<<<<<< HEAD
    y = Matrix([[5, Rational(3, 2)]])
    assert y.norm() == Pow(25 + Rational(9, 4), S(1)/2)
    assert y.norm(oo) == max(y._mat)
    assert y.norm(-oo) == min(y._mat)
=======
    A = Matrix([[5, Rational(3, 2)]])
    assert A.norm() == Pow(25 + Rational(9, 4), S(1)/2)
    assert A.norm(oo) == max(A._mat)
    assert A.norm(-oo) == min(A._mat)
>>>>>>> ef61493d

    # Matrix Tests
    # Intuitive test
    A = Matrix([[1, 1], [1, 1]])
<<<<<<< HEAD
    assert A.norm(2)==2
    assert A.norm(-2)==0
    assert A.norm('frobenius')==2
    assert eye(10).norm(2)==eye(10).norm(-2)==1

    # Test with Symbols and more complex entries
    y = Symbol('y')
=======
    assert A.norm(2) == 2
    assert A.norm(-2) == 0
    assert A.norm('frobenius') == 2
    assert eye(10).norm(2) == eye(10).norm(-2) == 1

    # Test with Symbols and more complex entries
>>>>>>> ef61493d
    A = Matrix([[3, y, y], [x, S(1)/2, -pi]])
    assert (A.norm('fro')
           == sqrt(S(37)/4 + 2*abs(y)**2 + pi**2 + x**2))

    # Check non-square
    A = Matrix([[1, 2, -3], [4, 5, Rational(13, 2)]])
    assert A.norm(2) == sqrt(S(389)/8 + sqrt(78665)/8)
    assert A.norm(-2) == S(0)
    assert A.norm('frobenius') == sqrt(389)/2

    # Test properties of matrix norms
    # http://en.wikipedia.org/wiki/Matrix_norm#Definition
    # Two matrices
    A = Matrix([[1, 2], [3, 4]])
    B = Matrix([[5, 5], [-2, 2]])
    C = Matrix([[0, -I], [I, 0]])
    D = Matrix([[1, 0], [0, -1]])
    L = [A, B, C, D]
    alpha = Symbol('alpha', real=True)

    for order in ['fro', 2, -2]:
        # Zero Check
        assert zeros(3).norm(order) == S(0)
        # Check Triangle Inequality for all Pairs of Matrices
        for X in L:
            for Y in L:
                assert X.norm(order) + Y.norm(order) >= (X + Y).norm(order)
        # Scalar multiplication linearity
        for M in [A, B, C, D]:
            if order in [2, -2]:
                # Abs is causing tests to fail when Abs(alpha) is inside a Max
                # or Min. The tests produce mathematically true statements that
                # are too complex to be simplified well.
                continue
            try:
                assert ((alpha*M).norm(order) ==
                        abs(alpha) * M.norm(order))
            except NotImplementedError:
<<<<<<< HEAD
                pass
                # Some Norms fail on symbolic matrices due to Max issue
=======
                pass  # Some Norms fail on symbolic matrices due to Max issue
>>>>>>> ef61493d

    # Test Properties of Vector Norms
    # http://en.wikipedia.org/wiki/Vector_norm
    # Two column vectors
<<<<<<< HEAD
    a = Matrix([1, 1-1*I, -3])
=======
    a = Matrix([1, 1 - 1*I, -3])
>>>>>>> ef61493d
    b = Matrix([S(1)/2, 1*I, 1])
    c = Matrix([-1, -1, -1])
    d = Matrix([3, 2, I])
    e = Matrix([Integer(1e2), Rational(1, 1e2), 1])
    L = [a, b, c, d, e]
    alpha = Symbol('alpha', real=True)

    for order in [1, 2, -1, -2, S.Infinity, S.NegativeInfinity, pi]:
        # Zero Check
        if order > 0:
            assert Matrix([0, 0, 0]).norm(order) == S(0)
        # Triangle inequality on all pairs
        if order >= 1:  # Triangle InEq holds only for these norms
            for v in L:
                for w in L:
                    assert v.norm(order) + w.norm(order) >= (v + w).norm(order)
        # Linear to scalar multiplication
        if order in [1, 2, -1, -2, S.Infinity, S.NegativeInfinity]:
            for vec in L:
                try:
                    assert simplify(  (alpha*v).norm(order) -
                            (abs(alpha) * v.norm(order))  ) == 0
                except NotImplementedError:
<<<<<<< HEAD
                    pass
                    # Some Norms fail on symbolics due to Max issue
=======
                    pass  # Some Norms fail on symbolics due to Max issue
>>>>>>> ef61493d


def test_singular_values():
    x = Symbol('x', real=True)

    A = Matrix([[0, 1*I], [2, 0]])
    assert A.singular_values() == [2, 1]

    A = eye(3)
    A[1, 1] = x
    A[2, 2] = 5
    vals = A.singular_values()
    assert 1 in vals and 5 in vals and abs(x) in vals

    A = Matrix([[sin(x), cos(x)], [-cos(x), sin(x)]])
    vals = [sv.trigsimp() for sv in A.singular_values()]
    assert vals == [S(1), S(1)]


def test_condition_number():
    x = Symbol('x', real=True)
    A = eye(3)
    A[0, 0] = 10
    A[2, 2] = S(1)/10
    assert A.condition_number() == 100

    A[1, 1] = x
    assert A.condition_number() == Max(10, Abs(x)) / Min(S(1)/10, Abs(x))

    M = Matrix([[cos(x), sin(x)], [-sin(x), cos(x)]])
    Mc = M.condition_number()
    assert all(Float(1.).epsilon_eq(Mc.subs(x, val).evalf()) for val in
            [Rational(1, 5), Rational(1, 2), Rational(1, 10), pi/2, pi, 7*pi/4 ])


def test_equality():
    A = Matrix(((1, 2, 3), (4, 5, 6), (7, 8, 9)))
    B = Matrix(((9, 8, 7), (6, 5, 4), (3, 2, 1)))
    assert A == A[:, :]
    assert not A != A[:, :]
    assert not A == B
    assert A != B
    assert A != 10
    assert not A == 10

    # A SparseMatrix can be equal to a Matrix
    C = SparseMatrix(((1, 0, 0), (0, 1, 0), (0, 0, 1)))
    D = Matrix(((1, 0, 0), (0, 1, 0), (0, 0, 1)))
    assert C == D
    assert not C != D


def test_col_join():
    assert eye(3).col_join(Matrix([[7, 7, 7]])) == \
        Matrix([[1, 0, 0],
            [0, 1, 0],
            [0, 0, 1],
            [7, 7, 7]])


def test_row_insert():
    r4 = Matrix([[4, 4, 4]])
    for i in range(-4, 5):
<<<<<<< HEAD
        l=[1, 0, 0]
=======
        l = [1, 0, 0]
>>>>>>> ef61493d
        l.insert(i, 4)
        assert flatten(eye(3).row_insert(i, r4).col(0).tolist()) == l


def test_col_insert():
    c4 = Matrix([4, 4, 4])
    for i in range(-4, 5):
<<<<<<< HEAD
        l=[0, 0, 0]
=======
        l = [0, 0, 0]
>>>>>>> ef61493d
        l.insert(i, 4)
        assert flatten(zeros(3).col_insert(i, c4).row(0).tolist()) == l


def test_normalized():
    assert Matrix([3, 4]).normalized() == \
        Matrix([Rational(3, 5), Rational(4, 5)])


def test_print_nonzero():
    assert capture(lambda: eye(3).print_nonzero()) == \
            '[X  ]\n[ X ]\n[  X]\n'
    assert capture(lambda: eye(3).print_nonzero('.')) == \
            '[.  ]\n[ . ]\n[  .]\n'


def test_zeros_eye():
    assert Matrix.eye(3) == eye(3)
    assert Matrix.zeros(3) == zeros(3)
    assert ones(3, 4) == Matrix(3, 4, [1]*12)

<<<<<<< HEAD
=======
    i = Matrix([[1, 0], [0, 1]])
    z = Matrix([[0, 0], [0, 0]])
    for cls in classes:
        m = cls.eye(2)
        assert i == m  # but m == i will fail if m is immutable
        assert i == eye(2, cls=cls)
        assert type(m) == cls
        m = cls.zeros(2)
        assert z == m
        assert z == zeros(2, cls=cls)
        assert type(m) == cls

>>>>>>> ef61493d

def test_is_zero():
    assert Matrix().is_zero
    assert Matrix([[0, 0], [0, 0]]).is_zero
    assert zeros(3, 4).is_zero
    assert not eye(3).is_zero


def test_rotation_matrices():
    # This tests the rotation matrices by rotating about an axis and back.
    theta = pi/3
    r3_plus = rot_axis3(theta)
    r3_minus = rot_axis3(-theta)
    r2_plus = rot_axis2(theta)
    r2_minus = rot_axis2(-theta)
    r1_plus = rot_axis1(theta)
    r1_minus = rot_axis1(-theta)
    assert r3_minus*r3_plus*eye(3) == eye(3)
    assert r2_minus*r2_plus*eye(3) == eye(3)
    assert r1_minus*r1_plus*eye(3) == eye(3)

    # Check the correctness of the trace of the rotation matrix
    assert r1_plus.trace() == 1 + 2*cos(theta)
    assert r2_plus.trace() == 1 + 2*cos(theta)
    assert r3_plus.trace() == 1 + 2*cos(theta)

    # Check that a rotation with zero angle doesn't change anything.
    assert rot_axis1(0) == eye(3)
    assert rot_axis2(0) == eye(3)
    assert rot_axis3(0) == eye(3)


def test_DeferredVector():
    assert str(DeferredVector("vector")[4]) == "vector[4]"
    assert sympify(DeferredVector("d")) == DeferredVector("d")


def test_GramSchmidt():
    R = Rational
    m1 = Matrix(1, 2, [1, 2])
    m2 = Matrix(1, 2, [2, 3])
    assert GramSchmidt([m1, m2]) == \
        [Matrix(1, 2, [1, 2]), Matrix(1, 2, [R(2)/5, R(-1)/5])]
    assert GramSchmidt([m1.T, m2.T]) == \
        [Matrix(2, 1, [1, 2]), Matrix(2, 1, [R(2)/5, R(-1)/5])]
    # from wikipedia
    assert GramSchmidt([Matrix([3, 1]), Matrix([2, 2])], True) == [
        Matrix([3*sqrt(10)/10, sqrt(10)/10]),
        Matrix([-sqrt(10)/10, 3*sqrt(10)/10])]



def test_casoratian():
    assert casoratian([1, 2, 3, 4], 1) == 0
    assert casoratian([1, 2, 3, 4], 1, zero=False) == 0


def test_zero_dimension_multiply():
    assert (Matrix()*zeros(0, 3)).shape == (0, 3)
    assert zeros(3, 0)*zeros(0, 3) == zeros(3, 3)
    assert zeros(0, 3)*zeros(3, 0) == Matrix()


def test_slice_issue_2884():
    m = Matrix(2, 2, range(4))
    assert m[1, :] == Matrix([[2, 3]])
    assert m[-1, :] == Matrix([[2, 3]])
    assert m[:, 1] == Matrix([[1, 3]]).T
    assert m[:, -1] == Matrix([[1, 3]]).T
    raises(IndexError, lambda: m[2, :])
    raises(IndexError, lambda: m[2, 2])


def test_slice_issue_3401():
    assert zeros(0, 3)[:, -1].shape == (0, 1)
    assert zeros(3, 0)[0, :] == Matrix(1, 0, [])


def test_copyin():
    s = zeros(3, 3)
    s[3] = 1
    assert s[:, 0] == Matrix([0, 1, 0])
    assert s[3] == 1
    assert s[3: 4] == [1]
    s[1, 1] = 42
    assert s[1, 1] == 42
    assert s[1, 1:] == Matrix([[42, 0]])
    s[1, 1:] = Matrix([[5, 6]])
    assert s[1, :] == Matrix([[1, 5, 6]])
    s[1, 1:] = [[42, 43]]
    assert s[1, :] == Matrix([[1, 42, 43]])
    s[0, 0] = 17
    assert s[:, :1] == Matrix([17, 1, 0])
    s[0, 0] = [1, 1, 1]
    assert s[:, 0] == Matrix([1, 1, 1])
    s[0, 0] = Matrix([1, 1, 1])
    assert s[:, 0] == Matrix([1, 1, 1])
    s[0, 0] = SparseMatrix([1, 1, 1])
    assert s[:, 0] == Matrix([1, 1, 1])


def test_invertible_check():
    # sometimes a singular matrix will have a pivot vector shorter than
    # the number of rows in a matrix...
    assert Matrix([[1, 2], [1, 2]]).rref() == (Matrix([[1, 2], [0, 0]]), [0])
    raises(ValueError, lambda: Matrix([[1, 2], [1, 2]]).inv())
    # ... but sometimes it won't, so that is an insufficient test of
    # whether something is invertible.
    m = Matrix([
               [-1, -1,  0],
    [ x,  1,  1],
    [ 1,  x, -1], ])
    assert len(m.rref()[1]) == m.rows
    # in addition, unless simplify=True in the call to rref, the identity
    # matrix will be returned even though m is not invertible
    assert m.rref()[0] == eye(3)
    assert m.rref(simplify=signsimp)[0] != eye(3)
    raises(ValueError, lambda: m.inv(method="ADJ"))
    raises(ValueError, lambda: m.inv(method="GE"))
    raises(ValueError, lambda: m.inv(method="LU"))


@XFAIL
def test_issue_860():
    x, y = symbols('x, y')
    e = x*y
    assert e.subs(x, Matrix([3, 5, 3])) == Matrix([3, 5, 3])*y


@XFAIL
def test_issue_2865():
    assert str(Matrix([[1, 2], [3, 4]])) == 'Matrix([[1, 2], [3, 4]])'


def test_is_Identity():
    assert eye(3).is_Identity
    assert eye(3).as_immutable().is_Identity
    assert not zeros(3).is_Identity
    assert not ones(3).is_Identity
    # issue 3143
    assert not Matrix([[1, 0, 0]]).is_Identity


def test_dot():
    assert ones(1, 3).dot(ones(3, 1)) == 3
    assert ones(1, 3).dot([1, 1, 1]) == 3


def test_dual():
<<<<<<< HEAD
    B_x, B_y, B_z, E_x, E_y, E_z = symbols('B_x B_y B_z E_x E_y E_z', real=True)
=======
    B_x, B_y, B_z, E_x, E_y, E_z = symbols(
        'B_x B_y B_z E_x E_y E_z', real=True)
>>>>>>> ef61493d
    F = Matrix((
                (0, E_x, E_y, E_z),
    (-E_x, 0, B_z, -B_y),
    (-E_y, -B_z, 0, B_x),
    (-E_z, B_y, -B_x, 0)
    ))
    Fd = Matrix( (
                 (0, -B_x, -B_y, -B_z),
    (B_x, 0, E_z, -E_y),
    (B_y, -E_z, 0, E_x),
    (B_z, E_y, -E_x, 0)) )
    assert F.dual().equals(Fd)
    assert eye(3).dual().equals(zeros(3))
    assert F.dual().dual().equals(-F)


def test_anti_symmetric():
    assert Matrix([1, 2]).is_anti_symmetric() is False
    m = Matrix(3, 3, [0, x**2 + 2*x + 1, y,
                      -(x + 1)**2, 0, x*y,
                      -y, -x*y, 0])
    assert m.is_anti_symmetric() is True
    assert m.is_anti_symmetric(simplify=False) is False
    assert m.is_anti_symmetric(simplify=lambda x: x) is False

    # tweak to fail
    m[2, 1] = -m[2, 1]
    assert m.is_anti_symmetric() is False
    # untweak
    m[2, 1] = -m[2, 1]

    m = m.expand()
    assert m.is_anti_symmetric(simplify=False) is True
    m[0, 0] = 1
    assert m.is_anti_symmetric() is False


def test_normalize_sort_diogonalization():
    A = Matrix(((1, 2), (2, 1)))
    P, Q = A.diagonalize(normalize=True)
    assert P*P.T == P.T*P == eye(P.cols)
    P, Q = A.diagonalize(normalize=True, sort=True)
    assert P*P.T == P.T*P == eye(P.cols)
    assert P*Q*P.inv() == A


def test_issue2222():
    raises(ValueError, lambda: Matrix([[1, 2, 3], Matrix(0, 1, [])]))


def test_issue2221():
    assert Matrix.hstack(eye(2), 2*eye(2)) == Matrix([
                                                     [1, 0, 2, 0],
    [0, 1, 0, 2]])
    assert Matrix.vstack(eye(2), 2*eye(2)) == Matrix([
                                                     [1, 0],
    [0, 1],
    [2, 0],
    [0, 2]])
    cls = SparseMatrix
    assert cls.hstack(cls(eye(2)), cls(2*eye(2))) == Matrix([
                                                            [1, 0, 2, 0],
<<<<<<< HEAD
    [0, 1, 0, 2]])
=======
    [0, 1, 0, 2]])


def test_cross():
    a = [1, 2, 3]
    b = [3, 4, 5]
    ans = Matrix([-2, 4, -2]).T

    def test(M):
        assert ans == M
        assert type(M) == cls
    for cls in classes:
        A = cls(a)
        B = cls(b)
        test(A.cross(B))
        test(A.T.cross(B))
        test(A.T.cross(B.T))
        test(A.cross(B.T))


def test_hash():
    for cls in classes[-2:]:
        s = set([cls.eye(1), cls.eye(1)])
        assert len(s) == 1 and s.pop() == cls.eye(1)
    # issue 880
    for cls in classes[1:2]:
        raises(AttributeError, lambda: hash(cls.eye(1)))


@XFAIL
def test_issue880():
    # when this passes, delete this and change the [1:2]
    # to [:2] in the test_hash above for issue 880
    cls = classes[0]
    raises(AttributeError, lambda: hash(cls.eye(1)))


def test_adjoint():
    dat = [[0, I], [1, 0]]
    ans = Matrix([[0, 1], [-I, 0]])
    for cls in classes:
        assert ans == cls(dat).adjoint()
>>>>>>> ef61493d
<|MERGE_RESOLUTION|>--- conflicted
+++ resolved
@@ -12,11 +12,6 @@
 from sympy.utilities.iterables import flatten, capture
 from sympy.utilities.pytest import raises, XFAIL
 
-<<<<<<< HEAD
-
-def test_division():
-    x, y, z = symbols('x y z')
-=======
 from sympy.abc import x, y, z
 
 # don't re-order this list
@@ -37,7 +32,6 @@
 
 
 def test_division():
->>>>>>> ef61493d
     v = Matrix(1, 2, [x, y])
     assert v.__div__(z) == Matrix(1, 2, [x/z, y/z])
     assert v.__truediv__(z) == Matrix(1, 2, [x/z, y/z])
@@ -45,14 +39,8 @@
 
 
 def test_sum():
-<<<<<<< HEAD
-    x, y, z = symbols('x y z')
-    m = Matrix([[1, 2, 3], [x, y, x], [2*y, -50, z*x]])
-    assert m+m == Matrix([[2, 4, 6], [2*x, 2*y, 2*x], [4*y, -100, 2*z*x]])
-=======
     m = Matrix([[1, 2, 3], [x, y, x], [2*y, -50, z*x]])
     assert m + m == Matrix([[2, 4, 6], [2*x, 2*y, 2*x], [4*y, -100, 2*z*x]])
->>>>>>> ef61493d
     n = Matrix(1, 2, [1, 2])
     raises(ShapeError, lambda: m + n)
 
@@ -84,24 +72,6 @@
         (3, 0),
         ))
 
-<<<<<<< HEAD
-    c= a*b
-    assert c[0, 0]==7
-    assert c[0, 1]==2
-    assert c[1, 0]==6
-    assert c[1, 1]==6
-    assert c[2, 0]==18
-    assert c[2, 1]==0
-
-    h = matrix_multiply_elementwise(a, c)
-    assert h == a.multiply_elementwise(c)
-    assert h[0, 0]==7
-    assert h[0, 1]==4
-    assert h[1, 0]==18
-    assert h[1, 1]==6
-    assert h[2, 0]==0
-    assert h[2, 1]==0
-=======
     c = a*b
     assert c[0, 0] == 7
     assert c[0, 1] == 2
@@ -118,7 +88,6 @@
     assert h[1, 1] == 6
     assert h[2, 0] == 0
     assert h[2, 1] == 0
->>>>>>> ef61493d
     raises(ShapeError, lambda: matrix_multiply_elementwise(a, b))
 
     c = b * Symbol("x")
@@ -204,10 +173,6 @@
 
 
 def test_tolist():
-<<<<<<< HEAD
-    x, y, z = symbols('x y z')
-=======
->>>>>>> ef61493d
     lst = [[S.One, S.Half, x*y, S.Zero], [x, y, z, x**2], [y, -S.One, z*x, 3]]
     m = Matrix(lst)
     assert m.tolist() == lst
@@ -237,13 +202,8 @@
     M = Matrix(( (x,   1),
                  (y, 2*y) ))
 
-<<<<<<< HEAD
-    assert M.det(method="bareis") == 2*x*y-y
-    assert M.det(method="berkowitz") == 2*x*y-y
-=======
-    assert M.det(method="bareis") == 2*x*y -y
-    assert M.det(method="berkowitz") == 2*x*y -y
->>>>>>> ef61493d
+    assert M.det(method="bareis") == 2*x*y - y
+    assert M.det(method="berkowitz") == 2*x*y - y
 
     M = Matrix(( (1, 1, 1),
                  (1, 2, 3),
@@ -311,13 +271,8 @@
     assert M.det(method="bareis") == z**2 - x*y
     assert M.det(method="berkowitz") == z**2 - x*y
 
-<<<<<<< HEAD
-    def test_det_LU_decomposition():
-        x, y, z = symbols('x y z')
-=======
 
 def test_det_LU_decomposition():
->>>>>>> ef61493d
 
     for M in [Matrix(), Matrix([[1]])]:
         assert M.det(method="det_LU") == 1
@@ -330,7 +285,7 @@
     M = Matrix(( (x,   1),
                  (y, 2*y) ))
 
-    assert M.det(method="det_LU") == 2*x*y -y
+    assert M.det(method="det_LU") == 2*x*y - y
 
     M = Matrix(( (1, 1, 1),
                  (1, 2, 3),
@@ -395,11 +350,7 @@
     assert m0[:3, :3] == eye(3)
     assert m0[2:4, 0:2] == zeros(2)
 
-<<<<<<< HEAD
-    m1 = Matrix(3, 3, lambda i, j: i+j)
-=======
     m1 = Matrix(3, 3, lambda i, j: i + j)
->>>>>>> ef61493d
     assert m1[0, :] == Matrix(1, 3, (0, 1, 2))
     assert m1[1:3, 1] == Matrix(2, 1, (2, 3))
 
@@ -448,14 +399,9 @@
 def test_reshape():
     m0 = eye(3)
     assert m0.reshape(1, 9) == Matrix(1, 9, (1, 0, 0, 0, 1, 0, 0, 0, 1))
-<<<<<<< HEAD
-    m1 = Matrix(3, 4, lambda i, j: i+j)
-    assert m1.reshape(4, 3) == Matrix(((0, 1, 2), (3, 1, 2), (3, 4, 2), (3, 4, 5)))
-=======
     m1 = Matrix(3, 4, lambda i, j: i + j)
     assert m1.reshape(
         4, 3) == Matrix(((0, 1, 2), (3, 1, 2), (3, 4, 2), (3, 4, 5)))
->>>>>>> ef61493d
     assert m1.reshape(2, 6) == Matrix(((0, 1, 2, 3, 1, 2), (3, 4, 2, 3, 4, 5)))
 
 
@@ -466,18 +412,12 @@
 
 
 def test_expand():
-<<<<<<< HEAD
-    x, y = symbols('x y')
-    m0 = Matrix([[x*(x+y), 2], [((x+y)*y)*x, x*(y+x*(x+y))]])
-    # Test if expand() returns a matrix
-    m1 = m0.expand()
-    assert m1 == Matrix([[x*y+x**2, 2], [x*y**2+y*x**2, x*y+y*x**2+x**3]])
-=======
     m0 = Matrix([[x*(x + y), 2], [((x + y)*y)*x, x*(y + x*(x + y))]])
     # Test if expand() returns a matrix
     m1 = m0.expand()
-    assert m1 == Matrix([[x*y + x**2, 2], [x*y**2 + y*x**2, x*y + y*x**2 + x**3]])
->>>>>>> ef61493d
+    assert m1 == Matrix([
+        [x*y + x**2, 2],
+        [x*y**2 + y*x**2, x*y + y*x**2 + x**3]])
 
     a = Symbol('a', real=True)
 
@@ -610,23 +550,20 @@
     assert A.inv(method="LU") == Ainv
     assert A.inv(method="ADJ") == Ainv
 
-<<<<<<< HEAD
-=======
     # test that immutability is not a problem
     cls = ImmutableMatrix
     m = cls([
             [48, 49, 31],
-    [ 9, 71, 94],
-    [59, 28, 65]])
+            [ 9, 71, 94],
+            [59, 28, 65]])
     assert all(type(m.inv(s)) is cls for s in 'GE ADJ LU'.split())
     cls = ImmutableSparseMatrix
     m = cls([
             [48, 49, 31],
-    [ 9, 71, 94],
-    [59, 28, 65]])
+            [ 9, 71, 94],
+            [59, 28, 65]])
     assert all(type(m.inv(s)) is cls for s in 'CH LDL'.split())
 
->>>>>>> ef61493d
 
 def test_util():
     R = Rational
@@ -642,19 +579,6 @@
     # cofactor
     assert eye(3) == eye(3).cofactorMatrix()
     test = Matrix([[1, 3, 2], [2, 6, 3], [2, 3, 6]])
-<<<<<<< HEAD
-    assert test.cofactorMatrix() == Matrix([[27, -6, -6], [-12, 2, 3], [-3, 1, 0]])
-    test = Matrix([[1, 2, 3], [4, 5, 6], [7, 8, 9]])
-    assert test.cofactorMatrix() == Matrix([[-3, 6, -3], [6, -12, 6], [-3, 6, -3]])
-
-
-def test_jacobian_hessian():
-    x = Symbol('x')
-    y = Symbol('y')
-    L = Matrix(1, 2, [x**2*y, 2*y**2 + x*y])
-    syms = [x, y]
-    assert L.jacobian(syms) == Matrix([[2*x*y, x**2], [y, 4*y+x]])
-=======
     assert test.cofactorMatrix(
         ) == Matrix([[27, -6, -6], [-12, 2, 3], [-3, 1, 0]])
     test = Matrix([[1, 2, 3], [4, 5, 6], [7, 8, 9]])
@@ -666,7 +590,6 @@
     L = Matrix(1, 2, [x**2*y, 2*y**2 + x*y])
     syms = [x, y]
     assert L.jacobian(syms) == Matrix([[2*x*y, x**2], [y, 4*y + x]])
->>>>>>> ef61493d
 
     L = Matrix(1, 2, [x, x**2*y**3])
     assert L.jacobian(syms) == Matrix([[1, 0], [2*x*y**3, x**2*3*y**2]])
@@ -676,9 +599,6 @@
     assert hessian(f, syms) == Matrix([[2*y, 2*x], [2*x, 0]])
 
     f = x**2*y**3
-<<<<<<< HEAD
-    assert hessian(f, syms) == Matrix([[2*y**3, 6*x*y**2], [6*x*y**2, 6*x**2*y]])
-=======
     assert hessian(
         f, syms) == Matrix([[2*y**3, 6*x*y**2], [6*x*y**2, 6*x**2*y]])
 
@@ -693,7 +613,6 @@
         [     0, 6*y**2, 2*x],
         [6*y**2,    2*x, 2*y],
         [   2*x,    2*y,   0]])
->>>>>>> ef61493d
 
 
 def test_QR():
@@ -785,10 +704,6 @@
 
 
 def test_eigen():
-<<<<<<< HEAD
-    x, y = symbols('x y')
-=======
->>>>>>> ef61493d
 
     R = Rational
 
@@ -824,19 +739,11 @@
         [(2, 2, [Matrix(2, 1, [-1, 1])])])
 
     M = Matrix([[1, 2, 3], [4, 5, 6], [7, 8, 9]])
-<<<<<<< HEAD
-    a=R(15, 2)
-    b=3*33**R(1, 2)
-    c=R(13, 2)
-    d=(R(33, 8) + 3*b/8)
-    e=(R(33, 8) - 3*b/8)
-=======
     a = R(15, 2)
     b = 3*33**R(1, 2)
     c = R(13, 2)
     d = (R(33, 8) + 3*b/8)
     e = (R(33, 8) - 3*b/8)
->>>>>>> ef61493d
 
     def NS(e, n):
         return str(N(e, n))
@@ -890,19 +797,6 @@
 
 
 def test_subs():
-<<<<<<< HEAD
-    x = Symbol('x')
-    assert Matrix([[1, x], [x, 4]]).subs(x, 5) == Matrix([[1, 5], [5, 4]])
-    y = Symbol('y')
-    assert Matrix([[x, 2], [x+y, 4]]).subs([[x, -1], [y, -2]]) == \
-        Matrix([[-1, 2], [-3, 4]])
-    assert Matrix([[x, 2], [x+y, 4]]).subs([(x, -1), (y, -2)]) == \
-        Matrix([[-1, 2], [-3, 4]])
-    assert Matrix([[x, 2], [x+y, 4]]).subs({x: -1, y: -2}) == \
-        Matrix([[-1, 2], [-3, 4]])
-    assert Matrix([x*y]).subs({x: y-1, y: x-1}, simultaneous=True) == \
-        Matrix([(x-1)*(y-1)])
-=======
     assert Matrix([[1, x], [x, 4]]).subs(x, 5) == Matrix([[1, 5], [5, 4]])
     assert Matrix([[x, 2], [x + y, 4]]).subs([[x, -1], [y, -2]]) == \
         Matrix([[-1, 2], [-3, 4]])
@@ -916,15 +810,10 @@
     for cls in classes:
         assert Matrix([[2, 0], [0, 2]]) == cls.eye(2).subs(1, 2)
 
->>>>>>> ef61493d
 
 
 def test_simplify():
-<<<<<<< HEAD
-    x, y, f, n = symbols('x y f n')
-=======
     f, n = symbols('f, n')
->>>>>>> ef61493d
 
     m = Matrix([[1, x], [x + 1/x, x - 1]])
     m = m.row_join(eye(m.cols))
@@ -1003,27 +892,11 @@
 
 
 def test_shape():
-<<<<<<< HEAD
-    x, y = symbols("x y")
-=======
->>>>>>> ef61493d
     M = Matrix([[x, 0, 0],
                 [0, y, 0]])
     assert M.shape == (2, 3)
 
 
-<<<<<<< HEAD
-def test_col_row():
-    x, y = symbols("x y")
-    M = Matrix([[x, 0, 0],
-                [0, y, 0]])
-    M.row(1, lambda r, j: r+j+1)
-    assert M == Matrix([[x, 0, 0],
-                        [1, y+2, 3]])
-    M.col_op(0, lambda c, j: c+y**j)
-    assert M == Matrix([[x+1, 0, 0],
-                        [1+y, y+2, 3]])
-=======
 def test_col_row_op():
     M = Matrix([[x, 0, 0],
                 [0, y, 0]])
@@ -1033,7 +906,6 @@
     M.col_op(0, lambda c, j: c + y**j)
     assert M == Matrix([[x + 1, 0, 0],
                         [1 + y, y + 2, 3]])
->>>>>>> ef61493d
     # neither row nor slice give copies that allow the original matrix to
     # be changed
     assert M.row(0) == Matrix([[x + 1, 0, 0]])
@@ -1102,23 +974,6 @@
 
 
 def test_is_symbolic():
-<<<<<<< HEAD
-    x = Symbol('x')
-    a = Matrix([[x, x], [x, x]])
-    assert a.is_symbolic() == True
-    a = Matrix([[1, 2, 3, 4], [5, 6, 7, 8]])
-    assert a.is_symbolic() == False
-    a = Matrix([[1, 2, 3, 4], [5, 6, x, 8]])
-    assert a.is_symbolic() == True
-    a = Matrix([[1, x, 3]])
-    assert a.is_symbolic() == True
-    a = Matrix([[1, 2, 3]])
-    assert a.is_symbolic() == False
-    a = Matrix([[1], [x], [3]])
-    assert a.is_symbolic() == True
-    a = Matrix([[1], [2], [3]])
-    assert a.is_symbolic() == False
-=======
     a = Matrix([[x, x], [x, x]])
     assert a.is_symbolic() is True
     a = Matrix([[1, 2, 3, 4], [5, 6, 7, 8]])
@@ -1134,35 +989,19 @@
     a = Matrix([[1], [2], [3]])
     assert a.is_symbolic() is False
 
->>>>>>> ef61493d
-
 
 def test_is_upper():
     a = Matrix([[1, 2, 3]])
-<<<<<<< HEAD
-    assert a.is_upper == True
-    a = Matrix([[1], [2], [3]])
-    assert a.is_upper == False
-=======
     assert a.is_upper is True
     a = Matrix([[1], [2], [3]])
     assert a.is_upper is False
 
->>>>>>> ef61493d
-
 
 def test_is_lower():
     a = Matrix([[1, 2, 3]])
-<<<<<<< HEAD
-    assert a.is_lower == False
-    a = Matrix([[1], [2], [3]])
-    assert a.is_lower == True
-=======
     assert a.is_lower is False
     a = Matrix([[1], [2], [3]])
     assert a.is_lower is True
-
->>>>>>> ef61493d
 
 
 def test_is_nilpotent():
@@ -1202,27 +1041,15 @@
 
 
 def test_issue650():
-<<<<<<< HEAD
-    x, y = symbols('x y')
-=======
->>>>>>> ef61493d
     a = Matrix([[x**2, x*y], [x*sin(y), x*cos(y)]])
     assert a.diff(x) == Matrix([[2*x, y], [sin(y), cos(y)]])
     assert Matrix([
         [x, -x, x**2],
-<<<<<<< HEAD
-        [exp(x), 1/x-exp(-x), x+1/x]]).limit(x, oo) == \
-        Matrix([[oo, -oo, oo], [oo, 0, oo]])
-    assert Matrix([
-        [(exp(x)-1)/x, 2*x + y*x, x**x ],
-        [1/x, abs(x), abs(sin(x+1))]]).limit(x, 0) == \
-=======
         [exp(x), 1/x - exp(-x), x + 1/x]]).limit(x, oo) == \
         Matrix([[oo, -oo, oo], [oo, 0, oo]])
     assert Matrix([
         [(exp(x) - 1)/x, 2*x + y*x, x**x ],
         [1/x, abs(x), abs(sin(x + 1))]]).limit(x, 0) == \
->>>>>>> ef61493d
         Matrix([[1, 0, 1], [oo, 0, sin(1)]])
     assert a.integrate(x) == Matrix([
         [Rational(1, 3)*x**3, y*x**2/2],
@@ -1302,21 +1129,12 @@
         assert m_vech[i] == i + 1
     m_vech = m.vech(diagonal=False)
     assert m_vech[0] == 2
-<<<<<<< HEAD
-    x, y = symbols('x,y')
-    m = Matrix([[1, x*(x+y)], [y*x+x**2, 1]])
-    m_vech = m.vech(diagonal=False)
-    assert m_vech[0] == x*(x + y)
-    x, y = symbols('x,y')
-    m = Matrix([[1, x*(x+y)], [y*x, 1]])
-=======
 
     m = Matrix([[1, x*(x + y)], [y*x + x**2, 1]])
     m_vech = m.vech(diagonal=False)
     assert m_vech[0] == x*(x + y)
 
     m = Matrix([[1, x*(x + y)], [y*x, 1]])
->>>>>>> ef61493d
     m_vech = m.vech(diagonal=False, check_symmetry=False)
     assert m_vech[0] == y*x
 
@@ -1461,10 +1279,6 @@
     m = Matrix(((5, 0, 0), (0, 6, 0)))
     assert m.is_diagonal()
 
-<<<<<<< HEAD
-    x, y = symbols('x y')
-=======
->>>>>>> ef61493d
     m = Matrix(3, 3, [1, x**2 + 2*x + 1, y, (x + 1)**2, 2, 0, y, 0, 3])
     assert m.is_symmetric()
     assert not m.is_symmetric(simplify=False)
@@ -1472,10 +1286,6 @@
 
 
 def test_diagonalization():
-<<<<<<< HEAD
-    x, y, z = symbols('x y z')
-=======
->>>>>>> ef61493d
     m = Matrix(3, 2, [-3, 1, -3, 20, 3, 10])
     assert not m.is_diagonalizable()
     assert not m.is_symmetric()
@@ -1632,12 +1442,8 @@
 
 def test_exp():
     m = Matrix([[3, 4], [0, -2]])
-<<<<<<< HEAD
-    assert m.exp() == Matrix([[exp(3), -4*exp(-2)/5 + 4*exp(3)/5], [0, exp(-2)]])
-=======
     assert m.exp(
         ) == Matrix([[exp(3), -4*exp(-2)/5 + 4*exp(3)/5], [0, exp(-2)]])
->>>>>>> ef61493d
 
     m = Matrix([[1, 0], [0, 1]])
     assert m.exp() == Matrix([[E, 0], [0, E]])
@@ -1676,12 +1482,8 @@
     raises(NonSquareMatrixError, lambda: Matrix([1, 2]).trace())
     raises(TypeError, lambda: Matrix([1]).applyfunc(1))
     raises(ShapeError, lambda: Matrix([1]).LUsolve(Matrix([[1, 2], [3, 4]])))
-<<<<<<< HEAD
-    raises(MatrixError, lambda: Matrix([[1, 2, 3], [4, 5, 6], [7, 8, 9]]).QRdecomposition())
-=======
     raises(MatrixError, lambda: Matrix([[1, 2, 3], [4, 5, 6], [7, 8, 9]
            ]).QRdecomposition())
->>>>>>> ef61493d
     raises(MatrixError, lambda: Matrix(1, 2, [1, 2]).QRdecomposition())
     raises(
         NonSquareMatrixError, lambda: Matrix([1, 2]).LUdecomposition_Simple())
@@ -1692,12 +1494,8 @@
     raises(ShapeError, lambda: Matrix([1, 2, 3]).dot(Matrix([1, 2])))
     raises(ShapeError, lambda: Matrix([1, 2]).dot([]))
     raises(TypeError, lambda: Matrix([1, 2]).dot('a'))
-<<<<<<< HEAD
-    raises(NotImplementedError, lambda: Matrix([[0, 1, 2], [0, 0, -1], [0, 0, 0]]).exp())
-=======
     raises(NotImplementedError, lambda: Matrix([[0, 1, 2], [0, 0, -1],
            [0, 0, 0]]).exp())
->>>>>>> ef61493d
     raises(NonSquareMatrixError, lambda: Matrix([1, 2, 3]).exp())
     raises(ShapeError, lambda: Matrix([[1, 2], [3, 4]]).normalized())
     raises(ValueError, lambda: Matrix([1, 2]).inv(method='not a method'))
@@ -1719,11 +1517,7 @@
     raises(ValueError, lambda: hessian(Symbol('x')**2, 'a'))
     raises(ValueError,
         lambda: Matrix([[5, 10, 7], [0, -1, 2], [8,  3, 4]]
-<<<<<<< HEAD
-        ).LUdecomposition_Simple(iszerofunc=lambda x: abs(x)<=4))
-=======
         ).LUdecomposition_Simple(iszerofunc=lambda x: abs(x) <= 4))
->>>>>>> ef61493d
     raises(NotImplementedError, lambda: Matrix([[1, 0], [1, 1]])**(S(1)/2))
     raises(NotImplementedError,
         lambda: Matrix([[1, 2, 3], [4, 5, 6], [7,  8, 9]])**(0.5))
@@ -1745,10 +1539,6 @@
 
 
 def test_integrate():
-<<<<<<< HEAD
-    x, y = symbols('x,y')
-=======
->>>>>>> ef61493d
     A = Matrix(((1, 4, x), (y, 2, 4), (10, 5, x**2)))
     assert A.integrate(x) == \
         Matrix(((x, 4*x, x**2/2), (x*y, 2*x, 4*x), (10*x, 5*x, x**3/3)))
@@ -1757,33 +1547,18 @@
 
 
 def test_limit():
-<<<<<<< HEAD
-    x, y = symbols('x,y')
-    A = Matrix(((1, 4, sin(x)/x), (y, 2, 4), (10, 5, x**2+1)))
-=======
     A = Matrix(((1, 4, sin(x)/x), (y, 2, 4), (10, 5, x**2 + 1)))
->>>>>>> ef61493d
     assert A.limit(x, 0) == Matrix(((1, 4, 1), (y, 2, 4), (10, 5, 1)))
 
 
 def test_diff():
-<<<<<<< HEAD
-    x, y = symbols('x,y')
-    A = Matrix(((1, 4, x), (y, 2, 4), (10, 5, x**2+1)))
-=======
     A = Matrix(((1, 4, x), (y, 2, 4), (10, 5, x**2 + 1)))
->>>>>>> ef61493d
     assert A.diff(x) == Matrix(((0, 0, 1), (0, 0, 0), (0, 0, 2*x)))
     assert A.diff(y) == Matrix(((0, 0, 0), (1, 0, 0), (0, 0, 0)))
 
 
 def test_getattr():
-<<<<<<< HEAD
-    x, y = symbols('x,y')
-    A = Matrix(((1, 4, x), (y, 2, 4), (10, 5, x**2+1)))
-=======
     A = Matrix(((1, 4, x), (y, 2, 4), (10, 5, x**2 + 1)))
->>>>>>> ef61493d
     raises(AttributeError, lambda: A.nonexistantattribute)
     assert getattr(A, 'diff')(x) == Matrix(((0, 0, 1), (0, 0, 0), (0, 0, 2*x)))
 
@@ -1904,37 +1679,20 @@
     assert v.norm(10) == Pow(cos(x)**10 + sin(x)**10, S(1)/10)
 
     # Test Rows
-<<<<<<< HEAD
-    y = Matrix([[5, Rational(3, 2)]])
-    assert y.norm() == Pow(25 + Rational(9, 4), S(1)/2)
-    assert y.norm(oo) == max(y._mat)
-    assert y.norm(-oo) == min(y._mat)
-=======
     A = Matrix([[5, Rational(3, 2)]])
     assert A.norm() == Pow(25 + Rational(9, 4), S(1)/2)
     assert A.norm(oo) == max(A._mat)
     assert A.norm(-oo) == min(A._mat)
->>>>>>> ef61493d
 
     # Matrix Tests
     # Intuitive test
     A = Matrix([[1, 1], [1, 1]])
-<<<<<<< HEAD
-    assert A.norm(2)==2
-    assert A.norm(-2)==0
-    assert A.norm('frobenius')==2
-    assert eye(10).norm(2)==eye(10).norm(-2)==1
-
-    # Test with Symbols and more complex entries
-    y = Symbol('y')
-=======
     assert A.norm(2) == 2
     assert A.norm(-2) == 0
     assert A.norm('frobenius') == 2
     assert eye(10).norm(2) == eye(10).norm(-2) == 1
 
     # Test with Symbols and more complex entries
->>>>>>> ef61493d
     A = Matrix([[3, y, y], [x, S(1)/2, -pi]])
     assert (A.norm('fro')
            == sqrt(S(37)/4 + 2*abs(y)**2 + pi**2 + x**2))
@@ -1973,21 +1731,12 @@
                 assert ((alpha*M).norm(order) ==
                         abs(alpha) * M.norm(order))
             except NotImplementedError:
-<<<<<<< HEAD
-                pass
-                # Some Norms fail on symbolic matrices due to Max issue
-=======
                 pass  # Some Norms fail on symbolic matrices due to Max issue
->>>>>>> ef61493d
 
     # Test Properties of Vector Norms
     # http://en.wikipedia.org/wiki/Vector_norm
     # Two column vectors
-<<<<<<< HEAD
-    a = Matrix([1, 1-1*I, -3])
-=======
     a = Matrix([1, 1 - 1*I, -3])
->>>>>>> ef61493d
     b = Matrix([S(1)/2, 1*I, 1])
     c = Matrix([-1, -1, -1])
     d = Matrix([3, 2, I])
@@ -2011,12 +1760,7 @@
                     assert simplify(  (alpha*v).norm(order) -
                             (abs(alpha) * v.norm(order))  ) == 0
                 except NotImplementedError:
-<<<<<<< HEAD
-                    pass
-                    # Some Norms fail on symbolics due to Max issue
-=======
                     pass  # Some Norms fail on symbolics due to Max issue
->>>>>>> ef61493d
 
 
 def test_singular_values():
@@ -2080,11 +1824,7 @@
 def test_row_insert():
     r4 = Matrix([[4, 4, 4]])
     for i in range(-4, 5):
-<<<<<<< HEAD
-        l=[1, 0, 0]
-=======
         l = [1, 0, 0]
->>>>>>> ef61493d
         l.insert(i, 4)
         assert flatten(eye(3).row_insert(i, r4).col(0).tolist()) == l
 
@@ -2092,11 +1832,7 @@
 def test_col_insert():
     c4 = Matrix([4, 4, 4])
     for i in range(-4, 5):
-<<<<<<< HEAD
-        l=[0, 0, 0]
-=======
         l = [0, 0, 0]
->>>>>>> ef61493d
         l.insert(i, 4)
         assert flatten(zeros(3).col_insert(i, c4).row(0).tolist()) == l
 
@@ -2118,8 +1854,6 @@
     assert Matrix.zeros(3) == zeros(3)
     assert ones(3, 4) == Matrix(3, 4, [1]*12)
 
-<<<<<<< HEAD
-=======
     i = Matrix([[1, 0], [0, 1]])
     z = Matrix([[0, 0], [0, 0]])
     for cls in classes:
@@ -2132,7 +1866,6 @@
         assert z == zeros(2, cls=cls)
         assert type(m) == cls
 
->>>>>>> ef61493d
 
 def test_is_zero():
     assert Matrix().is_zero
@@ -2282,12 +2015,8 @@
 
 
 def test_dual():
-<<<<<<< HEAD
-    B_x, B_y, B_z, E_x, E_y, E_z = symbols('B_x B_y B_z E_x E_y E_z', real=True)
-=======
     B_x, B_y, B_z, E_x, E_y, E_z = symbols(
         'B_x B_y B_z E_x E_y E_z', real=True)
->>>>>>> ef61493d
     F = Matrix((
                 (0, E_x, E_y, E_z),
     (-E_x, 0, B_z, -B_y),
@@ -2350,9 +2079,6 @@
     cls = SparseMatrix
     assert cls.hstack(cls(eye(2)), cls(2*eye(2))) == Matrix([
                                                             [1, 0, 2, 0],
-<<<<<<< HEAD
-    [0, 1, 0, 2]])
-=======
     [0, 1, 0, 2]])
 
 
@@ -2394,5 +2120,4 @@
     dat = [[0, I], [1, 0]]
     ans = Matrix([[0, 1], [-I, 0]])
     for cls in classes:
-        assert ans == cls(dat).adjoint()
->>>>>>> ef61493d
+        assert ans == cls(dat).adjoint()