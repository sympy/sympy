from sympy import (symbols, Symbol, oo, Sum, harmonic, exp, Add, S, binomial,
    factorial, log, fibonacci, subfactorial, sin, cos, pi, I, sqrt, Rational)
from sympy.series.limitseq import limit_seq
from sympy.series.limitseq import difference_delta as dd
from sympy.testing.pytest import raises, XFAIL
from sympy.calculus.util import AccumulationBounds

n, m, k = symbols('n m k', integer=True)


def test_difference_delta():
    e = n*(n + 1)
    e2 = e * k

    assert dd(e) == 2*n + 2
    assert dd(e2, n, 2) == k*(4*n + 6)

    raises(ValueError, lambda: dd(e2))
    raises(ValueError, lambda: dd(e2, n, oo))


def test_difference_delta__Sum():
    e = Sum(1/k, (k, 1, n))
    assert dd(e, n) == 1/(n + 1)
    assert dd(e, n, 5) == Add(*[1/(i + n + 1) for i in range(5)])

    e = Sum(1/k, (k, 1, 3*n))
    assert dd(e, n) == Add(*[1/(i + 3*n + 1) for i in range(3)])

    e = n * Sum(1/k, (k, 1, n))
    assert dd(e, n) == 1 + Sum(1/k, (k, 1, n))

    e = Sum(1/k, (k, 1, n), (m, 1, n))
    assert dd(e, n) == harmonic(n)


def test_difference_delta__Add():
    e = n + n*(n + 1)
    assert dd(e, n) == 2*n + 3
    assert dd(e, n, 2) == 4*n + 8

    e = n + Sum(1/k, (k, 1, n))
    assert dd(e, n) == 1 + 1/(n + 1)
    assert dd(e, n, 5) == 5 + Add(*[1/(i + n + 1) for i in range(5)])


def test_difference_delta__Pow():
    e = 4**n
    assert dd(e, n) == 3*4**n
    assert dd(e, n, 2) == 15*4**n

    e = 4**(2*n)
    assert dd(e, n) == 15*4**(2*n)
    assert dd(e, n, 2) == 255*4**(2*n)

    e = n**4
    assert dd(e, n) == (n + 1)**4 - n**4

    e = n**n
    assert dd(e, n) == (n + 1)**(n + 1) - n**n


def test_limit_seq():
    e = binomial(2*n, n) / Sum(binomial(2*k, k), (k, 1, n))
    assert limit_seq(e) == S(3) / 4
    assert limit_seq(e, m) == e

    e = (5*n**3 + 3*n**2 + 4) / (3*n**3 + 4*n - 5)
    assert limit_seq(e, n) == S(5) / 3

    e = (harmonic(n) * Sum(harmonic(k), (k, 1, n))) / (n * harmonic(2*n)**2)
    assert limit_seq(e, n) == 1

    e = Sum(k**2 * Sum(2**m/m, (m, 1, k)), (k, 1, n)) / (2**n*n)
    assert limit_seq(e, n) == 4

    e = (Sum(binomial(3*k, k) * binomial(5*k, k), (k, 1, n)) /
         (binomial(3*n, n) * binomial(5*n, n)))
    assert limit_seq(e, n) == S(84375) / 83351

    e = Sum(harmonic(k)**2/k, (k, 1, 2*n)) / harmonic(n)**3
    assert limit_seq(e, n) == S.One / 3

    raises(ValueError, lambda: limit_seq(e * m))


def test_alternating_sign():
    assert limit_seq((-1)**n/n**2, n) == 0
    assert limit_seq((-2)**(n+1)/(n + 3**n), n) == 0
    assert limit_seq((2*n + (-1)**n)/(n + 1), n) == 2
    assert limit_seq(sin(pi*n), n) == 0
    assert limit_seq(cos(2*pi*n), n) == 1
    assert limit_seq((S.NegativeOne/5)**n, n) == 0
    assert limit_seq((Rational(-1, 5))**n, n) == 0
    assert limit_seq((I/3)**n, n) == 0
    assert limit_seq(sqrt(n)*(I/2)**n, n) == 0
    assert limit_seq(n**7*(I/3)**n, n) == 0
    assert limit_seq(n/(n + 1) + (I/2)**n, n) == 1


def test_accum_bounds():
    assert limit_seq((-1)**n, n) == AccumulationBounds(-1, 1)
    assert limit_seq(cos(pi*n), n) == AccumulationBounds(-1, 1)
    assert limit_seq(sin(pi*n/2)**2, n) == AccumulationBounds(0, 1)
    assert limit_seq(2*(-3)**n/(n + 3**n), n) == AccumulationBounds(-2, 2)
    assert limit_seq(3*n/(n + 1) + 2*(-1)**n, n) == AccumulationBounds(1, 5)


def test_limitseq_sum():
    from sympy.abc import x, y, z
    assert limit_seq(Sum(1/x, (x, 1, y)) - log(y), y) == S.EulerGamma
    assert limit_seq(Sum(1/x, (x, 1, y)) - 1/y, y) is S.Infinity
    assert (limit_seq(binomial(2*x, x) / Sum(binomial(2*y, y), (y, 1, x)), x) ==
            S(3) / 4)
    assert (limit_seq(Sum(y**2 * Sum(2**z/z, (z, 1, y)), (y, 1, x)) /
                  (2**x*x), x) == 4)


def test_issue_9308():
    assert limit_seq(subfactorial(n)/factorial(n), n) == exp(-1)


def test_issue_10382():
    n = Symbol('n', integer=True)
    assert limit_seq(fibonacci(n+1)/fibonacci(n), n) == S.GoldenRatio


<<<<<<< HEAD
def test_issue_11672():
    assert limit_seq(Rational(-1,2)**n, n) == 0
=======
def test_issue_16735():
    assert limit_seq(5**n/factorial(n), n) == 0
>>>>>>> fe44a939


@XFAIL
def test_limit_seq_fail():
    # improve Summation algorithm or add ad-hoc criteria
    e = (harmonic(n)**3 * Sum(1/harmonic(k), (k, 1, n)) /
         (n * Sum(harmonic(k)/k, (k, 1, n))))
    assert limit_seq(e, n) == 2

    # No unique dominant term
    e = (Sum(2**k * binomial(2*k, k) / k**2, (k, 1, n)) /
         (Sum(2**k/k*2, (k, 1, n)) * Sum(binomial(2*k, k), (k, 1, n))))
    assert limit_seq(e, n) == S(3) / 7

    # Simplifications of summations needs to be improved.
    e = n**3*Sum(2**k/k**2, (k, 1, n))**2 / (2**n * Sum(2**k/k, (k, 1, n)))
    assert limit_seq(e, n) == 2

    e = (harmonic(n) * Sum(2**k/k, (k, 1, n)) /
         (n * Sum(2**k*harmonic(k)/k**2, (k, 1, n))))
    assert limit_seq(e, n) == 1

    e = (Sum(2**k*factorial(k) / k**2, (k, 1, 2*n)) /
         (Sum(4**k/k**2, (k, 1, n)) * Sum(factorial(k), (k, 1, 2*n))))
    assert limit_seq(e, n) == S(3) / 16<|MERGE_RESOLUTION|>--- conflicted
+++ resolved
@@ -125,13 +125,12 @@
     assert limit_seq(fibonacci(n+1)/fibonacci(n), n) == S.GoldenRatio
 
 
-<<<<<<< HEAD
 def test_issue_11672():
     assert limit_seq(Rational(-1,2)**n, n) == 0
-=======
+    
+    
 def test_issue_16735():
     assert limit_seq(5**n/factorial(n), n) == 0
->>>>>>> fe44a939
 
 
 @XFAIL
