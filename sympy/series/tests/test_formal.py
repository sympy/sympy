--- conflicted
+++ resolved
@@ -1,9 +1,3 @@
-<<<<<<< HEAD
-from sympy import (symbols, sqrt, Rational, atan, I, log, fps, O,
-                   Sum, oo, S, pi, cos, sin, Function, exp, Derivative, asin,
-                   airyai, acos, acosh, gamma, erf, asech, Add, Mul,
-                   integrate)
-=======
 from sympy.concrete.summations import Sum
 from sympy.core.add import Add
 from sympy.core.function import (Derivative, Function)
@@ -11,7 +5,6 @@
 from sympy.core.numbers import (I, Rational, oo, pi)
 from sympy.core.singleton import S
 from sympy.core.symbol import symbols
-from sympy.functions.combinatorial.factorials import factorial
 from sympy.functions.elementary.exponential import (exp, log)
 from sympy.functions.elementary.hyperbolic import (acosh, asech)
 from sympy.functions.elementary.miscellaneous import sqrt
@@ -22,7 +15,6 @@
 from sympy.integrals.integrals import integrate
 from sympy.series.formal import fps
 from sympy.series.order import O
->>>>>>> e9414faf
 from sympy.series.formal import (rational_algorithm, FormalPowerSeries,
                                  FormalPowerSeriesProduct, FormalPowerSeriesCompose,
                                  FormalPowerSeriesInverse, simpleDE,
