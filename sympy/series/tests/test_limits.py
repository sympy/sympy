--- conflicted
+++ resolved
@@ -558,12 +558,12 @@
     raises(ValueError, lambda: Limit(1/x, x, 0, dir="+-").doit())
 
 
-<<<<<<< HEAD
 def test_issue__17380():
     assert limit(x*(((x + 1)**2 + 1)/(x**2 + 1) - 1), x, oo) == 2
     assert limit(x*(-1 + (x + log(x + 1) + 1)/(x + log(x))), x ,oo) == 1
     assert limit((-x**3*log(x)**3 + (x - 1)*(x + 1)**2*log(x + 1)**3)/(x**2*log(x)**3), x ,oo) == 1
-=======
+
+
 def test_issue_10978():
     assert LambertW(x).limit(x, 0) == 0
 
@@ -584,5 +584,4 @@
 
 
 def test_issue_14590():
-    assert limit((x**3*((x + 1)/x)**x)/((x + 1)*(x + 2)*(x + 3)), x, oo) == exp(1)
->>>>>>> 2c581ccd
+    assert limit((x**3*((x + 1)/x)**x)/((x + 1)*(x + 2)*(x + 3)), x, oo) == exp(1)