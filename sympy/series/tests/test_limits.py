--- conflicted
+++ resolved
@@ -24,11 +24,7 @@
 from sympy.core.mul import Mul
 from sympy.series.limits import heuristics
 from sympy.series.order import Order
-<<<<<<< HEAD
-from sympy.testing.pytest import XFAIL, raises, nocache_fail, slow
-=======
 from sympy.testing.pytest import XFAIL, raises
->>>>>>> e9414faf
 
 from sympy.abc import x, y, z, k
 n = Symbol('n', integer=True, positive=True)
@@ -626,9 +622,6 @@
 def test_issue_8730():
     assert limit(subfactorial(x), x, oo) is oo
 
-<<<<<<< HEAD
-@slow
-=======
 
 def test_issue_9252():
     n = Symbol('n', integer=True)
@@ -642,7 +635,6 @@
     assert limit(sin(x)**15, x, 0, '-') == 0
 
 
->>>>>>> e9414faf
 def test_issue_10801():
     # make sure limits work with binomial
     k = symbols('k', nonnegative=True)
