from typing import List

from sympy import (pi, sin, cos, Symbol, Integral, Sum, sqrt, log, exp, Ne,
                   oo, LambertW, I, meijerg, exp_polar, Max, Piecewise, And,
                   real_root)
from sympy.plotting import (plot, plot_parametric, plot3d_parametric_line,
                            plot3d, plot3d_parametric_surface)
from sympy.plotting.plot import (unset_show, plot_contour, PlotGrid,
                            DefaultBackend, MatplotlibBackend, TextBackend)
from sympy.utilities import lambdify as lambdify_
from sympy.testing.pytest import skip, raises, warns
from sympy.plotting.experimental_lambdify import lambdify
from sympy.external import import_module

from tempfile import NamedTemporaryFile, mkdtemp
import os
import shutil

unset_show()


# XXX: We could implement this as a context manager instead
# That would need rewriting the plot_and_save() function
# entirely
class TmpFileManager:

<<<<<<< HEAD
    tmp_files = []
    tmp_folders = []
=======
    tmp_files = []  # type: List[str]

>>>>>>> d6417fbb
    @classmethod
    def tmp_file(cls, name=''):
        cls.tmp_files.append(NamedTemporaryFile(prefix=name, suffix='.png').name)
        return cls.tmp_files[-1]

    @classmethod
    def tmp_folder(cls, name=''):
        cls.tmp_folders.append(name)
        return name

    @classmethod
    def cleanup(cls):
        for file in cls.tmp_files:
            try:
                os.remove(file)
            except OSError:
                # If the file doesn't exist, for instance, if the test failed.
                pass
        for folder in cls.tmp_folders:
            try:
                shutil.rmtree(folder)
            except FileNotFoundError:
                pass

def plot_and_save_1(name):
    tmp_file = TmpFileManager.tmp_file

    x = Symbol('x')
    y = Symbol('y')

    ###
    # Examples from the 'introduction' notebook
    ###

    p = plot(x)
    p = plot(x*sin(x), x*cos(x))
    p.extend(p)
    p[0].line_color = lambda a: a
    p[1].line_color = 'b'
    p.title = 'Big title'
    p.xlabel = 'the x axis'
    p[1].label = 'straight line'
    p.legend = True
    p.aspect_ratio = (1, 1)
    p.xlim = (-15, 20)
    p.save(tmp_file('%s_basic_options_and_colors' % name))
    p._backend.close()

    p.extend(plot(x + 1))
    p.append(plot(x + 3, x**2)[1])
    p.save(tmp_file('%s_plot_extend_append' % name))

    p[2] = plot(x**2, (x, -2, 3))
    p.save(tmp_file('%s_plot_setitem' % name))
    p._backend.close()

    p = plot(sin(x), (x, -2*pi, 4*pi))
    p.save(tmp_file('%s_line_explicit' % name))
    p._backend.close()

    p = plot(sin(x))
    p.save(tmp_file('%s_line_default_range' % name))
    p._backend.close()

    p = plot((x**2, (x, -5, 5)), (x**3, (x, -3, 3)))
    p.save(tmp_file('%s_line_multiple_range' % name))
    p._backend.close()

    raises(ValueError, lambda: plot(x, y))

    #Piecewise plots
    p = plot(Piecewise((1, x > 0), (0, True)), (x, -1, 1))
    p.save(tmp_file('%s_plot_piecewise' % name))
    p._backend.close()

    p = plot(Piecewise((x, x < 1), (x**2, True)), (x, -3, 3))
    p.save(tmp_file('%s_plot_piecewise_2' % name))
    p._backend.close()

    # test issue 7471
    p1 = plot(x)
    p2 = plot(3)
    p1.extend(p2)
    p.save(tmp_file('%s_horizontal_line' % name))
    p._backend.close()

    # test issue 10925
    f = Piecewise((-1, x < -1), (x, And(-1 <= x, x < 0)), \
        (x**2, And(0 <= x, x < 1)), (x**3, x >= 1))
    p = plot(f, (x, -3, 3))
    p.save(tmp_file('%s_plot_piecewise_3' % name))
    p._backend.close()

def plot_and_save_2(name):
    tmp_file = TmpFileManager.tmp_file

    x = Symbol('x')
    y = Symbol('y')
    z = Symbol('z')

    #parametric 2d plots.
    #Single plot with default range.
    plot_parametric(sin(x), cos(x)).save(tmp_file())

    #Single plot with range.
    p = plot_parametric(sin(x), cos(x), (x, -5, 5))
    p.save(tmp_file('%s_parametric_range' % name))
    p._backend.close()

    #Multiple plots with same range.
    p = plot_parametric((sin(x), cos(x)), (x, sin(x)))
    p.save(tmp_file('%s_parametric_multiple' % name))
    p._backend.close()

    #Multiple plots with different ranges.
    p = plot_parametric((sin(x), cos(x), (x, -3, 3)), (x, sin(x), (x, -5, 5)))
    p.save(tmp_file('%s_parametric_multiple_ranges' % name))
    p._backend.close()

    #depth of recursion specified.
    p = plot_parametric(x, sin(x), depth=13)
    p.save(tmp_file('%s_recursion_depth' % name))
    p._backend.close()

    #No adaptive sampling.
    p = plot_parametric(cos(x), sin(x), adaptive=False, nb_of_points=500)
    p.save(tmp_file('%s_adaptive' % name))
    p._backend.close()

    #3d parametric plots
    p = plot3d_parametric_line(sin(x), cos(x), x)
    p.save(tmp_file('%s_3d_line' % name))
    p._backend.close()

    p = plot3d_parametric_line(
        (sin(x), cos(x), x, (x, -5, 5)), (cos(x), sin(x), x, (x, -3, 3)))
    p.save(tmp_file('%s_3d_line_multiple' % name))
    p._backend.close()

    p = plot3d_parametric_line(sin(x), cos(x), x, nb_of_points=30)
    p.save(tmp_file('%s_3d_line_points' % name))
    p._backend.close()

    # 3d surface single plot.
    p = plot3d(x * y)
    p.save(tmp_file('%s_surface' % name))
    p._backend.close()

    # Multiple 3D plots with same range.
    p = plot3d(-x * y, x * y, (x, -5, 5))
    p.save(tmp_file('%s_surface_multiple' % name))
    p._backend.close()

    # Multiple 3D plots with different ranges.
    p = plot3d(
        (x * y, (x, -3, 3), (y, -3, 3)), (-x * y, (x, -3, 3), (y, -3, 3)))
    p.save(tmp_file('%s_surface_multiple_ranges' % name))
    p._backend.close()

    # Single Parametric 3D plot
    p = plot3d_parametric_surface(sin(x + y), cos(x - y), x - y)
    p.save(tmp_file('%s_parametric_surface' % name))
    p._backend.close()

    # Multiple Parametric 3D plots.
    p = plot3d_parametric_surface(
        (x*sin(z), x*cos(z), z, (x, -5, 5), (z, -5, 5)),
        (sin(x + y), cos(x - y), x - y, (x, -5, 5), (y, -5, 5)))
    p.save(tmp_file('%s_parametric_surface' % name))
    p._backend.close()

    # Single Contour plot.
    p = plot_contour(sin(x)*sin(y), (x, -5, 5), (y, -5, 5))
    p.save(tmp_file('%s_contour_plot' % name))
    p._backend.close()

    # Multiple Contour plots with same range.
    p = plot_contour(x**2 + y**2, x**3 + y**3, (x, -5, 5), (y, -5, 5))
    p.save(tmp_file('%s_contour_plot' % name))
    p._backend.close()

    # Multiple Contour plots with different range.
    p = plot_contour((x**2 + y**2, (x, -5, 5), (y, -5, 5)), (x**3 + y**3, (x, -3, 3), (y, -3, 3)))
    p.save(tmp_file('%s_contour_plot' % name))
    p._backend.close()

def plot_and_save_3(name):
    tmp_file = TmpFileManager.tmp_file

    x = Symbol('x')
    y = Symbol('y')
    z = Symbol('z')

    ###
    # Examples from the 'colors' notebook
    ###

    p = plot(sin(x))
    p[0].line_color = lambda a: a
    p.save(tmp_file('%s_colors_line_arity1' % name))

    p[0].line_color = lambda a, b: b
    p.save(tmp_file('%s_colors_line_arity2' % name))
    p._backend.close()

    p = plot(x*sin(x), x*cos(x), (x, 0, 10))
    p[0].line_color = lambda a: a
    p.save(tmp_file('%s_colors_param_line_arity1' % name))

    p[0].line_color = lambda a, b: a
    p.save(tmp_file('%s_colors_param_line_arity2a' % name))

    p[0].line_color = lambda a, b: b
    p.save(tmp_file('%s_colors_param_line_arity2b' % name))
    p._backend.close()

    p = plot3d_parametric_line(sin(x) + 0.1*sin(x)*cos(7*x),
             cos(x) + 0.1*cos(x)*cos(7*x),
        0.1*sin(7*x),
        (x, 0, 2*pi))
    p[0].line_color = lambdify_(x, sin(4*x))
    p.save(tmp_file('%s_colors_3d_line_arity1' % name))
    p[0].line_color = lambda a, b: b
    p.save(tmp_file('%s_colors_3d_line_arity2' % name))
    p[0].line_color = lambda a, b, c: c
    p.save(tmp_file('%s_colors_3d_line_arity3' % name))
    p._backend.close()

    p = plot3d(sin(x)*y, (x, 0, 6*pi), (y, -5, 5))
    p[0].surface_color = lambda a: a
    p.save(tmp_file('%s_colors_surface_arity1' % name))
    p[0].surface_color = lambda a, b: b
    p.save(tmp_file('%s_colors_surface_arity2' % name))
    p[0].surface_color = lambda a, b, c: c
    p.save(tmp_file('%s_colors_surface_arity3a' % name))
    p[0].surface_color = lambdify_((x, y, z), sqrt((x - 3*pi)**2 + y**2))
    p.save(tmp_file('%s_colors_surface_arity3b' % name))
    p._backend.close()

    p = plot3d_parametric_surface(x * cos(4 * y), x * sin(4 * y), y,
             (x, -1, 1), (y, -1, 1))
    p[0].surface_color = lambda a: a
    p.save(tmp_file('%s_colors_param_surf_arity1' % name))
    p[0].surface_color = lambda a, b: a*b
    p.save(tmp_file('%s_colors_param_surf_arity2' % name))
    p[0].surface_color = lambdify_((x, y, z), sqrt(x**2 + y**2 + z**2))
    p.save(tmp_file('%s_colors_param_surf_arity3' % name))
    p._backend.close()

def plot_and_save_4(name):
    tmp_file = TmpFileManager.tmp_file

    x = Symbol('x')
    y = Symbol('y')

    ###
    # Examples from the 'advanced' notebook
    ###

    # XXX: This raises the warning "The evaluation of the expression is
    # problematic. We are trying a failback method that may still work. Please
    # report this as a bug." It has to use the fallback because using evalf()
    # is the only way to evaluate the integral. We should perhaps just remove
    # that warning.

    with warns(UserWarning, match="The evaluation of the expression is problematic"):
        i = Integral(log((sin(x)**2 + 1)*sqrt(x**2 + 1)), (x, 0, y))
        p = plot(i, (y, 1, 5))
        p.save(tmp_file('%s_advanced_integral' % name))
        p._backend.close()

def plot_and_save_5(name):
    tmp_file = TmpFileManager.tmp_file

    x = Symbol('x')
    y = Symbol('y')

    s = Sum(1/x**y, (x, 1, oo))
    p = plot(s, (y, 2, 10))
    p.save(tmp_file('%s_advanced_inf_sum' % name))
    p._backend.close()

    p = plot(Sum(1/x, (x, 1, y)), (y, 2, 10), show=False)
    p[0].only_integers = True
    p[0].steps = True
    p.save(tmp_file('%s_advanced_fin_sum' % name))
    p._backend.close()

def plot_and_save_6(name):
    tmp_file = TmpFileManager.tmp_file

    x = Symbol('x')

    ###
    # Test expressions that can not be translated to np and generate complex
    # results.
    ###
    plot(sin(x) + I*cos(x)).save(tmp_file())
    plot(sqrt(sqrt(-x))).save(tmp_file())
    plot(LambertW(x)).save(tmp_file())
    plot(sqrt(LambertW(x))).save(tmp_file())

    #Characteristic function of a StudentT distribution with nu=10
    plot((meijerg(((1 / 2,), ()), ((5, 0, 1 / 2), ()), 5 * x**2 * exp_polar(-I*pi)/2)
            + meijerg(((1/2,), ()), ((5, 0, 1/2), ()),
                5*x**2 * exp_polar(I*pi)/2)) / (48 * pi), (x, 1e-6, 1e-2)).save(tmp_file())


def plotgrid_and_save(name):
    tmp_file = TmpFileManager.tmp_file

    x = Symbol('x')
    y = Symbol('y')

    p1 = plot(x)
    p2 = plot_parametric((sin(x), cos(x)), (x, sin(x)), show=False)
    p3 = plot_parametric(cos(x), sin(x), adaptive=False, nb_of_points=500, show=False)
    p4 = plot3d_parametric_line(sin(x), cos(x), x, show=False)
    # symmetric grid
    p = PlotGrid(2, 2, p1, p2, p3, p4)
    p.save(tmp_file('%s_grid1' % name))
    p._backend.close()

    # grid size greater than the number of subplots
    p = PlotGrid(3, 4, p1, p2, p3, p4)
    p.save(tmp_file('%s_grid2' % name))
    p._backend.close()

    p5 = plot(cos(x),(x, -pi, pi), show=False)
    p5[0].line_color = lambda a: a
    p6 = plot(Piecewise((1, x > 0), (0, True)), (x, -1, 1), show=False)
    p7 = plot_contour((x**2 + y**2, (x, -5, 5), (y, -5, 5)), (x**3 + y**3, (x, -3, 3), (y, -3, 3)), show=False)
    # unsymmetric grid (subplots in one line)
    p = PlotGrid(1, 3, p5, p6, p7)
    p.save(tmp_file('%s_grid3' % name))
    p._backend.close()


def test_matplotlib_1():

    matplotlib = import_module('matplotlib', min_module_version='1.1.0', catch=(RuntimeError,))
    if matplotlib:
        try:
            plot_and_save_1('test')
        finally:
            # clean up
            TmpFileManager.cleanup()
    else:
        skip("Matplotlib not the default backend")

def test_matplotlib_2():

    matplotlib = import_module('matplotlib', min_module_version='1.1.0', catch=(RuntimeError,))
    if matplotlib:
        try:
            plot_and_save_2('test')
        finally:
            # clean up
            TmpFileManager.cleanup()
    else:
        skip("Matplotlib not the default backend")

def test_matplotlib_3():

    matplotlib = import_module('matplotlib', min_module_version='1.1.0', catch=(RuntimeError,))
    if matplotlib:
        try:
            plot_and_save_3('test')
        finally:
            # clean up
            TmpFileManager.cleanup()
    else:
        skip("Matplotlib not the default backend")

def test_matplotlib_4():

    matplotlib = import_module('matplotlib', min_module_version='1.1.0', catch=(RuntimeError,))
    if matplotlib:
        try:
            plot_and_save_4('test')
        finally:
            # clean up
            TmpFileManager.cleanup()
    else:
        skip("Matplotlib not the default backend")

def test_matplotlib_5():

    matplotlib = import_module('matplotlib', min_module_version='1.1.0', catch=(RuntimeError,))
    if matplotlib:
        try:
            plot_and_save_5('test')
        finally:
            # clean up
            TmpFileManager.cleanup()
    else:
        skip("Matplotlib not the default backend")

def test_matplotlib_6():

    matplotlib = import_module('matplotlib', min_module_version='1.1.0', catch=(RuntimeError,))
    if matplotlib:
        try:
            plot_and_save_6('test')
        finally:
            # clean up
            TmpFileManager.cleanup()
    else:
        skip("Matplotlib not the default backend")


def test_matplotlib_7():

    matplotlib = import_module('matplotlib', min_module_version='1.1.0', catch=(RuntimeError,))
    if matplotlib:
        try:
            plotgrid_and_save('test')
        finally:
            # clean up
            TmpFileManager.cleanup()
    else:
        skip("Matplotlib not the default backend")


# Tests for exception handling in experimental_lambdify
def test_experimental_lambify():
    x = Symbol('x')
    f = lambdify([x], Max(x, 5))
    # XXX should f be tested? If f(2) is attempted, an
    # error is raised because a complex produced during wrapping of the arg
    # is being compared with an int.
    assert Max(2, 5) == 5
    assert Max(5, 7) == 7

    x = Symbol('x-3')
    f = lambdify([x], x + 1)
    assert f(1) == 2


def test_append_issue_7140():
    matplotlib = import_module('matplotlib', min_module_version='1.1.0', catch=(RuntimeError,))
    if not matplotlib:
        skip("Matplotlib not the default backend")

    x = Symbol('x')
    p1 = plot(x)
    p2 = plot(x**2)
    plot(x + 2)

    # append a series
    p2.append(p1[0])
    assert len(p2._series) == 2

    with raises(TypeError):
        p1.append(p2)

    with raises(TypeError):
        p1.append(p2._series)

def test_issue_15265():
    from sympy.core.sympify import sympify
    from sympy.core.singleton import S

    matplotlib = import_module('matplotlib', min_module_version='1.1.0', catch=(RuntimeError,))
    if not matplotlib:
        skip("Matplotlib not the default backend")

    x = Symbol('x')
    eqn = sin(x)

    p = plot(eqn, xlim=(-S.Pi, S.Pi), ylim=(-1, 1))
    p._backend.close()

    p = plot(eqn, xlim=(-1, 1), ylim=(-S.Pi, S.Pi))
    p._backend.close()

    p = plot(eqn, xlim=(-1, 1), ylim=(sympify('-3.14'), sympify('3.14')))
    p._backend.close()

    p = plot(eqn, xlim=(sympify('-3.14'), sympify('3.14')), ylim=(-1, 1))
    p._backend.close()

    raises(ValueError,
        lambda: plot(eqn, xlim=(-S.ImaginaryUnit, 1), ylim=(-1, 1)))

    raises(ValueError,
        lambda: plot(eqn, xlim=(-1, 1), ylim=(-1, S.ImaginaryUnit)))

    raises(ValueError,
        lambda: plot(eqn, xlim=(S.NegativeInfinity, 1), ylim=(-1, 1)))

    raises(ValueError,
        lambda: plot(eqn, xlim=(-1, 1), ylim=(-1, S.Infinity)))


def test_empty_Plot():
    matplotlib = import_module('matplotlib', min_module_version='1.1.0', catch=(RuntimeError,))
    if not matplotlib:
        skip("Matplotlib not the default backend")
    from sympy.plotting.plot import Plot
    p = Plot()
    # No exception showing an empty plot
    p.show()


def test_empty_plot():
    matplotlib = import_module('matplotlib', min_module_version='1.1.0', catch=(RuntimeError,))
    if not matplotlib:
        skip("Matplotlib not the default backend")
    # No exception showing an empty plot
    plot()


def test_issue_17405():
    matplotlib = import_module('matplotlib', min_module_version='1.1.0', catch=(RuntimeError,))
    if not matplotlib:
        skip("Matplotlib not the default backend")
    x = Symbol('x')
    f = x**0.3 - 10*x**3 + x**2
    p = plot(f, (x, -10, 10), show=False)
    # Random number of segments, probably more than 100, but we want to see
    # that there are segments generated, as opposed to when the bug was present
    assert len(p[0].get_segments()) >= 30


def test_logplot_PR_16796():
    matplotlib = import_module('matplotlib', min_module_version='1.1.0', catch=(RuntimeError,))
    if not matplotlib:
        skip("Matplotlib not the default backend")
    x = Symbol('x')
    p = plot(x, (x, .001, 100), xscale='log', show=False)
    # Random number of segments, probably more than 100, but we want to see
    # that there are segments generated, as opposed to when the bug was present
    assert len(p[0].get_segments()) >= 30
    assert p[0].end == 100.0
    assert p[0].start == .001


def test_issue_16572():
    matplotlib = import_module('matplotlib', min_module_version='1.1.0', catch=(RuntimeError,))
    if not matplotlib:
        skip("Matplotlib not the default backend")
    x = Symbol('x')
    p = plot(LambertW(x), show=False)
    # Random number of segments, probably more than 50, but we want to see
    # that there are segments generated, as opposed to when the bug was present
    assert len(p[0].get_segments()) >= 30


def test_issue_11865():
    matplotlib = import_module('matplotlib', min_module_version='1.1.0', catch=(RuntimeError,))
    if not matplotlib:
        skip("Matplotlib not the default backend")
    k = Symbol('k', integer=True)
    f = Piecewise((-I*exp(I*pi*k)/k + I*exp(-I*pi*k)/k, Ne(k, 0)), (2*pi, True))
    p = plot(f, show=False)
    # Random number of segments, probably more than 100, but we want to see
    # that there are segments generated, as opposed to when the bug was present
    # and that there are no exceptions.
    assert len(p[0].get_segments()) >= 30


def test_issue_11461():
    matplotlib = import_module('matplotlib', min_module_version='1.1.0', catch=(RuntimeError,))
    if not matplotlib:
        skip("Matplotlib not the default backend")
    x = Symbol('x')
    p = plot(real_root((log(x/(x-2))), 3), show=False)
    # Random number of segments, probably more than 100, but we want to see
    # that there are segments generated, as opposed to when the bug was present
    # and that there are no exceptions.
    assert len(p[0].get_segments()) >= 30

<<<<<<< HEAD
def test_check_figures_equal():
    
    matplotlib = import_module('matplotlib' , min_module_version='1.1.0', catch= (RuntimeError,))
    if not matplotlib:
        skip("Matplotlib not the default backend")

    from matplotlib.testing.compare import compare_images
    from sympy.utilities.tmpfiles import TmpFileManager
    test_directory = os.path.dirname(os.path.abspath(__file__))

    def tmp_file(dir=None, name=''):
        return NamedTemporaryFile(suffix='.png', dir=dir, delete=False).name
    try:
        temp_dir = mkdtemp()
        TmpFileManager.tmp_folder(temp_dir)

        x = Symbol('x')
        test_filename = tmp_file(dir = temp_dir, name = "test_singularity1")
        cmp_filename = os.path.join(test_directory, "test_singularity1.png")
        p = plot(x/(x-1)*(x-2))
        p.save(test_filename)
        compare_images(cmp_filename , test_filename , 0.005)

        test_filename = tmp_file(dir = temp_dir, name = "test_singularity2")
        cmp_filename = os.path.join(test_directory, "test_singularity2.png")
        p = plot(sin(x)/x)
        p.save(test_filename)
        compare_images(cmp_filename , test_filename , 0.005)
    finally:
        TmpFileManager.cleanup()
=======
def test_issue_11764():
    matplotlib = import_module('matplotlib', min_module_version='1.1.0', catch=(RuntimeError,))
    if not matplotlib:
        skip("Matplotlib not the default backend")
    x = Symbol('x')
    p = plot_parametric(cos(x), sin(x), (x, 0, 2 * pi), aspect_ratio=(1,1), show=False)
    p.aspect_ratio == (1, 1)
    # Random number of segments, probably more than 100, but we want to see
    # that there are segments generated, as opposed to when the bug was present
    assert len(p[0].get_segments()) >= 30

def test_issue_13516():
    matplotlib = import_module('matplotlib', min_module_version='1.1.0', catch=(RuntimeError,))
    np = import_module('numpy')
    if not matplotlib:
        skip("Matplotlib not the default backend")
    if not np:
        skip("Numpy not found")
    x = Symbol('x')

    pm = plot(sin(x), backend="matplotlib", show=False)
    assert pm.backend == MatplotlibBackend
    assert len(pm[0].get_segments()) >= 30

    pt = plot(sin(x), backend="text", show=False)
    assert pt.backend == TextBackend
    assert len(pt[0].get_segments()) >= 30

    pd = plot(sin(x), backend="default", show=False)
    assert pd.backend == DefaultBackend
    assert len(pd[0].get_segments()) >= 30

    p = plot(sin(x), show=False)
    assert p.backend == DefaultBackend
    assert len(p[0].get_segments()) >= 30
>>>>>>> d6417fbb
<|MERGE_RESOLUTION|>--- conflicted
+++ resolved
@@ -24,13 +24,9 @@
 # entirely
 class TmpFileManager:
 
-<<<<<<< HEAD
-    tmp_files = []
+    tmp_files = []  # type: List[str]
     tmp_folders = []
-=======
-    tmp_files = []  # type: List[str]
-
->>>>>>> d6417fbb
+
     @classmethod
     def tmp_file(cls, name=''):
         cls.tmp_files.append(NamedTemporaryFile(prefix=name, suffix='.png').name)
@@ -604,7 +600,42 @@
     # and that there are no exceptions.
     assert len(p[0].get_segments()) >= 30
 
-<<<<<<< HEAD
+def test_issue_11764():
+    matplotlib = import_module('matplotlib', min_module_version='1.1.0', catch=(RuntimeError,))
+    if not matplotlib:
+        skip("Matplotlib not the default backend")
+    x = Symbol('x')
+    p = plot_parametric(cos(x), sin(x), (x, 0, 2 * pi), aspect_ratio=(1,1), show=False)
+    p.aspect_ratio == (1, 1)
+    # Random number of segments, probably more than 100, but we want to see
+    # that there are segments generated, as opposed to when the bug was present
+    assert len(p[0].get_segments()) >= 30
+
+def test_issue_13516():
+    matplotlib = import_module('matplotlib', min_module_version='1.1.0', catch=(RuntimeError,))
+    np = import_module('numpy')
+    if not matplotlib:
+        skip("Matplotlib not the default backend")
+    if not np:
+        skip("Numpy not found")
+    x = Symbol('x')
+
+    pm = plot(sin(x), backend="matplotlib", show=False)
+    assert pm.backend == MatplotlibBackend
+    assert len(pm[0].get_segments()) >= 30
+
+    pt = plot(sin(x), backend="text", show=False)
+    assert pt.backend == TextBackend
+    assert len(pt[0].get_segments()) >= 30
+
+    pd = plot(sin(x), backend="default", show=False)
+    assert pd.backend == DefaultBackend
+    assert len(pd[0].get_segments()) >= 30
+
+    p = plot(sin(x), show=False)
+    assert p.backend == DefaultBackend
+    assert len(p[0].get_segments()) >= 30
+
 def test_check_figures_equal():
     
     matplotlib = import_module('matplotlib' , min_module_version='1.1.0', catch= (RuntimeError,))
@@ -634,41 +665,4 @@
         p.save(test_filename)
         compare_images(cmp_filename , test_filename , 0.005)
     finally:
-        TmpFileManager.cleanup()
-=======
-def test_issue_11764():
-    matplotlib = import_module('matplotlib', min_module_version='1.1.0', catch=(RuntimeError,))
-    if not matplotlib:
-        skip("Matplotlib not the default backend")
-    x = Symbol('x')
-    p = plot_parametric(cos(x), sin(x), (x, 0, 2 * pi), aspect_ratio=(1,1), show=False)
-    p.aspect_ratio == (1, 1)
-    # Random number of segments, probably more than 100, but we want to see
-    # that there are segments generated, as opposed to when the bug was present
-    assert len(p[0].get_segments()) >= 30
-
-def test_issue_13516():
-    matplotlib = import_module('matplotlib', min_module_version='1.1.0', catch=(RuntimeError,))
-    np = import_module('numpy')
-    if not matplotlib:
-        skip("Matplotlib not the default backend")
-    if not np:
-        skip("Numpy not found")
-    x = Symbol('x')
-
-    pm = plot(sin(x), backend="matplotlib", show=False)
-    assert pm.backend == MatplotlibBackend
-    assert len(pm[0].get_segments()) >= 30
-
-    pt = plot(sin(x), backend="text", show=False)
-    assert pt.backend == TextBackend
-    assert len(pt[0].get_segments()) >= 30
-
-    pd = plot(sin(x), backend="default", show=False)
-    assert pd.backend == DefaultBackend
-    assert len(pd[0].get_segments()) >= 30
-
-    p = plot(sin(x), show=False)
-    assert p.backend == DefaultBackend
-    assert len(p[0].get_segments()) >= 30
->>>>>>> d6417fbb
+        TmpFileManager.cleanup()