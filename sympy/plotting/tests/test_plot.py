--- conflicted
+++ resolved
@@ -455,12 +455,9 @@
             test_stacklevel=False,
         ):
             p = plot(expr, (x, 1e-6, 1e-2), adaptive=adaptive, n=10)
-<<<<<<< HEAD
-=======
             # Ignore the depreaction warning that comes from matplotlib using
             # some deprecated thing in pyparsing. This was only seen in Python
             # 3.9 or in pyodide.
->>>>>>> 787c6888
             with ignore_warnings(DeprecationWarning):
                 p.save(os.path.join(tmpdir, filename))
 
