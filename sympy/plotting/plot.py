"""Plotting module for Sympy.

A plot is represented by the ``Plot`` class that contains a reference to the
backend and a list of the data series to be plotted. The data series are
instances of classes meant to simplify getting points and meshes from sympy
expressions. ``plot_backends`` is a dictionary with all the backends.

This module gives only the essential. For all the fancy stuff use directly
the backend. You can get the backend wrapper for every plot from the
``_backend`` attribute. Moreover the data series classes have various useful
methods like ``get_points``, ``get_segments``, ``get_meshes``, etc, that may
be useful if you wish to use another plotting library.

Especially if you need publication ready graphs and this module is not enough
for you - just get the ``_backend`` attribute and add whatever you want
directly to it. In the case of matplotlib (the common way to graph data in
python) just copy ``_backend.fig`` which is the figure and ``_backend.ax``
which is the axis and work on them as you would on any other matplotlib object.

Simplicity of code takes much greater importance than performance. Don't use it
if you care at all about performance. A new backend instance is initialized
every time you call ``show()`` and the old one is left to the garbage collector.
"""

from __future__ import print_function, division

import warnings

<<<<<<< HEAD
from sympy import sympify, Expr, Tuple, Dummy, Symbol, pi, real_roots
=======
from sympy import sympify, Expr, Tuple, Dummy, Symbol, real_roots
>>>>>>> b55ab9a1
from sympy.external import import_module
from sympy.solvers.solvers import denoms
from sympy.core.function import arity
from sympy.core.compatibility import Callable
from sympy.utilities.iterables import is_sequence
from .experimental_lambdify import (vectorized_lambdify, lambdify)
from sympy.calculus.util import continuous_domain
from sympy.sets.sets import Intersection
# N.B.
# When changing the minimum module version for matplotlib, please change
# the same in the `SymPyDocTestFinder`` in `sympy/testing/runtests.py`

# Backend specific imports - textplot
from sympy.plotting.textplot import textplot

# Global variable
# Set to False when running tests / doctests so that the plots don't show.
_show = True


def unset_show():
    """
    Disable show(). For use in the tests.
    """
    global _show
    _show = False

##############################################################################
# The public interface
##############################################################################


class Plot(object):
    """The central class of the plotting module.

    For interactive work the function ``plot`` is better suited.

    This class permits the plotting of sympy expressions using numerous
    backends (matplotlib, textplot, the old pyglet module for sympy, Google
    charts api, etc).

    The figure can contain an arbitrary number of plots of sympy expressions,
    lists of coordinates of points, etc. Plot has a private attribute _series that
    contains all data series to be plotted (expressions for lines or surfaces,
    lists of points, etc (all subclasses of BaseSeries)). Those data series are
    instances of classes not imported by ``from sympy import *``.

    The customization of the figure is on two levels. Global options that
    concern the figure as a whole (eg title, xlabel, scale, etc) and
    per-data series options (eg name) and aesthetics (eg. color, point shape,
    line type, etc.).

    The difference between options and aesthetics is that an aesthetic can be
    a function of the coordinates (or parameters in a parametric plot). The
    supported values for an aesthetic are:
    - None (the backend uses default values)
    - a constant
    - a function of one variable (the first coordinate or parameter)
    - a function of two variables (the first and second coordinate or
    parameters)
    - a function of three variables (only in nonparametric 3D plots)
    Their implementation depends on the backend so they may not work in some
    backends.

    If the plot is parametric and the arity of the aesthetic function permits
    it the aesthetic is calculated over parameters and not over coordinates.
    If the arity does not permit calculation over parameters the calculation is
    done over coordinates.

    Only cartesian coordinates are supported for the moment, but you can use
    the parametric plots to plot in polar, spherical and cylindrical
    coordinates.

    The arguments for the constructor Plot must be subclasses of BaseSeries.

    Any global option can be specified as a keyword argument.

    The global options for a figure are:

    - title : str
    - xlabel : str
    - ylabel : str
    - legend : bool
    - xscale : {'linear', 'log'}
    - yscale : {'linear', 'log'}
    - axis : bool
    - axis_center : tuple of two floats or {'center', 'auto'}
    - xlim : tuple of two floats
    - ylim : tuple of two floats
    - aspect_ratio : tuple of two floats or {'auto'}
    - autoscale : bool
    - margin : float in [0, 1]
    - backend : {'default', 'matplotlib', 'text'}

    The per data series options and aesthetics are:
    There are none in the base series. See below for options for subclasses.

    Some data series support additional aesthetics or options:

    ListSeries, LineOver1DRangeSeries, Parametric2DLineSeries,
    Parametric3DLineSeries support the following:

    Aesthetics:

    - line_color : function which returns a float.

    options:

    - label : str
    - steps : bool
    - integers_only : bool

    SurfaceOver2DRangeSeries, ParametricSurfaceSeries support the following:

    aesthetics:

    - surface_color : function which returns a float.
    """

    def __init__(self, *args, **kwargs):
        super(Plot, self).__init__()

        # Options for the graph as a whole.
        # The possible values for each option are described in the docstring of
        # Plot. They are based purely on convention, no checking is done.
        self.title = None
        self.xlabel = None
        self.ylabel = None
        self.aspect_ratio = 'auto'
        self.xlim = None
        self.ylim = None
        self.axis_center = 'auto'
        self.axis = True
        self.xscale = 'linear'
        self.yscale = 'linear'
        self.legend = False
        self.autoscale = True
        self.margin = 0
        self.annotations = None
        self.markers = None
        self.rectangles = None
        self.fill = None

        # Contains the data objects to be plotted. The backend should be smart
        # enough to iterate over this list.
        self._series = []
        self._series.extend(args)

        # The backend type. On every show() a new backend instance is created
        # in self._backend which is tightly coupled to the Plot instance
        # (thanks to the parent attribute of the backend).
        self.backend = plot_backends[kwargs.pop('backend', 'default')]


        # The keyword arguments should only contain options for the plot.
        for key, val in kwargs.items():
            if hasattr(self, key):
                setattr(self, key, val)

    def show(self):
        # TODO move this to the backend (also for save)
        if hasattr(self, '_backend'):
            self._backend.close()
        self._backend = self.backend(self)
        self._backend.show()

    def save(self, path):
        if hasattr(self, '_backend'):
            self._backend.close()
        self._backend = self.backend(self)
        self._backend.save(path)

    def __str__(self):
        series_strs = [('[%d]: ' % i) + str(s)
                       for i, s in enumerate(self._series)]
        return 'Plot object containing:\n' + '\n'.join(series_strs)

    def __getitem__(self, index):
        return self._series[index]

    def __setitem__(self, index, *args):
        if len(args) == 1 and isinstance(args[0], BaseSeries):
            self._series[index] = args

    def __delitem__(self, index):
        del self._series[index]

    def append(self, arg):
        """Adds an element from a plot's series to an existing plot.

        Examples
        ========

        Consider two ``Plot`` objects, ``p1`` and ``p2``. To add the
        second plot's first series object to the first, use the
        ``append`` method, like so:

        .. plot::
           :format: doctest
           :include-source: True

           >>> from sympy import symbols
           >>> from sympy.plotting import plot
           >>> x = symbols('x')
           >>> p1 = plot(x*x, show=False)
           >>> p2 = plot(x, show=False)
           >>> p1.append(p2[0])
           >>> p1
           Plot object containing:
           [0]: cartesian line: x**2 for x over (-10.0, 10.0)
           [1]: cartesian line: x for x over (-10.0, 10.0)
           >>> p1.show()

        See Also
        ========

        extend

        """
        if isinstance(arg, BaseSeries):
            self._series.append(arg)
        else:
            raise TypeError('Must specify element of plot to append.')

    def extend(self, arg):
        """Adds all series from another plot.

        Examples
        ========

        Consider two ``Plot`` objects, ``p1`` and ``p2``. To add the
        second plot to the first, use the ``extend`` method, like so:

        .. plot::
           :format: doctest
           :include-source: True

           >>> from sympy import symbols
           >>> from sympy.plotting import plot
           >>> x = symbols('x')
           >>> p1 = plot(x**2, show=False)
           >>> p2 = plot(x, -x, show=False)
           >>> p1.extend(p2)
           >>> p1
           Plot object containing:
           [0]: cartesian line: x**2 for x over (-10.0, 10.0)
           [1]: cartesian line: x for x over (-10.0, 10.0)
           [2]: cartesian line: -x for x over (-10.0, 10.0)
           >>> p1.show()

        """
        if isinstance(arg, Plot):
            self._series.extend(arg._series)
        elif is_sequence(arg):
            self._series.extend(arg)
        else:
            raise TypeError('Expecting Plot or sequence of BaseSeries')


class PlotGrid(object):
    """This class helps to plot subplots from already created sympy plots
    in a single figure.

    Examples
    ========

    .. plot::
       :context: close-figs
       :format: doctest
       :include-source: True

        >>> from sympy import symbols
        >>> from sympy.plotting import plot, plot3d, PlotGrid
        >>> x, y = symbols('x, y')
        >>> p1 = plot(x, x**2, x**3, (x, -5, 5))
        >>> p2 = plot((x**2, (x, -6, 6)), (x, (x, -5, 5)))
        >>> p3 = plot(x**3, (x, -5, 5))
        >>> p4 = plot3d(x*y, (x, -5, 5), (y, -5, 5))

    Plotting vertically in a single line:

    .. plot::
       :context: close-figs
       :format: doctest
       :include-source: True

        >>> PlotGrid(2, 1 , p1, p2)
        PlotGrid object containing:
        Plot[0]:Plot object containing:
        [0]: cartesian line: x for x over (-5.0, 5.0)
        [1]: cartesian line: x**2 for x over (-5.0, 5.0)
        [2]: cartesian line: x**3 for x over (-5.0, 5.0)
        Plot[1]:Plot object containing:
        [0]: cartesian line: x**2 for x over (-6.0, 6.0)
        [1]: cartesian line: x for x over (-5.0, 5.0)

    Plotting horizontally in a single line:

    .. plot::
       :context: close-figs
       :format: doctest
       :include-source: True

        >>> PlotGrid(1, 3 , p2, p3, p4)
        PlotGrid object containing:
        Plot[0]:Plot object containing:
        [0]: cartesian line: x**2 for x over (-6.0, 6.0)
        [1]: cartesian line: x for x over (-5.0, 5.0)
        Plot[1]:Plot object containing:
        [0]: cartesian line: x**3 for x over (-5.0, 5.0)
        Plot[2]:Plot object containing:
        [0]: cartesian surface: x*y for x over (-5.0, 5.0) and y over (-5.0, 5.0)

    Plotting in a grid form:

    .. plot::
       :context: close-figs
       :format: doctest
       :include-source: True

        >>> PlotGrid(2, 2, p1, p2 ,p3, p4)
        PlotGrid object containing:
        Plot[0]:Plot object containing:
        [0]: cartesian line: x for x over (-5.0, 5.0)
        [1]: cartesian line: x**2 for x over (-5.0, 5.0)
        [2]: cartesian line: x**3 for x over (-5.0, 5.0)
        Plot[1]:Plot object containing:
        [0]: cartesian line: x**2 for x over (-6.0, 6.0)
        [1]: cartesian line: x for x over (-5.0, 5.0)
        Plot[2]:Plot object containing:
        [0]: cartesian line: x**3 for x over (-5.0, 5.0)
        Plot[3]:Plot object containing:
        [0]: cartesian surface: x*y for x over (-5.0, 5.0) and y over (-5.0, 5.0)

    """
    def __init__(self, nrows, ncolumns, *args, **kwargs):
        """
        Parameters
        ==========

        nrows : The number of rows that should be in the grid of the
                required subplot
        ncolumns : The number of columns that should be in the grid
                   of the required subplot

        nrows and ncolumns together define the required grid

        Arguments
        =========

        A list of predefined plot objects entered in a row-wise sequence
        i.e. plot objects which are to be in the top row of the required
        grid are written first, then the second row objects and so on

        Keyword arguments
        =================

        show : Boolean
               The default value is set to ``True``. Set show to ``False`` and
               the function will not display the subplot. The returned instance
               of the ``PlotGrid`` class can then be used to save or display the
               plot by calling the ``save()`` and ``show()`` methods
               respectively.
        """
        self.nrows = nrows
        self.ncolumns = ncolumns
        self._series = []
        self.args = args
        for arg in args:
            self._series.append(arg._series)
        self.backend = DefaultBackend
        show = kwargs.pop('show', True)
        if show:
            self.show()

    def show(self):
        if hasattr(self, '_backend'):
            self._backend.close()
        self._backend = self.backend(self)
        self._backend.show()

    def save(self, path):
        if hasattr(self, '_backend'):
            self._backend.close()
        self._backend = self.backend(self)
        self._backend.save(path)

    def __str__(self):
        plot_strs = [('Plot[%d]:' % i) + str(plot)
                      for i, plot in enumerate(self.args)]

        return 'PlotGrid object containing:\n' + '\n'.join(plot_strs)


##############################################################################
# Data Series
##############################################################################
#TODO more general way to calculate aesthetics (see get_color_array)

### The base class for all series
class BaseSeries(object):
    """Base class for the data objects containing stuff to be plotted.

    The backend should check if it supports the data series that it's given.
    (eg TextBackend supports only LineOver1DRange).
    It's the backend responsibility to know how to use the class of
    data series that it's given.

    Some data series classes are grouped (using a class attribute like is_2Dline)
    according to the api they present (based only on convention). The backend is
    not obliged to use that api (eg. The LineOver1DRange belongs to the
    is_2Dline group and presents the get_points method, but the
    TextBackend does not use the get_points method).
    """

    # Some flags follow. The rationale for using flags instead of checking base
    # classes is that setting multiple flags is simpler than multiple
    # inheritance.

    is_2Dline = False
    # Some of the backends expect:
    #  - get_points returning 1D np.arrays list_x, list_y
    #  - get_segments returning np.array (done in Line2DBaseSeries)
    #  - get_color_array returning 1D np.array (done in Line2DBaseSeries)
    # with the colors calculated at the points from get_points

    is_3Dline = False
    # Some of the backends expect:
    #  - get_points returning 1D np.arrays list_x, list_y, list_y
    #  - get_segments returning np.array (done in Line2DBaseSeries)
    #  - get_color_array returning 1D np.array (done in Line2DBaseSeries)
    # with the colors calculated at the points from get_points

    is_3Dsurface = False
    # Some of the backends expect:
    #   - get_meshes returning mesh_x, mesh_y, mesh_z (2D np.arrays)
    #   - get_points an alias for get_meshes

    is_contour = False
    # Some of the backends expect:
    #   - get_meshes returning mesh_x, mesh_y, mesh_z (2D np.arrays)
    #   - get_points an alias for get_meshes

    is_implicit = False
    # Some of the backends expect:
    #   - get_meshes returning mesh_x (1D array), mesh_y(1D array,
    #     mesh_z (2D np.arrays)
    #   - get_points an alias for get_meshes
    # Different from is_contour as the colormap in backend will be
    # different

    is_parametric = False
    # The calculation of aesthetics expects:
    #   - get_parameter_points returning one or two np.arrays (1D or 2D)
    # used for calculation aesthetics

    def __init__(self):
        super(BaseSeries, self).__init__()

    @property
    def is_3D(self):
        flags3D = [
            self.is_3Dline,
            self.is_3Dsurface
        ]
        return any(flags3D)

    @property
    def is_line(self):
        flagslines = [
            self.is_2Dline,
            self.is_3Dline
        ]
        return any(flagslines)


### 2D lines
class Line2DBaseSeries(BaseSeries):
    """A base class for 2D lines.

    - adding the label, steps and only_integers options
    - making is_2Dline true
    - defining get_segments and get_color_array
    """

    is_2Dline = True

    _dim = 2

    def __init__(self):
        super(Line2DBaseSeries, self).__init__()
        self.label = None
        self.steps = False
        self.only_integers = False
        self.line_color = None

    def get_segments(self):
        np = import_module('numpy')
        points = self.get_points()
        if self.steps is True:
            x = np.array((points[0], points[0])).T.flatten()[1:]
            y = np.array((points[1], points[1])).T.flatten()[:-1]
            points = (x, y)
        points = np.ma.array(points).T.reshape(-1, 1, self._dim)
        return np.ma.concatenate([points[:-1], points[1:]], axis=1)

    def get_color_array(self):
        np = import_module('numpy')
        c = self.line_color
        if hasattr(c, '__call__'):
            f = np.vectorize(c)
            nargs = arity(c)
            if nargs == 1 and self.is_parametric:
                x = self.get_parameter_points()
                return f(centers_of_segments(x))
            else:
                variables = list(map(centers_of_segments, self.get_points()))
                if nargs == 1:
                    return f(variables[0])
                elif nargs == 2:
                    return f(*variables[:2])
                else:  # only if the line is 3D (otherwise raises an error)
                    return f(*variables)
        else:
            return c*np.ones(self.nb_of_points)


class List2DSeries(Line2DBaseSeries):
    """Representation for a line consisting of list of points."""

    def __init__(self, list_x, list_y):
        np = import_module('numpy')
        super(List2DSeries, self).__init__()
        self.list_x = np.array(list_x)
        self.list_y = np.array(list_y)
        self.label = 'list'

    def __str__(self):
        return 'list plot'

    def get_points(self):
        return (self.list_x, self.list_y)


class LineOver1DRangeSeries(Line2DBaseSeries):
    """Representation for a line consisting of a SymPy expression over a range."""

    def __init__(self, expr, var_start_end, **kwargs):
        super(LineOver1DRangeSeries, self).__init__()
        self.expr = sympify(expr)
        self.label = kwargs.get('label', None) or str(self.expr)
        self.var = sympify(var_start_end[0])
        self.start = float(var_start_end[1])
        self.end = float(var_start_end[2])
        self.nb_of_points = kwargs.get('nb_of_points', 300)
        self.adaptive = kwargs.get('adaptive', True)
        self.depth = kwargs.get('depth', 12)
        self.line_color = kwargs.get('line_color', None)
        self.xscale = kwargs.get('xscale', 'linear')

    def __str__(self):
        return 'cartesian line: %s for %s over %s' % (
            str(self.expr), str(self.var), str((self.start, self.end)))

    def get_segments(self):
        """
        Adaptively gets segments for plotting.

        The adaptive sampling is done by recursively checking if three
        points are almost collinear. If they are not collinear, then more
        points are added between those points.

        References
        ==========

        .. [1] Adaptive polygonal approximation of parametric curves,
               Luiz Henrique de Figueiredo.

        """

        if self.only_integers or not self.adaptive:
            return super(LineOver1DRangeSeries, self).get_segments()
        else:
            f = lambdify([self.var], self.expr)
            list_segments = []
            np = import_module('numpy')
            def sample(p, q, depth):
                """ Samples recursively if three points are almost collinear.
                For depth < 6, points are added irrespective of whether they
                satisfy the collinearity condition or not. The maximum depth
                allowed is 12.
                """
                # Randomly sample to avoid aliasing.
                random = 0.45 + np.random.rand() * 0.1
                if self.xscale == 'log':
                    xnew = 10**(np.log10(p[0]) + random * (np.log10(q[0]) -
                                                           np.log10(p[0])))
                else:
                    xnew = p[0] + random * (q[0] - p[0])
                ynew = f(xnew)
                new_point = np.array([xnew, ynew])

                # Maximum depth
                if depth > self.depth:
                    list_segments.append([p, q])

                # Sample irrespective of whether the line is flat till the
                # depth of 6. We are not using linspace to avoid aliasing.
                elif depth < 6:
                    sample(p, new_point, depth + 1)
                    sample(new_point, q, depth + 1)

                # Sample ten points if complex values are encountered
                # at both ends. If there is a real value in between, then
                # sample those points further.
                elif p[1] is None and q[1] is None:
                    if self.xscale == 'log':
                        xarray = np.logspace(p[0], q[0], 10)
                    else:
                        xarray = np.linspace(p[0], q[0], 10)
                    yarray = list(map(f, xarray))
                    if any(y is not None for y in yarray):
                        for i in range(len(yarray) - 1):
                            if yarray[i] is not None or yarray[i + 1] is not None:
                                sample([xarray[i], yarray[i]],
                                    [xarray[i + 1], yarray[i + 1]], depth + 1)

                # Sample further if one of the end points in None (i.e. a
                # complex value) or the three points are not almost collinear.
                elif (p[1] is None or q[1] is None or new_point[1] is None
                        or not flat(p, new_point, q)):
                    sample(p, new_point, depth + 1)
                    sample(new_point, q, depth + 1)
                else:
                    list_segments.append([p, q])

            f_start = f(self.start)
            f_end = f(self.end)
            sample(np.array([self.start, f_start]),
                   np.array([self.end, f_end]), 0)

            return list_segments

    def get_points(self):
        np = import_module('numpy')
        if self.only_integers is True:
            if self.xscale == 'log':
                list_x = np.logspace(int(self.start), int(self.end),
                        num=int(self.end) - int(self.start) + 1)
            else:
                list_x = np.linspace(int(self.start), int(self.end),
                    num=int(self.end) - int(self.start) + 1)
        else:
            if self.xscale == 'log':
                list_x = np.logspace(self.start, self.end, num=self.nb_of_points)
            else:
                list_x = np.linspace(self.start, self.end, num=self.nb_of_points)
        f = vectorized_lambdify([self.var], self.expr)
        list_y = f(list_x)
        return (list_x, list_y)

class Parametric2DLineSeries(Line2DBaseSeries):
    """Representation for a line consisting of two parametric sympy expressions
    over a range."""

    is_parametric = True

    def __init__(self, expr_x, expr_y, var_start_end, **kwargs):
        super(Parametric2DLineSeries, self).__init__()
        self.expr_x = sympify(expr_x)
        self.expr_y = sympify(expr_y)
        self.label = kwargs.get('label', None) or \
                            "(%s, %s)" % (str(self.expr_x), str(self.expr_y))
        self.var = sympify(var_start_end[0])
        self.start = float(var_start_end[1])
        self.end = float(var_start_end[2])
        self.nb_of_points = kwargs.get('nb_of_points', 300)
        self.adaptive = kwargs.get('adaptive', True)
        self.depth = kwargs.get('depth', 12)
        self.line_color = kwargs.get('line_color', None)

    def __str__(self):
        return 'parametric cartesian line: (%s, %s) for %s over %s' % (
            str(self.expr_x), str(self.expr_y), str(self.var),
            str((self.start, self.end)))

    def get_parameter_points(self):
        np = import_module('numpy')
        return np.linspace(self.start, self.end, num=self.nb_of_points)

    def get_points(self):
        param = self.get_parameter_points()
        fx = vectorized_lambdify([self.var], self.expr_x)
        fy = vectorized_lambdify([self.var], self.expr_y)
        list_x = fx(param)
        list_y = fy(param)
        return (list_x, list_y)

    def get_segments(self):
        """
        Adaptively gets segments for plotting.

        The adaptive sampling is done by recursively checking if three
        points are almost collinear. If they are not collinear, then more
        points are added between those points.

        References
        ==========
        [1] Adaptive polygonal approximation of parametric curves,
            Luiz Henrique de Figueiredo.

        """
        if not self.adaptive:
            return super(Parametric2DLineSeries, self).get_segments()

        f_x = lambdify([self.var], self.expr_x)
        f_y = lambdify([self.var], self.expr_y)
        list_segments = []

        def sample(param_p, param_q, p, q, depth):
            """ Samples recursively if three points are almost collinear.
            For depth < 6, points are added irrespective of whether they
            satisfy the collinearity condition or not. The maximum depth
            allowed is 12.
            """
            # Randomly sample to avoid aliasing.
            np = import_module('numpy')
            random = 0.45 + np.random.rand() * 0.1
            param_new = param_p + random * (param_q - param_p)
            xnew = f_x(param_new)
            ynew = f_y(param_new)
            new_point = np.array([xnew, ynew])

            # Maximum depth
            if depth > self.depth:
                list_segments.append([p, q])

            # Sample irrespective of whether the line is flat till the
            # depth of 6. We are not using linspace to avoid aliasing.
            elif depth < 6:
                sample(param_p, param_new, p, new_point, depth + 1)
                sample(param_new, param_q, new_point, q, depth + 1)

            # Sample ten points if complex values are encountered
            # at both ends. If there is a real value in between, then
            # sample those points further.
            elif ((p[0] is None and q[1] is None) or
                    (p[1] is None and q[1] is None)):
                param_array = np.linspace(param_p, param_q, 10)
                x_array = list(map(f_x, param_array))
                y_array = list(map(f_y, param_array))
                if any(x is not None and y is not None
                        for x, y in zip(x_array, y_array)):
                    for i in range(len(y_array) - 1):
                        if ((x_array[i] is not None and y_array[i] is not None) or
                                (x_array[i + 1] is not None and y_array[i + 1] is not None)):
                            point_a = [x_array[i], y_array[i]]
                            point_b = [x_array[i + 1], y_array[i + 1]]
                            sample(param_array[i], param_array[i], point_a,
                                   point_b, depth + 1)

            # Sample further if one of the end points in None (i.e. a complex
            # value) or the three points are not almost collinear.
            elif (p[0] is None or p[1] is None
                    or q[1] is None or q[0] is None
                    or not flat(p, new_point, q)):
                sample(param_p, param_new, p, new_point, depth + 1)
                sample(param_new, param_q, new_point, q, depth + 1)
            else:
                list_segments.append([p, q])

        f_start_x = f_x(self.start)
        f_start_y = f_y(self.start)
        start = [f_start_x, f_start_y]
        f_end_x = f_x(self.end)
        f_end_y = f_y(self.end)
        end = [f_end_x, f_end_y]
        sample(self.start, self.end, start, end, 0)
        return list_segments


### 3D lines
class Line3DBaseSeries(Line2DBaseSeries):
    """A base class for 3D lines.

    Most of the stuff is derived from Line2DBaseSeries."""

    is_2Dline = False
    is_3Dline = True
    _dim = 3

    def __init__(self):
        super(Line3DBaseSeries, self).__init__()


class Parametric3DLineSeries(Line3DBaseSeries):
    """Representation for a 3D line consisting of two parametric sympy
    expressions and a range."""

    def __init__(self, expr_x, expr_y, expr_z, var_start_end, **kwargs):
        super(Parametric3DLineSeries, self).__init__()
        self.expr_x = sympify(expr_x)
        self.expr_y = sympify(expr_y)
        self.expr_z = sympify(expr_z)
        self.label = kwargs.get('label', None) or \
                        "(%s, %s)" % (str(self.expr_x), str(self.expr_y))
        self.var = sympify(var_start_end[0])
        self.start = float(var_start_end[1])
        self.end = float(var_start_end[2])
        self.nb_of_points = kwargs.get('nb_of_points', 300)
        self.line_color = kwargs.get('line_color', None)

    def __str__(self):
        return '3D parametric cartesian line: (%s, %s, %s) for %s over %s' % (
            str(self.expr_x), str(self.expr_y), str(self.expr_z),
            str(self.var), str((self.start, self.end)))

    def get_parameter_points(self):
        np = import_module('numpy')
        return np.linspace(self.start, self.end, num=self.nb_of_points)

    def get_points(self):
        param = self.get_parameter_points()
        fx = vectorized_lambdify([self.var], self.expr_x)
        fy = vectorized_lambdify([self.var], self.expr_y)
        fz = vectorized_lambdify([self.var], self.expr_z)
        list_x = fx(param)
        list_y = fy(param)
        list_z = fz(param)
        return (list_x, list_y, list_z)


### Surfaces
class SurfaceBaseSeries(BaseSeries):
    """A base class for 3D surfaces."""

    is_3Dsurface = True

    def __init__(self):
        super(SurfaceBaseSeries, self).__init__()
        self.surface_color = None

    def get_color_array(self):
        np = import_module('numpy')
        c = self.surface_color
        if isinstance(c, Callable):
            f = np.vectorize(c)
            nargs = arity(c)
            if self.is_parametric:
                variables = list(map(centers_of_faces, self.get_parameter_meshes()))
                if nargs == 1:
                    return f(variables[0])
                elif nargs == 2:
                    return f(*variables)
            variables = list(map(centers_of_faces, self.get_meshes()))
            if nargs == 1:
                return f(variables[0])
            elif nargs == 2:
                return f(*variables[:2])
            else:
                return f(*variables)
        else:
            return c*np.ones(self.nb_of_points)


class SurfaceOver2DRangeSeries(SurfaceBaseSeries):
    """Representation for a 3D surface consisting of a sympy expression and 2D
    range."""
    def __init__(self, expr, var_start_end_x, var_start_end_y, **kwargs):
        super(SurfaceOver2DRangeSeries, self).__init__()
        self.expr = sympify(expr)
        self.var_x = sympify(var_start_end_x[0])
        self.start_x = float(var_start_end_x[1])
        self.end_x = float(var_start_end_x[2])
        self.var_y = sympify(var_start_end_y[0])
        self.start_y = float(var_start_end_y[1])
        self.end_y = float(var_start_end_y[2])
        self.nb_of_points_x = kwargs.get('nb_of_points_x', 50)
        self.nb_of_points_y = kwargs.get('nb_of_points_y', 50)
        self.surface_color = kwargs.get('surface_color', None)

    def __str__(self):
        return ('cartesian surface: %s for'
                ' %s over %s and %s over %s') % (
                    str(self.expr),
                    str(self.var_x),
                    str((self.start_x, self.end_x)),
                    str(self.var_y),
                    str((self.start_y, self.end_y)))

    def get_meshes(self):
        np = import_module('numpy')
        mesh_x, mesh_y = np.meshgrid(np.linspace(self.start_x, self.end_x,
                                                 num=self.nb_of_points_x),
                                     np.linspace(self.start_y, self.end_y,
                                                 num=self.nb_of_points_y))
        f = vectorized_lambdify((self.var_x, self.var_y), self.expr)
        return (mesh_x, mesh_y, f(mesh_x, mesh_y))


class ParametricSurfaceSeries(SurfaceBaseSeries):
    """Representation for a 3D surface consisting of three parametric sympy
    expressions and a range."""

    is_parametric = True

    def __init__(
        self, expr_x, expr_y, expr_z, var_start_end_u, var_start_end_v,
            **kwargs):
        super(ParametricSurfaceSeries, self).__init__()
        self.expr_x = sympify(expr_x)
        self.expr_y = sympify(expr_y)
        self.expr_z = sympify(expr_z)
        self.var_u = sympify(var_start_end_u[0])
        self.start_u = float(var_start_end_u[1])
        self.end_u = float(var_start_end_u[2])
        self.var_v = sympify(var_start_end_v[0])
        self.start_v = float(var_start_end_v[1])
        self.end_v = float(var_start_end_v[2])
        self.nb_of_points_u = kwargs.get('nb_of_points_u', 50)
        self.nb_of_points_v = kwargs.get('nb_of_points_v', 50)
        self.surface_color = kwargs.get('surface_color', None)

    def __str__(self):
        return ('parametric cartesian surface: (%s, %s, %s) for'
                ' %s over %s and %s over %s') % (
                    str(self.expr_x),
                    str(self.expr_y),
                    str(self.expr_z),
                    str(self.var_u),
                    str((self.start_u, self.end_u)),
                    str(self.var_v),
                    str((self.start_v, self.end_v)))

    def get_parameter_meshes(self):
        np = import_module('numpy')
        return np.meshgrid(np.linspace(self.start_u, self.end_u,
                                       num=self.nb_of_points_u),
                           np.linspace(self.start_v, self.end_v,
                                       num=self.nb_of_points_v))

    def get_meshes(self):
        mesh_u, mesh_v = self.get_parameter_meshes()
        fx = vectorized_lambdify((self.var_u, self.var_v), self.expr_x)
        fy = vectorized_lambdify((self.var_u, self.var_v), self.expr_y)
        fz = vectorized_lambdify((self.var_u, self.var_v), self.expr_z)
        return (fx(mesh_u, mesh_v), fy(mesh_u, mesh_v), fz(mesh_u, mesh_v))


### Contours
class ContourSeries(BaseSeries):
    """Representation for a contour plot."""
    # The code is mostly repetition of SurfaceOver2DRange.
    # Presently used in contour_plot function

    is_contour = True

    def __init__(self, expr, var_start_end_x, var_start_end_y):
        super(ContourSeries, self).__init__()
        self.nb_of_points_x = 50
        self.nb_of_points_y = 50
        self.expr = sympify(expr)
        self.var_x = sympify(var_start_end_x[0])
        self.start_x = float(var_start_end_x[1])
        self.end_x = float(var_start_end_x[2])
        self.var_y = sympify(var_start_end_y[0])
        self.start_y = float(var_start_end_y[1])
        self.end_y = float(var_start_end_y[2])

        self.get_points = self.get_meshes

    def __str__(self):
        return ('contour: %s for '
                '%s over %s and %s over %s') % (
                    str(self.expr),
                    str(self.var_x),
                    str((self.start_x, self.end_x)),
                    str(self.var_y),
                    str((self.start_y, self.end_y)))

    def get_meshes(self):
        np = import_module('numpy')
        mesh_x, mesh_y = np.meshgrid(np.linspace(self.start_x, self.end_x,
                                                 num=self.nb_of_points_x),
                                     np.linspace(self.start_y, self.end_y,
                                                 num=self.nb_of_points_y))
        f = vectorized_lambdify((self.var_x, self.var_y), self.expr)
        return (mesh_x, mesh_y, f(mesh_x, mesh_y))


##############################################################################
# Backends
##############################################################################

class BaseBackend(object):
    def __init__(self, parent):
        super(BaseBackend, self).__init__()
        self.parent = parent


# Don't have to check for the success of importing matplotlib in each case;
# we will only be using this backend if we can successfully import matploblib
class MatplotlibBackend(BaseBackend):
    def __init__(self, parent):
        super(MatplotlibBackend, self).__init__(parent)
        self.matplotlib = import_module('matplotlib',
            import_kwargs={'fromlist': ['pyplot', 'cm', 'collections']},
            min_module_version='1.1.0', catch=(RuntimeError,))
        self.plt = self.matplotlib.pyplot
        self.cm = self.matplotlib.cm
        self.LineCollection = self.matplotlib.collections.LineCollection
        aspect = getattr(self.parent, 'aspect_ratio', 'auto')
        if aspect != 'auto':
            aspect = float(aspect[1]) / aspect[0]

        if isinstance(self.parent, Plot):
            nrows, ncolumns = 1, 1
            series_list = [self.parent._series]
        elif isinstance(self.parent, PlotGrid):
            nrows, ncolumns = self.parent.nrows, self.parent.ncolumns
            series_list = self.parent._series

        self.ax = []
        self.fig = self.plt.figure()

        for i, series in enumerate(series_list):
            are_3D = [s.is_3D for s in series]

            if any(are_3D) and not all(are_3D):
                raise ValueError('The matplotlib backend can not mix 2D and 3D.')
            elif all(are_3D):
                # mpl_toolkits.mplot3d is necessary for
                # projection='3d'
                mpl_toolkits = import_module('mpl_toolkits', # noqa
                                     import_kwargs={'fromlist': ['mplot3d']})
                self.ax.append(self.fig.add_subplot(nrows, ncolumns, i + 1, projection='3d', aspect=aspect))

            elif not any(are_3D):
                self.ax.append(self.fig.add_subplot(nrows, ncolumns, i + 1, aspect=aspect))
                self.ax[i].spines['left'].set_position('zero')
                self.ax[i].spines['right'].set_color('none')
                self.ax[i].spines['bottom'].set_position('zero')
                self.ax[i].spines['top'].set_color('none')
                self.ax[i].xaxis.set_ticks_position('bottom')
                self.ax[i].yaxis.set_ticks_position('left')

    def _process_series(self, series, ax, parent):
        for s in series:
            # Create the collections
            if s.is_2Dline:
                collection = self.LineCollection(s.get_segments())
                ax.add_collection(collection)
            elif s.is_contour:
                ax.contour(*s.get_meshes())
            elif s.is_3Dline:
                # TODO too complicated, I blame matplotlib
                mpl_toolkits = import_module('mpl_toolkits',
                    import_kwargs={'fromlist': ['mplot3d']})
                art3d = mpl_toolkits.mplot3d.art3d
                collection = art3d.Line3DCollection(s.get_segments())
                ax.add_collection(collection)
                x, y, z = s.get_points()
                ax.set_xlim((min(x), max(x)))
                ax.set_ylim((min(y), max(y)))
                ax.set_zlim((min(z), max(z)))
            elif s.is_3Dsurface:
                x, y, z = s.get_meshes()
                collection = ax.plot_surface(x, y, z,
                    cmap=getattr(self.cm, 'viridis', self.cm.jet),
                    rstride=1, cstride=1, linewidth=0.1)
            elif s.is_implicit:
                # Smart bounds have to be set to False for implicit plots.
                ax.spines['left'].set_smart_bounds(False)
                ax.spines['bottom'].set_smart_bounds(False)
                points = s.get_raster()
                if len(points) == 2:
                    # interval math plotting
                    x, y = _matplotlib_list(points[0])
                    ax.fill(x, y, facecolor=s.line_color, edgecolor='None')
                else:
                    # use contourf or contour depending on whether it is
                    # an inequality or equality.
                    # XXX: ``contour`` plots multiple lines. Should be fixed.
                    ListedColormap = self.matplotlib.colors.ListedColormap
                    colormap = ListedColormap(["white", s.line_color])
                    xarray, yarray, zarray, plot_type = points
                    if plot_type == 'contour':
                        ax.contour(xarray, yarray, zarray, cmap=colormap)
                    else:
                        ax.contourf(xarray, yarray, zarray, cmap=colormap)
            else:
                raise ValueError('The matplotlib backend supports only '
                                 'is_2Dline, is_3Dline, is_3Dsurface and '
                                 'is_contour objects.')

            # Customise the collections with the corresponding per-series
            # options.
            if hasattr(s, 'label'):
                collection.set_label(s.label)
            if s.is_line and s.line_color:
                if isinstance(s.line_color, (float, int)) or isinstance(s.line_color, Callable):
                    color_array = s.get_color_array()
                    collection.set_array(color_array)
                else:
                    collection.set_color(s.line_color)
            if s.is_3Dsurface and s.surface_color:
                if self.matplotlib.__version__ < "1.2.0":  # TODO in the distant future remove this check
                    warnings.warn('The version of matplotlib is too old to use surface coloring.')
                elif isinstance(s.surface_color, (float, int)) or isinstance(s.surface_color, Callable):
                    color_array = s.get_color_array()
                    color_array = color_array.reshape(color_array.size)
                    collection.set_array(color_array)
                else:
                    collection.set_color(s.surface_color)

        # Set global options.
        # TODO The 3D stuff
        # XXX The order of those is important.
        mpl_toolkits = import_module('mpl_toolkits',
            import_kwargs={'fromlist': ['mplot3d']})
        Axes3D = mpl_toolkits.mplot3d.Axes3D
        if parent.xscale and not isinstance(ax, Axes3D):
            ax.set_xscale(parent.xscale)
        if parent.yscale and not isinstance(ax, Axes3D):
            ax.set_yscale(parent.yscale)
        if not isinstance(ax, Axes3D) or self.matplotlib.__version__ >= '1.2.0':  # XXX in the distant future remove this check
            ax.set_autoscale_on(parent.autoscale)
        if parent.axis_center:
            val = parent.axis_center
            if isinstance(ax, Axes3D):
                pass
            elif val == 'center':
                ax.spines['left'].set_position('center')
                ax.spines['bottom'].set_position('center')
            elif val == 'auto':
                xl, xh = ax.get_xlim()
                yl, yh = ax.get_ylim()
                pos_left = ('data', 0) if xl*xh <= 0 else 'center'
                pos_bottom = ('data', 0) if yl*yh <= 0 else 'center'
                ax.spines['left'].set_position(pos_left)
                ax.spines['bottom'].set_position(pos_bottom)
            else:
                ax.spines['left'].set_position(('data', val[0]))
                ax.spines['bottom'].set_position(('data', val[1]))
        if not parent.axis:
            ax.set_axis_off()
        if parent.legend:
            if ax.legend():
                ax.legend_.set_visible(parent.legend)
        if parent.margin:
            ax.set_xmargin(parent.margin)
            ax.set_ymargin(parent.margin)
        if parent.title:
            ax.set_title(parent.title)
        if parent.xlabel:
            ax.set_xlabel(parent.xlabel, position=(1, 0))
        if parent.ylabel:
            ax.set_ylabel(parent.ylabel, position=(0, 1))
        if parent.annotations:
            for a in parent.annotations:
                ax.annotate(**a)
        if parent.markers:
            for marker in parent.markers:
                # make a copy of the marker dictionary
                # so that it doesn't get altered
                m = marker.copy()
                args = m.pop('args')
                ax.plot(*args, **m)
        if parent.rectangles:
            for r in parent.rectangles:
                rect = self.matplotlib.patches.Rectangle(**r)
                ax.add_patch(rect)
        if parent.fill:
            ax.fill_between(**parent.fill)

        # xlim and ylim shoulld always be set at last so that plot limits
        # doesn't get altered during the process.
        if parent.xlim:
            from sympy.core.basic import Basic
            xlim = parent.xlim
            if any(isinstance(i, Basic) and not i.is_real for i in xlim):
                raise ValueError(
                "All numbers from xlim={} must be real".format(xlim))
            if any(isinstance(i, Basic) and not i.is_finite for i in xlim):
                raise ValueError(
                "All numbers from xlim={} must be finite".format(xlim))
            xlim = (float(i) for i in xlim)
            ax.set_xlim(xlim)
        else:
            if parent._series and all(isinstance(s, LineOver1DRangeSeries) for s in parent._series):
                starts = [s.start for s in parent._series]
                ends = [s.end for s in parent._series]
                ax.set_xlim(min(starts), max(ends))

        if parent.ylim:
            from sympy.core.basic import Basic
            ylim = parent.ylim
            if any(isinstance(i,Basic) and not i.is_real for i in ylim):
                raise ValueError(
                "All numbers from ylim={} must be real".format(ylim))
            if any(isinstance(i,Basic) and not i.is_finite for i in ylim):
                raise ValueError(
                "All numbers from ylim={} must be finite".format(ylim))
            ylim = (float(i) for i in ylim)
            ax.set_ylim(ylim)

        if not isinstance(ax, Axes3D):
            ax.autoscale_view(
                scalex=ax.get_autoscalex_on(),
                scaley=ax.get_autoscaley_on())


    def process_series(self):
        """
        Iterates over every ``Plot`` object and further calls
        _process_series()
        """
        parent = self.parent
        if isinstance(parent, Plot):
            series_list = [parent._series]
        else:
            series_list = parent._series

        for i, (series, ax) in enumerate(zip(series_list, self.ax)):
            if isinstance(self.parent, PlotGrid):
                parent = self.parent.args[i]
            self._process_series(series, ax, parent)

    def show(self):
        self.process_series()
        #TODO after fixing https://github.com/ipython/ipython/issues/1255
        # you can uncomment the next line and remove the pyplot.show() call
        #self.fig.show()
        if _show:
            self.fig.tight_layout()
            self.plt.show()
        else:
            self.close()

    def save(self, path):
        self.process_series()
        self.fig.savefig(path)

    def close(self):
        self.plt.close(self.fig)


class TextBackend(BaseBackend):
    def __init__(self, parent):
        super(TextBackend, self).__init__(parent)

    def show(self):
        if not _show:
            return
        if len(self.parent._series) != 1:
            raise ValueError(
                'The TextBackend supports only one graph per Plot.')
        elif not isinstance(self.parent._series[0], LineOver1DRangeSeries):
            raise ValueError(
                'The TextBackend supports only expressions over a 1D range')
        else:
            ser = self.parent._series[0]
            textplot(ser.expr, ser.start, ser.end)

    def close(self):
        pass


class DefaultBackend(BaseBackend):
    def __new__(cls, parent):
        matplotlib = import_module('matplotlib', min_module_version='1.1.0', catch=(RuntimeError,))
        if matplotlib:
            return MatplotlibBackend(parent)
        else:
            return TextBackend(parent)


plot_backends = {
    'matplotlib': MatplotlibBackend,
    'text': TextBackend,
    'default': DefaultBackend
}


##############################################################################
# Finding the centers of line segments or mesh faces
##############################################################################

def centers_of_segments(array):
    np = import_module('numpy')
    return np.mean(np.vstack((array[:-1], array[1:])), 0)


def centers_of_faces(array):
    np = import_module('numpy')
    return np.mean(np.dstack((array[:-1, :-1],
                             array[1:, :-1],
                             array[:-1, 1:],
                             array[:-1, :-1],
                             )), 2)


def flat(x, y, z, eps=1e-3):
    """Checks whether three points are almost collinear"""
    np = import_module('numpy')
    # Workaround plotting piecewise (#8577):
    #   workaround for `lambdify` in `.experimental_lambdify` fails
    #   to return numerical values in some cases. Lower-level fix
    #   in `lambdify` is possible.
    vector_a = (x - y).astype(np.float)
    vector_b = (z - y).astype(np.float)
    dot_product = np.dot(vector_a, vector_b)
    vector_a_norm = np.linalg.norm(vector_a)
    vector_b_norm = np.linalg.norm(vector_b)
    cos_theta = dot_product / (vector_a_norm * vector_b_norm)
    return abs(cos_theta + 1) < eps

def _matplotlib_list(interval_list):
    """
    Returns lists for matplotlib ``fill`` command from a list of bounding
    rectangular intervals
    """
    xlist = []
    ylist = []
    if len(interval_list):
        for intervals in interval_list:
            intervalx = intervals[0]
            intervaly = intervals[1]
            xlist.extend([intervalx.start, intervalx.start,
                          intervalx.end, intervalx.end, None])
            ylist.extend([intervaly.start, intervaly.end,
                          intervaly.end, intervaly.start, None])
    else:
        #XXX Ugly hack. Matplotlib does not accept empty lists for ``fill``
        xlist.extend([None, None, None, None])
        ylist.extend([None, None, None, None])
    return xlist, ylist


####New API for plotting module ####

# TODO: Add color arrays for plots.
# TODO: Add more plotting options for 3d plots.
# TODO: Adaptive sampling for 3D plots.

def plot(*args, **kwargs):
    """Plots a function of a single variable as a curve.

    Parameters
    ==========

    args
        The first argument is the expression representing the function
        of single variable to be plotted.

        The last argument is a 3-tuple denoting the range of the free
        variable. e.g. ``(x, 0, 5)``

        Typical usage examples are in the followings:

        - Plotting a single expression with a single range.
            ``plot(expr, range, **kwargs)``
        - Plotting a single expression with the default range (-10, 10).
            ``plot(expr, **kwargs)``
        - Plotting multiple expressions with a single range.
            ``plot(expr1, expr2, ..., range, **kwargs)``
        - Plotting multiple expressions with multiple ranges.
            ``plot((expr1, range1), (expr2, range2), ..., **kwargs)``

        It is best practice to specify range explicitly because default
        range may change in the future if a more advanced default range
        detection algorithm is implemented.

    show : bool, optional
        The default value is set to ``True``. Set show to ``False`` and
        the function will not display the plot. The returned instance of
        the ``Plot`` class can then be used to save or display the plot
        by calling the ``save()`` and ``show()`` methods respectively.

    line_color : float, optional
        Specifies the color for the plot.
        See ``Plot`` to see how to set color for the plots.

        If there are multiple plots, then the same series series are
        applied to all the plots. If you want to set these options
        separately, you can index the ``Plot`` object returned and set
        it.

    title : str, optional
        Title of the plot. It is set to the latex representation of
        the expression, if the plot has only one expression.

    label : str, optional
        The label of the expression in the plot. It will be used when
        called with ``legend``. Default is the name of the expression.
        e.g. ``sin(x)``

    xlabel : str, optional
        Label for the x-axis.

    ylabel : str, optional
        Label for the y-axis.

    xscale : 'linear' or 'log', optional
        Sets the scaling of the x-axis.

    yscale : 'linear' or 'log', optional
        Sets the scaling of the y-axis.

    axis_center : (float, float), optional
        Tuple of two floats denoting the coordinates of the center or
        {'center', 'auto'}

    xlim : (float, float), optional
        Denotes the x-axis limits, ``(min, max)```.

    ylim : (float, float), optional
        Denotes the y-axis limits, ``(min, max)```.

    annotations : list, optional
        A list of dictionaries specifying the type of annotation
        required. The keys in the dictionary should be equivalent
        to the arguments of the matplotlib's annotate() function.

    markers : list, optional
        A list of dictionaries specifying the type the markers required.
        The keys in the dictionary should be equivalent to the arguments
        of the matplotlib's plot() function along with the marker
        related keyworded arguments.

    rectangles : list, optional
        A list of dictionaries specifying the dimensions of the
        rectangles to be plotted. The keys in the dictionary should be
        equivalent to the arguments of the matplotlib's
        patches.Rectangle class.

    fill : dict, optional
        A dictionary specifying the type of color filling required in
        the plot. The keys in the dictionary should be equivalent to the
        arguments of the matplotlib's fill_between() function.

    adaptive : bool, optional
        The default value is set to ``True``. Set adaptive to ``False``
        and specify ``nb_of_points`` if uniform sampling is required.

        The plotting uses an adaptive algorithm which samples
        recursively to accurately plot. The adaptive algorithm uses a
        random point near the midpoint of two points that has to be
        further sampled. Hence the same plots can appear slightly
        different.

    depth : int, optional
        Recursion depth of the adaptive algorithm. A depth of value
        ``n`` samples a maximum of `2^{n}` points.

        If the ``adaptive`` flag is set to ``False``, this will be
        ignored.

    nb_of_points : int, optional
        Used when the ``adaptive`` is set to ``False``. The function
        is uniformly sampled at ``nb_of_points`` number of points.

        If the ``adaptive`` flag is set to ``True``, this will be
        ignored.

    Examples
    ========

    .. plot::
       :context: close-figs
       :format: doctest
       :include-source: True

       >>> from sympy import symbols
       >>> from sympy.plotting import plot
       >>> x = symbols('x')

    Single Plot

    .. plot::
       :context: close-figs
       :format: doctest
       :include-source: True

       >>> plot(x**2, (x, -5, 5))
       Plot object containing:
       [0]: cartesian line: x**2 for x over (-5.0, 5.0)

    Multiple plots with single range.

    .. plot::
       :context: close-figs
       :format: doctest
       :include-source: True

       >>> plot(x, x**2, x**3, (x, -5, 5))
       Plot object containing:
       [0]: cartesian line: x for x over (-5.0, 5.0)
       [1]: cartesian line: x**2 for x over (-5.0, 5.0)
       [2]: cartesian line: x**3 for x over (-5.0, 5.0)

    Multiple plots with different ranges.

    .. plot::
       :context: close-figs
       :format: doctest
       :include-source: True

       >>> plot((x**2, (x, -6, 6)), (x, (x, -5, 5)))
       Plot object containing:
       [0]: cartesian line: x**2 for x over (-6.0, 6.0)
       [1]: cartesian line: x for x over (-5.0, 5.0)

    No adaptive sampling.

    .. plot::
       :context: close-figs
       :format: doctest
       :include-source: True

       >>> plot(x**2, adaptive=False, nb_of_points=400)
       Plot object containing:
       [0]: cartesian line: x**2 for x over (-10.0, 10.0)

    See Also
    ========

    Plot, LineOver1DRangeSeries

    """

    args = list(map(sympify, args))
    free = set()
    for a in args:
        if isinstance(a, Expr):
            free |= a.free_symbols
            if len(free) > 1:
                raise ValueError(
                    'The same variable should be used in all '
                    'univariate expressions being plotted.')
    x = free.pop() if free else Symbol('x')
    kwargs.setdefault('xlabel', x.name)
    kwargs.setdefault('ylabel', 'f(%s)' % x.name)
    show = kwargs.pop('show', True)
    series = []
    plot_expr = check_arguments(args, 1, 1)
<<<<<<< HEAD
    from sympy.solvers.solveset import solveset
    from sympy import nsimplify, Interval, N
    new_plot = []
    for arg in plot_expr:
        expr = arg[0]
        limit = arg[1]
        cont_domain = Interval(limit[1], limit[2])
        for symbol in expr.atoms(Symbol):
            try:
                p = continuous_domain(expr, symbol, domain = Interval(limit[1], limit[2]))
                cont_domain = Intersection(cont_domain , p)
            except:
                pass
        if cont_domain.is_Interval:
            new_plot.append((expr, (limit[0], cont_domain.args[0], cont_domain.args[1])))
        if cont_domain.is_Union:
            new_limit = []
            for i in range(0,len(cont_domain.args)):
                new_limit.append((limit[0], N(cont_domain.args[i].args[0] ,4), N(cont_domain.args[i].args[1], 2)))
            for lim in new_limit:
                new_plot.append((expr, lim))
=======

    new_plot = []
    for expr, limit in plot_expr:
        _, x1, x2 = limit
        root_deno = []
        for den in denoms(expr, x):
            root_deno.extend(real_roots(den))
        if root_deno:
            new_limit = []
            limit = list(limit)
            for root in root_deno:
                if x1 < root < x2:
                    left_limit = (x, x1 , root)
                    new_limit.append(left_limit)
                    limit[1] = root
            new_limit.append(tuple(limit))
            for lim in new_limit:
                new_plot.append((expr, lim))
        else:
            new_plot.append((expr, limit))

>>>>>>> b55ab9a1
    series = [LineOver1DRangeSeries(*arg, **kwargs) for arg in new_plot]
    plots = Plot(*series, **kwargs)
    if show:
        plots.show()
    return plots


def plot_parametric(*args, **kwargs):
    """
    Plots a 2D parametric curve.

    Parameters
    ==========

    args
        Common specifications are:

        - Plotting a single parametric curve with a range
            ``plot_parametric((expr_x, expr_y), range)``
        - Plotting multiple parametric curves with the same range
            ``plot_parametric((expr_x, expr_y), ..., range)``
        - Plotting multiple parametric curves with different ranges
            ``plot_parametric((expr_x, expr_y, range), ...)``

        ``expr_x`` is the expression representing $x$ component of the
        parametric function.

        ``expr_y`` is the expression representing $y$ component of the
        parametric function.

        ``range`` is a 3-tuple denoting the parameter symbol, start and
        stop. For example, ``(u, 0, 5)``.

        If the range is not specified, then a default range of (-10, 10)
        is used.

        However, if the arguments are specified as
        ``(expr_x, expr_y, range), ...``, you must specify the ranges
        for each expressions manually.

        Default range may change in the future if a more advanced
        algorithm is implemented.

    adaptive : bool, optional
        Specifies whether to use the adaptive sampling or not.

        The default value is set to ``True``. Set adaptive to ``False``
        and specify ``nb_of_points`` if uniform sampling is required.

    depth :  int, optional
        The recursion depth of the adaptive algorithm. A depth of
        value $n$ samples a maximum of $2^n$ points.

    nb_of_points : int, optional
        Used when the ``adaptive`` flag is set to ``False``.

        Specifies the number of the points used for the uniform
        sampling.

    line_color : function
        A function which returns a float.

        Specifies the color of the plot.

        See :class:`Plot` for more details.

    label : str, optional
        The label of the expression in the plot. It will be used when
        called with ``legend``. Default is the name of the expression.
        e.g. ``sin(x)``

    xlabel : str, optional
        Label for the x-axis.

    ylabel : str, optional
        Label for the y-axis.

    xscale : 'linear' or 'log', optional
        Sets the scaling of the x-axis.

    yscale : 'linear' or 'log', optional
        Sets the scaling of the y-axis.

    axis_center : (float, float), optional
        Tuple of two floats denoting the coordinates of the center or
        {'center', 'auto'}

    xlim : (float, float), optional
        Denotes the x-axis limits, ``(min, max)```.

    ylim : (float, float), optional
        Denotes the y-axis limits, ``(min, max)```.

    Examples
    ========

    .. plot::
       :context: reset
       :format: doctest
       :include-source: True

       >>> from sympy import symbols, cos, sin
       >>> from sympy.plotting import plot_parametric
       >>> u = symbols('u')

    A parametric plot with a single expression:

    .. plot::
       :context: close-figs
       :format: doctest
       :include-source: True

       >>> plot_parametric((cos(u), sin(u)), (u, -5, 5))
       Plot object containing:
       [0]: parametric cartesian line: (cos(u), sin(u)) for u over (-5.0, 5.0)

    A parametric plot with multiple expressions with the same range:

    .. plot::
       :context: close-figs
       :format: doctest
       :include-source: True

       >>> plot_parametric((cos(u), sin(u)), (u, cos(u)), (u, -10, 10))
       Plot object containing:
       [0]: parametric cartesian line: (cos(u), sin(u)) for u over (-10.0, 10.0)
       [1]: parametric cartesian line: (u, cos(u)) for u over (-10.0, 10.0)

    A parametric plot with multiple expressions with different ranges
    for each curve:

    .. plot::
       :context: close-figs
       :format: doctest
       :include-source: True

       >>> plot_parametric((cos(u), sin(u), (u, -5, 5)),
       ...     (cos(u), u, (u, -5, 5)))
       Plot object containing:
       [0]: parametric cartesian line: (cos(u), sin(u)) for u over (-5.0, 5.0)
       [1]: parametric cartesian line: (cos(u), u) for u over (-5.0, 5.0)

    Notes
    =====

    The plotting uses an adaptive algorithm which samples recursively to
    accurately plot the curve. The adaptive algorithm uses a random point
    near the midpoint of two points that has to be further sampled.
    Hence, repeating the same plot command can give slightly different
    results because of the random sampling.

    If there are multiple plots, then the same optional arguments are
    applied to all the plots drawn in the same canvas. If you want to
    set these options separately, you can index the returned ``Plot``
    object and set it.

    For example, when you specify ``line_color`` once, it would be
    applied simultaneously to both series.

    .. plot::
       :context: close-figs
       :format: doctest
       :include-source: True

        >>> from sympy import pi
        >>> expr1 = (u, cos(2*pi*u)/2 + 1/2)
        >>> expr2 = (u, sin(2*pi*u)/2 + 1/2)
        >>> p = plot_parametric(expr1, expr2, (u, 0, 1), line_color='blue')

    If you want to specify the line color for the specific series, you
    should index each item and apply the property manually.

    .. plot::
       :context: close-figs
       :format: doctest
       :include-source: True

        >>> p[0].line_color = 'red'
        >>> p.show()

    See Also
    ========

    Plot, Parametric2DLineSeries
    """
    args = list(map(sympify, args))
    show = kwargs.pop('show', True)
    series = []
    plot_expr = check_arguments(args, 2, 1)
    series = [Parametric2DLineSeries(*arg, **kwargs) for arg in plot_expr]
    plots = Plot(*series, **kwargs)
    if show:
        plots.show()
    return plots


def plot3d_parametric_line(*args, **kwargs):
    """
    Plots a 3D parametric line plot.

    Usage
    =====

    Single plot:

    ``plot3d_parametric_line(expr_x, expr_y, expr_z, range, **kwargs)``

    If the range is not specified, then a default range of (-10, 10) is used.

    Multiple plots.

    ``plot3d_parametric_line((expr_x, expr_y, expr_z, range), ..., **kwargs)``

    Ranges have to be specified for every expression.

    Default range may change in the future if a more advanced default range
    detection algorithm is implemented.

    Arguments
    =========

    ``expr_x`` : Expression representing the function along x.

    ``expr_y`` : Expression representing the function along y.

    ``expr_z`` : Expression representing the function along z.

    ``range``: ``(u, 0, 5)``, A 3-tuple denoting the range of the parameter
    variable.

    Keyword Arguments
    =================

    Arguments for ``Parametric3DLineSeries`` class.

    ``nb_of_points``: The range is uniformly sampled at ``nb_of_points``
    number of points.

    Aesthetics:

    ``line_color``: function which returns a float. Specifies the color for the
    plot. See ``sympy.plotting.Plot`` for more details.

    ``label``: str
        The label to the plot. It will be used when called with ``legend=True``
        to denote the function with the given label in the plot.

    If there are multiple plots, then the same series arguments are applied to
    all the plots. If you want to set these options separately, you can index
    the returned ``Plot`` object and set it.

    Arguments for ``Plot`` class.

    ``title`` : str. Title of the plot.

    Examples
    ========

    .. plot::
       :context: reset
       :format: doctest
       :include-source: True

       >>> from sympy import symbols, cos, sin
       >>> from sympy.plotting import plot3d_parametric_line
       >>> u = symbols('u')

    Single plot.

    .. plot::
       :context: close-figs
       :format: doctest
       :include-source: True

       >>> plot3d_parametric_line(cos(u), sin(u), u, (u, -5, 5))
       Plot object containing:
       [0]: 3D parametric cartesian line: (cos(u), sin(u), u) for u over (-5.0, 5.0)


    Multiple plots.

    .. plot::
       :context: close-figs
       :format: doctest
       :include-source: True

       >>> plot3d_parametric_line((cos(u), sin(u), u, (u, -5, 5)),
       ...     (sin(u), u**2, u, (u, -5, 5)))
       Plot object containing:
       [0]: 3D parametric cartesian line: (cos(u), sin(u), u) for u over (-5.0, 5.0)
       [1]: 3D parametric cartesian line: (sin(u), u**2, u) for u over (-5.0, 5.0)


    See Also
    ========

    Plot, Parametric3DLineSeries

    """
    args = list(map(sympify, args))
    show = kwargs.pop('show', True)
    series = []
    plot_expr = check_arguments(args, 3, 1)
    series = [Parametric3DLineSeries(*arg, **kwargs) for arg in plot_expr]
    plots = Plot(*series, **kwargs)
    if show:
        plots.show()
    return plots


def plot3d(*args, **kwargs):
    """
    Plots a 3D surface plot.

    Usage
    =====

    Single plot

    ``plot3d(expr, range_x, range_y, **kwargs)``

    If the ranges are not specified, then a default range of (-10, 10) is used.

    Multiple plot with the same range.

    ``plot3d(expr1, expr2, range_x, range_y, **kwargs)``

    If the ranges are not specified, then a default range of (-10, 10) is used.

    Multiple plots with different ranges.

    ``plot3d((expr1, range_x, range_y), (expr2, range_x, range_y), ..., **kwargs)``

    Ranges have to be specified for every expression.

    Default range may change in the future if a more advanced default range
    detection algorithm is implemented.

    Arguments
    =========

    ``expr`` : Expression representing the function along x.

    ``range_x``: (x, 0, 5), A 3-tuple denoting the range of the x
    variable.

    ``range_y``: (y, 0, 5), A 3-tuple denoting the range of the y
     variable.

    Keyword Arguments
    =================

    Arguments for ``SurfaceOver2DRangeSeries`` class:

    ``nb_of_points_x``: int. The x range is sampled uniformly at
    ``nb_of_points_x`` of points.

    ``nb_of_points_y``: int. The y range is sampled uniformly at
    ``nb_of_points_y`` of points.

    Aesthetics:

    ``surface_color``: Function which returns a float. Specifies the color for
    the surface of the plot. See ``sympy.plotting.Plot`` for more details.

    If there are multiple plots, then the same series arguments are applied to
    all the plots. If you want to set these options separately, you can index
    the returned ``Plot`` object and set it.

    Arguments for ``Plot`` class:

    ``title`` : str. Title of the plot.

    Examples
    ========

    .. plot::
       :context: reset
       :format: doctest
       :include-source: True

       >>> from sympy import symbols
       >>> from sympy.plotting import plot3d
       >>> x, y = symbols('x y')

    Single plot

    .. plot::
       :context: close-figs
       :format: doctest
       :include-source: True

       >>> plot3d(x*y, (x, -5, 5), (y, -5, 5))
       Plot object containing:
       [0]: cartesian surface: x*y for x over (-5.0, 5.0) and y over (-5.0, 5.0)


    Multiple plots with same range

    .. plot::
       :context: close-figs
       :format: doctest
       :include-source: True

       >>> plot3d(x*y, -x*y, (x, -5, 5), (y, -5, 5))
       Plot object containing:
       [0]: cartesian surface: x*y for x over (-5.0, 5.0) and y over (-5.0, 5.0)
       [1]: cartesian surface: -x*y for x over (-5.0, 5.0) and y over (-5.0, 5.0)


    Multiple plots with different ranges.

    .. plot::
       :context: close-figs
       :format: doctest
       :include-source: True

       >>> plot3d((x**2 + y**2, (x, -5, 5), (y, -5, 5)),
       ...     (x*y, (x, -3, 3), (y, -3, 3)))
       Plot object containing:
       [0]: cartesian surface: x**2 + y**2 for x over (-5.0, 5.0) and y over (-5.0, 5.0)
       [1]: cartesian surface: x*y for x over (-3.0, 3.0) and y over (-3.0, 3.0)


    See Also
    ========

    Plot, SurfaceOver2DRangeSeries

    """

    args = list(map(sympify, args))
    show = kwargs.pop('show', True)
    series = []
    plot_expr = check_arguments(args, 1, 2)
    series = [SurfaceOver2DRangeSeries(*arg, **kwargs) for arg in plot_expr]
    plots = Plot(*series, **kwargs)
    if show:
        plots.show()
    return plots


def plot3d_parametric_surface(*args, **kwargs):
    """
    Plots a 3D parametric surface plot.

    Usage
    =====

    Single plot.

    ``plot3d_parametric_surface(expr_x, expr_y, expr_z, range_u, range_v, **kwargs)``

    If the ranges is not specified, then a default range of (-10, 10) is used.

    Multiple plots.

    ``plot3d_parametric_surface((expr_x, expr_y, expr_z, range_u, range_v), ..., **kwargs)``

    Ranges have to be specified for every expression.

    Default range may change in the future if a more advanced default range
    detection algorithm is implemented.

    Arguments
    =========

    ``expr_x``: Expression representing the function along ``x``.

    ``expr_y``: Expression representing the function along ``y``.

    ``expr_z``: Expression representing the function along ``z``.

    ``range_u``: ``(u, 0, 5)``,  A 3-tuple denoting the range of the ``u``
    variable.

    ``range_v``: ``(v, 0, 5)``,  A 3-tuple denoting the range of the v
    variable.

    Keyword Arguments
    =================

    Arguments for ``ParametricSurfaceSeries`` class:

    ``nb_of_points_u``: int. The ``u`` range is sampled uniformly at
    ``nb_of_points_v`` of points

    ``nb_of_points_y``: int. The ``v`` range is sampled uniformly at
    ``nb_of_points_y`` of points

    Aesthetics:

    ``surface_color``: Function which returns a float. Specifies the color for
    the surface of the plot. See ``sympy.plotting.Plot`` for more details.

    If there are multiple plots, then the same series arguments are applied for
    all the plots. If you want to set these options separately, you can index
    the returned ``Plot`` object and set it.


    Arguments for ``Plot`` class:

    ``title`` : str. Title of the plot.

    Examples
    ========

    .. plot::
       :context: reset
       :format: doctest
       :include-source: True

       >>> from sympy import symbols, cos, sin
       >>> from sympy.plotting import plot3d_parametric_surface
       >>> u, v = symbols('u v')

    Single plot.

    .. plot::
       :context: close-figs
       :format: doctest
       :include-source: True

       >>> plot3d_parametric_surface(cos(u + v), sin(u - v), u - v,
       ...     (u, -5, 5), (v, -5, 5))
       Plot object containing:
       [0]: parametric cartesian surface: (cos(u + v), sin(u - v), u - v) for u over (-5.0, 5.0) and v over (-5.0, 5.0)


    See Also
    ========

    Plot, ParametricSurfaceSeries

    """

    args = list(map(sympify, args))
    show = kwargs.pop('show', True)
    series = []
    plot_expr = check_arguments(args, 3, 2)
    series = [ParametricSurfaceSeries(*arg, **kwargs) for arg in plot_expr]
    plots = Plot(*series, **kwargs)
    if show:
        plots.show()
    return plots

def plot_contour(*args, **kwargs):
    """
    Draws contour plot of a function

    Usage
    =====

    Single plot

    ``plot_contour(expr, range_x, range_y, **kwargs)``

    If the ranges are not specified, then a default range of (-10, 10) is used.

    Multiple plot with the same range.

    ``plot_contour(expr1, expr2, range_x, range_y, **kwargs)``

    If the ranges are not specified, then a default range of (-10, 10) is used.

    Multiple plots with different ranges.

    ``plot_contour((expr1, range_x, range_y), (expr2, range_x, range_y), ..., **kwargs)``

    Ranges have to be specified for every expression.

    Default range may change in the future if a more advanced default range
    detection algorithm is implemented.

    Arguments
    =========

    ``expr`` : Expression representing the function along x.

    ``range_x``: (x, 0, 5), A 3-tuple denoting the range of the x
    variable.

    ``range_y``: (y, 0, 5), A 3-tuple denoting the range of the y
     variable.

    Keyword Arguments
    =================

    Arguments for ``ContourSeries`` class:

    ``nb_of_points_x``: int. The x range is sampled uniformly at
    ``nb_of_points_x`` of points.

    ``nb_of_points_y``: int. The y range is sampled uniformly at
    ``nb_of_points_y`` of points.

    Aesthetics:

    ``surface_color``: Function which returns a float. Specifies the color for
    the surface of the plot. See ``sympy.plotting.Plot`` for more details.

    If there are multiple plots, then the same series arguments are applied to
    all the plots. If you want to set these options separately, you can index
    the returned ``Plot`` object and set it.

    Arguments for ``Plot`` class:

    ``title`` : str. Title of the plot.

    See Also
    ========

    Plot, ContourSeries

    """

    args = list(map(sympify, args))
    show = kwargs.pop('show', True)
    plot_expr = check_arguments(args, 1, 2)
    series = [ContourSeries(*arg) for arg in plot_expr]
    plot_contours = Plot(*series, **kwargs)
    if len(plot_expr[0].free_symbols) > 2:
        raise ValueError('Contour Plot cannot Plot for more than two variables.')
    if show:
        plot_contours.show()
    return plot_contours

def check_arguments(args, expr_len, nb_of_free_symbols):
    """
    Checks the arguments and converts into tuples of the
    form (exprs, ranges)

    Examples
    ========

    .. plot::
       :context: reset
       :format: doctest
       :include-source: True

       >>> from sympy import plot, cos, sin, symbols
       >>> from sympy.plotting.plot import check_arguments
       >>> x = symbols('x')
       >>> check_arguments([cos(x), sin(x)], 2, 1)
           [(cos(x), sin(x), (x, -10, 10))]

       >>> check_arguments([x, x**2], 1, 1)
           [(x, (x, -10, 10)), (x**2, (x, -10, 10))]
    """
    if not args:
        return []
    if expr_len > 1 and isinstance(args[0], Expr):
        # Multiple expressions same range.
        # The arguments are tuples when the expression length is
        # greater than 1.
        if len(args) < expr_len:
            raise ValueError("len(args) should not be less than expr_len")
        for i in range(len(args)):
            if isinstance(args[i], Tuple):
                break
        else:
            i = len(args) + 1

        exprs = Tuple(*args[:i])
        free_symbols = list(set().union(*[e.free_symbols for e in exprs]))
        if len(args) == expr_len + nb_of_free_symbols:
            #Ranges given
            plots = [exprs + Tuple(*args[expr_len:])]
        else:
            default_range = Tuple(-10, 10)
            ranges = []
            for symbol in free_symbols:
                ranges.append(Tuple(symbol) + default_range)

            for i in range(len(free_symbols) - nb_of_free_symbols):
                ranges.append(Tuple(Dummy()) + default_range)
            plots = [exprs + Tuple(*ranges)]
        return plots

    if isinstance(args[0], Expr) or (isinstance(args[0], Tuple) and
                                     len(args[0]) == expr_len and
                                     expr_len != 3):
        # Cannot handle expressions with number of expression = 3. It is
        # not possible to differentiate between expressions and ranges.
        #Series of plots with same range
        for i in range(len(args)):
            if isinstance(args[i], Tuple) and len(args[i]) != expr_len:
                break
            if not isinstance(args[i], Tuple):
                args[i] = Tuple(args[i])
        else:
            i = len(args) + 1

        exprs = args[:i]
        assert all(isinstance(e, Expr) for expr in exprs for e in expr)
        free_symbols = list(set().union(*[e.free_symbols for expr in exprs
                                        for e in expr]))

        if len(free_symbols) > nb_of_free_symbols:
            raise ValueError("The number of free_symbols in the expression "
                             "is greater than %d" % nb_of_free_symbols)
        if len(args) == i + nb_of_free_symbols and isinstance(args[i], Tuple):
            ranges = Tuple(*[range_expr for range_expr in args[
                           i:i + nb_of_free_symbols]])
            plots = [expr + ranges for expr in exprs]
            return plots
        else:
            # Use default ranges.
            default_range = Tuple(-10, 10)
            ranges = []
            for symbol in free_symbols:
                ranges.append(Tuple(symbol) + default_range)

            for i in range(nb_of_free_symbols - len(free_symbols)):
                ranges.append(Tuple(Dummy()) + default_range)
            ranges = Tuple(*ranges)
            plots = [expr + ranges for expr in exprs]
            return plots

    elif isinstance(args[0], Tuple) and len(args[0]) == expr_len + nb_of_free_symbols:
        # Multiple plots with different ranges.
        for arg in args:
            for i in range(expr_len):
                if not isinstance(arg[i], Expr):
                    raise ValueError("Expected an expression, given %s" %
                                     str(arg[i]))
            for i in range(nb_of_free_symbols):
                if not len(arg[i + expr_len]) == 3:
                    raise ValueError("The ranges should be a tuple of "
                                     "length 3, got %s" % str(arg[i + expr_len]))
        return args<|MERGE_RESOLUTION|>--- conflicted
+++ resolved
@@ -26,11 +26,7 @@
 
 import warnings
 
-<<<<<<< HEAD
-from sympy import sympify, Expr, Tuple, Dummy, Symbol, pi, real_roots
-=======
 from sympy import sympify, Expr, Tuple, Dummy, Symbol, real_roots
->>>>>>> b55ab9a1
 from sympy.external import import_module
 from sympy.solvers.solvers import denoms
 from sympy.core.function import arity
@@ -39,6 +35,7 @@
 from .experimental_lambdify import (vectorized_lambdify, lambdify)
 from sympy.calculus.util import continuous_domain
 from sympy.sets.sets import Intersection
+from sympy import Interval, N
 # N.B.
 # When changing the minimum module version for matplotlib, please change
 # the same in the `SymPyDocTestFinder`` in `sympy/testing/runtests.py`
@@ -1577,51 +1574,30 @@
     show = kwargs.pop('show', True)
     series = []
     plot_expr = check_arguments(args, 1, 1)
-<<<<<<< HEAD
-    from sympy.solvers.solveset import solveset
-    from sympy import nsimplify, Interval, N
+
     new_plot = []
-    for arg in plot_expr:
-        expr = arg[0]
-        limit = arg[1]
-        cont_domain = Interval(limit[1], limit[2])
+    for expr, limit in plot_expr:
+        _, x1, x2 = limit
+        cont_domain = Interval(x1, x2)
         for symbol in expr.atoms(Symbol):
             try:
-                p = continuous_domain(expr, symbol, domain = Interval(limit[1], limit[2]))
-                cont_domain = Intersection(cont_domain , p)
+                p = continuous_domain(expr, symbol, domain = Interval(x1, x2))
+                cont_domain = Intersection(cont_domain, p)
             except:
                 pass
         if cont_domain.is_Interval:
-            new_plot.append((expr, (limit[0], cont_domain.args[0], cont_domain.args[1])))
+            new_plot.append((expr, (_, cont_domain.args[0], cont_domain.args[1])))
         if cont_domain.is_Union:
             new_limit = []
             for i in range(0,len(cont_domain.args)):
-                new_limit.append((limit[0], N(cont_domain.args[i].args[0] ,4), N(cont_domain.args[i].args[1], 2)))
+                if (cont_domain.args[i].args[0]<0 and cont_domain.args[i].args[1]<0):
+                    new_limit.append((limit[0], N(cont_domain.args[i].args[0] ,2), N(cont_domain.args[i].args[1], 4)))
+                elif (cont_domain.args[i].args[0]<0 and cont_domain.args[i].args[1]>=0):
+                    new_limit.append((limit[0], N(cont_domain.args[i].args[0] ,2), N(cont_domain.args[i].args[1], 2)))
+                else:
+                    new_limit.append((limit[0], N(cont_domain.args[i].args[0] ,4), N(cont_domain.args[i].args[1], 2)))
             for lim in new_limit:
                 new_plot.append((expr, lim))
-=======
-
-    new_plot = []
-    for expr, limit in plot_expr:
-        _, x1, x2 = limit
-        root_deno = []
-        for den in denoms(expr, x):
-            root_deno.extend(real_roots(den))
-        if root_deno:
-            new_limit = []
-            limit = list(limit)
-            for root in root_deno:
-                if x1 < root < x2:
-                    left_limit = (x, x1 , root)
-                    new_limit.append(left_limit)
-                    limit[1] = root
-            new_limit.append(tuple(limit))
-            for lim in new_limit:
-                new_plot.append((expr, lim))
-        else:
-            new_plot.append((expr, limit))
-
->>>>>>> b55ab9a1
     series = [LineOver1DRangeSeries(*arg, **kwargs) for arg in new_plot]
     plots = Plot(*series, **kwargs)
     if show:
