--- conflicted
+++ resolved
@@ -4,16 +4,12 @@
 from sympy.core.add import Add
 from sympy.core.expr import Expr
 from sympy.core.function import Function, ArgumentIndexError
-<<<<<<< HEAD
 from sympy.core.symbol import Symbol
-from sympy.functions.combinatorial.factorials import factorial, RisingFactorial
-=======
 from sympy.core.logic import fuzzy_or, fuzzy_and
 from sympy.functions.combinatorial.factorials import (binomial, factorial,
                                                       RisingFactorial)
 from sympy.functions.combinatorial.numbers import bernoulli, euler, nC
 from sympy.functions.elementary.complexes import Abs
->>>>>>> c1e1f50c
 from sympy.functions.elementary.exponential import exp, log, match_real_imag
 from sympy.functions.elementary.miscellaneous import sqrt
 from sympy.functions.elementary.integers import floor
@@ -640,12 +636,8 @@
 
     @staticmethod
     @cacheit
-<<<<<<< HEAD
     def _taylor_term(n, x, *previous_terms):
         from sympy.functions.combinatorial.numbers import bernoulli
-=======
-    def taylor_term(n, x, *previous_terms):
->>>>>>> c1e1f50c
         if n < 0 or n % 2 == 0:
             return S.Zero
         else:
@@ -867,12 +859,8 @@
 
     @staticmethod
     @cacheit
-<<<<<<< HEAD
     def _taylor_term(n, x, *previous_terms):
         from sympy.functions.combinatorial.numbers import bernoulli
-=======
-    def taylor_term(n, x, *previous_terms):
->>>>>>> c1e1f50c
         if n == 0:
             return 1 / sympify(x)
         elif n < 0 or n % 2 == 0:
@@ -1142,12 +1130,8 @@
 
     @staticmethod
     @cacheit
-<<<<<<< HEAD
     def _taylor_term(n, x, *previous_terms):
         from sympy.functions.combinatorial.numbers import euler
-=======
-    def taylor_term(n, x, *previous_terms):
->>>>>>> c1e1f50c
         if n < 0 or n % 2 == 1:
             return S.Zero
         else:
