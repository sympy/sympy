from __future__ import print_function, division

from sympy.core import Basic, S, Function, diff, Tuple, Dummy, Symbol
from sympy.core.basic import as_Basic
from sympy.core.compatibility import range
from sympy.core.numbers import Rational, NumberSymbol
from sympy.core.relational import (Equality, Unequality, Relational,
    _canonical)
from sympy.functions.elementary.miscellaneous import Max, Min
from sympy.logic.boolalg import (And, Boolean, distribute_and_over_or,
    true, false, Or, ITE, simplify_logic)
from sympy.utilities.iterables import uniq, ordered, product, sift
from sympy.utilities.misc import filldedent, func_name


Undefined = S.NaN  # Piecewise()

class ExprCondPair(Tuple):
    """Represents an expression, condition pair."""

    def __new__(cls, expr, cond):
        expr = as_Basic(expr)
        if cond == True:
            return Tuple.__new__(cls, expr, true)
        elif cond == False:
            return Tuple.__new__(cls, expr, false)
        elif isinstance(cond, Basic) and cond.has(Piecewise):
            cond = piecewise_fold(cond)
            if isinstance(cond, Piecewise):
                cond = cond.rewrite(ITE)

        if not isinstance(cond, Boolean):
            raise TypeError(filldedent('''
                Second argument must be a Boolean,
                not `%s`''' % func_name(cond)))
        return Tuple.__new__(cls, expr, cond)

    @property
    def expr(self):
        """
        Returns the expression of this pair.
        """
        return self.args[0]

    @property
    def cond(self):
        """
        Returns the condition of this pair.
        """
        return self.args[1]

    @property
    def is_commutative(self):
        return self.expr.is_commutative

    def __iter__(self):
        yield self.expr
        yield self.cond

    def _eval_simplify(self, ratio, measure, rational, inverse):
        return self.func(*[a.simplify(
            ratio=ratio,
            measure=measure,
            rational=rational,
            inverse=inverse) for a in self.args])

class Piecewise(Function):
    """
    Represents a piecewise function.

    Usage:

      Piecewise( (expr,cond), (expr,cond), ... )
        - Each argument is a 2-tuple defining an expression and condition
        - The conds are evaluated in turn returning the first that is True.
          If any of the evaluated conds are not determined explicitly False,
          e.g. x < 1, the function is returned in symbolic form.
        - If the function is evaluated at a place where all conditions are False,
          nan will be returned.
        - Pairs where the cond is explicitly False, will be removed.

    Examples
    ========

    >>> from sympy import Piecewise, log, ITE, piecewise_fold
    >>> from sympy.abc import x, y
    >>> f = x**2
    >>> g = log(x)
    >>> p = Piecewise((0, x < -1), (f, x <= 1), (g, True))
    >>> p.subs(x,1)
    1
    >>> p.subs(x,5)
    log(5)

    Booleans can contain Piecewise elements:

    >>> cond = (x < y).subs(x, Piecewise((2, x < 0), (3, True))); cond
    Piecewise((2, x < 0), (3, True)) < y

    The folded version of this results in a Piecewise whose
    expressions are Booleans:

    >>> folded_cond = piecewise_fold(cond); folded_cond
    Piecewise((2 < y, x < 0), (3 < y, True))

    When a Boolean containing Piecewise (like cond) or a Piecewise
    with Boolean expressions (like folded_cond) is used as a condition,
    it is converted to an equivalent ITE object:

    >>> Piecewise((1, folded_cond))
    Piecewise((1, ITE(x < 0, y > 2, y > 3)))

    When a condition is an ITE, it will be converted to a simplified
    Boolean expression:

    >>> piecewise_fold(_)
    Piecewise((1, ((x >= 0) | (y > 2)) & ((y > 3) | (x < 0))))

    See Also
    ========
    piecewise_fold, ITE
    """

    nargs = None
    is_Piecewise = True

    def __new__(cls, *args, **options):
        if len(args) == 0:
            raise TypeError("At least one (expr, cond) pair expected.")
        # (Try to) sympify args first
        newargs = []
        for ec in args:
            # ec could be a ExprCondPair or a tuple
            pair = ExprCondPair(*getattr(ec, 'args', ec))
            cond = pair.cond
            if cond is false:
                continue
            newargs.append(pair)
            if cond is true:
                break

        if options.pop('evaluate', True):
            r = cls.eval(*newargs)
        else:
            r = None

        if r is None:
            return Basic.__new__(cls, *newargs, **options)
        else:
            return r

    @classmethod
    def eval(cls, *_args):
        """Either return a modified version of the args or, if no
        modifications were made, return None.

        Modifications that are made here:
        1) relationals are made canonical
        2) any False conditions are dropped
        3) any repeat of a previous condition is ignored
        3) any args past one with a true condition are dropped

        If there are no args left, nan will be returned.
        If there is a single arg with a True condition, its
        corresponding expression will be returned.
        """
        if not _args:
            return Undefined

        if len(_args) == 1 and _args[0][-1] == True:
            return _args[0][0]

        newargs = []  # the unevaluated conditions
        current_cond = set()  # the conditions up to a given e, c pair
        existing_intervals = S.EmptySet  # keeps track of added intervals

        # make conditions canonical and count the number of variables
        args = []
        for e, c in _args:
            if not c.is_Atom and not isinstance(c, Relational):
                free = c.free_symbols
                if len(free) == 1:
                    funcs = [i for i in c.atoms(Function)
                        if not isinstance(i, Boolean)]
                    if len(funcs) == 1 and len(
                            c.xreplace({list(funcs)[0]: Dummy()}
                            ).free_symbols) == 1:
                        # we can treat function like a symbol
                        free = funcs
                    _c = c
                    x = free.pop()
                    try:
                        c = c.as_set().as_relational(x)
                    except NotImplementedError:
                        pass
                    else:
                        reps = {}
                        for i in c.atoms(Relational):
                            ic = i.canonical
                            if ic.rhs in (S.Infinity, S.NegativeInfinity):
                                if not _c.has(ic.rhs):
                                    # don't accept introduction of
                                    # new Relationals with +/-oo
                                    reps[i] = S.true
                                elif ('=' not in ic.rel_op and
                                        c.xreplace({x: i.rhs}) !=
                                        _c.xreplace({x: i.rhs})):
                                    reps[i] = Relational(
                                        i.lhs, i.rhs, i.rel_op + '=')
                        c = c.xreplace(reps)
            args.append((e, _canonical(c)))

        for expr, cond in args:
            # Check here if expr is a Piecewise and collapse if one of
            # the conds in expr matches cond. This allows the collapsing
            # of Piecewise((Piecewise((x,x<0)),x<0)) to Piecewise((x,x<0)).
            # This is important when using piecewise_fold to simplify
            # multiple Piecewise instances having the same conds.
            # Eventually, this code should be able to collapse Piecewise's
            # having different intervals, but this will probably require
            # using the new assumptions.
            if isinstance(expr, Piecewise):
                unmatching = []
                for i, (e, c) in enumerate(expr.args):
                    if c in current_cond:
                        # this would already have triggered
                        continue
                    if c == cond:
                        if c != True:
                            # nothing past this condition will ever
                            # trigger and only those args before this
                            # that didn't match a previous condition
                            # could possibly trigger
                            if unmatching:
                                expr = Piecewise(*(
                                    unmatching + [(e, c)]))
                            else:
                                expr = e
                        break
                    else:
                        unmatching.append((e, c))

            # check for condition repeats
            got = False
            # -- if an And contains a condition that was
            #    already encountered, then the And will be
            #    False: if the previous condition was False
            #    then the And will be False and if the previous
            #    condition is True then then we wouldn't get to
            #    this point. In either case, we can skip this condition.
            for i in ([cond] +
                    (list(cond.args) if isinstance(cond, And) else
                    [])):
                if i in current_cond:
                    got = True
                    break
            if got:
                continue

            # -- if not(c) is already in current_cond then c is
            #    a redundant condition in an And. This does not
            #    apply to Or, however: (e1, c), (e2, Or(~c, d))
            #    is not (e1, c), (e2, d) because if c and d are
            #    both False this would give no results when the
            #    true answer should be (e2, True)
            if isinstance(cond, And):
                nonredundant = []
                for c in cond.args:
                    if (isinstance(c, Relational) and
                            c.negated.canonical in current_cond):
                        continue
                    nonredundant.append(c)
                cond = cond.func(*nonredundant)
            elif isinstance(cond, Relational):
                if cond.negated.canonical in current_cond:
                    cond = S.true

            current_cond.add(cond)

<<<<<<< HEAD
=======
            #   Does not add intervals which are already covered entirely by
            #   previous intervals (in terms of ordering of arguments)
            #   Piecewise((0, t>=4), (0, t<3), (1, t<=2), (3, t<4))
            #   >>> Piecewise((0, (t >= 4) | (t < 3)), (3, True))
            #   (Feature implemented for 1 variable Piecewise only)
            if(len(symbols)<2 and len(symbols[0])<2):
                try:
                    cu_inter = cond.as_set()      # current condition
                    # Makes sure that x**2<-1 like conditions are not taken as EmptySet()
                    # Makes sure that symbols are not treated as True for the UniversalSet()
                    if(cu_inter != EmptySet() and not(isinstance(cond, Symbol))):
                        inter = Intersection(existing_intervals, cu_inter)
                        if(cu_inter == inter):
                            continue
                        else:
                            existing_intervals = existing_intervals.union(cu_inter)
                except:
                    pass

>>>>>>> 55651ec3
            # collect successive e,c pairs when exprs or cond match
            if newargs:
                if newargs[-1].expr == expr:
                    orcond = Or(cond, newargs[-1].cond)
                    if isinstance(orcond, (And, Or)):
                        orcond = distribute_and_over_or(orcond)
                    newargs[-1] = ExprCondPair(expr, orcond)
                    continue
                elif newargs[-1].cond == cond:
                    orexpr = Or(expr, newargs[-1].expr)
                    if isinstance(orexpr, (And, Or)):
                        orexpr = distribute_and_over_or(orexpr)
                    newargs[-1] == ExprCondPair(orexpr, cond)
                    continue

            newargs.append(ExprCondPair(expr, cond))

        # some conditions may have been redundant
        missing = len(newargs) != len(_args)
        # some conditions may have changed
        same = all(a == b for a, b in zip(newargs, _args))
        # if either change happened we return the expr with the
        # updated args
        if not newargs:
            raise ValueError(filldedent('''
                There are no conditions (or none that
                are not trivially false) to define an
                expression.'''))
        if missing or not same:
            return cls(*newargs)

    def doit(self, **hints):
        """
        Evaluate this piecewise function.
        """
        newargs = []
        for e, c in self.args:
            if hints.get('deep', True):
                if isinstance(e, Basic):
                    e = e.doit(**hints)
                if isinstance(c, Basic):
                    c = c.doit(**hints)
            newargs.append((e, c))
        return self.func(*newargs)

    def _eval_simplify(self, ratio, measure, rational, inverse):
        args = [a._eval_simplify(ratio, measure, rational, inverse)
            for a in self.args]
        _blessed = lambda e: getattr(e.lhs, '_diff_wrt', False) and (
            getattr(e.rhs, '_diff_wrt', None) or
            isinstance(e.rhs, (Rational, NumberSymbol)))
        for i, (expr, cond) in enumerate(args):
            # try to simplify conditions and the expression for
            # equalities that are part of the condition, e.g.
            # Piecewise((n, And(Eq(n,0), Eq(n + m, 0))), (1, True))
            # -> Piecewise((0, And(Eq(n, 0), Eq(m, 0))), (1, True))
            if isinstance(cond, And):
                eqs, other = sift(cond.args,
                    lambda i: isinstance(i, Equality), binary=True)
            elif isinstance(cond, Equality):
                eqs, other = [cond], []
            else:
                eqs = other = []
            if eqs:
                eqs = list(ordered(eqs))
                for j, e in enumerate(eqs):
                    # these blessed lhs objects behave like Symbols
                    # and the rhs are simple replacements for the "symbols"
                    if _blessed(e):
                        expr = expr.subs(*e.args)
                        eqs[j + 1:] = [ei.subs(*e.args) for ei in eqs[j + 1:]]
                        other = [ei.subs(*e.args) for ei in other]
                cond = And(*(eqs + other))
                args[i] = args[i].func(expr, cond)
        # See if expressions valid for an Equal expression happens to evaluate
        # to the same function as in the next piecewise segment, see:
        # https://github.com/sympy/sympy/issues/8458
        prevexpr = None
        for i, (expr, cond) in reversed(list(enumerate(args))):
            if prevexpr is not None:
                if isinstance(cond, And):
                    eqs, other = sift(cond.args,
                        lambda i: isinstance(i, Equality), binary=True)
                elif isinstance(cond, Equality):
                    eqs, other = [cond], []
                else:
                    eqs = other = []
                _prevexpr = prevexpr
                _expr = expr
                if eqs and not other:
                    eqs = list(ordered(eqs))
                    for e in eqs:
                        # these blessed lhs objects behave like Symbols
                        # and the rhs are simple replacements for the "symbols"
                        if _blessed(e):
                            _prevexpr = _prevexpr.subs(*e.args)
                            _expr = _expr.subs(*e.args)
                # Did it evaluate to the same?
                if _prevexpr == _expr:
                    # Set the expression for the Not equal section to the same
                    # as the next. These will be merged when creating the new
                    # Piecewise
                    args[i] = args[i].func(args[i+1][0], cond)
                else:
                    # Update the expression that we compare against
                    prevexpr = expr
            else:
                prevexpr = expr
        return self.func(*args)

    def _eval_as_leading_term(self, x):
        for e, c in self.args:
            if c == True or c.subs(x, 0) == True:
                return e.as_leading_term(x)

    def _eval_adjoint(self):
        return self.func(*[(e.adjoint(), c) for e, c in self.args])

    def _eval_conjugate(self):
        return self.func(*[(e.conjugate(), c) for e, c in self.args])

    def _eval_derivative(self, x):
        return self.func(*[(diff(e, x), c) for e, c in self.args])

    def _eval_evalf(self, prec):
        return self.func(*[(e._evalf(prec), c) for e, c in self.args])

    def piecewise_integrate(self, x, **kwargs):
        """Return the Piecewise with each expression being
        replaced with its antiderivative. To obtain a continuous
        antiderivative, use the `integrate` function or method.

        Examples
        ========

        >>> from sympy import Piecewise
        >>> from sympy.abc import x
        >>> p = Piecewise((0, x < 0), (1, x < 1), (2, True))
        >>> p.piecewise_integrate(x)
        Piecewise((0, x < 0), (x, x < 1), (2*x, True))

        Note that this does not give a continuous function, e.g.
        at x = 1 the 3rd condition applies and the antiderivative
        there is 2*x so the value of the antiderivative is 2:

        >>> anti = _
        >>> anti.subs(x, 1)
        2

        The continuous derivative accounts for the integral *up to*
        the point of interest, however:

        >>> p.integrate(x)
        Piecewise((0, x < 0), (x, x < 1), (2*x - 1, True))
        >>> _.subs(x, 1)
        1

        See Also
        ========
        Piecewise._eval_integral
        """
        from sympy.integrals import integrate
        return self.func(*[(integrate(e, x, **kwargs), c) for e, c in self.args])

    def _handle_irel(self, x, handler):
        """Return either None (if the conditions of self depend only on x) else
        a Piecewise expression whose expressions (handled by the handler that
        was passed) are paired with the governing x-independent relationals,
        e.g. Piecewise((A, a(x) & b(y)), (B, c(x) | c(y)) ->
        Piecewise(
            (handler(Piecewise((A, a(x) & True), (B, c(x) | True)), b(y) & c(y)),
            (handler(Piecewise((A, a(x) & True), (B, c(x) | False)), b(y)),
            (handler(Piecewise((A, a(x) & False), (B, c(x) | True)), c(y)),
            (handler(Piecewise((A, a(x) & False), (B, c(x) | False)), True))
        """
        # identify governing relationals
        rel = self.atoms(Relational)
        irel = list(ordered([r for r in rel if x not in r.free_symbols
            and r not in (S.true, S.false)]))
        if irel:
            args = {}
            exprinorder = []
            for truth in product((1, 0), repeat=len(irel)):
                reps = dict(zip(irel, truth))
                # only store the true conditions since the false are implied
                # when they appear lower in the Piecewise args
                if 1 not in truth:
                    cond = None  # flag this one so it doesn't get combined
                else:
                    andargs = Tuple(*[i for i in reps if reps[i]])
                    free = list(andargs.free_symbols)
                    if len(free) == 1:
                        from sympy.solvers.inequalities import (
                            reduce_inequalities, _solve_inequality)
                        try:
                            t = reduce_inequalities(andargs, free[0])
                            # ValueError when there are potentially
                            # nonvanishing imaginary parts
                        except (ValueError, NotImplementedError):
                            # at least isolate free symbol on left
                            t = And(*[_solve_inequality(
                                a, free[0], linear=True)
                                for a in andargs])
                    else:
                        t = And(*andargs)
                    if t is S.false:
                        continue  # an impossible combination
                    cond = t
                expr = handler(self.xreplace(reps))
                if isinstance(expr, self.func) and len(expr.args) == 1:
                    expr, econd = expr.args[0]
                    cond = And(econd, True if cond is None else cond)
                # the ec pairs are being collected since all possibilities
                # are being enumerated, but don't put the last one in since
                # its expr might match a previous expression and it
                # must appear last in the args
                if cond is not None:
                    args.setdefault(expr, []).append(cond)
                    # but since we only store the true conditions we must maintain
                    # the order so that the expression with the most true values
                    # comes first
                    exprinorder.append(expr)
            # convert collected conditions as args of Or
            for k in args:
                args[k] = Or(*args[k])
            # take them in the order obtained
            args = [(e, args[e]) for e in uniq(exprinorder)]
            # add in the last arg
            args.append((expr, True))
            # if any condition reduced to True, it needs to go last
            # and there should only be one of them or else the exprs
            # should agree
            trues = [i for i in range(len(args)) if args[i][1] is S.true]
            if not trues:
                # make the last one True since all cases were enumerated
                e, c = args[-1]
                args[-1] = (e, S.true)
            else:
                assert len(set([e for e, c in [args[i] for i in trues]])) == 1
                args.append(args.pop(trues.pop()))
                while trues:
                    args.pop(trues.pop())
            return Piecewise(*args)

    def _eval_integral(self, x, _first=True, **kwargs):
        """Return the indefinite integral of the
        Piecewise such that subsequent substitution of x with a
        value will give the value of the integral (not including
        the constant of integration) up to that point. To only
        integrate the individual parts of Piecewise, use the
        `piecewise_integrate` method.

        Examples
        ========

        >>> from sympy import Piecewise
        >>> from sympy.abc import x
        >>> p = Piecewise((0, x < 0), (1, x < 1), (2, True))
        >>> p.integrate(x)
        Piecewise((0, x < 0), (x, x < 1), (2*x - 1, True))
        >>> p.piecewise_integrate(x)
        Piecewise((0, x < 0), (x, x < 1), (2*x, True))

        See Also
        ========
        Piecewise.piecewise_integrate
        """
        from sympy.integrals.integrals import integrate

        if _first:
            def handler(ipw):
                if isinstance(ipw, self.func):
                    return ipw._eval_integral(x, _first=False, **kwargs)
                else:
                    return ipw.integrate(x, **kwargs)
            irv = self._handle_irel(x, handler)
            if irv is not None:
                return irv

        # handle a Piecewise from -oo to oo with and no x-independent relationals
        # -----------------------------------------------------------------------
        try:
            abei = self._intervals(x)
        except NotImplementedError:
            from sympy import Integral
            return Integral(self, x)  # unevaluated

        pieces = [(a, b) for a, b, _, _ in abei]
        oo = S.Infinity
        done = [(-oo, oo, -1)]
        for k, p in enumerate(pieces):
            if p == (-oo, oo):
                # all undone intervals will get this key
                for j, (a, b, i) in enumerate(done):
                    if i == -1:
                        done[j] = a, b, k
                break  # nothing else to consider
            N = len(done) - 1
            for j, (a, b, i) in enumerate(reversed(done)):
                if i == -1:
                    j = N - j
                    done[j: j + 1] = _clip(p, (a, b), k)
        done = [(a, b, i) for a, b, i in done if a != b]

        # append an arg if there is a hole so a reference to
        # argument -1 will give Undefined
        if any(i == -1 for (a, b, i) in done):
            abei.append((-oo, oo, Undefined, -1))

        # return the sum of the intervals
        args = []
        sum = None
        for a, b, i in done:
            anti = integrate(abei[i][-2], x, **kwargs)
            if sum is None:
                sum = anti
            else:
                sum = sum.subs(x, a)
                if sum == Undefined:
                    sum = 0
                sum += anti._eval_interval(x, a, x)
            # see if we know whether b is contained in original
            # condition
            if b is S.Infinity:
                cond = True
            elif self.args[abei[i][-1]].cond.subs(x, b) == False:
                cond = (x < b)
            else:
                cond = (x <= b)
            args.append((sum, cond))
        return Piecewise(*args)

    def _eval_interval(self, sym, a, b, _first=True):
        """Evaluates the function along the sym in a given interval [a, b]"""
        # FIXME: Currently complex intervals are not supported.  A possible
        # replacement algorithm, discussed in issue 5227, can be found in the
        # following papers;
        #     http://portal.acm.org/citation.cfm?id=281649
        #     http://citeseerx.ist.psu.edu/viewdoc/download?doi=10.1.1.70.4127&rep=rep1&type=pdf
        from sympy.core.symbol import Dummy

        if a is None or b is None:
            # In this case, it is just simple substitution
            return super(Piecewise, self)._eval_interval(sym, a, b)
        else:
            x, lo, hi = map(as_Basic, (sym, a, b))

        if _first:  # get only x-dependent relationals
            def handler(ipw):
                if isinstance(ipw, self.func):
                    return ipw._eval_interval(x, lo, hi, _first=None)
                else:
                    return ipw._eval_interval(x, lo, hi)
            irv = self._handle_irel(x, handler)
            if irv is not None:
                return irv

            if (lo < hi) is S.false or (
                    lo is S.Infinity or hi is S.NegativeInfinity):
                rv = self._eval_interval(x, hi, lo, _first=False)
                if isinstance(rv, Piecewise):
                    rv = Piecewise(*[(-e, c) for e, c in rv.args])
                else:
                    rv = -rv
                return rv

            if (lo < hi) is S.true or (
                    hi is S.Infinity or lo is S.NegativeInfinity):
                pass
            else:
                _a = Dummy('lo')
                _b = Dummy('hi')
                a = lo if lo.is_comparable else _a
                b = hi if hi.is_comparable else _b
                pos = self._eval_interval(x, a, b, _first=False)
                if a == _a and b == _b:
                    # it's purely symbolic so just swap lo and hi and
                    # change the sign to get the value for when lo > hi
                    neg, pos = (-pos.xreplace({_a: hi, _b: lo}),
                        pos.xreplace({_a: lo, _b: hi}))
                else:
                    # at least one of the bounds was comparable, so allow
                    # _eval_interval to use that information when computing
                    # the interval with lo and hi reversed
                    neg, pos = (-self._eval_interval(x, hi, lo, _first=False),
                        pos.xreplace({_a: lo, _b: hi}))

                # allow simplification based on ordering of lo and hi
                p = Dummy('', positive=True)
                if lo.is_Symbol:
                    pos = pos.xreplace({lo: hi - p}).xreplace({p: hi - lo})
                    neg = neg.xreplace({lo: hi + p}).xreplace({p: lo - hi})
                elif hi.is_Symbol:
                    pos = pos.xreplace({hi: lo + p}).xreplace({p: hi - lo})
                    neg = neg.xreplace({hi: lo - p}).xreplace({p: lo - hi})

                # assemble return expression; make the first condition be Lt
                # b/c then the first expression will look the same whether
                # the lo or hi limit is symbolic
                if a == _a:  # the lower limit was symbolic
                    rv = Piecewise(
                        (pos,
                            lo < hi),
                        (neg,
                            True))
                else:
                    rv = Piecewise(
                        (neg,
                            hi < lo),
                        (pos,
                            True))

                if rv == Undefined:
                    raise ValueError("Can't integrate across undefined region.")
                if any(isinstance(i, Piecewise) for i in (pos, neg)):
                    rv = piecewise_fold(rv)
                return rv

        # handle a Piecewise with lo <= hi and no x-independent relationals
        # -----------------------------------------------------------------
        try:
            abei = self._intervals(x)
        except NotImplementedError:
            from sympy import Integral
            # not being able to do the interval of f(x) can
            # be stated as not being able to do the integral
            # of f'(x) over the same range
            return Integral(self.diff(x), (x, lo, hi))  # unevaluated

        pieces = [(a, b) for a, b, _, _ in abei]
        done = [(lo, hi, -1)]
        oo = S.Infinity
        for k, p in enumerate(pieces):
            if p[:2] == (-oo, oo):
                # all undone intervals will get this key
                for j, (a, b, i) in enumerate(done):
                    if i == -1:
                        done[j] = a, b, k
                break  # nothing else to consider
            N = len(done) - 1
            for j, (a, b, i) in enumerate(reversed(done)):
                if i == -1:
                    j = N - j
                    done[j: j + 1] = _clip(p, (a, b), k)
        done = [(a, b, i) for a, b, i in done if a != b]

        # return the sum of the intervals
        sum = S.Zero
        upto = None
        for a, b, i in done:
            if i == -1:
                if upto is None:
                    return Undefined
                # TODO simplify hi <= upto
                return Piecewise((sum, hi <= upto), (Undefined, True))
            sum += abei[i][-2]._eval_interval(x, a, b)
            upto = b
        return sum

    def _intervals(self, sym):
        """Return a list of unique tuples, (a, b, e, i), where a and b
        are the lower and upper bounds in which the expression e of
        argument i in self is defined and a < b (when involving
        numbers) or a <= b when involving symbols.

        If there are any relationals not involving sym, or any
        relational cannot be solved for sym, NotImplementedError is
        raised. The calling routine should have removed such
        relationals before calling this routine.

        The evaluated conditions will be returned as ranges.
        Discontinuous ranges will be returned separately with
        identical expressions. The first condition that evaluates to
        True will be returned as the last tuple with a, b = -oo, oo.
        """
        from sympy.solvers.inequalities import _solve_inequality
        from sympy.logic.boolalg import to_cnf, distribute_or_over_and

        assert isinstance(self, Piecewise)

        def _solve_relational(r):
            if sym not in r.free_symbols:
                nonsymfail(r)
            rv = _solve_inequality(r, sym)
            if isinstance(rv, Relational):
                free = rv.args[1].free_symbols
                if rv.args[0] != sym or sym in free:
                    raise NotImplementedError(filldedent('''
                        Unable to solve relational
                        %s for %s.''' % (r, sym)))
                if rv.rel_op == '==':
                    # this equality has been affirmed to have the form
                    # Eq(sym, rhs) where rhs is sym-free; it represents
                    # a zero-width interval which will be ignored
                    # whether it is an isolated condition or contained
                    # within an And or an Or
                    rv = S.false
                elif rv.rel_op == '!=':
                    try:
                        rv = Or(sym < rv.rhs, sym > rv.rhs)
                    except TypeError:
                        # e.g. x != I ==> all real x satisfy
                        rv = S.true
            elif rv == (S.NegativeInfinity < sym) & (sym < S.Infinity):
                rv = S.true
            return rv

        def nonsymfail(cond):
            raise NotImplementedError(filldedent('''
                A condition not involving
                %s appeared: %s''' % (sym, cond)))

        # make self canonical wrt Relationals
        reps = dict([
            (r, _solve_relational(r)) for r in self.atoms(Relational)])
        # process args individually so if any evaluate, their position
        # in the original Piecewise will be known
        args = [i.xreplace(reps) for i in self.args]

        # precondition args
        expr_cond = []
        default = idefault = None
        for i, (expr, cond) in enumerate(args):
            if cond is S.false:
                continue
            elif cond is S.true:
                default = expr
                idefault = i
                break

            cond = to_cnf(cond)
            if isinstance(cond, And):
                cond = distribute_or_over_and(cond)

            if isinstance(cond, Or):
                expr_cond.extend(
                    [(i, expr, o) for o in cond.args
                    if not isinstance(o, Equality)])
            elif cond is not S.false:
                expr_cond.append((i, expr, cond))

        # determine intervals represented by conditions
        int_expr = []
        for iarg, expr, cond in expr_cond:
            if isinstance(cond, And):
                lower = S.NegativeInfinity
                upper = S.Infinity
                for cond2 in cond.args:
                    if isinstance(cond2, Equality):
                        lower = upper  # ignore
                        break
                    elif cond2.lts == sym:
                        upper = Min(cond2.gts, upper)
                    elif cond2.gts == sym:
                        lower = Max(cond2.lts, lower)
                    else:
                        nonsymfail(cond2)  # should never get here
            elif isinstance(cond, Relational):
                lower, upper = cond.lts, cond.gts  # part 1: initialize with givens
                if cond.lts == sym:                # part 1a: expand the side ...
                    lower = S.NegativeInfinity   # e.g. x <= 0 ---> -oo <= 0
                elif cond.gts == sym:            # part 1a: ... that can be expanded
                    upper = S.Infinity           # e.g. x >= 0 --->  oo >= 0
                else:
                    nonsymfail(cond)
            else:
                raise NotImplementedError(
                    'unrecognized condition: %s' % cond)

            lower, upper = lower, Max(lower, upper)
            if (lower >= upper) is not S.true:
                int_expr.append((lower, upper, expr, iarg))

        if default is not None:
            int_expr.append(
                (S.NegativeInfinity, S.Infinity, default, idefault))

        return list(uniq(int_expr))

    def _eval_nseries(self, x, n, logx):
        args = [(ec.expr._eval_nseries(x, n, logx), ec.cond) for ec in self.args]
        return self.func(*args)

    def _eval_power(self, s):
        return self.func(*[(e**s, c) for e, c in self.args])

    def _eval_subs(self, old, new):
        # this is strictly not necessary, but we can keep track
        # of whether True or False conditions arise and be
        # somewhat more efficient by avoiding other substitutions
        # and avoiding invalid conditions that appear after a
        # True condition
        args = list(self.args)
        args_exist = False
        for i, (e, c) in enumerate(args):
            c = c._subs(old, new)
            if c != False:
                args_exist = True
                e = e._subs(old, new)
            args[i] = (e, c)
            if c == True:
                break
        if not args_exist:
            args = ((Undefined, True),)
        return self.func(*args)

    def _eval_transpose(self):
        return self.func(*[(e.transpose(), c) for e, c in self.args])

    def _eval_template_is_attr(self, is_attr):
        b = None
        for expr, _ in self.args:
            a = getattr(expr, is_attr)
            if a is None:
                return
            if b is None:
                b = a
            elif b is not a:
                return
        return b

    _eval_is_finite = lambda self: self._eval_template_is_attr(
        'is_finite')
    _eval_is_complex = lambda self: self._eval_template_is_attr('is_complex')
    _eval_is_even = lambda self: self._eval_template_is_attr('is_even')
    _eval_is_imaginary = lambda self: self._eval_template_is_attr(
        'is_imaginary')
    _eval_is_integer = lambda self: self._eval_template_is_attr('is_integer')
    _eval_is_irrational = lambda self: self._eval_template_is_attr(
        'is_irrational')
    _eval_is_negative = lambda self: self._eval_template_is_attr('is_negative')
    _eval_is_nonnegative = lambda self: self._eval_template_is_attr(
        'is_nonnegative')
    _eval_is_nonpositive = lambda self: self._eval_template_is_attr(
        'is_nonpositive')
    _eval_is_nonzero = lambda self: self._eval_template_is_attr(
        'is_nonzero')
    _eval_is_odd = lambda self: self._eval_template_is_attr('is_odd')
    _eval_is_polar = lambda self: self._eval_template_is_attr('is_polar')
    _eval_is_positive = lambda self: self._eval_template_is_attr('is_positive')
    _eval_is_real = lambda self: self._eval_template_is_attr('is_real')
    _eval_is_zero = lambda self: self._eval_template_is_attr(
        'is_zero')

    @classmethod
    def __eval_cond(cls, cond):
        """Return the truth value of the condition."""
        if cond == True:
            return True
        if isinstance(cond, Equality):
            try:
                diff = cond.lhs - cond.rhs
                if diff.is_commutative:
                    return diff.is_zero
            except TypeError:
                pass

    def as_expr_set_pairs(self, domain=S.Reals):
        """Return tuples for each argument of self that give
        the expression and the interval in which it is valid
        which is contained within the given domain.
        If a condition cannot be converted to a set, an error
        will be raised. The variable of the conditions is
        assumed to be real; sets of real values are returned.

        Examples
        ========

        >>> from sympy import Piecewise, Interval
        >>> from sympy.abc import x
        >>> p = Piecewise(
        ...     (1, x < 2),
        ...     (2,(x > 0) & (x < 4)),
        ...     (3, True))
        >>> p.as_expr_set_pairs()
        [(1, Interval.open(-oo, 2)),
         (2, Interval.Ropen(2, 4)),
         (3, Interval(4, oo))]
        >>> p.as_expr_set_pairs(Interval(0, 3))
        [(1, Interval.Ropen(0, 2)),
         (2, Interval(2, 3)), (3, EmptySet())]
        """
        exp_sets = []
        U = domain
        complex = not domain.is_subset(S.Reals)
        for expr, cond in self.args:
            if complex:
                for i in cond.atoms(Relational):
                    if not isinstance(i, (Equality, Unequality)):
                        raise ValueError(filldedent('''
                            Inequalities in the complex domain are
                            not supported. Try the real domain by
                            setting domain=S.Reals'''))
            cond_int = U.intersect(cond.as_set())
            U = U - cond_int
            exp_sets.append((expr, cond_int))
        return exp_sets

    def _eval_rewrite_as_ITE(self, *args, **kwargs):
        byfree = {}
        args = list(args)
        default = any(c == True for b, c in args)
        for i, (b, c) in enumerate(args):
            if not isinstance(b, Boolean) and b != True:
                raise TypeError(filldedent('''
                    Expecting Boolean or bool but got `%s`
                    ''' % func_name(b)))
            if c == True:
                break
            # loop over independent conditions for this b
            for c in c.args if isinstance(c, Or) else [c]:
                free = c.free_symbols
                x = free.pop()
                try:
                    byfree[x] = byfree.setdefault(
                        x, S.EmptySet).union(c.as_set())
                except NotImplementedError:
                    if not default:
                        raise NotImplementedError(filldedent('''
                            A method to determine whether a multivariate
                            conditional is consistent with a complete coverage
                            of all variables has not been implemented so the
                            rewrite is being stopped after encountering `%s`.
                            This error would not occur if a default expression
                            like `(foo, True)` were given.
                            ''' % c))
                if byfree[x] in (S.UniversalSet, S.Reals):
                    # collapse the ith condition to True and break
                    args[i] = list(args[i])
                    c = args[i][1] = True
                    break
            if c == True:
                break
        if c != True:
            raise ValueError(filldedent('''
                Conditions must cover all reals or a final default
                condition `(foo, True)` must be given.
                '''))
        last, _ = args[i]  # ignore all past ith arg
        for a, c in reversed(args[:i]):
            last = ITE(c, a, last)
        return _canonical(last)

    def as_non_overlapping(self, var):
        # Returns Piecewise function with arguments which are non overlapping
        # Can be used for multivariable as well (as long it can be simplified)
        # Examples:
        # >> a = Piecewise((2, x<1-y), (4, x<-1-y),(3, True))
        # >> a.as_non_overlapping(x+y)
        #  Piecewise((2, x + y < 1), (3, True))
        # >> a = Piecewise((2, x>1), (4, x>3),(3, True))
        # >> a.as_non_overlapping(x)
        #  Piecewise((2, x > 1), (3, True))
        from sympy import Intersection, UniversalSet, oo

        newargs = []
        existing_interval = S.EmptySet
        _d = Dummy('d')
        for expr,cond in self.args:
            # Bring the expression to a single side
            # x>1-y+z to x-1+y-z>0
            try:
                rearrangecond = cond.subs([(cond.rhs, 0),
                                           (cond.lhs, cond.lhs-cond.rhs)])
            except:
                rearrangecond = cond

            # Simplify expression to a single dummy varible
            dummycond = rearrangecond.subs(var, _d)
            if((len(dummycond.free_symbols) > 1 or (dummycond.free_symbols != {_d}))
                and len(dummycond.free_symbols) != 0):
                raise ValueError('Sorry expression cannot be simplified')
            else:
                # Add intervals to the existing interval (non-overlapping)
                cu_interval = dummycond.as_set()
                inter = Intersection(existing_interval, cu_interval)
                if(inter != cu_interval):
                    if(cu_interval == UniversalSet):
                        newcond = True
                    else:
                        newcond = cu_interval.as_relational(_d)
                        # Cleaner looking conditions (may be excluded)
                        newcond = newcond.subs([(-oo<_d, True), (_d<oo, True)])
                        newcond = newcond.subs(_d, var)
                    newargs.append(ExprCondPair(expr,newcond))
                    existing_interval = existing_interval.union(cu_interval)
                else:
                    continue
                if(existing_interval == UniversalSet):
                    break

        return Piecewise(*newargs)




def piecewise_fold(expr):
    """
    Takes an expression containing a piecewise function and returns the
    expression in piecewise form. In addition, any ITE conditions are
    rewritten in negation normal form and simplified.

    Examples
    ========

    >>> from sympy import Piecewise, piecewise_fold, sympify as S
    >>> from sympy.abc import x
    >>> p = Piecewise((x, x < 1), (1, S(1) <= x))
    >>> piecewise_fold(x*p)
    Piecewise((x**2, x < 1), (x, True))

    See Also
    ========

    Piecewise
    """
    if not isinstance(expr, Basic) or not expr.has(Piecewise):
        return expr

    new_args = []
    if isinstance(expr, (ExprCondPair, Piecewise)):
        for e, c in expr.args:
            if not isinstance(e, Piecewise):
                e = piecewise_fold(e)
            # we don't keep Piecewise in condition because
            # it has to be checked to see that it's complete
            # and we convert it to ITE at that time
            assert not c.has(Piecewise)  # pragma: no cover
            if isinstance(c, ITE):
                c = c.to_nnf()
                c = simplify_logic(c, form='cnf')
            if isinstance(e, Piecewise):
                new_args.extend([(piecewise_fold(ei), And(ci, c))
                    for ei, ci in e.args])
            else:
                new_args.append((e, c))
    else:
        from sympy.utilities.iterables import cartes, sift, common_prefix
        # Given
        #     P1 = Piecewise((e11, c1), (e12, c2), A)
        #     P2 = Piecewise((e21, c1), (e22, c2), B)
        #     ...
        # the folding of f(P1, P2) is trivially
        # Piecewise(
        #   (f(e11, e21), c1),
        #   (f(e12, e22), c2),
        #   (f(Piecewise(A), Piecewise(B)), True))
        # Certain objects end up rewriting themselves as thus, so
        # we do that grouping before the more generic folding.
        # The following applies this idea when f = Add or f = Mul
        # (and the expression is commutative).
        if expr.is_Add or expr.is_Mul and expr.is_commutative:
            p, args = sift(expr.args, lambda x: x.is_Piecewise, binary=True)
            pc = sift(p, lambda x: tuple([c for e,c in x.args]))
            for c in list(ordered(pc)):
                if len(pc[c]) > 1:
                    pargs = [list(i.args) for i in pc[c]]
                    # the first one is the same; there may be more
                    com = common_prefix(*[
                        [i.cond for i in j] for j in pargs])
                    n = len(com)
                    collected = []
                    for i in range(n):
                        collected.append((
                            expr.func(*[ai[i].expr for ai in pargs]),
                            com[i]))
                    remains = []
                    for a in pargs:
                        if n == len(a):  # no more args
                            continue
                        if a[n].cond == True:  # no longer Piecewise
                            remains.append(a[n].expr)
                        else:  # restore the remaining Piecewise
                            remains.append(
                                Piecewise(*a[n:], evaluate=False))
                    if remains:
                        collected.append((expr.func(*remains), True))
                    args.append(Piecewise(*collected, evaluate=False))
                    continue
                args.extend(pc[c])
        else:
            args = expr.args
        # fold
        folded = list(map(piecewise_fold, args))
        for ec in cartes(*[
                (i.args if isinstance(i, Piecewise) else
                 [(i, true)]) for i in folded]):
            e, c = zip(*ec)
            new_args.append((expr.func(*e), And(*c)))

    return Piecewise(*new_args)


def _clip(A, B, k):
    """Return interval B as intervals that are covered by A (keyed
    to k) and all other intervals of B not covered by A keyed to -1.

    The reference point of each interval is the rhs; if the lhs is
    greater than the rhs then an interval of zero width interval will
    result, e.g. (4, 1) is treated like (1, 1).

    Examples
    ========

    >>> from sympy.functions.elementary.piecewise import _clip
    >>> from sympy import Tuple
    >>> A = Tuple(1, 3)
    >>> B = Tuple(2, 4)
    >>> _clip(A, B, 0)
    [(2, 3, 0), (3, 4, -1)]

    Interpretation: interval portion (2, 3) of interval (2, 4) is
    covered by interval (1, 3) and is keyed to 0 as requested;
    interval (3, 4) was not covered by (1, 3) and is keyed to -1.
    """
    a, b = B
    c, d = A
    c, d = Min(Max(c, a), b), Min(Max(d, a), b)
    a, b = Min(a, b), b
    p = []
    if a != c:
        p.append((a, c, -1))
    else:
        pass
    if c != d:
        p.append((c, d, k))
    else:
        pass
    if b != d:
        if d == c and p and p[-1][-1] == -1:
            p[-1] = p[-1][0], b, -1
        else:
            p.append((d, b, -1))
    else:
        pass

    return p<|MERGE_RESOLUTION|>--- conflicted
+++ resolved
@@ -172,7 +172,6 @@
 
         newargs = []  # the unevaluated conditions
         current_cond = set()  # the conditions up to a given e, c pair
-        existing_intervals = S.EmptySet  # keeps track of added intervals
 
         # make conditions canonical and count the number of variables
         args = []
@@ -277,28 +276,6 @@
 
             current_cond.add(cond)
 
-<<<<<<< HEAD
-=======
-            #   Does not add intervals which are already covered entirely by
-            #   previous intervals (in terms of ordering of arguments)
-            #   Piecewise((0, t>=4), (0, t<3), (1, t<=2), (3, t<4))
-            #   >>> Piecewise((0, (t >= 4) | (t < 3)), (3, True))
-            #   (Feature implemented for 1 variable Piecewise only)
-            if(len(symbols)<2 and len(symbols[0])<2):
-                try:
-                    cu_inter = cond.as_set()      # current condition
-                    # Makes sure that x**2<-1 like conditions are not taken as EmptySet()
-                    # Makes sure that symbols are not treated as True for the UniversalSet()
-                    if(cu_inter != EmptySet() and not(isinstance(cond, Symbol))):
-                        inter = Intersection(existing_intervals, cu_inter)
-                        if(cu_inter == inter):
-                            continue
-                        else:
-                            existing_intervals = existing_intervals.union(cu_inter)
-                except:
-                    pass
-
->>>>>>> 55651ec3
             # collect successive e,c pairs when exprs or cond match
             if newargs:
                 if newargs[-1].expr == expr:
