--- conflicted
+++ resolved
@@ -2,11 +2,7 @@
     adjoint, And, Basic, conjugate, diff, expand, Eq, Function, I,
     Integral, integrate, Interval, lambdify, log, Max, Min, oo, Or, pi,
     Piecewise, piecewise_fold, Rational, solve, symbols, transpose,
-<<<<<<< HEAD
-    cos, exp, Abs, Not, Symbol, S, refine, zoo
-=======
-    cos, exp, Abs, Not, Symbol, S
->>>>>>> b72820c3
+    cos, exp, Abs, Not, Symbol, S, zoo
 )
 from sympy.printing import srepr
 from sympy.utilities.pytest import XFAIL, raises
