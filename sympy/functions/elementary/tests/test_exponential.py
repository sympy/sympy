--- conflicted
+++ resolved
@@ -7,12 +7,8 @@
 from sympy.abc import x, y, z
 from sympy.core.expr import unchanged
 from sympy.core.function import ArgumentIndexError
-<<<<<<< HEAD
 from sympy.matrices import Matrix, MatrixSymbol
-from sympy.utilities.pytest import raises, XFAIL
-=======
 from sympy.testing.pytest import raises, XFAIL
->>>>>>> 74227f90
 
 
 def test_exp_values():
