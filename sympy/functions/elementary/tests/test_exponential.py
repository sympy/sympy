--- conflicted
+++ resolved
@@ -253,17 +253,12 @@
 def test_log_assumptions():
     p = symbols('p', positive=True)
     n = symbols('n', negative=True)
-<<<<<<< HEAD
-    z = 2 - pi - pi*(1/pi - 1)
-    assert log(2) > 0
-    assert log(1).is_zero
-    assert log(z).is_zero is None  # is_zero is naive
-=======
     z = symbols('z', zero=True)
     assert log(2) > 0
     assert log(1, evaluate=False).is_zero
     assert log(1 + z).is_zero
->>>>>>> d26e70f1
+    one = 2 - pi - pi*(1/pi - 1)
+    assert log(one).is_zero is None  # keep it naive
     assert log(p).is_zero is None
     assert log(n).is_zero is False
     assert log(0.5).is_negative is True
