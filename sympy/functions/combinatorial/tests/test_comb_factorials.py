from sympy.concrete.products import Product
<<<<<<< HEAD
from sympy.core.expr import unchanged
from sympy.core.function import ArgumentIndexError, expand_func
from sympy.core.mod import Mod
from sympy.core.mul import Mul
from sympy.core.numbers import (EulerGamma, Float, I, Rational, nan,
    oo, pi, zoo)
EulerGamma = EulerGamma()  # no EulerGamma = S.EulerGamma in numbers
from sympy.core.relational import Eq
from sympy.core.singleton import S
from sympy.core.symbol import (Dummy, Symbol, symbols)
from sympy.functions.combinatorial.factorials import (
    ff, rf, binomial, factorial, factorial2,
    multinomial)
from sympy.functions.combinatorial.factorials import subfactorial
from sympy.functions.elementary.exponential import exp
from sympy.functions.elementary.miscellaneous import sqrt
from sympy.functions.elementary.piecewise import Piecewise
from sympy.functions.special.gamma_functions import (
    gamma, loggamma, polygamma, uppergamma)
=======
from sympy.core import EulerGamma
from sympy.core.expr import unchanged
from sympy.core.function import expand_func, ArgumentIndexError
from sympy.core.mod import Mod
from sympy.core.mul import Mul
from sympy.core.numbers import (oo, nan, Rational, pi, I, Float, zoo)
from sympy.core.relational import Eq
from sympy.core.singleton import S
from sympy.core.symbol import Symbol, symbols, Dummy
from sympy.functions.combinatorial.factorials import (subfactorial,
    binomial, factorial2, ff, factorial, rf, multinomial)
from sympy.functions.elementary.exponential import exp
from sympy.functions.elementary.miscellaneous import sqrt
from sympy.functions.elementary.piecewise import Piecewise
from sympy.functions.special.gamma_functions import (gamma, uppergamma,
    polygamma, loggamma)
>>>>>>> 28dc15ab
from sympy.polys.polytools import Poly
from sympy.series.order import O
from sympy.sets.fancysets import Range
from sympy.simplify.simplify import simplify
<<<<<<< HEAD
from sympy.testing.pytest import XFAIL, raises, slow
=======
from sympy.testing.pytest import raises, XFAIL, slow
>>>>>>> 28dc15ab
from sympy.utilities.iterables import cartes

#Solves and Fixes Issue #10388 - This is the updated test for the same solved issue

def test_rf_eval_apply():
    x, y = symbols('x,y')
    n, k = symbols('n k', integer=True)
    m = Symbol('m', integer=True, nonnegative=True)

    assert rf(nan, y) is nan
    assert rf(x, nan) is nan

    assert unchanged(rf, x, y)

    assert rf(oo, 0) == 1
    assert rf(-oo, 0) == 1

    assert rf(oo, 6) is oo
    assert rf(-oo, 7) is -oo
    assert rf(-oo, 6) is oo

    assert rf(oo, -6) is oo
    assert rf(-oo, -7) is oo

    assert rf(-1, pi) == 0
    assert rf(-5, 1 + I) == 0

    assert unchanged(rf, -3, k)
    assert unchanged(rf, x, Symbol('k', integer=False))
    assert rf(-3, Symbol('k', integer=False)) == 0
    assert rf(Symbol('x', negative=True, integer=True), Symbol('k', integer=False)) == 0

    assert rf(x, 0) == 1
    assert rf(x, 1) == x
    assert rf(x, 2) == x*(x + 1)
    assert rf(x, 3) == x*(x + 1)*(x + 2)
    assert rf(x, 5) == x*(x + 1)*(x + 2)*(x + 3)*(x + 4)

    assert rf(x, -1) == 1/(x - 1)
    assert rf(x, -2) == 1/((x - 1)*(x - 2))
    assert rf(x, -3) == 1/((x - 1)*(x - 2)*(x - 3))

    assert rf(1, 100) == factorial(100)

    assert rf(x**2 + 3*x, 2) == (x**2 + 3*x)*(x**2 + 3*x + 1)
    assert isinstance(rf(x**2 + 3*x, 2), Mul)
    assert rf(x**3 + x, -2) == 1/((x**3 + x - 1)*(x**3 + x - 2))

    assert rf(Poly(x**2 + 3*x, x), 2) == Poly(x**4 + 8*x**3 + 19*x**2 + 12*x, x)
    assert isinstance(rf(Poly(x**2 + 3*x, x), 2), Poly)
    raises(ValueError, lambda: rf(Poly(x**2 + 3*x, x, y), 2))
    assert rf(Poly(x**3 + x, x), -2) == 1/(x**6 - 9*x**5 + 35*x**4 - 75*x**3 + 94*x**2 - 66*x + 20)
    raises(ValueError, lambda: rf(Poly(x**3 + x, x, y), -2))

    assert rf(x, m).is_integer is None
    assert rf(n, k).is_integer is None
    assert rf(n, m).is_integer is True
    assert rf(n, k + pi).is_integer is False
    assert rf(n, m + pi).is_integer is False
    assert rf(pi, m).is_integer is False

    def check(x, k, o, n):
        a, b = Dummy(), Dummy()
        r = lambda x, k: o(a, b).rewrite(n).subs({a:x,b:k})
        for i in range(-5,5):
          for j in range(-5,5):
              assert o(i, j) == r(i, j), (o, n, i, j)
    check(x, k, rf, ff)
    check(x, k, rf, binomial)
    check(n, k, rf, factorial)
    check(x, y, rf, factorial)
    check(x, y, rf, binomial)

    assert rf(5, k).rewrite(gamma) == gamma(k + 5)/24
    assert rf(5, k).rewrite(factorial) == factorial(k + 4)/24

    assert rf(x, k).rewrite(ff) == ff(x + k - 1, k)
    assert rf(x, y).rewrite(ff) == ff(x + y - 1, y)

    assert rf(x, k).rewrite(gamma) == Piecewise(
        (gamma(k + x)/gamma(x), x > 0),
        ((-1)**k*gamma(1 - x)/gamma(-k - x + 1), True))
    assert rf(x, y).rewrite(gamma) == Piecewise(
        (gamma(x + y)/gamma(x), x > 0),
        ((-1)**y*gamma(1 - x)/gamma(-x - y + 1), True))

    assert rf(x, k).rewrite(binomial) == factorial(k)*binomial(x + k - 1, k)
    assert rf(x, y).rewrite(binomial) == rf(x, y)

    assert rf(n, k).rewrite(factorial) == Piecewise(
        (factorial(k + n - 1)/factorial(n - 1), n > 0),
        ((-1)**k*factorial(-n)/factorial(-k - n), True))
    assert rf(x, y).rewrite(factorial) == rf(x, y)
<<<<<<< HEAD
    assert rf(x, y).rewrite(binomial) == rf(x, y)
    assert rf(x, y).rewrite(gamma) == gamma(x + y)/gamma(x)
=======
>>>>>>> 28dc15ab

    import random
    from mpmath import rf as mpmath_rf
    for i in range(100):
        x = -500 + 500 * random.random()
        k = -500 + 500 * random.random()
        assert (abs(mpmath_rf(x, k) - rf(x, k)) < 10**(-15))


def test_ff_eval_apply():
    x, y = symbols('x,y')
    n, k = symbols('n k', integer=True)
    m = Symbol('m', integer=True, nonnegative=True)

    assert ff(nan, y) is nan
    assert ff(x, nan) is nan

    assert unchanged(ff, x, y)

    assert ff(oo, 0) == 1
    assert ff(-oo, 0) == 1

    assert ff(oo, 6) is oo
    assert ff(-oo, 7) is -oo
    assert ff(-oo, 6) is oo

    assert ff(oo, -6) is oo
    assert ff(-oo, -7) is oo

    assert ff(x, 0) == 1
    assert ff(x, 1) == x
    assert ff(x, 2) == x*(x - 1)
    assert ff(x, 3) == x*(x - 1)*(x - 2)
    assert ff(x, 5) == x*(x - 1)*(x - 2)*(x - 3)*(x - 4)

    assert ff(x, -1) == 1/(x + 1)
    assert ff(x, -2) == 1/((x + 1)*(x + 2))
    assert ff(x, -3) == 1/((x + 1)*(x + 2)*(x + 3))

    assert ff(100, 100) == factorial(100)

    assert ff(2*x**2 - 5*x, 2) == (2*x**2  - 5*x)*(2*x**2 - 5*x - 1)
    assert isinstance(ff(2*x**2 - 5*x, 2), Mul)
    assert ff(x**2 + 3*x, -2) == 1/((x**2 + 3*x + 1)*(x**2 + 3*x + 2))

    assert ff(Poly(2*x**2 - 5*x, x), 2) == Poly(4*x**4 - 28*x**3 + 59*x**2 - 35*x, x)
    assert isinstance(ff(Poly(2*x**2 - 5*x, x), 2), Poly)
    raises(ValueError, lambda: ff(Poly(2*x**2 - 5*x, x, y), 2))
    assert ff(Poly(x**2 + 3*x, x), -2) == 1/(x**4 + 12*x**3 + 49*x**2 + 78*x + 40)
    raises(ValueError, lambda: ff(Poly(x**2 + 3*x, x, y), -2))


    assert ff(x, m).is_integer is None
    assert ff(n, k).is_integer is None
    assert ff(n, m).is_integer is True
    assert ff(n, k + pi).is_integer is False
    assert ff(n, m + pi).is_integer is False
    assert ff(pi, m).is_integer is False

    assert isinstance(ff(x, x), ff)
    assert ff(n, n) == factorial(n)

    def check(x, k, o, n):
        a, b = Dummy(), Dummy()
        r = lambda x, k: o(a, b).rewrite(n).subs({a:x,b:k})
        for i in range(-5,5):
          for j in range(-5,5):
              assert o(i, j) == r(i, j), (o, n)
    check(x, k, ff, rf)
    check(x, k, ff, gamma)
    check(n, k, ff, factorial)
    check(x, k, ff, binomial)
    check(x, y, ff, factorial)
    check(x, y, ff, binomial)

    assert ff(x, k).rewrite(rf) == rf(x - k + 1, k)
    assert ff(x, k).rewrite(gamma) == Piecewise(
        (gamma(x + 1)/gamma(-k + x + 1), x >= 0),
        ((-1)**k*gamma(k - x)/gamma(-x), True))
    assert ff(5, k).rewrite(gamma) == 120/gamma(6 - k)
    assert ff(n, k).rewrite(factorial) == Piecewise(
        (factorial(n)/factorial(-k + n), n >= 0),
        ((-1)**k*factorial(k - n - 1)/factorial(-n - 1), True))
    assert ff(5, k).rewrite(factorial) == 120/factorial(5 - k)
    assert ff(x, k).rewrite(binomial) == factorial(k) * binomial(x, k)
    assert ff(x, y).rewrite(factorial) == ff(x, y)
    assert ff(x, y).rewrite(binomial) == ff(x, y)

    import random
    from mpmath import ff as mpmath_ff
    for i in range(100):
        x = -500 + 500 * random.random()
        k = -500 + 500 * random.random()
        a = mpmath_ff(x, k)
        b = ff(x, k)
        assert (abs(a - b) < abs(a) * 10**(-15))


def test_rf_ff_eval_hiprec():
    maple = Float('6.9109401292234329956525265438452')
    us = ff(18, Rational(2, 3)).evalf(32)
    assert abs(us - maple)/us < 1e-31

    maple = Float('6.8261540131125511557924466355367')
    us = rf(18, Rational(2, 3)).evalf(32)
    assert abs(us - maple)/us < 1e-31

    maple = Float('34.007346127440197150854651814225')
    us = rf(Float('4.4', 32), Float('2.2', 32));
    assert abs(us - maple)/us < 1e-31


def test_rf_lambdify_mpmath():
    from sympy.utilities.lambdify import lambdify
    x, y = symbols('x,y')
    f = lambdify((x,y), rf(x, y), 'mpmath')
    maple = Float('34.007346127440197')
    us = f(4.4, 2.2)
    assert abs(us - maple)/us < 1e-15


def test_factorial():
    i = Symbol('i')
    x = Symbol('x')
    n = Symbol('n', integer=True)
    k = Symbol('k', integer=True, nonnegative=True)
    r = Symbol('r', integer=False)
    s = Symbol('s', integer=False, negative=True)
    t = Symbol('t', nonnegative=True)
    u = Symbol('u', noninteger=True)

    assert factorial(-2) is zoo
    assert factorial(0) == 1
    assert factorial(7) == 5040
    assert factorial(19) == 121645100408832000
    assert factorial(31) == 8222838654177922817725562880000000
    assert factorial(n).func == factorial
    assert factorial(2*n).func == factorial

    f3 = factorial(3., evaluate=False)
    assert f3.rewrite(Product) == Product(i, (i, 1, 3.0))
    assert f3.is_integer is False
    assert f3.is_positive
    assert f3.is_even is False
    assert f3.is_composite is False

    assert factorial(x).is_integer is None
    assert factorial(n).is_integer is None
    assert factorial(k).is_integer
    assert factorial(r).is_integer is None

    assert factorial(n).is_positive is None
    assert factorial(k).is_positive

    assert factorial(x).is_real is None
    assert factorial(n).is_real is None
    assert factorial(k).is_real is True
    assert factorial(r).is_real is None
    assert factorial(s).is_real is True
    assert factorial(t).is_real is True
    assert factorial(u).is_real is None  # e.g. I!

    assert factorial(x).is_composite is None
    assert factorial(n).is_composite is None
    assert factorial(k).is_composite is None
    assert factorial(k + 3).is_composite is True
    assert factorial(r).is_composite is None
    assert factorial(s).is_composite is None
    assert factorial(t).is_composite is None
    assert factorial(u).is_composite is None

    assert factorial(oo) is oo


def test_factorial_Mod():
    pr = Symbol('pr', prime=True)
    p, q = 10**9 + 9, 10**9 + 33 # prime modulo
    r, s = 10**7 + 5, 33333333 # composite modulo
    assert Mod(factorial(pr - 1), pr) == pr - 1
    assert Mod(factorial(pr - 1), -pr) == -1
    assert Mod(factorial(r - 1, evaluate=False), r) == 0
    assert Mod(factorial(s - 1, evaluate=False), s) == 0
    assert Mod(factorial(p - 1, evaluate=False), p) == p - 1
    assert Mod(factorial(q - 1, evaluate=False), q) == q - 1
    assert Mod(factorial(p - 50, evaluate=False), p) == 854928834
    assert Mod(factorial(q - 1800, evaluate=False), q) == 905504050
    assert Mod(factorial(153, evaluate=False), r) == Mod(factorial(153), r)
    assert Mod(factorial(255, evaluate=False), s) == Mod(factorial(255), s)
    assert Mod(factorial(4, evaluate=False), 3) == S.Zero
    assert Mod(factorial(5, evaluate=False), 6) == S.Zero
    assert factorial(6, evaluate=False) % 11 == 5
    assert factorial(5, evaluate=False) % 15 == 0


def test_factorial_diff():
    n = Symbol('n', integer=True)

    assert factorial(n).diff(n) == \
        gamma(1 + n)*polygamma(0, 1 + n)
    assert factorial(n**2).diff(n) == \
        2*n*gamma(1 + n**2)*polygamma(0, 1 + n**2)
    raises(ArgumentIndexError, lambda: factorial(n**2).fdiff(2))


def test_factorial_series():
    n = Symbol('n', integer=True)

    assert factorial(n).series(n, 0, 3) == \
        1 - n*EulerGamma + n**2*(EulerGamma**2/2 + pi**2/12) + O(n**3)


def test_factorial_rewrite():
    n = Symbol('n', integer=True)
    k = Symbol('k', integer=True, nonnegative=True)

    assert factorial(n).rewrite(gamma) == gamma(n + 1)
    _i = Dummy('i')
    assert factorial(k).rewrite(Product).dummy_eq(Product(_i, (_i, 1, k)))
    assert factorial(n).rewrite(Product) == factorial(n)


def test_factorial2():
    n = Symbol('n', integer=True)

    assert factorial2(-1) == 1
    assert factorial2(0) == 1
    assert factorial2(7) == 105
    assert factorial2(8) == 384

    # The following is exhaustive
    tt = Symbol('tt', integer=True, nonnegative=True)
    tte = Symbol('tte', even=True, nonnegative=True)
    tpe = Symbol('tpe', even=True, positive=True)
    tto = Symbol('tto', odd=True, nonnegative=True)
    tf = Symbol('tf', integer=True, nonnegative=False)
    tfe = Symbol('tfe', even=True, nonnegative=False)
    tfo = Symbol('tfo', odd=True, nonnegative=False)
    ft = Symbol('ft', integer=False, nonnegative=True)
    ff = Symbol('ff', integer=False, nonnegative=False)
    fn = Symbol('fn', integer=False)
    nt = Symbol('nt', nonnegative=True)
    nf = Symbol('nf', nonnegative=False)
    nn = Symbol('nn')
    z = Symbol('z', zero=True)
    #Solves and Fixes Issue #10388 - This is the updated test for the same solved issue
    raises(ValueError, lambda: factorial2(oo))
    raises(ValueError, lambda: factorial2(Rational(5, 2)))
    raises(ValueError, lambda: factorial2(-4))
    assert factorial2(n).is_integer is None
    assert factorial2(tt - 1).is_integer
    assert factorial2(tte - 1).is_integer
    assert factorial2(tpe - 3).is_integer
    assert factorial2(tto - 4).is_integer
    assert factorial2(tto - 2).is_integer
    assert factorial2(tf).is_integer is None
    assert factorial2(tfe).is_integer is None
    assert factorial2(tfo).is_integer is None
    assert factorial2(ft).is_integer is None
    assert factorial2(ff).is_integer is None
    assert factorial2(fn).is_integer is None
    assert factorial2(nt).is_integer is None
    assert factorial2(nf).is_integer is None
    assert factorial2(nn).is_integer is None

    assert factorial2(n).is_positive is None
    assert factorial2(tt - 1).is_positive is True
    assert factorial2(tte - 1).is_positive is True
    assert factorial2(tpe - 3).is_positive is True
    assert factorial2(tpe - 1).is_positive is True
    assert factorial2(tto - 2).is_positive is True
    assert factorial2(tto - 1).is_positive is True
    assert factorial2(tf).is_positive is None
    assert factorial2(tfe).is_positive is None
    assert factorial2(tfo).is_positive is None
    assert factorial2(ft).is_positive is None
    assert factorial2(ff).is_positive is None
    assert factorial2(fn).is_positive is None
    assert factorial2(nt).is_positive is None
    assert factorial2(nf).is_positive is None
    assert factorial2(nn).is_positive is None

    assert factorial2(tt).is_even is None
    assert factorial2(tt).is_odd is None
    assert factorial2(tte).is_even is None
    assert factorial2(tte).is_odd is None
    assert factorial2(tte + 2).is_even is True
    assert factorial2(tpe).is_even is True
    assert factorial2(tpe).is_odd is False
    assert factorial2(tto).is_odd is True
    assert factorial2(tf).is_even is None
    assert factorial2(tf).is_odd is None
    assert factorial2(tfe).is_even is None
    assert factorial2(tfe).is_odd is None
    assert factorial2(tfo).is_even is False
    assert factorial2(tfo).is_odd is None
    assert factorial2(z).is_even is False
    assert factorial2(z).is_odd is True


def test_factorial2_rewrite():
    n = Symbol('n', integer=True)
    assert factorial2(n).rewrite(gamma) == \
        2**(n/2)*Piecewise((1, Eq(Mod(n, 2), 0)), (sqrt(2)/sqrt(pi), Eq(Mod(n, 2), 1)))*gamma(n/2 + 1)
    assert factorial2(2*n).rewrite(gamma) == 2**n*gamma(n + 1)
    assert factorial2(2*n + 1).rewrite(gamma) == \
        sqrt(2)*2**(n + S.Half)*gamma(n + Rational(3, 2))/sqrt(pi)

<<<<<<< HEAD
@XFAIL
def test_binomial_fail1():
    i, j = symbols('i, j', integer=True)
    # doesn't hold for (i, j) == (0, 0)
    assert binomial(i, j).equals(
        binomial(i - 1, j - 1) + binomial(i - 1, j)) is not True
=======
def test_binomial_id1():
    gbin = lambda n, k: binomial(n, k, 1)
    for a in [{}, dict(zero=False), dict(nonnegative=True),
            dict(nonpositive=True),
            dict(positive=True), dict(negative=True)]:
        A = {**dict(integer=True), **a}
        i, j = symbols('i, j', **A)
        if 'nonpositive' not in a:
            assert binomial(i, j).equals(
            binomial(i - 1, j - 1) + binomial(i - 1, j)) is True
        else:
            pass  # fix XXX simplification for nonpositive
        ok = 'positive' in A or 'negative' in A
        g = gbin(i, j).equals(gbin(i - 1, j - 1) + gbin(i - 1, j))
        assert g is True if ok else g is not True
>>>>>>> 28dc15ab


@XFAIL
def test_binomial_fail2():
    i, j = symbols('i, j', integer=True)
    # gives None but should be True
    assert binomial(2*j, j).equals(
        (-4)**j*binomial(-S.Half, j)) is True


@slow
@XFAIL
def test_binomial_fail3():
    i, j = symbols('i j', integer=True, zero=False)
<<<<<<< HEAD
    # gives None but should be Tru
=======
    # gives None but should be True
>>>>>>> 28dc15ab
    assert binomial(i, j).equals(
        binomial(i - 1, j - 1) + binomial(i - 1, j))


def test_binomial():
    x = Symbol('x')

    n, k = symbols('n k', integer=True)
    kp = Symbol('kp', integer=True, positive=True)
    kn = Symbol('kn', integer=True, negative=True)
    kne = Symbol('kn', integer=True, negative=True, even=True)
    nt, kt = symbols('nt kt', integer=False)
    nr = symbols('nr', rational=False, real=True)
    a, b = symbols('a b', integer=True, nonnegative=True)
    u = Symbol('u', negative=True)
    v = Symbol('v', nonnegative=True)
    p = Symbol('p', positive=True)
    z = Symbol('z', zero=True)
    nz = Symbol('nz', zero=False, integer=False)

    i, j = symbols('i, j', finite=True)
    assert binomial(i, i - j).equals(binomial(i, j))
    # Consecutive Neighbours
    assert binomial(i, j).equals((i/(i - j))* binomial(i - 1, j))
    assert binomial(i, j).equals(((i - j + 1)/(i + 1))* binomial(i + 1, j))
    assert binomial(i, j).equals(((i - j + 1)/j)* binomial(i, j - 1))
    # Relations between Contiguous functions
    assert (binomial(i, j) + binomial(i, j + 1)).equals(binomial(i + 1, j + 1))

    # if not (i == j == 0) check Identity
    i, j = symbols('i', positive=True, integer=True), symbols('i', negative=True, integer=True)
<<<<<<< HEAD
    assert binomial(i, j, True).equals(binomial(i - 1, j - 1, True) + binomial(i - 1, j, True))
    i, j = j, i
    assert binomial(i, j, True).equals(binomial(i - 1, j - 1, True) + binomial(i - 1, j, True))
=======
    assert binomial(i, j, 1).equals(binomial(i - 1, j - 1, 1) + binomial(i - 1, j, 1))
    i, j = j, i
    assert binomial(i, j, 1).equals(binomial(i - 1, j - 1, 1) + binomial(i - 1, j, 1))
>>>>>>> 28dc15ab

    i, j = symbols('i, j', positive=True, integer=True)

    # issues 14529 and 14625
    assert binomial(x, z) == binomial(x, x) == 1
    assert binomial(x, 1) == binomial(x, x - 1) == x
    assert binomial(x, 1.) == binomial(x, x - 1.) == x
    assert binomial(x + 1, x) == x + 1

<<<<<<< HEAD
    assert unchanged(binomial, x, -1)
=======
    assert unchanged(binomial, x, -1, 1)
>>>>>>> 28dc15ab
    assert binomial(-1 + nz, -1) == 0
    assert binomial(v, v + i) == 0
    assert binomial(nt, nt + 1) == 0
    assert unchanged(binomial, x, x + 1)  # Piecewise((0, Ne(n, -1)), (1, True))

    assert unchanged(binomial, kp, -kn)
    assert binomial(kp, 2*kp) == 0
<<<<<<< HEAD
    assert unchanged(binomial, n, u)
    assert unchanged(binomial, kp, u)
=======
    assert binomial(n, u) == 0
    assert unchanged(binomial, n, u, 1)
    assert binomial(kp, u) == 0
    assert unchanged(binomial, kp, u, 1)
>>>>>>> 28dc15ab
    assert unchanged(binomial, n, p)
    assert unchanged(binomial, n, k)
    assert unchanged(binomial, n, n + p)
    assert unchanged(binomial, kn, x)
<<<<<<< HEAD
    assert unchanged(binomial, x, kn - 1)
    assert unchanged(binomial, u, -u)
    assert unchanged(binomial, u, 2*u)
    assert unchanged(binomial, 2*u, u)
=======
    assert unchanged(binomial, x, kn - 1, 1)
    assert binomial(x, kn - 1) == 0
    assert unchanged(binomial, u, -u)
    assert binomial(u, 2*u) == 0
    assert binomial(u, u, 1) == 1
    assert binomial(u, u) == 0
    assert unchanged(binomial, u, 2*u, 1)
    assert unchanged(binomial, 2*u, u, 1)
    assert binomial(2*u, u) == 0
>>>>>>> 28dc15ab
    assert unchanged(binomial, v, v + p)

    assert unchanged(binomial, n, 3)
    assert binomial(n, 3).expand(func=True) ==  n**3/6 - n**2/2 + n/3
    assert expand_func(binomial(n, 3)) ==  n*(n - 2)*(n - 1)/6
    assert expand_func(binomial(n, 2)) == n*(n - 1)/2
    assert expand_func(binomial(n, n - 2)) == n*(n - 1)/2
    assert expand_func(binomial(n, n - 3)) == n*(n - 2)*(n - 1)/6
    #issue #18802
    assert expand_func(binomial(x + 1, x - 1)) == x*(x + 1)/2
    assert expand_func(binomial(x**2 + 1, x**2)) == x**2 + 1

    assert binomial(2*kn, kn) == 0
    assert binomial(2*kn - S.Half, kn - S.Half) == 0
    assert binomial(-S.Half, S.Half*3) == 0
    assert binomial(n, k).is_integer
    assert binomial(nt, k).is_integer is None
    assert binomial(k, nt).is_integer is None
    assert binomial(k, nr).is_integer is False
    assert binomial(x, nt).is_integer is None  # see next,
    assert binomial(S.Half, S.Half*3) == 0     #<--------+
    assert binomial(n, a).is_integer
    assert binomial(x, x + kp).is_integer
    assert not binomial(0, sqrt(3) + sqrt(11)*I).is_integer
    assert binomial(3, oo, evaluate=False).is_integer

    assert binomial(-oo, oo) == 0
    assert binomial(-1, oo) is S.ComplexInfinity
    assert binomial(oo, oo) is S.NaN
    assert binomial(-oo, oo, evaluate=False).is_integer
    assert binomial(-1, oo, evaluate=False).is_integer is False
    assert binomial(oo, oo, evaluate=False).is_integer is False
    assert binomial(1, 2) == 0
    assert binomial(-1, 2) == 1
    assert binomial(1, -1) == 0
    assert binomial(-1, 1) == -1
    assert binomial(-10, 1) == -10
    assert binomial(-10, 7) == -11440
    assert binomial(-S.Half, S(5)/2) == 0
    assert binomial(-S.Half, -3.) == 0

    assert binomial(gamma(25), 6) == 79232165267303928292058750056084441948572511312165380965440075720159859792344339983120618959044048198214221915637090855535036339620413440000
    assert binomial(1324, 47) == 906266255662694632984994480774946083064699457235920708992926525848438478406790323869952
    assert binomial(1735, 43) == 190910140420204130794758005450919715396159959034348676124678207874195064798202216379800
    assert binomial(2512, 53) == 213894469313832631145798303740098720367984955243020898718979538096223399813295457822575338958939834177325304000
    assert binomial(3383, 52) == 27922807788818096863529701501764372757272890613101645521813434902890007725667814813832027795881839396839287659777235
    assert binomial(4321, 51) == 124595639629264868916081001263541480185227731958274383287107643816863897851139048158022599533438936036467601690983780576

    assert binomial(a, b).is_nonnegative is True
<<<<<<< HEAD
    assert binomial(kne, kne - 1).is_zero is False
    assert binomial(kne, kne - 2).is_nonnegative is True
    assert binomial(kne, kne - 3, True).is_nonnegative is False
    assert binomial(-2*kp, -4*kp - 1, True).is_nonnegative is False
=======
    assert binomial(kne, kne - 1, 1).is_zero is False
    assert binomial(kne, kne - 1).is_zero is True
    assert binomial(kne, kne - 2).is_nonnegative is True
    assert binomial(kne, kne - 3, 1).is_nonnegative is False
    assert binomial(-2*kp, -4*kp - 1, 1).is_nonnegative is False
>>>>>>> 28dc15ab
    assert binomial(-2*kp, -4*kp - 2).is_nonnegative is True
    assert binomial(-3*kp, -2*kp - 1).is_nonnegative is True
    assert binomial(-1, 2, evaluate=False).is_nonnegative is True
    assert binomial(10, 5, evaluate=False).is_nonnegative is True
    assert binomial(10, -3, evaluate=False).is_nonnegative is True
    assert binomial(-10, -3, evaluate=False).is_nonnegative is True
    assert binomial(-10, 2, evaluate=False).is_nonnegative is True
    assert binomial(-10, 1, evaluate=False).is_nonnegative is False
    assert binomial(-10, 7, evaluate=False).is_nonnegative is False

    # issue #13980 and #13981
    assert binomial(-7, -5) == 0
    assert binomial(-23, -12) == 0
    assert binomial(Rational(13, 2), -10) == 0
<<<<<<< HEAD
    assert binomial(-49, -51, True) == 1225
=======
    assert binomial(-49, -51, 1) == 1225
>>>>>>> 28dc15ab

    assert binomial(19, Rational(-7, 2), 1) == S(-68719476736)/(911337863661225*pi)
    assert binomial(19, Rational(-7, 2)) == 0
    assert binomial(0, Rational(3, 2)) == S(-2)/(3*pi)
    assert binomial(-3, Rational(-7, 2), 1) is zoo
    assert binomial(-3, Rational(-7, 2)) == 0
    assert binomial(kn, kt) is zoo

    assert binomial(nt, kt).func == binomial
    assert unchanged(binomial, nt, Rational(5, 2))
    assert binomial(kn - 3, kn - 1, evaluate=False).rewrite(gamma) == 0
    b = binomial(nt, Rational(5, 2))
    assert b.rewrite(gamma) == 8*gamma(
        nt + 1)/(15*sqrt(pi)*gamma(nt - Rational(3, 2)))
    assert binomial(nr, Rational(5, 2)).rewrite(gamma
        ) == 8*gamma(nr + 1)/(15*sqrt(pi)*gamma(nr - Rational(3, 2)))
<<<<<<< HEAD
    assert binomial(Rational(20, 3), Rational(-5, 4)
        ).rewrite(gamma) == gamma(Rational(23, 3)
        )/(gamma(Rational(-1, 4))*gamma(Rational(107, 12)))
    assert binomial(Rational(19, 2), Rational(-7, 2)
        ).rewrite(gamma) == Rational(-1615, 8388608)
    assert binomial(Rational(-13, 5), Rational(-7, 8)
        ).rewrite(gamma) == gamma(Rational(-8, 5))/(gamma(Rational(-29, 40))*gamma(Rational(1, 8)))
    assert binomial(Rational(-19, 8), Rational(-13, 5)
=======
    assert binomial(Rational(20, 3), Rational(-5, 4), 1
        ).rewrite(gamma) == gamma(Rational(23, 3)
        )/(gamma(Rational(-1, 4))*gamma(Rational(107, 12)))
    assert binomial(Rational(19, 2), Rational(-7, 2), 1
        ).rewrite(gamma) == Rational(-1615, 8388608)
    assert binomial(Rational(-13, 5), Rational(-7, 8), 1
        ).rewrite(gamma) == gamma(Rational(-8, 5))/(gamma(Rational(-29, 40))*gamma(Rational(1, 8)))
    assert binomial(Rational(-19, 8), Rational(-13, 5), 1
>>>>>>> 28dc15ab
        ).rewrite(gamma) == gamma(Rational(-11, 8)
        )/(gamma(Rational(-8, 5))*gamma(Rational(49, 40)))

    # binomial for complexes
<<<<<<< HEAD
    assert binomial(I, Rational(-89, 8)).rewrite(gamma
=======
    assert binomial(I, Rational(-89, 8), 1).rewrite(gamma
>>>>>>> 28dc15ab
        ) == gamma(1 + I)/(gamma(Rational(-81, 8)
        )*gamma(Rational(97, 8) + I))
    assert binomial(I, 2*I).rewrite(gamma
        ) == gamma(1 + I)/(gamma(1 - I)*gamma(1 + 2*I))
    assert binomial(-7, I) is zoo
    assert binomial(Rational(-7, 6), I).rewrite(gamma
        ) == gamma(Rational(-1, 6))/(gamma(Rational(-1, 6) - I)*gamma(1 + I))
    assert binomial(1 + 2*I, 1 + 3*I).rewrite(gamma
        ) == gamma(2 + 2*I)/(gamma(1 - I)*gamma(2 + 3*I))
    assert binomial(I, 5) == Rational(1, 3) - I/S(12)
    assert binomial(2*I + 3, 7) == -13*I/S(63)
    assert isinstance(binomial(I, n), binomial)
    assert expand_func(binomial(3, 2, evaluate=False)) == 3
    assert expand_func(binomial(n, 0, evaluate=False)) == 1
    assert expand_func(binomial(n, -2, evaluate=False)) == binomial(n, -2)
    assert expand_func(binomial(n, k)) == binomial(n, k)
    # expansion of numerical results is automatic
    assert binomial(3 + sqrt(11)*I, 3) == -10


def test_binomial_Mod():
    # positive k

    p, q = 10**5 + 3, 10**9 + 33 # prime modulo
    r = 10**7 + 5 # composite modulo

    # Lucas Theorem
    assert Mod(binomial(156675, 4433, evaluate=False), p
        ) == Mod(binomial(156675, 4433), p)

    # factorial Mod
    assert Mod(binomial(1234, 432, evaluate=False), q
        ) == Mod(binomial(1234, 432), q)

    # binomial factorize
    assert Mod(binomial(253, 113, evaluate=False), r
        ) == Mod(binomial(253, 113), r)

    # postive n
    lucas = 0
    fac = 0
    binfac = 0
    for k in range(1, 5):
        for n in range(k, k + 4):
            for i in Range(2, n*2 + 1):
                assert binomial(n, k, evaluate=False)%i == \
                    binomial(n, k)%i, (k, n, i)
                if i.is_prime:
                    if i <= n:
                        lucas += 1
                    else:
                        fac += 1
                else:
                    binfac += 1
    assert lucas
    assert fac
    assert binfac

    # negative n
    lucas = 0
    fac = 0
    binfac = 0
    for k in range(1, 5):
        for n in range(-k - 4, 1):
            for i in Range(2, -n*2 + 1):
                assert binomial(n, k, evaluate=False)%i == \
                    binomial(n, k)%i, (n, k, i,
                    binomial(n, k, evaluate=False)%i,
                    binomial(n, k)%i)
                if i.is_prime:
                    if i <= abs(n):
                        lucas += 1
                    else:
                        fac += 1
                else:
                    binfac += 1

    assert lucas
    assert fac
    assert binfac

    x = Symbol('x', zero=False)
    assert binomial(3, 4, evaluate=False) % x == 0
    assert binomial(3, 3, evaluate=False) % x == 1 % x
    assert binomial(-1, 3, evaluate=False) % x == -1 % x
    assert binomial(3, 1, evaluate=False) % x == 3 % x
    assert binomial(-3, 1, evaluate=False) % x == -3 % x
    assert binomial(0, -5, evaluate=False) % x == 0
    assert binomial(-3, -2, evaluate=False) % x == 0
    a = binomial(-3, -4, evaluate=False) % 3
    b = binomial(-3, 1, evaluate=False) % 3
    assert a == b

    # check int-like handling
    assert binomial(5, 2, evaluate=False) % 7 == 3
    a = binomial(5., 2, evaluate=False) % 7
    assert a == 3 and a.is_Float
    a = binomial(5, 2., evaluate=False) % 7
    assert a == 3 and a.is_Float
    a = binomial(5, 2, evaluate=False) % 7.
    assert a == 3 and a.is_Float
    assert (binomial(5, 5., evaluate=False) % 7).is_Float
    assert (binomial(5., 5, evaluate=False) % 7).is_Float
    assert (binomial(5, 5, evaluate=False) % 7.).is_Float
    assert (binomial(5, 1., evaluate=False) % 7).is_Float
    assert (binomial(5., 1, evaluate=False) % 7).is_Float
    assert (binomial(5, 1, evaluate=False) % 7.).is_Float

    raises(ValueError, lambda: binomial(pi, 2, evaluate=False) % 3)
    raises(ValueError, lambda: binomial(4, pi, evaluate=False) % 3)
    raises(ValueError, lambda: binomial(3, 2, evaluate=False) % pi)

    n = symbols('n', integer=True)
    assert unchanged(Mod, binomial(n, 2), 7)


def test_binomial_diff():
    n, k = symbols('n k', integer=True)

    assert binomial(n, k).diff(n) == \
        (-polygamma(0, 1 + n - k) + polygamma(0, 1 + n))*binomial(n, k)
    assert binomial(n**2, k**3).diff(n) == \
        2*n*(-polygamma(
            0, 1 + n**2 - k**3) + polygamma(0, 1 + n**2))*binomial(n**2, k**3)

    assert binomial(n, k).diff(k) == \
        (-polygamma(0, 1 + k) + polygamma(0, 1 + n - k))*binomial(n, k)
    assert binomial(n**2, k**3).diff(k) == \
        3*k**2*(-polygamma(
            0, 1 + k**3) + polygamma(0, 1 + n**2 - k**3))*binomial(n**2, k**3)
    raises(ArgumentIndexError, lambda: binomial(n, k).fdiff(3))


def test_simplify():
    n, k = symbols('n k', integer=True)
    assert factorial(factorial(n)/(factorial(k)*factorial(
        -k + n))).simplify() == gamma(1 + gamma(n + 1)/(
            gamma(k + 1)*gamma(-k + n + 1)))
    assert factorial(n**3 + k).as_leading_term(n) == factorial(k)


def test_binomial_rewrite():
    n, k = symbols('n k', integer=True, nonnegative=True)
    x, y = symbols('x y')
    i, i_0 = symbols('i i_0')

    assert binomial(n, k).rewrite(factorial) == factorial(n)/(
        factorial(k)*factorial(n - k))
    assert binomial(n, k).rewrite(gamma) == gamma(
        n + 1)/(gamma(k + 1)*gamma(n - k + 1))
    assert binomial(n, k).rewrite(ff) == ff(n, k) / factorial(k)
    assert binomial(n, x).rewrite(ff) == ff(n, x)/factorial(x)
<<<<<<< HEAD
    assert binomial(n, x, True).rewrite(ff) == binomial(n, x, True)
=======
    assert binomial(n, x, 1).rewrite(ff) == binomial(n, x, 1)
>>>>>>> 28dc15ab
    assert binomial(n, k).rewrite('tractable') == exp(
        -loggamma(k + 1))*exp(loggamma(n + 1))*exp(-loggamma(-k + n + 1))


    y, i = i, i_0  # tests igen, too
    h = S.Half
    v = [-1, 0, zoo, -h, 1, 0, zoo, 1, 1, 1, zoo, 0, 0, 0, 2/pi,
        h, 1, 1, 2/pi, 1, 0, h, -2/(3*pi), 0, 1, 1, 4/pi, S(3)/2, 1,
        S(3)/2, 4/(3*pi), 1, 0, S(3)/8, -4/(15*pi), 0]
    ix = 0
    for i in range(-1, 2):
        for j in range(i - 1, i + 2):
<<<<<<< HEAD
            assert v[ix] == binomial(i, j), [v[ix], binomial(i, j, evaluate=False)]
            assert v[ix + 1] == binomial(i + h, j), [v[ix + 1], binomial(i + h, j, evaluate=False)]
            assert v[ix + 2] == binomial(i, j + h), [v[ix + 2], binomial(i, j + h, evaluate=False)]
            assert v[ix + 3] == binomial(i + h, j + h), [v[ix + 3], binomial(i + h, j + h, evaluate=False)]
            ix += 4
    rw = binomial(x, y, True).rewrite(Piecewise)
=======
            for b in (1, 0):
                if b or j >= 0:
                    assert v[ix] == binomial(i, j, b), [ix, v[ix], binomial(i, j, evaluate=False)]
                    assert v[ix + 1] == binomial(i + h, j, b), [ix + 1, v[ix + 1], binomial(i + h, j, evaluate=False)]
                    assert v[ix + 2] == binomial(i, j + h, b), [ix + 2, v[ix + 2], binomial(i, j + h, evaluate=False)]
                    assert v[ix + 3] == binomial(i + h, j + h, b), [ix + 3, v[ix + 3], binomial(i + h, j + h, evaluate=False)]
                else:
                    assert 0 == binomial(i, j, b)
                    assert 0 == binomial(i + h, j, b)
                    assert 0 == binomial(i, j + h, b)
                    assert 0 == binomial(i + h, j + h, b)
            ix += 4
    rw = binomial(x, y, 1).rewrite(Piecewise)
>>>>>>> 28dc15ab
    # make sure that special cases produce Float
    assert rw.xreplace({x: 2, y: 1.}).is_Float
    assert rw.xreplace({x: 3., y: 2}).is_Float
    for F in (Piecewise, factorial, ff, gamma, 'tractable', 'expand'):
        for i in range(-2, 2):
            for j in range(i - 1, i + 2):
                for hi, hj in cartes((0, S.Half), (0, S.Half)):
                    x, y = i + hi, j + hj
<<<<<<< HEAD
                    u = binomial(x, y, True, evaluate=False)
=======
                    u = binomial(x, y, 1, evaluate=False)
>>>>>>> 28dc15ab
                    if F == 'expand':
                        rw = expand_func(u)
                    else:
                        rw = u.rewrite(F)
<<<<<<< HEAD
                    v = binomial(x, y, True)
                    assert Eq(rw.n(), v.n()), (rw, v, x, y, F)
=======
                    v = u.func(*u.args)
                    assert Eq(rw.n(), v.n()), (u, rw, v, x, y, F)
>>>>>>> 28dc15ab


def test_multinomial():
    from sympy import I, Rational
    n, k = symbols('n k', integer=True)
    z = Symbol('z', zero=True)
    nt = Symbol('nt', integer=False)
    kp = Symbol('kp', integer=True, positive=True)
    x = Symbol('x')

    raises(ValueError, lambda: multinomial())
    assert multinomial(n, k, k).is_integer
    assert multinomial(n, k, nt).is_integer is False
    assert multinomial(1000) == 1
    assert multinomial(0, 0) == 1
    assert multinomial(1, 2) == 3
    assert multinomial(1, 2.5, 1) == 15.75
    assert multinomial(1, -2) == -1
    assert multinomial(-1, -2) == 0
    assert multinomial(1, Rational(-1, 3)) == Rational(2, 3)
    assert multinomial(1, 1, 1) == 6
    assert multinomial(S.Half, S.Half).equals(4/pi)
    assert multinomial(3, S.Exp1, pi).args == (3, S.Exp1, pi)
    assert multinomial(pi, S.Exp1, 3).round() == 1442

<<<<<<< HEAD
    assert multinomial(k, n + k) == binomial(2*k + n, k, True)
    assert multinomial(k, n + k).rewrite(binomial
        ) == binomial(2*k + n, k, True)
=======
    assert multinomial(k, n + k) == binomial(2*k + n, k, 1)
    assert multinomial(k, n + k).rewrite(binomial
        ) == binomial(2*k + n, k, 1)
>>>>>>> 28dc15ab
    m = multinomial(k, n - k)
    assert m.rewrite(binomial) == m

    assert multinomial(n, n).is_integer
    assert multinomial(nt, k).is_integer is None
    assert multinomial(sqrt(11)*I, 3) == -10

<<<<<<< HEAD
    assert multinomial(n, -2) == binomial(n - 2, -2, True)
=======
    assert multinomial(n, -2) == binomial(n - 2, -2, 1)
>>>>>>> 28dc15ab

    assert multinomial(n, -pi).rewrite(gamma) == gamma(
        n - pi + 1)/(gamma(1 - pi)*gamma(n + 1)), multinomial(n, -pi)
    assert expand_func(multinomial(n, 2)) == (n + 1)*(n + 2)/2
    assert expand_func(multinomial(n, 2, 3)) == (n + 1)*(
        n + 2)*(n + 3)*(n + 4)*(n + 5)/12
<<<<<<< HEAD
    assert multinomial(n, n + 3) == binomial(2*n + 3, n, True)

    assert multinomial(n, 3).expand(func=True) ==  n**3/6 + n**2 + 11*n/6 + 1

    assert multinomial(kp, kp + 1) == binomial(2*kp + 1, kp, True)

    assert multinomial(n, z) == 1
    assert multinomial(z) == 1
    assert multinomial(z, n, k) == binomial(k + n, k, True)
=======
    assert multinomial(n, n + 3) == binomial(2*n + 3, n, 1)

    assert multinomial(n, 3).expand(func=True) ==  n**3/6 + n**2 + 11*n/6 + 1

    assert multinomial(kp, kp + 1) == binomial(2*kp + 1, kp, 1)

    assert multinomial(n, z) == 1
    assert multinomial(z) == 1
    assert multinomial(z, n, k) == binomial(k + n, k, 1)
>>>>>>> 28dc15ab
    assert unchanged(multinomial, z, z, n, k, k) is False
    assert multinomial(*[x]*5) == factorial(5*x)/factorial(x)**5

    assert multinomial(I, 1) == 1 + I
    assert multinomial(I, 2) == (1 + 3*I)/2


def test_multinomial_rewrite():
    n, k = symbols('n k', integer=True, nonnegative=True)
    assert multinomial(n, k, k).rewrite(binomial) == binomial(
<<<<<<< HEAD
        k + n, k, True)*binomial(2*k + n, k, True)
=======
        k + n, k, 1)*binomial(2*k + n, k, 1)
>>>>>>> 28dc15ab
    assert multinomial(n, k, k).rewrite(factorial) == factorial(
        2*k + n)/(factorial(k)**2*factorial(n))
    assert multinomial(n, k, k).rewrite(gamma) == gamma(
        2*k + n + 1)/(gamma(k + 1)**2*gamma(n + 1))
    assert multinomial(n, k, k).rewrite('tractable') == exp(
        -2*loggamma(k + 1))*exp(
            -loggamma(n + 1))*exp(loggamma(2*k + n + 1))


@XFAIL
def test_factorial_simplify_fail():
    # simplify(factorial(x + 1).diff(x) - ((x + 1)*factorial(x)).diff(x))) == 0
    from sympy.abc import x
    assert simplify(x*polygamma(0, x + 1) - x*polygamma(0, x + 2) +
                    polygamma(0, x + 1) - polygamma(0, x + 2) + 1) == 0


def test_subfactorial():
    assert all(subfactorial(i) == ans for i, ans in enumerate(
        [1, 0, 1, 2, 9, 44, 265, 1854, 14833, 133496]))
    assert subfactorial(oo) is oo
    assert subfactorial(nan) is nan
    assert subfactorial(23) == 9510425471055777937262
    assert unchanged(subfactorial, 2.2)

    x = Symbol('x')
    assert subfactorial(x).rewrite(uppergamma) == uppergamma(x + 1, -1)/S.Exp1

    tt = Symbol('tt', integer=True, nonnegative=True)
    tf = Symbol('tf', integer=True, nonnegative=False)
    tn = Symbol('tf', integer=True)
    ft = Symbol('ft', integer=False, nonnegative=True)
    ff = Symbol('ff', integer=False, nonnegative=False)
    fn = Symbol('ff', integer=False)
    nt = Symbol('nt', nonnegative=True)
    nf = Symbol('nf', nonnegative=False)
    nn = Symbol('nf')
    te = Symbol('te', even=True, nonnegative=True)
    to = Symbol('to', odd=True, nonnegative=True)
    assert subfactorial(tt).is_integer
    assert subfactorial(tf).is_integer is None
    assert subfactorial(tn).is_integer is None
    assert subfactorial(ft).is_integer is None
    assert subfactorial(ff).is_integer is None
    assert subfactorial(fn).is_integer is None
    assert subfactorial(nt).is_integer is None
    assert subfactorial(nf).is_integer is None
    assert subfactorial(nn).is_integer is None
    assert subfactorial(tt).is_nonnegative
    assert subfactorial(tf).is_nonnegative is None
    assert subfactorial(tn).is_nonnegative is None
    assert subfactorial(ft).is_nonnegative is None
    assert subfactorial(ff).is_nonnegative is None
    assert subfactorial(fn).is_nonnegative is None
    assert subfactorial(nt).is_nonnegative is None
    assert subfactorial(nf).is_nonnegative is None
    assert subfactorial(nn).is_nonnegative is None
    assert subfactorial(tt).is_even is None
    assert subfactorial(tt).is_odd is None
    assert subfactorial(te).is_odd is True
    assert subfactorial(to).is_even is True<|MERGE_RESOLUTION|>--- conflicted
+++ resolved
@@ -1,25 +1,4 @@
 from sympy.concrete.products import Product
-<<<<<<< HEAD
-from sympy.core.expr import unchanged
-from sympy.core.function import ArgumentIndexError, expand_func
-from sympy.core.mod import Mod
-from sympy.core.mul import Mul
-from sympy.core.numbers import (EulerGamma, Float, I, Rational, nan,
-    oo, pi, zoo)
-EulerGamma = EulerGamma()  # no EulerGamma = S.EulerGamma in numbers
-from sympy.core.relational import Eq
-from sympy.core.singleton import S
-from sympy.core.symbol import (Dummy, Symbol, symbols)
-from sympy.functions.combinatorial.factorials import (
-    ff, rf, binomial, factorial, factorial2,
-    multinomial)
-from sympy.functions.combinatorial.factorials import subfactorial
-from sympy.functions.elementary.exponential import exp
-from sympy.functions.elementary.miscellaneous import sqrt
-from sympy.functions.elementary.piecewise import Piecewise
-from sympy.functions.special.gamma_functions import (
-    gamma, loggamma, polygamma, uppergamma)
-=======
 from sympy.core import EulerGamma
 from sympy.core.expr import unchanged
 from sympy.core.function import expand_func, ArgumentIndexError
@@ -36,16 +15,11 @@
 from sympy.functions.elementary.piecewise import Piecewise
 from sympy.functions.special.gamma_functions import (gamma, uppergamma,
     polygamma, loggamma)
->>>>>>> 28dc15ab
 from sympy.polys.polytools import Poly
 from sympy.series.order import O
 from sympy.sets.fancysets import Range
 from sympy.simplify.simplify import simplify
-<<<<<<< HEAD
-from sympy.testing.pytest import XFAIL, raises, slow
-=======
 from sympy.testing.pytest import raises, XFAIL, slow
->>>>>>> 28dc15ab
 from sympy.utilities.iterables import cartes
 
 #Solves and Fixes Issue #10388 - This is the updated test for the same solved issue
@@ -139,11 +113,6 @@
         (factorial(k + n - 1)/factorial(n - 1), n > 0),
         ((-1)**k*factorial(-n)/factorial(-k - n), True))
     assert rf(x, y).rewrite(factorial) == rf(x, y)
-<<<<<<< HEAD
-    assert rf(x, y).rewrite(binomial) == rf(x, y)
-    assert rf(x, y).rewrite(gamma) == gamma(x + y)/gamma(x)
-=======
->>>>>>> 28dc15ab
 
     import random
     from mpmath import rf as mpmath_rf
@@ -451,14 +420,6 @@
     assert factorial2(2*n + 1).rewrite(gamma) == \
         sqrt(2)*2**(n + S.Half)*gamma(n + Rational(3, 2))/sqrt(pi)
 
-<<<<<<< HEAD
-@XFAIL
-def test_binomial_fail1():
-    i, j = symbols('i, j', integer=True)
-    # doesn't hold for (i, j) == (0, 0)
-    assert binomial(i, j).equals(
-        binomial(i - 1, j - 1) + binomial(i - 1, j)) is not True
-=======
 def test_binomial_id1():
     gbin = lambda n, k: binomial(n, k, 1)
     for a in [{}, dict(zero=False), dict(nonnegative=True),
@@ -474,7 +435,6 @@
         ok = 'positive' in A or 'negative' in A
         g = gbin(i, j).equals(gbin(i - 1, j - 1) + gbin(i - 1, j))
         assert g is True if ok else g is not True
->>>>>>> 28dc15ab
 
 
 @XFAIL
@@ -489,11 +449,7 @@
 @XFAIL
 def test_binomial_fail3():
     i, j = symbols('i j', integer=True, zero=False)
-<<<<<<< HEAD
-    # gives None but should be Tru
-=======
     # gives None but should be True
->>>>>>> 28dc15ab
     assert binomial(i, j).equals(
         binomial(i - 1, j - 1) + binomial(i - 1, j))
 
@@ -525,15 +481,9 @@
 
     # if not (i == j == 0) check Identity
     i, j = symbols('i', positive=True, integer=True), symbols('i', negative=True, integer=True)
-<<<<<<< HEAD
-    assert binomial(i, j, True).equals(binomial(i - 1, j - 1, True) + binomial(i - 1, j, True))
-    i, j = j, i
-    assert binomial(i, j, True).equals(binomial(i - 1, j - 1, True) + binomial(i - 1, j, True))
-=======
     assert binomial(i, j, 1).equals(binomial(i - 1, j - 1, 1) + binomial(i - 1, j, 1))
     i, j = j, i
     assert binomial(i, j, 1).equals(binomial(i - 1, j - 1, 1) + binomial(i - 1, j, 1))
->>>>>>> 28dc15ab
 
     i, j = symbols('i, j', positive=True, integer=True)
 
@@ -543,11 +493,7 @@
     assert binomial(x, 1.) == binomial(x, x - 1.) == x
     assert binomial(x + 1, x) == x + 1
 
-<<<<<<< HEAD
-    assert unchanged(binomial, x, -1)
-=======
     assert unchanged(binomial, x, -1, 1)
->>>>>>> 28dc15ab
     assert binomial(-1 + nz, -1) == 0
     assert binomial(v, v + i) == 0
     assert binomial(nt, nt + 1) == 0
@@ -555,25 +501,14 @@
 
     assert unchanged(binomial, kp, -kn)
     assert binomial(kp, 2*kp) == 0
-<<<<<<< HEAD
-    assert unchanged(binomial, n, u)
-    assert unchanged(binomial, kp, u)
-=======
     assert binomial(n, u) == 0
     assert unchanged(binomial, n, u, 1)
     assert binomial(kp, u) == 0
     assert unchanged(binomial, kp, u, 1)
->>>>>>> 28dc15ab
     assert unchanged(binomial, n, p)
     assert unchanged(binomial, n, k)
     assert unchanged(binomial, n, n + p)
     assert unchanged(binomial, kn, x)
-<<<<<<< HEAD
-    assert unchanged(binomial, x, kn - 1)
-    assert unchanged(binomial, u, -u)
-    assert unchanged(binomial, u, 2*u)
-    assert unchanged(binomial, 2*u, u)
-=======
     assert unchanged(binomial, x, kn - 1, 1)
     assert binomial(x, kn - 1) == 0
     assert unchanged(binomial, u, -u)
@@ -583,7 +518,6 @@
     assert unchanged(binomial, u, 2*u, 1)
     assert unchanged(binomial, 2*u, u, 1)
     assert binomial(2*u, u) == 0
->>>>>>> 28dc15ab
     assert unchanged(binomial, v, v + p)
 
     assert unchanged(binomial, n, 3)
@@ -633,18 +567,11 @@
     assert binomial(4321, 51) == 124595639629264868916081001263541480185227731958274383287107643816863897851139048158022599533438936036467601690983780576
 
     assert binomial(a, b).is_nonnegative is True
-<<<<<<< HEAD
-    assert binomial(kne, kne - 1).is_zero is False
-    assert binomial(kne, kne - 2).is_nonnegative is True
-    assert binomial(kne, kne - 3, True).is_nonnegative is False
-    assert binomial(-2*kp, -4*kp - 1, True).is_nonnegative is False
-=======
     assert binomial(kne, kne - 1, 1).is_zero is False
     assert binomial(kne, kne - 1).is_zero is True
     assert binomial(kne, kne - 2).is_nonnegative is True
     assert binomial(kne, kne - 3, 1).is_nonnegative is False
     assert binomial(-2*kp, -4*kp - 1, 1).is_nonnegative is False
->>>>>>> 28dc15ab
     assert binomial(-2*kp, -4*kp - 2).is_nonnegative is True
     assert binomial(-3*kp, -2*kp - 1).is_nonnegative is True
     assert binomial(-1, 2, evaluate=False).is_nonnegative is True
@@ -659,11 +586,7 @@
     assert binomial(-7, -5) == 0
     assert binomial(-23, -12) == 0
     assert binomial(Rational(13, 2), -10) == 0
-<<<<<<< HEAD
-    assert binomial(-49, -51, True) == 1225
-=======
     assert binomial(-49, -51, 1) == 1225
->>>>>>> 28dc15ab
 
     assert binomial(19, Rational(-7, 2), 1) == S(-68719476736)/(911337863661225*pi)
     assert binomial(19, Rational(-7, 2)) == 0
@@ -680,16 +603,6 @@
         nt + 1)/(15*sqrt(pi)*gamma(nt - Rational(3, 2)))
     assert binomial(nr, Rational(5, 2)).rewrite(gamma
         ) == 8*gamma(nr + 1)/(15*sqrt(pi)*gamma(nr - Rational(3, 2)))
-<<<<<<< HEAD
-    assert binomial(Rational(20, 3), Rational(-5, 4)
-        ).rewrite(gamma) == gamma(Rational(23, 3)
-        )/(gamma(Rational(-1, 4))*gamma(Rational(107, 12)))
-    assert binomial(Rational(19, 2), Rational(-7, 2)
-        ).rewrite(gamma) == Rational(-1615, 8388608)
-    assert binomial(Rational(-13, 5), Rational(-7, 8)
-        ).rewrite(gamma) == gamma(Rational(-8, 5))/(gamma(Rational(-29, 40))*gamma(Rational(1, 8)))
-    assert binomial(Rational(-19, 8), Rational(-13, 5)
-=======
     assert binomial(Rational(20, 3), Rational(-5, 4), 1
         ).rewrite(gamma) == gamma(Rational(23, 3)
         )/(gamma(Rational(-1, 4))*gamma(Rational(107, 12)))
@@ -698,16 +611,11 @@
     assert binomial(Rational(-13, 5), Rational(-7, 8), 1
         ).rewrite(gamma) == gamma(Rational(-8, 5))/(gamma(Rational(-29, 40))*gamma(Rational(1, 8)))
     assert binomial(Rational(-19, 8), Rational(-13, 5), 1
->>>>>>> 28dc15ab
         ).rewrite(gamma) == gamma(Rational(-11, 8)
         )/(gamma(Rational(-8, 5))*gamma(Rational(49, 40)))
 
     # binomial for complexes
-<<<<<<< HEAD
-    assert binomial(I, Rational(-89, 8)).rewrite(gamma
-=======
     assert binomial(I, Rational(-89, 8), 1).rewrite(gamma
->>>>>>> 28dc15ab
         ) == gamma(1 + I)/(gamma(Rational(-81, 8)
         )*gamma(Rational(97, 8) + I))
     assert binomial(I, 2*I).rewrite(gamma
@@ -860,11 +768,7 @@
         n + 1)/(gamma(k + 1)*gamma(n - k + 1))
     assert binomial(n, k).rewrite(ff) == ff(n, k) / factorial(k)
     assert binomial(n, x).rewrite(ff) == ff(n, x)/factorial(x)
-<<<<<<< HEAD
-    assert binomial(n, x, True).rewrite(ff) == binomial(n, x, True)
-=======
     assert binomial(n, x, 1).rewrite(ff) == binomial(n, x, 1)
->>>>>>> 28dc15ab
     assert binomial(n, k).rewrite('tractable') == exp(
         -loggamma(k + 1))*exp(loggamma(n + 1))*exp(-loggamma(-k + n + 1))
 
@@ -877,14 +781,6 @@
     ix = 0
     for i in range(-1, 2):
         for j in range(i - 1, i + 2):
-<<<<<<< HEAD
-            assert v[ix] == binomial(i, j), [v[ix], binomial(i, j, evaluate=False)]
-            assert v[ix + 1] == binomial(i + h, j), [v[ix + 1], binomial(i + h, j, evaluate=False)]
-            assert v[ix + 2] == binomial(i, j + h), [v[ix + 2], binomial(i, j + h, evaluate=False)]
-            assert v[ix + 3] == binomial(i + h, j + h), [v[ix + 3], binomial(i + h, j + h, evaluate=False)]
-            ix += 4
-    rw = binomial(x, y, True).rewrite(Piecewise)
-=======
             for b in (1, 0):
                 if b or j >= 0:
                     assert v[ix] == binomial(i, j, b), [ix, v[ix], binomial(i, j, evaluate=False)]
@@ -898,7 +794,6 @@
                     assert 0 == binomial(i + h, j + h, b)
             ix += 4
     rw = binomial(x, y, 1).rewrite(Piecewise)
->>>>>>> 28dc15ab
     # make sure that special cases produce Float
     assert rw.xreplace({x: 2, y: 1.}).is_Float
     assert rw.xreplace({x: 3., y: 2}).is_Float
@@ -907,22 +802,13 @@
             for j in range(i - 1, i + 2):
                 for hi, hj in cartes((0, S.Half), (0, S.Half)):
                     x, y = i + hi, j + hj
-<<<<<<< HEAD
-                    u = binomial(x, y, True, evaluate=False)
-=======
                     u = binomial(x, y, 1, evaluate=False)
->>>>>>> 28dc15ab
                     if F == 'expand':
                         rw = expand_func(u)
                     else:
                         rw = u.rewrite(F)
-<<<<<<< HEAD
-                    v = binomial(x, y, True)
-                    assert Eq(rw.n(), v.n()), (rw, v, x, y, F)
-=======
                     v = u.func(*u.args)
                     assert Eq(rw.n(), v.n()), (u, rw, v, x, y, F)
->>>>>>> 28dc15ab
 
 
 def test_multinomial():
@@ -948,15 +834,9 @@
     assert multinomial(3, S.Exp1, pi).args == (3, S.Exp1, pi)
     assert multinomial(pi, S.Exp1, 3).round() == 1442
 
-<<<<<<< HEAD
-    assert multinomial(k, n + k) == binomial(2*k + n, k, True)
-    assert multinomial(k, n + k).rewrite(binomial
-        ) == binomial(2*k + n, k, True)
-=======
     assert multinomial(k, n + k) == binomial(2*k + n, k, 1)
     assert multinomial(k, n + k).rewrite(binomial
         ) == binomial(2*k + n, k, 1)
->>>>>>> 28dc15ab
     m = multinomial(k, n - k)
     assert m.rewrite(binomial) == m
 
@@ -964,28 +844,13 @@
     assert multinomial(nt, k).is_integer is None
     assert multinomial(sqrt(11)*I, 3) == -10
 
-<<<<<<< HEAD
-    assert multinomial(n, -2) == binomial(n - 2, -2, True)
-=======
     assert multinomial(n, -2) == binomial(n - 2, -2, 1)
->>>>>>> 28dc15ab
 
     assert multinomial(n, -pi).rewrite(gamma) == gamma(
         n - pi + 1)/(gamma(1 - pi)*gamma(n + 1)), multinomial(n, -pi)
     assert expand_func(multinomial(n, 2)) == (n + 1)*(n + 2)/2
     assert expand_func(multinomial(n, 2, 3)) == (n + 1)*(
         n + 2)*(n + 3)*(n + 4)*(n + 5)/12
-<<<<<<< HEAD
-    assert multinomial(n, n + 3) == binomial(2*n + 3, n, True)
-
-    assert multinomial(n, 3).expand(func=True) ==  n**3/6 + n**2 + 11*n/6 + 1
-
-    assert multinomial(kp, kp + 1) == binomial(2*kp + 1, kp, True)
-
-    assert multinomial(n, z) == 1
-    assert multinomial(z) == 1
-    assert multinomial(z, n, k) == binomial(k + n, k, True)
-=======
     assert multinomial(n, n + 3) == binomial(2*n + 3, n, 1)
 
     assert multinomial(n, 3).expand(func=True) ==  n**3/6 + n**2 + 11*n/6 + 1
@@ -995,7 +860,6 @@
     assert multinomial(n, z) == 1
     assert multinomial(z) == 1
     assert multinomial(z, n, k) == binomial(k + n, k, 1)
->>>>>>> 28dc15ab
     assert unchanged(multinomial, z, z, n, k, k) is False
     assert multinomial(*[x]*5) == factorial(5*x)/factorial(x)**5
 
@@ -1006,11 +870,7 @@
 def test_multinomial_rewrite():
     n, k = symbols('n k', integer=True, nonnegative=True)
     assert multinomial(n, k, k).rewrite(binomial) == binomial(
-<<<<<<< HEAD
-        k + n, k, True)*binomial(2*k + n, k, True)
-=======
         k + n, k, 1)*binomial(2*k + n, k, 1)
->>>>>>> 28dc15ab
     assert multinomial(n, k, k).rewrite(factorial) == factorial(
         2*k + n)/(factorial(k)**2*factorial(n))
     assert multinomial(n, k, k).rewrite(gamma) == gamma(
