--- conflicted
+++ resolved
@@ -1347,13 +1347,8 @@
     ========
 
     >>> from sympy import genocchi, Symbol
-<<<<<<< HEAD
-    >>> [genocchi(n) for n in range(9)]
-    [0, -1, -1, 0, 1, 0, -3, 0, 17]
-=======
     >>> [genocchi(n) for n in range(1, 9)]
     [-1, -1, 0, 1, 0, -3, 0, 17]
->>>>>>> 930eb707
     >>> n = Symbol('n', integer=True, positive=True)
     >>> genocchi(2*n + 1)
     0
