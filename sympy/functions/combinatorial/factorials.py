--- conflicted
+++ resolved
@@ -3,18 +3,11 @@
 
 from sympy.core import S, sympify, Mod
 from sympy.core.cache import cacheit
-<<<<<<< HEAD
 from sympy.core.compatibility import reduce, HAS_GMPY, ordered
-from sympy.core.function import Function, ArgumentIndexError, _mexpand
+from sympy.core.function import Function, ArgumentIndexError, _mexpand, PoleError
 from sympy.core.logic import fuzzy_and, fuzzy_or
 from sympy.core.mul import Mul
 from sympy.core.numbers import Float, Integer, pi
-=======
-from sympy.core.compatibility import HAS_GMPY
-from sympy.core.function import Function, ArgumentIndexError, PoleError
-from sympy.core.logic import fuzzy_and
-from sympy.core.numbers import Integer, pi
->>>>>>> 3de8fbbe
 from sympy.core.relational import Eq
 from sympy.core.symbol import Symbol, Dummy
 from sympy.functions.elementary.piecewise import Piecewise
@@ -319,24 +312,10 @@
         arg0 = arg.subs(x, 0)
         if arg0.is_zero:
             return S.One
-<<<<<<< HEAD
-        if Order(1, x).contains(arg_1):
-            return self.func(arg_1)
-        ####################################################
-        # The correct result here should be 'None'.        #
-        # Indeed arg is not bounded as x tends to 0.       #
-        # Consequently the series expansion does not admit #
-        # the leading term.                                #
-        # For compatibility reasons, the return value here #
-        # is the original function, i.e. factorial(arg),   #
-        # instead of None.                                 #
-        ####################################################
-        return self.func(arg)
-=======
         elif not arg0.is_infinite:
             return self.func(arg)
         raise PoleError("Cannot expand %s around 0" % (self))
->>>>>>> 3de8fbbe
+
 
 class MultiFactorial(CombinatorialFunction):
     pass
@@ -1357,7 +1336,6 @@
     def _eval_rewrite_as_gamma(self, n, k, binom=False, **kwargs):
         from sympy import gamma, Pow
 
-<<<<<<< HEAD
         if not self.binom or n.is_nonnegative and k.is_nonnegative or any(x is False for x in [n.is_integer, k.is_integer]):
             if (n - k + 1).is_zero:
                 return S.Zero
@@ -1375,18 +1353,8 @@
                 if k.is_negative:
                     return S.Zero
 
-    def _eval_rewrite_as_tractable(self, n, k, binom=False, **kwargs):
-        g = self._eval_rewrite_as_gamma(n, k)
-        if g is not None:
-            return g.rewrite('tractable')
-=======
-    def _eval_rewrite_as_gamma(self, n, k, piecewise=True, **kwargs):
-        from sympy import gamma
-        return gamma(n + 1)/(gamma(k + 1)*gamma(n - k + 1))
-
-    def _eval_rewrite_as_tractable(self, n, k, limitvar=None, **kwargs):
-        return self._eval_rewrite_as_gamma(n, k).rewrite('tractable')
->>>>>>> 3de8fbbe
+    def _eval_rewrite_as_tractable(self, n, k, limitvar=None, binom=False, **kwargs):
+        return self._eval_rewrite_as_gamma(n, k, binom).rewrite('tractable')
 
     def _eval_rewrite_as_FallingFactorial(self, n, k, binom=False, **kwargs):
         if not self.binom or (int_like(k) and k.is_nonnegative):
@@ -1423,7 +1391,6 @@
             return False
 
     def _eval_is_nonnegative(self):
-<<<<<<< HEAD
         n, k = self.args[:2]
         if (n - k).is_zero or k.is_zero or n.is_nonnegative:
             return True
@@ -1443,6 +1410,10 @@
                 elif k.is_even:
                     return True
 
+    def _eval_as_leading_term(self, x, logx=None, cdir=0):
+        from sympy import gamma
+        return self.rewrite(gamma)._eval_as_leading_term(x, logx=logx, cdir=cdir)
+
 
 class multinomial(CombinatorialFunction):
     r"""Implementation of the multinomial coefficient, a
@@ -1578,16 +1549,4 @@
     def _eval_is_integer(self):
         return fuzzy_or([
             fuzzy_and(x.is_integer for x in self.args),
-            any(fuzzy_and((x.is_integer, x.is_negative)) for x in self.args)])
-=======
-        n, k = self.args
-        if n.is_integer and k.is_integer:
-            if n.is_nonnegative or k.is_negative or k.is_even:
-                return True
-            elif k.is_even is False:
-                return  False
-
-    def _eval_as_leading_term(self, x, logx=None, cdir=0):
-        from sympy import gamma
-        return self.rewrite(gamma)._eval_as_leading_term(x, logx=logx, cdir=cdir)
->>>>>>> 3de8fbbe
+            any(fuzzy_and((x.is_integer, x.is_negative)) for x in self.args)])