from typing import List
from functools import reduce

from sympy.core import S, sympify, Mod
from sympy.core.cache import cacheit
<<<<<<< HEAD
from sympy.core.compatibility import HAS_GMPY, ordered
from sympy.core.function import Function, ArgumentIndexError, _mexpand, PoleError
from sympy.core.logic import fuzzy_and, fuzzy_or
from sympy.core.mul import Mul
from sympy.core.numbers import Float, Integer, pi
from sympy.core.relational import Eq
from sympy.core.symbol import Symbol, Dummy
=======
from sympy.core.function import (Function, ArgumentIndexError,
    _mexpand, PoleError)
from sympy.core.logic import fuzzy_and, fuzzy_or
from sympy.core.mul import Mul
from sympy.core.numbers import Float, Integer, pi, I
from sympy.core.relational import Eq
from sympy.core.symbol import Symbol, Dummy
from sympy.core.sorting import ordered
from sympy.external.gmpy import HAS_GMPY
>>>>>>> 28dc15ab
from sympy.functions.elementary.piecewise import Piecewise
from sympy.functions.elementary.integers import floor
from sympy.logic.boolalg import Or, And
from sympy.ntheory import sieve
from sympy.polys.polytools import Poly
from sympy.utilities.iterables import numbered_symbols

from math import sqrt as _sqrt


def int_like(x):
    """return True if x is like 1.0, 1 or Symbol('i', integer=True), else False or None."""
    return int(x) == x if x.is_Float else x.is_integer


def igen(i='i'):
    """
    Return unnumbered symbol and then numbered versions

    Examples
    ========

    >>> from sympy.functions.combinatorial.factorials import igen
    >>> [i for j,i in zip((1, 2, 3), igen())]
    [i, i_0, i_1]
    >>> [i for j,i in zip((1, 2, 3), igen('x1'))]
    [x1, x1_0, x1_1]
    """
    yield Symbol(i)
    i += '_'
    for ii in numbered_symbols(i):
        yield ii

class CombinatorialFunction(Function):
    """Base class for combinatorial functions. """

    def _eval_simplify(self, **kwargs):
        from sympy.simplify.combsimp import combsimp
        # combinatorial function with non-integer arguments is
        # automatically passed to gammasimp
        expr = combsimp(self)
        measure = kwargs['measure']
        if measure(expr) <= kwargs['ratio']*measure(self):
            return expr
        return self


###############################################################################
######################## FACTORIAL and MULTI-FACTORIAL ########################
###############################################################################


class factorial(CombinatorialFunction):
    r"""Implementation of factorial function over nonnegative integers.
       By convention (consistent with the gamma function and the binomial
       coefficients), factorial of a negative integer is complex infinity.

       The factorial is very important in combinatorics where it gives
       the number of ways in which `n` objects can be permuted. It also
       arises in calculus, probability, number theory, etc.

       There is strict relation of factorial with gamma function. In
       fact `n! = gamma(n+1)` for nonnegative integers. Rewrite of this
       kind is very useful in case of combinatorial simplification.

       Computation of the factorial is done using two algorithms. For
       small arguments a precomputed look up table is used. However for bigger
       input algorithm Prime-Swing is used. It is the fastest algorithm
       known and computes `n!` via prime factorization of special class
       of numbers, called here the 'Swing Numbers'.

       Examples
       ========

       >>> from sympy import Symbol, factorial, S
       >>> n = Symbol('n', integer=True)

       >>> factorial(0)
       1

       >>> factorial(7)
       5040

       >>> factorial(-2)
       zoo

       >>> factorial(n)
       factorial(n)

       >>> factorial(2*n)
       factorial(2*n)

       >>> factorial(S(1)/2)
       factorial(1/2)

       See Also
       ========

       factorial2, RisingFactorial, FallingFactorial
    """

    def fdiff(self, argindex=1):
        from sympy.functions.special.gamma_functions import (gamma, polygamma)
        if argindex == 1:
            return gamma(self.args[0] + 1)*polygamma(0, self.args[0] + 1)
        else:
            raise ArgumentIndexError(self, argindex)

    _small_swing = [
        1, 1, 1, 3, 3, 15, 5, 35, 35, 315, 63, 693, 231, 3003, 429, 6435, 6435, 109395,
        12155, 230945, 46189, 969969, 88179, 2028117, 676039, 16900975, 1300075,
        35102025, 5014575, 145422675, 9694845, 300540195, 300540195
    ]

    _small_factorials = []  # type: List[int]

    @classmethod
    def _swing(cls, n):
        if n < 33:
            return cls._small_swing[n]
        else:
            N, primes = int(_sqrt(n)), []

            for prime in sieve.primerange(3, N + 1):
                p, q = 1, n

                while True:
                    q //= prime

                    if q > 0:
                        if q & 1 == 1:
                            p *= prime
                    else:
                        break

                if p > 1:
                    primes.append(p)

            for prime in sieve.primerange(N + 1, n//3 + 1):
                if (n // prime) & 1 == 1:
                    primes.append(prime)

            L_product = R_product = 1

            for prime in sieve.primerange(n//2 + 1, n + 1):
                L_product *= prime

            for prime in primes:
                R_product *= prime

            return L_product*R_product

    @classmethod
    def _recursive(cls, n):
        if n < 2:
            return 1
        else:
            return (cls._recursive(n//2)**2)*cls._swing(n)

    @classmethod
    def eval(cls, n):
        n = sympify(n)

        if n.is_Number:
            if n.is_zero:
                return S.One
            elif n is S.Infinity:
                return S.Infinity
            elif n.is_Integer:
                if n.is_negative:
                    return S.ComplexInfinity
                else:
                    n = n.p

                    if n < 20:
                        if not cls._small_factorials:
                            result = 1
                            for i in range(1, 20):
                                result *= i
                                cls._small_factorials.append(result)
                        result = cls._small_factorials[n-1]

                    # GMPY factorial is faster, use it when available
                    elif HAS_GMPY:
                        from sympy.external.gmpy import gmpy
                        result = gmpy.fac(n)

                    else:
                        bits = bin(n).count('1')
                        result = cls._recursive(n)*2**(n - bits)

                    return Integer(result)

    def _facmod(self, n, q):
        res, N = 1, int(_sqrt(n))

        # Exponent of prime p in n! is e_p(n) = [n/p] + [n/p**2] + ...
        # for p > sqrt(n), e_p(n) < sqrt(n), the primes with [n/p] = m,
        # occur consecutively and are grouped together in pw[m] for
        # simultaneous exponentiation at a later stage
        pw = [1]*N

        m = 2 # to initialize the if condition below
        for prime in sieve.primerange(2, n + 1):
            if m > 1:
                m, y = 0, n // prime
                while y:
                    m += y
                    y //= prime
            if m < N:
                pw[m] = pw[m]*prime % q
            else:
                res = res*pow(prime, m, q) % q

        for ex, bs in enumerate(pw):
            if ex == 0 or bs == 1:
                continue
            if bs == 0:
                return 0
            res = res*pow(bs, ex, q) % q

        return res

    def _eval_Mod(self, q):
        n = self.args[0]
        if n.is_integer and n.is_nonnegative and q.is_integer:
            aq = abs(q)
            d = aq - n
            if d.is_nonpositive:
                return S.Zero
            else:
                isprime = aq.is_prime
                if d == 1:
                    # Apply Wilson's theorem (if a natural number n > 1
                    # is a prime number, then (n-1)! = -1 mod n) and
                    # its inverse (if n > 4 is a composite number, then
                    # (n-1)! = 0 mod n)
                    if isprime:
                        return -1 % q
                    elif isprime is False and (aq - 6).is_nonnegative:
                        return S.Zero
                elif n.is_Integer and q.is_Integer:
                    n, d, aq = map(int, (n, d, aq))
                    if isprime and (d - 1 < n):
                        fc = self._facmod(d - 1, aq)
                        fc = pow(fc, aq - 2, aq)
                        if d % 2:
                            fc = -fc
                    else:
                        fc = self._facmod(n, aq)

                    return fc % q

    def _eval_rewrite_as_gamma(self, n, piecewise=True, **kwargs):
        from sympy.functions.special.gamma_functions import gamma
        return gamma(n + 1)

    def _eval_rewrite_as_Product(self, n, **kwargs):
        from sympy.concrete.products import Product
        if n.is_nonnegative and int_like(n):
            for i in igen():
                if not n.has(i):
                    break
            return Product(i, (i, 1, n))

    def _eval_is_integer(self):
        x = self.args[0]
        if x.is_nonnegative:
            if x.is_integer:
                return True
            if int_like(x):
                # this handles is_even and is_composite, too
                # because neither of those is T if self is
                # not an integer
                return False

    def _eval_is_positive(self):
        if int_like(self.args[0]) and self.args[0].is_nonnegative:
            return True

    def _eval_is_even(self):
        x = self.args[0]
        if x.is_nonnegative:
            if x.is_integer:
                return (x - 2).is_nonnegative

    def _eval_is_composite(self):
        x = self.args[0]
        if x.is_nonnegative:
            if x.is_integer:
                return (x - 3).is_nonnegative

    def _eval_is_real(self):
        x = self.args[0]
        if x.is_nonnegative or x.is_real and int_like(x) is False:
            return True

    def _eval_as_leading_term(self, x, logx=None, cdir=0):
        arg = self.args[0].as_leading_term(x)
        arg0 = arg.subs(x, 0)
        if arg0.is_zero:
            return S.One
        elif not arg0.is_infinite:
            return self.func(arg)
        raise PoleError("Cannot expand %s around 0" % (self))


class MultiFactorial(CombinatorialFunction):
    pass


class subfactorial(CombinatorialFunction):
    r"""The subfactorial counts the derangements of n items and is
    defined for non-negative integers as:

    .. math:: !n = \begin{cases} 1 & n = 0 \\ 0 & n = 1 \\
                    (n-1)(!(n-1) + !(n-2)) & n > 1 \end{cases}

    It can also be written as ``int(round(n!/exp(1)))`` but the
    recursive definition with caching is implemented for this function.

    An interesting analytic expression is the following [2]_

    .. math:: !x = \Gamma(x + 1, -1)/e

    which is valid for non-negative integers `x`. The above formula
    is not very useful incase of non-integers. :math:`\Gamma(x + 1, -1)` is
    single-valued only for integral arguments `x`, elsewhere on the positive
    real axis it has an infinite number of branches none of which are real.

    References
    ==========

    .. [1] https://en.wikipedia.org/wiki/Subfactorial
    .. [2] http://mathworld.wolfram.com/Subfactorial.html

    Examples
    ========

    >>> from sympy import subfactorial
    >>> from sympy.abc import n
    >>> subfactorial(n + 1)
    subfactorial(n + 1)
    >>> subfactorial(5)
    44

    See Also
    ========

    sympy.functions.combinatorial.factorials.factorial,
    sympy.utilities.iterables.generate_derangements,
    sympy.functions.special.gamma_functions.uppergamma
    """

    @classmethod
    @cacheit
    def _eval(cls, n):
        if not n:
            return S.One
        elif n == 1:
            return S.Zero
        else:
            z1, z2 = 1, 0
            for i in range(2, n + 1):
                z1, z2 = z2, (i - 1)*(z2 + z1)
            return z2

    @classmethod
    def eval(cls, arg):
        if arg.is_Number:
            if arg.is_Integer and arg.is_nonnegative:
                return cls._eval(arg)
            elif arg is S.NaN:
                return S.NaN
            elif arg is S.Infinity:
                return S.Infinity

    def _eval_is_even(self):
        if self.args[0].is_odd and self.args[0].is_nonnegative:
            return True

    def _eval_is_integer(self):
        if self.args[0].is_integer and self.args[0].is_nonnegative:
            return True

    def _eval_rewrite_as_factorial(self, arg, **kwargs):
        from sympy.concrete.summations import summation
        i = Dummy('i')
        f = S.NegativeOne**i / factorial(i)
        return factorial(arg) * summation(f, (i, 0, arg))

    def _eval_rewrite_as_gamma(self, arg, piecewise=True, **kwargs):
        from sympy.functions.elementary.exponential import exp
        from sympy.functions.special.gamma_functions import (gamma, lowergamma)
        return ((-1)**(arg + 1)*exp(-I*pi*arg)*lowergamma(arg + 1, -1) + gamma(arg + 1))*exp(-1)

    def _eval_rewrite_as_uppergamma(self, arg, **kwargs):
        from sympy.functions.special.gamma_functions import uppergamma
        return uppergamma(arg + 1, -1)/S.Exp1

    def _eval_is_nonnegative(self):
        if self.args[0].is_integer and self.args[0].is_nonnegative:
            return True

    def _eval_is_odd(self):
        if self.args[0].is_even and self.args[0].is_nonnegative:
            return True


class factorial2(CombinatorialFunction):
    r"""The double factorial `n!!`, not to be confused with `(n!)!`

    The double factorial is defined for nonnegative integers and for odd
    negative integers as:

    .. math:: n!! = \begin{cases} 1 & n = 0 \\
                    n(n-2)(n-4) \cdots 1 & n\ \text{positive odd} \\
                    n(n-2)(n-4) \cdots 2 & n\ \text{positive even} \\
                    (n+2)!!/(n+2) & n\ \text{negative odd} \end{cases}

    References
    ==========

    .. [1] https://en.wikipedia.org/wiki/Double_factorial

    Examples
    ========

    >>> from sympy import factorial2, var
    >>> n = var('n')
    >>> n
    n
    >>> factorial2(n + 1)
    factorial2(n + 1)
    >>> factorial2(5)
    15
    >>> factorial2(-1)
    1
    >>> factorial2(-5)
    1/3

    See Also
    ========

    factorial, RisingFactorial, FallingFactorial
    """

    @classmethod
    def eval(cls, arg):
        # TODO: extend this to complex numbers?

        if arg.is_Number:
            if not arg.is_Integer:
                raise ValueError("argument must be nonnegative integer "
                                    "or negative odd integer")

            # This implementation is faster than the recursive one
            # It also avoids "maximum recursion depth exceeded" runtime error
            if arg.is_nonnegative:
                if arg.is_even:
                    k = arg / 2
                    return 2**k * factorial(k)
                return factorial(arg) / factorial2(arg - 1)

            if arg.is_odd:
                return arg*(S.NegativeOne)**((1 - arg)/2) / factorial2(-arg)
            raise ValueError("argument must be nonnegative integer "
                                "or negative odd integer")

    def _eval_is_even(self):
        # Double factorial is even for every positive even input
        n = self.args[0]
        if n.is_integer:
            if n.is_odd:
                return False
            if n.is_even:
                if n.is_positive:
                    return True
                if n.is_zero:
                    return False

    def _eval_is_integer(self):
        # Double factorial is an integer for every nonnegative input, and for
        # -1 and -3
        n = self.args[0]
        if n.is_integer:
            if (n + 1).is_nonnegative:
                # -1, 0, 1, ...
                return True
            if n.is_odd:
                return (n + 3).is_nonnegative

    def _eval_is_odd(self):
        # Double factorial is odd for every odd input not smaller than -3, and
        # for 0
        n = self.args[0]
        if n.is_odd:
            return (n + 3).is_nonnegative
        if n.is_even:
            if n.is_zero:
                return True

    def _eval_is_positive(self):
        # Double factorial is positive for every nonnegative input, and for
        # every odd negative input which is of the form -1-4k for an
        # nonnegative integer k
        n = self.args[0]
        if n.is_integer:
            if (n + 1).is_nonnegative:
                return True
            if n.is_odd:
                return ((n + 1) / 2).is_even

    def _eval_rewrite_as_gamma(self, n, piecewise=True, **kwargs):
        from sympy.functions.elementary.miscellaneous import sqrt
        from sympy.functions.elementary.piecewise import Piecewise
        from sympy.functions.special.gamma_functions import gamma
        return 2**(n/2)*gamma(n/2 + 1) * Piecewise((1, Eq(Mod(n, 2), 0)),
                (sqrt(2/pi), Eq(Mod(n, 2), 1)))


###############################################################################
######################## RISING and FALLING FACTORIALS ########################
###############################################################################


class RisingFactorial(CombinatorialFunction):
    r"""
    Rising factorial (also called Pochhammer symbol) is a double valued
    function arising in concrete mathematics, hypergeometric functions
    and series expansions. It is defined by:

    .. math:: rf(x,k) = x \cdot (x+1) \cdots (x+k-1)

    where `x` can be arbitrary expression and `k` is an integer. For
    more information check "Concrete mathematics" by Graham, pp. 66
    or visit http://mathworld.wolfram.com/RisingFactorial.html page.

    When `x` is a Poly instance of degree >= 1 with a single variable,
    `rf(x,k) = x(y) \cdot x(y+1) \cdots x(y+k-1)`, where `y` is the
    variable of `x`. This is as described in Peter Paule, "Greatest
    Factorial Factorization and Symbolic Summation", Journal of
    Symbolic Computation, vol. 20, pp. 235-268, 1995.

    Examples
    ========

    >>> from sympy import rf, Poly
    >>> from sympy.abc import x
    >>> rf(x, 0)
    1
    >>> rf(1, 5)
    120
    >>> rf(x, 5) == x*(1 + x)*(2 + x)*(3 + x)*(4 + x)
    True
    >>> rf(Poly(x**3, x), 2)
    Poly(x**6 + 3*x**5 + 3*x**4 + x**3, x, domain='ZZ')

    Rewriting is complicated unless the relationship between
    the arguments is known, but rising factorial can
    be rewritten in terms of gamma, factorial and binomial
    and falling factorial.

    >>> from sympy import Symbol, factorial, ff, binomial, gamma
    >>> n = Symbol('n', integer=True, positive=True)
    >>> R = rf(n, n + 2)
    >>> for i in (rf, ff, factorial, binomial, gamma):
    ...  R.rewrite(i)
    ...
    RisingFactorial(n, n + 2)
    FallingFactorial(2*n + 1, n + 2)
    factorial(2*n + 1)/factorial(n - 1)
    binomial(2*n + 1, n + 2)*factorial(n + 2)
    gamma(2*n + 2)/gamma(n)

    See Also
    ========

    factorial, factorial2, FallingFactorial

    References
    ==========

    .. [1] https://en.wikipedia.org/wiki/Pochhammer_symbol

    """

    @classmethod
    def eval(cls, x, k):
        x = sympify(x)
        k = sympify(k)

        if x is S.NaN or k is S.NaN:
            return S.NaN
        elif x is S.One:
            return factorial(k)
        elif k.is_Integer:
            if k.is_zero:
                return S.One
            else:
                if k.is_positive:
                    if x is S.Infinity:
                        return S.Infinity
                    elif x is S.NegativeInfinity:
                        if k.is_odd:
                            return S.NegativeInfinity
                        else:
                            return S.Infinity
                    else:
                        if isinstance(x, Poly):
                            gens = x.gens
                            if len(gens)!= 1:
                                raise ValueError("rf only defined for "
                                            "polynomials on one generator")
                            else:
                                return reduce(lambda r, i:
                                              r*(x.shift(i)),
                                              range(0, int(k)), 1)
                        else:
                            return reduce(lambda r, i: r*(x + i),
                                        range(0, int(k)), 1)

                else:
                    if x is S.Infinity:
                        return S.Infinity
                    elif x is S.NegativeInfinity:
                        return S.Infinity
                    else:
                        if isinstance(x, Poly):
                            gens = x.gens
                            if len(gens)!= 1:
                                raise ValueError("rf only defined for "
                                            "polynomials on one generator")
                            else:
                                return 1/reduce(lambda r, i:
                                                r*(x.shift(-i)),
                                                range(1, abs(int(k)) + 1), 1)
                        else:
                            return 1/reduce(lambda r, i:
                                            r*(x - i),
                                            range(1, abs(int(k)) + 1), 1)

        if k.is_integer == False:
            if x.is_integer and x.is_negative:
                return S.Zero

    def _eval_rewrite_as_gamma(self, x, k, piecewise=True, **kwargs):
        from sympy.functions.elementary.piecewise import Piecewise
        from sympy.functions.special.gamma_functions import gamma
        if not piecewise:
            if (x <= 0) == True:
                return (-1)**k*gamma(1 - x) / gamma(-k - x + 1)
            return gamma(x + k) / gamma(x)
        return Piecewise(
            (gamma(x + k) / gamma(x), x > 0),
            ((-1)**k*gamma(1 - x) / gamma(-k - x + 1), True))

    def _eval_rewrite_as_FallingFactorial(self, x, k, **kwargs):
        return FallingFactorial(x + k - 1, k)

    def _eval_rewrite_as_factorial(self, x, k, **kwargs):
        from sympy.functions.elementary.piecewise import Piecewise
        if x.is_integer and k.is_integer:
            return Piecewise(
                (factorial(k + x - 1)/factorial(x - 1), x > 0),
                ((-1)**k*factorial(-x)/factorial(-k - x), True))

    def _eval_rewrite_as_binomial(self, x, k, **kwargs):
        if k.is_integer:
            return factorial(k) * binomial(x + k - 1, k)  # XXX which binomial version is valid?

    def _eval_rewrite_as_tractable(self, x, k, limitvar=None, **kwargs):
        from sympy.functions.special.gamma_functions import gamma
        if limitvar:
            k_lim = k.subs(limitvar, S.Infinity)
            if k_lim is S.Infinity:
                return (gamma(x + k).rewrite('tractable', deep=True) / gamma(x))
            elif k_lim is S.NegativeInfinity:
                return ((-1)**k*gamma(1 - x) / gamma(-k - x + 1).rewrite('tractable', deep=True))
        return self.rewrite(gamma).rewrite('tractable', deep=True)

    def _eval_is_integer(self):
        return fuzzy_and((self.args[0].is_integer, self.args[1].is_integer,
                          self.args[1].is_nonnegative))


class FallingFactorial(CombinatorialFunction):
    r"""
    Falling factorial (related to rising factorial) is a double valued
    function arising in concrete mathematics, hypergeometric functions
    and series expansions. It is defined by

    .. math:: ff(x,k) = x \cdot (x-1) \cdots (x-k+1)

    where `x` can be arbitrary expression and `k` is an integer. For
    more information check "Concrete mathematics" by Graham, pp. 66
    or visit http://mathworld.wolfram.com/FallingFactorial.html page.

    When `x` is a Poly instance of degree >= 1 with single variable,
    `ff(x,k) = x(y) \cdot x(y-1) \cdots x(y-k+1)`, where `y` is the
    variable of `x`. This is as described in Peter Paule, "Greatest
    Factorial Factorization and Symbolic Summation", Journal of
    Symbolic Computation, vol. 20, pp. 235-268, 1995.

    >>> from sympy import ff, Poly, Symbol
    >>> from sympy.abc import x
    >>> n = Symbol('n', integer=True)

    >>> ff(x, 0)
    1
    >>> ff(5, 5)
    120
    >>> ff(x, 5) == x*(x - 1)*(x - 2)*(x - 3)*(x - 4)
    True
    >>> ff(Poly(x**2, x), 2)
    Poly(x**4 - 2*x**3 + x**2, x, domain='ZZ')
    >>> ff(n, n)
    factorial(n)

    Rewriting is complicated unless the relationship between
    the arguments is known, but falling factorial can
    be rewritten in terms of gamma, factorial and binomial
    and rising factorial.

    >>> from sympy import factorial, rf, gamma, binomial, Symbol
    >>> n = Symbol('n', integer=True, positive=True)
    >>> F = ff(n, n - 2)
    >>> for i in (rf, ff, factorial, binomial, gamma):
    ...  F.rewrite(i)
    ...
    RisingFactorial(3, n - 2)
    FallingFactorial(n, n - 2)
    factorial(n)/2
    binomial(n, n - 2)*factorial(n - 2)
    gamma(n + 1)/2

    See Also
    ========

    factorial, factorial2, RisingFactorial

    References
    ==========

    .. [1] http://mathworld.wolfram.com/FallingFactorial.html

    """

    @classmethod
    def eval(cls, x, k):
        x = sympify(x)
        k = sympify(k)

        if x is S.NaN or k is S.NaN:
            return S.NaN
        elif k.is_integer and x == k:
            return factorial(x)
        elif k.is_Integer:
            if k.is_zero:
                return S.One
            else:
                if k.is_positive:
                    if x is S.Infinity:
                        return S.Infinity
                    elif x is S.NegativeInfinity:
                        if k.is_odd:
                            return S.NegativeInfinity
                        else:
                            return S.Infinity
                    else:
                        if isinstance(x, Poly):
                            gens = x.gens
                            if len(gens)!= 1:
                                raise ValueError("ff only defined for "
                                            "polynomials on one generator")
                            else:
                                return reduce(lambda r, i:
                                              r*(x.shift(-i)),
                                              range(0, int(k)), 1)
                        else:
                            return reduce(lambda r, i: r*(x - i),
                                          range(0, int(k)), 1)
                else:
                    if x is S.Infinity:
                        return S.Infinity
                    elif x is S.NegativeInfinity:
                        return S.Infinity
                    else:
                        if isinstance(x, Poly):
                            gens = x.gens
                            if len(gens)!= 1:
                                raise ValueError("rf only defined for "
                                            "polynomials on one generator")
                            else:
                                return 1/reduce(lambda r, i:
                                                r*(x.shift(i)),
                                                range(1, abs(int(k)) + 1), 1)
                        else:
                            return 1/reduce(lambda r, i: r*(x + i),
                                            range(1, abs(int(k)) + 1), 1)

    def _eval_rewrite_as_gamma(self, x, k, piecewise=True, **kwargs):
        from sympy.functions.elementary.piecewise import Piecewise
        from sympy.functions.special.gamma_functions import gamma
        if not piecewise:
            if (x < 0) == True:
                return (-1)**k*gamma(k - x) / gamma(-x)
            return gamma(x + 1) / gamma(x - k + 1)
        return Piecewise(
            (gamma(x + 1) / gamma(x - k + 1), x >= 0),
            ((-1)**k*gamma(k - x) / gamma(-x), True))

    def _eval_rewrite_as_RisingFactorial(self, x, k, **kwargs):
        return rf(x - k + 1, k)

    def _eval_rewrite_as_binomial(self, x, k, **kwargs):
        if k.is_integer:
            return factorial(k) * binomial(x, k)  # XXX which binom version is valid

    def _eval_rewrite_as_factorial(self, x, k, **kwargs):
        from sympy.functions.elementary.piecewise import Piecewise
        if x.is_integer and k.is_integer:
            return Piecewise(
                (factorial(x)/factorial(-k + x), x >= 0),
                ((-1)**k*factorial(k - x - 1)/factorial(-x - 1), True))

    def _eval_rewrite_as_tractable(self, x, k, limitvar=None, **kwargs):
        from sympy.functions.special.gamma_functions import gamma
        if limitvar:
            k_lim = k.subs(limitvar, S.Infinity)
            if k_lim is S.Infinity:
                return ((-1)**k*gamma(k - x).rewrite('tractable', deep=True) / gamma(-x))
            elif k_lim is S.NegativeInfinity:
                return (gamma(x + 1) / gamma(x - k + 1).rewrite('tractable', deep=True))
        return self.rewrite(gamma).rewrite('tractable', deep=True)

    def _eval_is_integer(self):
        return fuzzy_and((self.args[0].is_integer, self.args[1].is_integer,
                          self.args[1].is_nonnegative))


rf = RisingFactorial
ff = FallingFactorial

###############################################################################
########################### BINOMIAL COEFFICIENTS #############################
###############################################################################


class binomial(CombinatorialFunction):
    r"""Implementation of the binomial coefficient.
<<<<<<< HEAD

=======
>>>>>>> 28dc15ab
    In a strict combinatorial sense, the binomial coefficient gives
    the number of ways we can choose $k$ elements from a set of
    $n$ elements. In this case both arguments are nonnegative
    integers and the value of the binomial can be computed in terms
    of factorials :

    .. math:: \binom{n}{k} = \frac{n!}{k!(n - k)!}
       :label: 1

<<<<<<< HEAD
    We've implemented Newton's Generalized Binomial Theorem :eq:`2`
    here. It agrees with :eq:`1` when $k$ is a nonnegative integer
    and also extends to arbitrary $n$. See [4]_ :

    .. math:: \binom{n}{k} = \frac{ff(n, k)}{k!}
       :label: 2

    Using :eq:`2`, one can interpret the binomial coefficient
=======
    But the binomial can be generalization for arbitrary `n` and there
    are two conventions. In the simpler convention, negative integer $k$ values
    will give a return value of 0, regardless of the value of $n$. This
    case is very useful when evaluating summations. It also maintains
    the identity :eq:`2` and maintains the reflexive identity :eq:`3`
    for positive integer $n$ but only for negative integer $n$ when
    $n < k$ and $k < 0$.

    .. math:: \binom{n}{k} == \binom{n-1}{k-1} + \binom{n-1}{k}
       :label: 2
    .. math:: \binom{n}{k} == \binom{n}{n - k}
       :label: 3

    In the other convention, the reflection symmetry (:eq:`3`) holds for all
    integer $n$ and $k$ and identity :eq:`2` holds everywhere except when $n$
    and $k$ are 0.

    This other convention uses Newton's Generalized Binomial Theorem
    :eq:`4` which agrees with :eq:`1` when $k$ is a nonnegative integer
    and also extends to arbitrary $n$. See [4]_ :

    .. math:: \binom{n}{k} = \frac{ff(n, k)}{k!}
       :label: 4

    Using :eq:`4`, one can interpret the binomial coefficient
>>>>>>> 28dc15ab
    $\binom{n}{k}$ as the coefficient of $x^k, y^k, x^{(n - k)}, y^{(n - k)}$
    in the Series expansion of $(x + y)^n$ :

    .. math:: (x+y)^n = \sum_{k=0}^\infty \binom{n}{k} x^{n-k} y^k
<<<<<<< HEAD
       :label: 3
=======
       :label: 5
>>>>>>> 28dc15ab

    When $n$ and $k$ are integers, the Cartesian Plane can be divided
    into six regions. See [3]_ and [5]_ :

    .. math::
<<<<<<< HEAD

=======
>>>>>>> 28dc15ab
        \binom{n}{k} =
            \begin{cases}
                \binom{n}{k} & \qquad 0 \leq k \leq n \\
                (-1)^k\binom{-n + k - 1}{k} & \qquad n < 0 \leq k \\
                (-1)^{n + k}\binom{-k - 1}{n - k} & \qquad k \leq n < 0 \\
                0 & \qquad 0 \leq n < k \\
                0 & \qquad k < 0 \leq n \\
                0 & \qquad n < k < 0 \\
            \end{cases}
<<<<<<< HEAD

    Extension for non-integers is done using the gamma function.
    See [2]_ and [5]_ :

    .. math::

        \binom{n}{k} =
            \begin{cases}
                \begin{cases}
                (-1)^k\frac{\Gamma(k - n)}{\Gamma(-n)\Gamma(k + 1)} & \qquad n \leq 0 \land k \geq 0 \\
                (-1)^{n + k}\frac{\Gamma(-k)}{\Gamma(-n)\Gamma(n - k + 1))} & \qquad k \leq n < 0 \\
                \end{cases} \qquad \{n, k\} \subset \mathbb{Z} \\
            \frac{\Gamma(n + 1)}{\Gamma(k + 1)\Gamma(n - k + 1)} & \qquad otherwise \\
            \end{cases}

    This Implementation agrees with the Knuth Gamma
    Coefficients [3]_ when $\{n, k\} \subset \mathbb{Z}$,
    The Classical Extended Binomial Theorem [2]_ when
    $\{n\} \subset \mathbb{C}$, and with the Loeb and
    Sprugnoli adaptation for $\{n, k\} \subset \mathbb{C}$ [5]_.

=======
       :label: 6

    Extension for non-integers is done using the gamma function.
    See [2]_ and [5]_ :

    .. math::
        \binom{n}{k} =
            \begin{cases}
                \begin{cases}
                (-1)^k\frac{\Gamma(k - n)}{\Gamma(-n)\Gamma(k + 1)} & \qquad n \leq 0 \land k \geq 0 \\
                (-1)^{n + k}\frac{\Gamma(-k)}{\Gamma(-n)\Gamma(n - k + 1))} & \qquad k \leq n < 0 \\
                \end{cases} \qquad \{n, k\} \subset \mathbb{Z} \\
            \frac{\Gamma(n + 1)}{\Gamma(k + 1)\Gamma(n - k + 1)} & \qquad otherwise \\
            \end{cases}
       :label: 7

    This extension agrees with the Knuth Gamma
    Coefficients [3]_ when $\{n, k\} \subset \mathbb{Z}$,
    The Classical Extended Binomial Theorem [2]_ when
    $\{n\} \subset \mathbb{C}$, and with the Loeb and
    Sprugnoli adaptation for $\{n, k\} \subset \mathbb{C}$ [5]_.

>>>>>>> 28dc15ab

    Examples
    ========

    >>> from sympy import Symbol, Rational, binomial, expand_func
    >>> n = Symbol('n', integer=True, positive=True)

    >>> binomial(15, 8)
    6435

    Rows of Pascal's triangle can be generated with the binomial function:

    >>> for N in range(8):
    ...     print([binomial(N, i) for i in range(N + 1)])
    ...
    [1]
    [1, 1]
    [1, 2, 1]
    [1, 3, 3, 1]
    [1, 4, 6, 4, 1]
    [1, 5, 10, 10, 5, 1]
    [1, 6, 15, 20, 15, 6, 1]
    [1, 7, 21, 35, 35, 21, 7, 1]

    As can a given diagonal, e.g. the 4th diagonal:

    >>> N = -4
    >>> [binomial(N, i) for i in range(1 - N)]
    [1, -4, 10, -20, 35]

    It is possible to see the polynomial expression for the binomial.

    >>> b = binomial(n, 3); b
    binomial(n, 3)

    When $k$ is positive the polynomial expression
    can be viewed in either expanded or factored form:

    >>> b.expand(func=True)
    n**3/6 - n**2/2 + n/3

    >>> expand_func(b)
    n*(n - 2)*(n - 1)/6

    The extended definition of the binomial applies to cases
    when n (or k) are not integers:

    >>> binomial(Rational(5, 4), 3)
    -5/128
    >>> binomial(Rational(-5, 4), 3)
    -195/128

<<<<<<< HEAD
    >>> b = binomial(n, 3); b
    binomial(n, 3)

    When $k$ is positive the polynomial expression
    can be viewed in either expanded or factored form:

    >>> b.expand(func=True)
    n**3/6 - n**2/2 + n/3

    >>> expand_func(b)
    n*(n - 2)*(n - 1)/6
=======
    The Generalized Newton definition which calculates the binomial
    for negative integer values of $k$ can be selected by passing a value
    of 1 as the third argument. So, whereas the following fails for negative
    $k$ less than $n$, it is always affirmed with the Generalized
    Newton definition:

    >>> reflex = lambda f, n, k: f(n, k) == f(n, n - k)
    >>> gn_binomial = lambda n, k: binomial(n, k, 1)

    >>> [reflex(binomial, -2, i) for i in (-3, -2, -1)]
    [False, False, True]
    >>> [reflex(gn_binomial, -2, i) for i in (-3, -2, -1)]
    [True, True, True]

    The Generalized definition also affirms the following identity except
    when $n$ and $k$ are 0:

    >>> check = lambda f, n, k: f(n, k) == f(n - 1, k - 1) + f(n - 1, k)

    >>> check(binomial, 2, 3)
    True
    >>> check(gn_binomial, 2, 3)
    True

    >>> check(binomial, 0, 0)
    True
    >>> check(gn_binomial, 0, 0)
    False

    >>> check(binomial, 2, -3)
    True
    >>> check(gn_binomial, 2, -3)
    True
>>>>>>> 28dc15ab


    References
    ==========

    .. [1] https://www.johndcook.com/blog/binomial_coefficients/

    .. [2] http://functions.wolfram.com/GammaBetaErf/Binomial/02/

    .. [3] https://arxiv.org/pdf/math/9502218.pdf#page=12

    .. [4] https://en.wikipedia.org/wiki/Binomial_theorem#Newton%27s_generalized_binomial_theorem
<<<<<<< HEAD

    .. [5] https://arxiv.org/pdf/1802.02684.pdf#section.3


=======

    .. [5] https://arxiv.org/pdf/1802.02684.pdf#section.3


>>>>>>> 28dc15ab
    See Also
    ========

    sympy.ntheory.multinomial.binomial_coefficients

    """
    def fdiff(self, argindex=1):
        from sympy.functions.special.gamma_functions import polygamma
        if argindex == 1:
            # http://functions.wolfram.com/GammaBetaErf/Binomial/20/01/01/
            n, k = self.args[:2]
<<<<<<< HEAD
            return binomial(n, k)*(polygamma(0, n + 1) - \
=======
            return binomial(*self.args)*(polygamma(0, n + 1) - \
>>>>>>> 28dc15ab
                polygamma(0, n - k + 1))
        elif argindex == 2:
            # http://functions.wolfram.com/GammaBetaErf/Binomial/20/01/02/
            n, k = self.args[:2]
<<<<<<< HEAD
            return binomial(n, k)*(polygamma(0, n - k + 1) - \
=======
            return binomial(*self.args)*(polygamma(0, n - k + 1) - \
>>>>>>> 28dc15ab
                polygamma(0, k + 1))
        else:
            raise ArgumentIndexError(self, argindex)

    @classmethod
    def _eval(cls, n, k, method='ff'):
        '''return a binomial value using Newton's generalized binomial theorem
        using either the falling factorial (default) or `gamma` representation; if
        a number cannot be returned, return None.
        '''

        from sympy import gamma
        Ntype = Float if k.has(Float) or n.has(Float) else Integer
        if method == 'gamma':
            rv = gamma(n + 1)/(gamma(k + 1)*gamma(n - k + 1))
            if not rv.has(gamma):
                return rv
        else:
            if HAS_GMPY:
                try:
<<<<<<< HEAD
                    from sympy.core.compatibility import gmpy, as_int
=======
                    from sympy.external.gmpy import gmpy
                    from sympy.utilities.misc import as_int
>>>>>>> 28dc15ab
                    n, k = map(as_int, (n, k))
                    return Ntype(gmpy.bincoef(n, k))
                except ValueError:
                    pass
            res = ff(n, k)/factorial(k)
            if not res.has(ff) and res.is_number:
                return _mexpand(res) if res else res

<<<<<<< HEAD
    def __init__(self, n, k, binom=False, **hints):
=======
    def __init__(self, n, k, binom=0, **hints):
>>>>>>> 28dc15ab
        """
        >>> from sympy import binomial
        >>> binomial(4, 2)
        6
<<<<<<< HEAD
        >>> binomial(-49, -51, True)
        1225
        """
        n, k = map(sympify, (n, k))
        self.n = n
        self.k = k
        self.binom = bool(binom)

    @classmethod
    def eval(cls, n, k, binom=None):
        from sympy import Pow
        n, k = map(sympify, (n, k))
=======
        >>> binomial(-49, -51, 1)
        1225
        """
        from sympy.utilities.misc import as_int
        n, k = map(sympify, (n, k))
        self.n = n
        self.k = k
        self.binom = as_int(binom)

    @classmethod
    def eval(cls, n, k, binom=0):
        from sympy import Pow
        n, k = map(sympify, (n, k))
        if binom == 0 and k.is_negative:
            return S.Zero
>>>>>>> 28dc15ab
        n_k = n - k
        nint, kint, n_kint = [int_like(i) for i in (n, k, n_k)]

        # properties not based on relative ordering of n and k
        if k.is_zero or n_k.is_zero:
            return S.One
        if S.One in (k, n_k):
            return n
        if nint and n.is_negative:
            if kint is False:
                return S.ComplexInfinity
            if kint is None:
                return
        if kint and k.is_negative:
            if (k + 1).is_zero:
                # case of n = -1 covered by n - k = 0 above
                # so only handle non-True cases here
                if (n + 1).is_zero is False:
                    return S.Zero
                return
            elif (k + 1).is_zero is False:
                if nint is False:
                    return S.Zero
                if nint is None:
                    return
            elif (n - k).is_zero is None:
                # k is negative and we aren't sure that it
                # is not -1 and since we don't know if n == k
                # we must return
                return
        elif nint is False and kint is False and \
                n_kint and n_k.is_negative:
            return S.Zero

        # 0 <= k <= n
        if n.is_nonnegative and k.is_nonnegative:
            if n_k.is_nonnegative:
                if kint is False or nint is False:
                    return cls._eval(n, k, 'gamma')
                if kint and nint:
                    return cls._eval(n, k)
                return

        # n < 0 <= k
        if n.is_negative and k.is_nonnegative:
            if kint:
                n = -n + k - 1
                res = cls._eval(n, k)
                return res if res is None else Pow(S.NegativeOne, k)*res
            # if k is not an integer then we have n = neq, k=pos
            # gamma(neg + 1)/(gamma(pos + 1)*gamma(neg - pos + 1))
            # and the only gamma that will evaluate is that which is an
            # odd multiple of S.Half; but if neg and pos are odd
            # multiples of 1/2 then the difference will be an integer
            # and that has already been handled with the check for n
            # and k not integer but n - k is a negative integer
            return

        # k <= n < 0
        if n.is_negative and k.is_negative:
            if n_k.is_nonnegative:
                if kint and nint:
                    if not binom:
                        return S.Zero
                    n, k = -k - 1, n - k
                    res = cls._eval(n, k)
                    return res if res is None else Pow(S.NegativeOne, k)*res
                if kint is False or nint is False:
                    return cls._eval(n, k, 'gamma')
                return

        # 0 <= n < k
        if n.is_nonnegative and k.is_positive:
            if n_k.is_negative:
                if nint and kint:
                    return S.Zero
                if n_kint:
                    return S.Zero
                if kint:
                    return cls._eval(n, k)
                if nint is False or kint is False:
                    return cls._eval(n, k, 'gamma')
                return

        # k < 0 <= n
        if n.is_extended_nonnegative and k.is_negative:
            if kint:
                return S.Zero
            if n_kint:
                return cls._eval(n, n_k)
            if kint is False and n_kint is False:
                return cls._eval(n, k, 'gamma')
            return

        # n < k < 0
        if k.is_negative and n.is_negative:
            if n_k.is_negative:
                if n_kint:
                    return S.Zero
                # already handled kint and k < 0 above
                # so only this is left:
                if kint is False and n_kint is False:
                    return cls._eval(n, k, 'gamma')
                return

        # other numbers
        if k.is_number and n.is_number:
            if kint:
                return cls._eval(n, k)
            elif kint is False:
                return cls._eval(n, k ,'gamma')

    def _eval_evalf(self, prec):
        from mpmath import mpf, mpc, workprec
        # from sympy import Expr
        try:
            args = [i._to_mpmath(prec + 5) for i in self.args[:2]]
            def bad(m):
                if isinstance(m, mpf):
                    m = m._mpf_
                    return m[1] != 1 and m[-1] == 1
                elif isinstance(m, mpc):
                    m, n = m._mpc_
                    return m[1] != 1 and m[-1] == 1 and \
                        n[1] != 1 and n[-1] == 1
                else:
                    return False
            if any(bad(a) for a in args):
                raise ValueError  # one or more args failed to compute with significance
        except ValueError:
            return

        with workprec(prec):
<<<<<<< HEAD
            v = binomial(*args)
=======
            v = binomial(*args, self.binom)
>>>>>>> 28dc15ab

        return v  # Expr._from_mpmath(v, prec)

    def _eval_Mod(self, q):
        n, k = self.args[:2]
<<<<<<< HEAD
=======
        if not self.binom and k.is_negative:
            return S.Zero % q
>>>>>>> 28dc15ab
        if any(int_like(x) is False for x in (n, k, q)):
            raise ValueError("Integers expected for binomial Mod")

        Ntype = Integer if not any(i.atoms(Float) for i in (n,k,q)) else Float

        if all(int_like(x) and x.is_number for x in (n, k)):
            n, k = map(int, (n, k))

            # handle negative integers k or n
            if k < 0:
                if self.binom is False or n > -1 or k > n:
                    return S.Zero
                k = n - k  # nonneg since n <= -1 and k <= n

            if n < 0:
                neg = True
                n = -n + k - 1
                res = -1 if k%2 else 1
            else:
                neg = False
                res = 1

            # nonnegative n and k
            if k > n:
                return S.Zero
            if n == k:
                return Ntype(-1 if neg else 1) % q
            if k == 1:
                return Ntype(-1 if neg else 1)*n % q

            # nonnegative n and k and res
            if int_like(q) and q.is_number:
                aq = abs(q)
                isprime = aq.is_prime
                aq = int(aq)
                if isprime:
                    if aq < n:
                        # use Lucas Theorem
                        N, K = n, k
                        while N or K:
<<<<<<< HEAD
                            res = res*binomial(N % aq, K % aq) % aq
=======
                            args = list(self.args)
                            args[:2] = N % aq, K % aq
                            res = res*binomial(*args) % aq
>>>>>>> 28dc15ab
                            N, K = N // aq, K // aq
                    else:
                        # use Factorial Modulo
                        d = n - k
                        kf = 1
                        for i in range(2, k + 1):
                            kf = kf*i % aq
                        df = kf
                        for i in range(k + 1, d + 1):
                            df = df*i % aq
                        res *= df
                        for i in range(d + 1, n + 1):
                            res = res*i % aq

                        res *= pow(kf*df % aq, aq - 2, aq)
                        res %= aq

                else:
                    # Binomial Factorization is performed by calculating the
                    # exponents of primes <= n in `n! /(k! (n - k)!)`,
                    # for non-negative integers n and k. As the exponent of
                    # prime in n! is e_p(n) = [n/p] + [n/p**2] + ...
                    # the exponent of prime in binomial(n, k) would be
                    # e_p(n) - e_p(k) - e_p(n - k)
                    M = int(_sqrt(n))
                    if n - k < k:
                        k = n - k
                    for prime in sieve.primerange(2, n + 1):
                        if prime > n - k:
                            res = res*prime % aq
                        elif prime > n // 2:
                            continue
                        elif prime > M:
                            if n % prime < k % prime:
                                res = res*prime % aq
                        else:
                            N, K = n, k
                            exp = a = 0

                            while N > 0:
                                a = int((N % prime) < (K % prime + a))
                                N, K = N // prime, K // prime
                                exp += a

                            if exp > 0:
                                res *= pow(prime, exp, aq)
                                res %= aq

            return Ntype(res % q)  # not sure how to track precision

    def _eval_expand_func(self, **hints):
        """return binomial(n, k) as a number or a product
        if the summation limit is a nonnegative integer.
        """
        from sympy import Product
        n, k = self.args[:2]
<<<<<<< HEAD
        # see if re-evaluation evaluates
        e = self.func(n, k)
=======
        binom = self.binom
        # see if re-evaluation evaluates
        e = self.func(n, k, binom)
>>>>>>> 28dc15ab
        if e.func != self.func:
            return e

        # see if there is a non-negative k or n - k
        if k.is_number and int_like(k) and k.is_nonnegative:
            pass
        elif (n - k).is_number and int_like(n - k) and (n - k).is_nonnegative:
            k = n - k
        else:
            return self
        i = Dummy('never_seen')
        return (Product(n - k + i, (i, 1, k))/factorial(k)).doit()

    def _eval_rewrite_as_Piecewise(self, n, k, binom=False, **kwargs):
        from sympy import gamma, Abs, Lt
        isint = lambda x: Eq(x, floor(x))
        nneg = lambda x: Or(Eq(x, 0), Eq(x/Abs(x), 1))
        for i in igen():
            if not n.has(i) and not k.has(i):
                break
        return Piecewise(
            (factorial(n)/factorial(k)/factorial(n - k),
                And(isint(n), isint(k),
                nneg(n), nneg(k), nneg(n - k))),
            (ff(n, k)/factorial(k),
                And(isint(k), nneg(k))),
            (ff(n, n - k)/factorial(n - k),
                And(isint(n - k), nneg(n - k))),
            (0, And(*[i for x in (n, k, n - k)
                for i in [isint(x), Lt(x, 0)]])),
            (gamma(n + 1)/gamma(k + 1)/gamma(n - k + 1),
                True))

    def _eval_rewrite_as_factorial(self, n, k, binom=False, **kwargs):
        from sympy import Pow

        if not self.binom or n.is_nonnegative and k.is_nonnegative or any(x is False for x in [n.is_integer, k.is_integer]):
            if (n - k + 1).is_zero:
                return S.Zero
            return factorial(n)/(factorial(k)*factorial(n - k))
        if fuzzy_and([n.is_integer, k.is_integer]):
            if n.is_negative:
                if k.is_nonnegative:
                    return(Pow(-1, k)*factorial(k - n - 1)/(
                        factorial(k)*factorial(-n - 1)))
                if k.is_negative:
                    return (Pow(-1, n - k)*factorial(-k - 1)/(
                        factorial(n - k)*factorial(-n - 1)))
            elif n.is_nonnegative:
                if k.is_negative:
                    return S.Zero

    def _eval_rewrite_as_gamma(self, n, k, binom=False, **kwargs):
        from sympy import gamma, Pow

        if not self.binom or n.is_nonnegative and k.is_nonnegative or any(x is False for x in [n.is_integer, k.is_integer]):
            if (n - k + 1).is_zero:
                return S.Zero
            return (gamma(n + 1)/(gamma(k + 1)*gamma(n - k + 1)))
<<<<<<< HEAD
        if n.is_integer:
            if n.is_negative:
                if k.is_integer:
                    if k.is_nonnegative:
                        return(Pow(-1, k)*gamma(k - n)/(gamma(-n)*gamma(k + 1)))
                    if k.is_negative:
                        return (Pow(-1, n - k)*gamma(-k)/(gamma(-n)*gamma(n - k + 1)))
                if k.is_integer is False:
                    return S.ComplexInfinity
=======
        if n.is_integer and k.is_integer:
            if n.is_negative:
                if k.is_nonnegative:
                    return(Pow(-1, k)*gamma(k - n)/(gamma(-n)*gamma(k + 1)))
                if k.is_negative:
                    return (Pow(-1, n - k)*gamma(-k)/(gamma(-n)*gamma(n - k + 1)))
>>>>>>> 28dc15ab
            if n.is_nonnegative:
                if k.is_negative:
                    return S.Zero

<<<<<<< HEAD
    def _eval_rewrite_as_tractable(self, n, k, limitvar=None, binom=False, **kwargs):
        return self._eval_rewrite_as_gamma(n, k, binom).rewrite('tractable')
=======
    def _eval_rewrite_as_tractable(self, n, k, binom=False, **kwargs):
        g = self._eval_rewrite_as_gamma(n, k)
        if g is not None:
            return g.rewrite('tractable')
>>>>>>> 28dc15ab

    def _eval_rewrite_as_FallingFactorial(self, n, k, binom=False, **kwargs):
        if not self.binom or (int_like(k) and k.is_nonnegative):
            return ff(n, k) / factorial(k)
        if int_like(n - k) and (n - k).is_nonnegative:
            return ff(n, n - k) / factorial(n - k)

    def _eval_is_integer(self):
        n, k = self.args[:2]
<<<<<<< HEAD
        if k.is_integer:
            if n.is_integer or k.is_negative:
                return True
                # and if not, it *may* be true but it might
                # only be obvious after expansion, e.g.
                # (3 + sqrt(11)*I, 3) = -10
        elif (n - k).is_integer and (n - k).is_negative:
            # (x, -int) == 0
            return True
=======
        if not self.binom and k.is_extended_negative:
            # result is 0 so
            return True
        if k.is_integer:
            if n.is_integer or k.is_negative:
                return True
                # and if not, it *may* be true but it might
                # only be obvious after expansion, e.g.
                # (3 + sqrt(11)*I, 3) = -10
        elif (n - k).is_integer and (n - k).is_negative:
            # (x, -int) == 0
            return True
>>>>>>> 28dc15ab
        elif k.is_infinite:
            if k.is_extended_positive:
                if (n + 1).is_zero:
                    # (-1, oo) -> zoo
                    return False
                elif (n + 1).is_zero is False:
                    if n.is_infinite:
                        if n.is_extended_negative:
                            return True
                        elif n.is_extended_positive:
                            return False
                    elif n.is_finite:
                        return True
        elif k.is_real and k.is_integer is False and (
                n - k).is_integer is False:
            return False

    def _eval_is_nonnegative(self):
        n, k = self.args[:2]
<<<<<<< HEAD
=======
        if not self.binom and k.is_extended_negative:
            # result is 0 so
            return True
>>>>>>> 28dc15ab
        if (n - k).is_zero or k.is_zero or n.is_nonnegative:
            return True
        if n.is_negative:
            if k.is_negative:
                if (n - k).is_positive:
                    if (k.is_even == n.is_even) and k.is_even is not None:
                        return True
                    elif (k.is_even != n.is_even) and (
                        k.is_even is not None) and (n.is_even is not None):
                        return False
                elif (n - k).is_nonpositive:
                    return True
            elif k.is_positive:
                if k.is_odd:
                    return False
                elif k.is_even:
                    return True

    def _eval_as_leading_term(self, x, logx=None, cdir=0):
        from sympy.functions.special.gamma_functions import gamma
        return self.rewrite(gamma)._eval_as_leading_term(x, logx=logx, cdir=cdir)


class multinomial(CombinatorialFunction):
    r"""Implementation of the multinomial coefficient, a
    generalization of binomial coefficients. They can be expressed in terms
    of binomials, factorials or the gamma function:

    .. math:: \frac{(k_1+k_2+\cdots+k_m)!}{k_1!\, k_2! \cdots k_m!} = {k_1\choose k_1}{k_1+k_2\choose k_2}\cdots{k_1+k_2+\cdots+k_m\choose k_m}

    The multinomial coefficients have a direct combinatorial interpretation,
    as the number of ways of depositing $n$ distinct objects into $m$ bins,
    with $k_i$ objects in a given bin.

    For non-integral values of $k$ which sum to $n$, the multinomial gives the
    coefficient of the terms in the series expansion of $(a_1 + a_2 + ... + a_m) ^ n$ where
    $k_i$ is the exponent of $a_i$ in the expansion.

    Examples
    ========

    >>> from sympy import Symbol, Rational, multinomial, expand_func, symbols, gamma

    Consider the following polynomial in three variables:

    >>> a, b, c = symbols('a b c')
    >>> ((a + b + c)**3).expand()
    a**3 + 3*a**2*b + 3*a**2*c + 3*a*b**2 + 6*a*b*c + 3*a*c**2 + b**3 + 3*b**2*c + 3*b*c**2 + c**3

    The coefficient for any term with variables having exponents of 0, 1 and 2 is 3:

    >>> multinomial(0, 1, 2)  # order does not matter
    3

    The series expansion of `(1 + x)^(2/3)` yields the following leading terms when it
    is expanded:
    $1 + (2/3) x^1 - (1/9) x^2 + (4/81) x^3 - (7/243) x^4 + ...$. The coefficient of
    $x^2$ is given by ``multinomial(2, a)`` where (since the arguments must sum to 2/3)
    $a = -4/3$.

    >>> multinomial(2, Rational(-4, 3))
    -1/9

    If assumptions allow, the symbolic multinomial can be rewritten in terms of
    factorial, gamma or binomial:

    >>> n = Symbol('n', integer=True, positive=True)
    >>> multinomial(n, 3).rewrite(gamma)
    gamma(n + 4)/(6*gamma(n + 1))

    It is also possible to see the corresponding polynomial in expanded or unexpanded form:

    >>> multinomial(n, 3).expand(func=True)
    n**3/6 + n**2 + 11*n/6 + 1

    >>> expand_func(multinomial(n, 3))
    (n + 1)*(n + 2)*(n + 3)/6

    References
    ==========

    .. [1] https://en.wikipedia.org/wiki/Multinomial_theorem#Multinomial_coefficients

    .. [2] http://functions.wolfram.com/GammaBetaErf/Multinomial/02/0001/

    """
    @classmethod
    def eval(cls, *args):
        if not args:
            raise ValueError("A miniumum of 1 arg required")

        nargs = len(args)
        args = [i for i in ordered(map(sympify, args)) if not i.is_zero]
        if nargs != len(args):
            return multinomial(*args) if len(args) > 1 else S.One

        rv = cls._binomial(*args)
        if rv is not None and (len(args) == 2 or not rv.has(binomial)):
            return rv

    def _eval_evalf(self, prec):
        rv = self._binomial(*self.args)
        if rv is not None:
            return rv._evalf(prec)

    @classmethod
    def _binomial(cls, *args, symbolic=True):
        if len(args) == 2 or len(args) == 3 and args[-1] == 0:
            # XXX multinomial requires the generalized binomial
            return binomial(sum(args), next(ordered(args)), 1)

        if all(i.is_number for i in args) or symbolic:
            if len(set(args)) == 1:
                return factorial(sum(args))/factorial(args[0])**len(args)
            def runsum(a):
                t = 0
                for i in a:
                    t += i
                    yield t
            rv = Mul(*[
                binomial(j, k, 1) for j, k in zip(runsum(args), args)])
            if any(x.is_Float for x in args):
                rv = _mexpand(rv)
            return rv

    def _eval_rewrite_as_binomial(self, *args, **kwargs):
        rv = self._binomial(*args, symbolic=True)
        if rv is not None:
            return rv

    def _eval_rewrite_as_factorial(self, *args, **kwargs):
        rv = self._binomial(*args)
        if rv is not None:
            return rv.rewrite(factorial)

    def _eval_rewrite_as_gamma(self, *args, **kwargs):
        from sympy import gamma
        rv = self._binomial(*args)
        if rv is not None:
            return rv.rewrite(gamma)

    def _eval_rewrite_as_tractable(self, *args, **kwargs):
        from sympy import gamma
<<<<<<< HEAD
        return self.rewrite(gamma)._eval_as_leading_term(x, logx=logx, cdir=cdir)


class multinomial(CombinatorialFunction):
    r"""Implementation of the multinomial coefficient, a
    generalization of binomial coefficients. They can be expressed in terms
    of binomials, factorials or the gamma function:

    .. math:: \frac{(k_1+k_2+\cdots+k_m)!}{k_1!\, k_2! \cdots k_m!} = {k_1\choose k_1}{k_1+k_2\choose k_2}\cdots{k_1+k_2+\cdots+k_m\choose k_m}

    The multinomial coefficients have a direct combinatorial interpretation,
    as the number of ways of depositing $n$ distinct objects into $m$ bins,
    with $k_i$ objects in a given bin.

    For non-integral values of $k$ which sum to $n$, the multinomial gives the
    coefficient of the terms in the series expansion of $(a_1 + a_2 + ... + a_m) ^ n$ where
    $k_i$ is the exponent of $a_i$ in the expansion.

    Examples
    ========

    >>> from sympy import Symbol, Rational, expand_func, symbols, gamma
    >>> from sympy.functions.combinatorial.factorials import multinomial

    Consider the following polynomial in three variables:

    >>> a, b, c = symbols('a b c')
    >>> ((a + b + c)**3).expand()
    a**3 + 3*a**2*b + 3*a**2*c + 3*a*b**2 + 6*a*b*c + 3*a*c**2 + b**3 + 3*b**2*c + 3*b*c**2 + c**3

    The coefficient for any term with variables having exponents of 0, 1 and 2 is 3:

    >>> multinomial(0, 1, 2)  # order does not matter
    3

    The series expansion of `(1 + x)^(2/3)` yields the following leading terms when it
    is expanded:
    $1 + (2/3) x^1 - (1/9) x^2 + (4/81) x^3 - (7/243) x^4 + ...$. The coefficient of
    $x^2$ is given by ``multinomial(2, a)`` where (since the arguments must sum to 2/3)
    $a = -4/3$.

    >>> multinomial(2, Rational(-4, 3))
    -1/9

    If assumptions allow, the symbolic multinomial can be rewritten in terms of
    factorial, gamma or binomial:

    >>> n = Symbol('n', integer=True, positive=True)
    >>> multinomial(n, 3).rewrite(gamma)
    gamma(n + 4)/(6*gamma(n + 1))

    It is also possible to see the corresponding polynomial in expanded or unexpanded form:

    >>> multinomial(n, 3).expand(func=True)
    n**3/6 + n**2 + 11*n/6 + 1

    >>> expand_func(multinomial(n, 3))
    (n + 1)*(n + 2)*(n + 3)/6

    References
    ==========

    .. [1] https://en.wikipedia.org/wiki/Multinomial_theorem#Multinomial_coefficients

    .. [2] http://functions.wolfram.com/GammaBetaErf/Multinomial/02/0001/

    """
    @classmethod
    def eval(cls, *args):
        if not args:
            raise ValueError("A miniumum of 1 arg required")

        nargs = len(args)
        args = [i for i in ordered(map(sympify, args)) if not i.is_zero]
        if nargs != len(args):
            return multinomial(*args) if len(args) > 1 else S.One

        rv = cls._binomial(*args)
        if rv is not None and (len(args) == 2 or not rv.has(binomial)):
            return rv

    def _eval_evalf(self, prec):
        rv = self._binomial(*self.args)
        if rv is not None:
            return rv._evalf(prec)

    @classmethod
    def _binomial(cls, *args, symbolic=True):
        from sympy import binomial

        if len(args) == 2:
            return binomial(sum(args), next(ordered(args)), True)
        if all(i.is_number for i in args) or symbolic:
            if len(set(args)) == 1:
                return factorial(sum(args))/factorial(args[0])**len(args)
            def runsum(a):
                t = 0
                for i in a:
                    t += i
                    yield t
            rv = Mul(*[
                binomial(j, k, True) for j, k in zip(runsum(args), args)])
            if any(x.is_Float for x in args):
                rv = _mexpand(rv)
            return rv

    def _eval_rewrite_as_binomial(self, *args, **kwargs):
        rv = self._binomial(*args, symbolic=True)
        if rv is not None:
            return rv

    def _eval_rewrite_as_factorial(self, *args, **kwargs):
        rv = self._binomial(*args)
        if rv is not None:
            return rv.rewrite(factorial)

    def _eval_rewrite_as_gamma(self, *args, **kwargs):
        from sympy import gamma
        rv = self._binomial(*args)
        if rv is not None:
            return rv.rewrite(gamma)

    def _eval_rewrite_as_tractable(self, *args, **kwargs):
        from sympy import gamma
=======
>>>>>>> 28dc15ab
        rv = self._binomial(*args)
        if rv is not None:
            return rv.rewrite(gamma).rewrite('tractable')

    def _eval_expand_func(self, **hints):
        from sympy import expand_func
        rv = self._binomial(*self.args)
        if rv is not None:
            return expand_func(rv)

    def _eval_is_integer(self):
        return fuzzy_or([
            fuzzy_and(x.is_integer for x in self.args),
            any(fuzzy_and((x.is_integer, x.is_negative)) for x in self.args)])<|MERGE_RESOLUTION|>--- conflicted
+++ resolved
@@ -3,15 +3,6 @@
 
 from sympy.core import S, sympify, Mod
 from sympy.core.cache import cacheit
-<<<<<<< HEAD
-from sympy.core.compatibility import HAS_GMPY, ordered
-from sympy.core.function import Function, ArgumentIndexError, _mexpand, PoleError
-from sympy.core.logic import fuzzy_and, fuzzy_or
-from sympy.core.mul import Mul
-from sympy.core.numbers import Float, Integer, pi
-from sympy.core.relational import Eq
-from sympy.core.symbol import Symbol, Dummy
-=======
 from sympy.core.function import (Function, ArgumentIndexError,
     _mexpand, PoleError)
 from sympy.core.logic import fuzzy_and, fuzzy_or
@@ -21,7 +12,6 @@
 from sympy.core.symbol import Symbol, Dummy
 from sympy.core.sorting import ordered
 from sympy.external.gmpy import HAS_GMPY
->>>>>>> 28dc15ab
 from sympy.functions.elementary.piecewise import Piecewise
 from sympy.functions.elementary.integers import floor
 from sympy.logic.boolalg import Or, And
@@ -327,7 +317,6 @@
         elif not arg0.is_infinite:
             return self.func(arg)
         raise PoleError("Cannot expand %s around 0" % (self))
-
 
 class MultiFactorial(CombinatorialFunction):
     pass
@@ -873,10 +862,6 @@
 
 class binomial(CombinatorialFunction):
     r"""Implementation of the binomial coefficient.
-<<<<<<< HEAD
-
-=======
->>>>>>> 28dc15ab
     In a strict combinatorial sense, the binomial coefficient gives
     the number of ways we can choose $k$ elements from a set of
     $n$ elements. In this case both arguments are nonnegative
@@ -886,16 +871,6 @@
     .. math:: \binom{n}{k} = \frac{n!}{k!(n - k)!}
        :label: 1
 
-<<<<<<< HEAD
-    We've implemented Newton's Generalized Binomial Theorem :eq:`2`
-    here. It agrees with :eq:`1` when $k$ is a nonnegative integer
-    and also extends to arbitrary $n$. See [4]_ :
-
-    .. math:: \binom{n}{k} = \frac{ff(n, k)}{k!}
-       :label: 2
-
-    Using :eq:`2`, one can interpret the binomial coefficient
-=======
     But the binomial can be generalization for arbitrary `n` and there
     are two conventions. In the simpler convention, negative integer $k$ values
     will give a return value of 0, regardless of the value of $n$. This
@@ -921,25 +896,16 @@
        :label: 4
 
     Using :eq:`4`, one can interpret the binomial coefficient
->>>>>>> 28dc15ab
     $\binom{n}{k}$ as the coefficient of $x^k, y^k, x^{(n - k)}, y^{(n - k)}$
     in the Series expansion of $(x + y)^n$ :
 
     .. math:: (x+y)^n = \sum_{k=0}^\infty \binom{n}{k} x^{n-k} y^k
-<<<<<<< HEAD
-       :label: 3
-=======
        :label: 5
->>>>>>> 28dc15ab
 
     When $n$ and $k$ are integers, the Cartesian Plane can be divided
     into six regions. See [3]_ and [5]_ :
 
     .. math::
-<<<<<<< HEAD
-
-=======
->>>>>>> 28dc15ab
         \binom{n}{k} =
             \begin{cases}
                 \binom{n}{k} & \qquad 0 \leq k \leq n \\
@@ -949,29 +915,6 @@
                 0 & \qquad k < 0 \leq n \\
                 0 & \qquad n < k < 0 \\
             \end{cases}
-<<<<<<< HEAD
-
-    Extension for non-integers is done using the gamma function.
-    See [2]_ and [5]_ :
-
-    .. math::
-
-        \binom{n}{k} =
-            \begin{cases}
-                \begin{cases}
-                (-1)^k\frac{\Gamma(k - n)}{\Gamma(-n)\Gamma(k + 1)} & \qquad n \leq 0 \land k \geq 0 \\
-                (-1)^{n + k}\frac{\Gamma(-k)}{\Gamma(-n)\Gamma(n - k + 1))} & \qquad k \leq n < 0 \\
-                \end{cases} \qquad \{n, k\} \subset \mathbb{Z} \\
-            \frac{\Gamma(n + 1)}{\Gamma(k + 1)\Gamma(n - k + 1)} & \qquad otherwise \\
-            \end{cases}
-
-    This Implementation agrees with the Knuth Gamma
-    Coefficients [3]_ when $\{n, k\} \subset \mathbb{Z}$,
-    The Classical Extended Binomial Theorem [2]_ when
-    $\{n\} \subset \mathbb{C}$, and with the Loeb and
-    Sprugnoli adaptation for $\{n, k\} \subset \mathbb{C}$ [5]_.
-
-=======
        :label: 6
 
     Extension for non-integers is done using the gamma function.
@@ -994,7 +937,6 @@
     $\{n\} \subset \mathbb{C}$, and with the Loeb and
     Sprugnoli adaptation for $\{n, k\} \subset \mathbb{C}$ [5]_.
 
->>>>>>> 28dc15ab
 
     Examples
     ========
@@ -1047,19 +989,6 @@
     >>> binomial(Rational(-5, 4), 3)
     -195/128
 
-<<<<<<< HEAD
-    >>> b = binomial(n, 3); b
-    binomial(n, 3)
-
-    When $k$ is positive the polynomial expression
-    can be viewed in either expanded or factored form:
-
-    >>> b.expand(func=True)
-    n**3/6 - n**2/2 + n/3
-
-    >>> expand_func(b)
-    n*(n - 2)*(n - 1)/6
-=======
     The Generalized Newton definition which calculates the binomial
     for negative integer values of $k$ can be selected by passing a value
     of 1 as the third argument. So, whereas the following fails for negative
@@ -1093,8 +1022,6 @@
     True
     >>> check(gn_binomial, 2, -3)
     True
->>>>>>> 28dc15ab
-
 
     References
     ==========
@@ -1106,17 +1033,10 @@
     .. [3] https://arxiv.org/pdf/math/9502218.pdf#page=12
 
     .. [4] https://en.wikipedia.org/wiki/Binomial_theorem#Newton%27s_generalized_binomial_theorem
-<<<<<<< HEAD
 
     .. [5] https://arxiv.org/pdf/1802.02684.pdf#section.3
 
 
-=======
-
-    .. [5] https://arxiv.org/pdf/1802.02684.pdf#section.3
-
-
->>>>>>> 28dc15ab
     See Also
     ========
 
@@ -1128,20 +1048,12 @@
         if argindex == 1:
             # http://functions.wolfram.com/GammaBetaErf/Binomial/20/01/01/
             n, k = self.args[:2]
-<<<<<<< HEAD
-            return binomial(n, k)*(polygamma(0, n + 1) - \
-=======
             return binomial(*self.args)*(polygamma(0, n + 1) - \
->>>>>>> 28dc15ab
                 polygamma(0, n - k + 1))
         elif argindex == 2:
             # http://functions.wolfram.com/GammaBetaErf/Binomial/20/01/02/
             n, k = self.args[:2]
-<<<<<<< HEAD
-            return binomial(n, k)*(polygamma(0, n - k + 1) - \
-=======
             return binomial(*self.args)*(polygamma(0, n - k + 1) - \
->>>>>>> 28dc15ab
                 polygamma(0, k + 1))
         else:
             raise ArgumentIndexError(self, argindex)
@@ -1162,12 +1074,8 @@
         else:
             if HAS_GMPY:
                 try:
-<<<<<<< HEAD
-                    from sympy.core.compatibility import gmpy, as_int
-=======
                     from sympy.external.gmpy import gmpy
                     from sympy.utilities.misc import as_int
->>>>>>> 28dc15ab
                     n, k = map(as_int, (n, k))
                     return Ntype(gmpy.bincoef(n, k))
                 except ValueError:
@@ -1176,29 +1084,11 @@
             if not res.has(ff) and res.is_number:
                 return _mexpand(res) if res else res
 
-<<<<<<< HEAD
-    def __init__(self, n, k, binom=False, **hints):
-=======
     def __init__(self, n, k, binom=0, **hints):
->>>>>>> 28dc15ab
         """
         >>> from sympy import binomial
         >>> binomial(4, 2)
         6
-<<<<<<< HEAD
-        >>> binomial(-49, -51, True)
-        1225
-        """
-        n, k = map(sympify, (n, k))
-        self.n = n
-        self.k = k
-        self.binom = bool(binom)
-
-    @classmethod
-    def eval(cls, n, k, binom=None):
-        from sympy import Pow
-        n, k = map(sympify, (n, k))
-=======
         >>> binomial(-49, -51, 1)
         1225
         """
@@ -1214,7 +1104,6 @@
         n, k = map(sympify, (n, k))
         if binom == 0 and k.is_negative:
             return S.Zero
->>>>>>> 28dc15ab
         n_k = n - k
         nint, kint, n_kint = [int_like(i) for i in (n, k, n_k)]
 
@@ -1348,21 +1237,14 @@
             return
 
         with workprec(prec):
-<<<<<<< HEAD
-            v = binomial(*args)
-=======
             v = binomial(*args, self.binom)
->>>>>>> 28dc15ab
 
         return v  # Expr._from_mpmath(v, prec)
 
     def _eval_Mod(self, q):
         n, k = self.args[:2]
-<<<<<<< HEAD
-=======
         if not self.binom and k.is_negative:
             return S.Zero % q
->>>>>>> 28dc15ab
         if any(int_like(x) is False for x in (n, k, q)):
             raise ValueError("Integers expected for binomial Mod")
 
@@ -1403,13 +1285,9 @@
                         # use Lucas Theorem
                         N, K = n, k
                         while N or K:
-<<<<<<< HEAD
-                            res = res*binomial(N % aq, K % aq) % aq
-=======
                             args = list(self.args)
                             args[:2] = N % aq, K % aq
                             res = res*binomial(*args) % aq
->>>>>>> 28dc15ab
                             N, K = N // aq, K // aq
                     else:
                         # use Factorial Modulo
@@ -1466,14 +1344,9 @@
         """
         from sympy import Product
         n, k = self.args[:2]
-<<<<<<< HEAD
-        # see if re-evaluation evaluates
-        e = self.func(n, k)
-=======
         binom = self.binom
         # see if re-evaluation evaluates
         e = self.func(n, k, binom)
->>>>>>> 28dc15ab
         if e.func != self.func:
             return e
 
@@ -1533,7 +1406,6 @@
             if (n - k + 1).is_zero:
                 return S.Zero
             return (gamma(n + 1)/(gamma(k + 1)*gamma(n - k + 1)))
-<<<<<<< HEAD
         if n.is_integer:
             if n.is_negative:
                 if k.is_integer:
@@ -1543,27 +1415,14 @@
                         return (Pow(-1, n - k)*gamma(-k)/(gamma(-n)*gamma(n - k + 1)))
                 if k.is_integer is False:
                     return S.ComplexInfinity
-=======
-        if n.is_integer and k.is_integer:
-            if n.is_negative:
-                if k.is_nonnegative:
-                    return(Pow(-1, k)*gamma(k - n)/(gamma(-n)*gamma(k + 1)))
-                if k.is_negative:
-                    return (Pow(-1, n - k)*gamma(-k)/(gamma(-n)*gamma(n - k + 1)))
->>>>>>> 28dc15ab
             if n.is_nonnegative:
                 if k.is_negative:
                     return S.Zero
 
-<<<<<<< HEAD
-    def _eval_rewrite_as_tractable(self, n, k, limitvar=None, binom=False, **kwargs):
-        return self._eval_rewrite_as_gamma(n, k, binom).rewrite('tractable')
-=======
     def _eval_rewrite_as_tractable(self, n, k, binom=False, **kwargs):
         g = self._eval_rewrite_as_gamma(n, k)
         if g is not None:
             return g.rewrite('tractable')
->>>>>>> 28dc15ab
 
     def _eval_rewrite_as_FallingFactorial(self, n, k, binom=False, **kwargs):
         if not self.binom or (int_like(k) and k.is_nonnegative):
@@ -1573,17 +1432,6 @@
 
     def _eval_is_integer(self):
         n, k = self.args[:2]
-<<<<<<< HEAD
-        if k.is_integer:
-            if n.is_integer or k.is_negative:
-                return True
-                # and if not, it *may* be true but it might
-                # only be obvious after expansion, e.g.
-                # (3 + sqrt(11)*I, 3) = -10
-        elif (n - k).is_integer and (n - k).is_negative:
-            # (x, -int) == 0
-            return True
-=======
         if not self.binom and k.is_extended_negative:
             # result is 0 so
             return True
@@ -1596,7 +1444,6 @@
         elif (n - k).is_integer and (n - k).is_negative:
             # (x, -int) == 0
             return True
->>>>>>> 28dc15ab
         elif k.is_infinite:
             if k.is_extended_positive:
                 if (n + 1).is_zero:
@@ -1616,12 +1463,9 @@
 
     def _eval_is_nonnegative(self):
         n, k = self.args[:2]
-<<<<<<< HEAD
-=======
         if not self.binom and k.is_extended_negative:
             # result is 0 so
             return True
->>>>>>> 28dc15ab
         if (n - k).is_zero or k.is_zero or n.is_nonnegative:
             return True
         if n.is_negative:
@@ -1663,7 +1507,8 @@
     Examples
     ========
 
-    >>> from sympy import Symbol, Rational, multinomial, expand_func, symbols, gamma
+    >>> from sympy import Symbol, Rational, expand_func, symbols, gamma
+    >>> from sympy.functions.combinatorial.factorials import multinomial
 
     Consider the following polynomial in three variables:
 
@@ -1765,133 +1610,6 @@
 
     def _eval_rewrite_as_tractable(self, *args, **kwargs):
         from sympy import gamma
-<<<<<<< HEAD
-        return self.rewrite(gamma)._eval_as_leading_term(x, logx=logx, cdir=cdir)
-
-
-class multinomial(CombinatorialFunction):
-    r"""Implementation of the multinomial coefficient, a
-    generalization of binomial coefficients. They can be expressed in terms
-    of binomials, factorials or the gamma function:
-
-    .. math:: \frac{(k_1+k_2+\cdots+k_m)!}{k_1!\, k_2! \cdots k_m!} = {k_1\choose k_1}{k_1+k_2\choose k_2}\cdots{k_1+k_2+\cdots+k_m\choose k_m}
-
-    The multinomial coefficients have a direct combinatorial interpretation,
-    as the number of ways of depositing $n$ distinct objects into $m$ bins,
-    with $k_i$ objects in a given bin.
-
-    For non-integral values of $k$ which sum to $n$, the multinomial gives the
-    coefficient of the terms in the series expansion of $(a_1 + a_2 + ... + a_m) ^ n$ where
-    $k_i$ is the exponent of $a_i$ in the expansion.
-
-    Examples
-    ========
-
-    >>> from sympy import Symbol, Rational, expand_func, symbols, gamma
-    >>> from sympy.functions.combinatorial.factorials import multinomial
-
-    Consider the following polynomial in three variables:
-
-    >>> a, b, c = symbols('a b c')
-    >>> ((a + b + c)**3).expand()
-    a**3 + 3*a**2*b + 3*a**2*c + 3*a*b**2 + 6*a*b*c + 3*a*c**2 + b**3 + 3*b**2*c + 3*b*c**2 + c**3
-
-    The coefficient for any term with variables having exponents of 0, 1 and 2 is 3:
-
-    >>> multinomial(0, 1, 2)  # order does not matter
-    3
-
-    The series expansion of `(1 + x)^(2/3)` yields the following leading terms when it
-    is expanded:
-    $1 + (2/3) x^1 - (1/9) x^2 + (4/81) x^3 - (7/243) x^4 + ...$. The coefficient of
-    $x^2$ is given by ``multinomial(2, a)`` where (since the arguments must sum to 2/3)
-    $a = -4/3$.
-
-    >>> multinomial(2, Rational(-4, 3))
-    -1/9
-
-    If assumptions allow, the symbolic multinomial can be rewritten in terms of
-    factorial, gamma or binomial:
-
-    >>> n = Symbol('n', integer=True, positive=True)
-    >>> multinomial(n, 3).rewrite(gamma)
-    gamma(n + 4)/(6*gamma(n + 1))
-
-    It is also possible to see the corresponding polynomial in expanded or unexpanded form:
-
-    >>> multinomial(n, 3).expand(func=True)
-    n**3/6 + n**2 + 11*n/6 + 1
-
-    >>> expand_func(multinomial(n, 3))
-    (n + 1)*(n + 2)*(n + 3)/6
-
-    References
-    ==========
-
-    .. [1] https://en.wikipedia.org/wiki/Multinomial_theorem#Multinomial_coefficients
-
-    .. [2] http://functions.wolfram.com/GammaBetaErf/Multinomial/02/0001/
-
-    """
-    @classmethod
-    def eval(cls, *args):
-        if not args:
-            raise ValueError("A miniumum of 1 arg required")
-
-        nargs = len(args)
-        args = [i for i in ordered(map(sympify, args)) if not i.is_zero]
-        if nargs != len(args):
-            return multinomial(*args) if len(args) > 1 else S.One
-
-        rv = cls._binomial(*args)
-        if rv is not None and (len(args) == 2 or not rv.has(binomial)):
-            return rv
-
-    def _eval_evalf(self, prec):
-        rv = self._binomial(*self.args)
-        if rv is not None:
-            return rv._evalf(prec)
-
-    @classmethod
-    def _binomial(cls, *args, symbolic=True):
-        from sympy import binomial
-
-        if len(args) == 2:
-            return binomial(sum(args), next(ordered(args)), True)
-        if all(i.is_number for i in args) or symbolic:
-            if len(set(args)) == 1:
-                return factorial(sum(args))/factorial(args[0])**len(args)
-            def runsum(a):
-                t = 0
-                for i in a:
-                    t += i
-                    yield t
-            rv = Mul(*[
-                binomial(j, k, True) for j, k in zip(runsum(args), args)])
-            if any(x.is_Float for x in args):
-                rv = _mexpand(rv)
-            return rv
-
-    def _eval_rewrite_as_binomial(self, *args, **kwargs):
-        rv = self._binomial(*args, symbolic=True)
-        if rv is not None:
-            return rv
-
-    def _eval_rewrite_as_factorial(self, *args, **kwargs):
-        rv = self._binomial(*args)
-        if rv is not None:
-            return rv.rewrite(factorial)
-
-    def _eval_rewrite_as_gamma(self, *args, **kwargs):
-        from sympy import gamma
-        rv = self._binomial(*args)
-        if rv is not None:
-            return rv.rewrite(gamma)
-
-    def _eval_rewrite_as_tractable(self, *args, **kwargs):
-        from sympy import gamma
-=======
->>>>>>> 28dc15ab
         rv = self._binomial(*args)
         if rv is not None:
             return rv.rewrite(gamma).rewrite('tractable')
