--- conflicted
+++ resolved
@@ -626,18 +626,12 @@
         + O(x**(-7), (x, oo)))*cos(x)/x
     
     t = Symbol('t', Dummy=True)
-<<<<<<< HEAD
     assert Si(x).rewrite(sinc) == Integral(sinc(t), (t, 0, x))
     assert Si(x)._eval_as_leading_term(x) == x
     assert Si(2*x)._eval_as_leading_term(x) == 2*x
     assert Si(sin(x))._eval_as_leading_term(x) == x
-=======
-    assert Si(x).rewrite(sinc).dummy_eq(Integral(sinc(t), (t, 0, x)))
-
->>>>>>> 05823974
     assert limit(Shi(x), x, S.Infinity) == S.Infinity
     assert limit(Shi(x), x, S.NegativeInfinity) == S.NegativeInfinity
-
 
 def test_ci():
     m1 = exp_polar(I*pi)
