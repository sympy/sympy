--- conflicted
+++ resolved
@@ -42,22 +42,12 @@
     assert zeta(4) == pi**4/90
     assert zeta(6) == pi**6/945
 
-<<<<<<< HEAD
-    assert zeta(2, 2) == pi**2/6 - 1
-    assert zeta(3, 2) == zeta(3) - 1
-    assert zeta(4, 3) == pi**4/90 - Rational(17, 16)
-    assert zeta(5, 3) == zeta(5) - Rational(33, 32)
-    assert zeta(6, 4) == pi**6/945 - Rational(47449, 46656)
-    assert zeta(7, 4) == zeta(7) - Rational(282251, 279936)
-    assert zeta(S.Pi, 2) == zeta(pi) - 1
-=======
     assert zeta(4, 3) == pi**4/90 - Rational(17, 16)
     assert zeta(7, 4) == zeta(7) - Rational(282251, 279936)
     assert zeta(S.Half, 2).func == zeta
     assert expand_func(zeta(S.Half, 2)) == zeta(S.Half) - 1
     assert zeta(x, 3).func == zeta
     assert expand_func(zeta(x, 3)) == zeta(x) - 1 - 1/2**x
->>>>>>> a3826118
 
     assert zeta(2, 0) is nan
     assert zeta(3, -1) is nan
