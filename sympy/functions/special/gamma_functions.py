from sympy.core import Add, S, C, sympify, oo, pi
from sympy.core.function import Function, ArgumentIndexError
from zeta_functions import zeta
from error_functions import erf
from sympy.core import Dummy, Rational
from sympy.functions.elementary.exponential import log
from sympy.functions.elementary.integers import floor
from sympy.functions.elementary.miscellaneous import sqrt
from sympy.functions.combinatorial.numbers import bernoulli
from sympy.functions.combinatorial.factorials import rf
from sympy.functions.combinatorial.numbers import harmonic
from sympy.functions.elementary.trigonometric import csc

###############################################################################
############################ COMPLETE GAMMA FUNCTION ##########################
###############################################################################


class gamma(Function):
    r"""
    The gamma function

    .. math ::
        \Gamma(x) = \int^{\infty}_{0} t^{x-1} e^{t} \mathrm{d}t.

    The gamma function returns a function which passes through the integral
    values of the factorial function, i.e. though defined in the complex plane,
    when n is an integer, `\Gamma(n) = (n - 1)!`
<<<<<<< HEAD

    Examples
    ========

    >>> from sympy import S, I, pi, oo, gamma
    >>> from sympy.abc import x

    Several special values are known:

    >>> gamma(1)
    1
    >>> gamma(4)
    6
    >>> gamma(I*oo)
    0
    >>> gamma(S(3)/2)
    sqrt(pi)/2

    The Gamma function obeys the mirror symmetry:

    >>> from sympy import conjugate
    >>> conjugate(gamma(x))
    gamma(conjugate(x))

    Differentiation with respect to x is supported:

    >>> from sympy import diff
    >>> diff(gamma(x), x)
    gamma(x)*polygamma(0, x)

    We can numerically evaluate the gamma function to arbitrary precision
    on the whole complex plane:

    >>> gamma(pi).evalf(40)
    2.288037795340032417959588909060233922890
    >>> gamma(1+I).evalf(20)
    0.49801566811835604271 - 0.15494982830181068512*I

    See Also
    ========

    lowergamma: Lower incomplete gamma function
    uppergamma: Upper incomplete gamma function
    polygamma: Polygamma function
    loggamma: Log Gamma function
    digamma: Digamma function
    trigamma: Trigamma function
    beta: Euler beta function

    References
    ==========

    .. [1] http://en.wikipedia.org/wiki/Gamma_function
    .. [2] http://functions.wolfram.com/GammaBetaErf/Gamma/
    .. [3] http://mathworld.wolfram.com/GammaFunction.html
    .. [4] http://dlmf.nist.gov/5

=======

    References
    ==========

    .. [1] http://en.wikipedia.org/wiki/Gamma_function
>>>>>>> 3d626568
    """

    nargs = 1
    unbranched = True

    def fdiff(self, argindex=1):
        if argindex == 1:
            return gamma(self.args[0])*polygamma(0, self.args[0])
        else:
            raise ArgumentIndexError(self, argindex)

    @classmethod
    def eval(cls, arg):
        if arg.is_Number:
            if arg is S.NaN:
                return S.NaN
            elif arg is S.Infinity:
                return S.Infinity
            elif arg.is_Integer:
                if arg.is_positive:
                    return C.factorial(arg - 1)
                else:
                    return S.ComplexInfinity
            elif arg.is_Rational:
                if arg.q == 2:
                    n = abs(arg.p) // arg.q

                    if arg.is_positive:
                        k, coeff = n, S.One
                    else:
                        n = k = n + 1

                        if n & 1 == 0:
                            coeff = S.One
                        else:
                            coeff = S.NegativeOne

                    for i in range(3, 2*k, 2):
                        coeff *= i

                    if arg.is_positive:
                        return coeff*sqrt(S.Pi) / 2**n
                    else:
                        return 2**n*sqrt(S.Pi) / coeff

        z = arg.extract_multiplicatively(S.ImaginaryUnit)
        if z is not None:
            if z is S.Infinity or S.NegativeInfinity:
                return S.Zero

    def _eval_expand_func(self, **hints):
        arg = self.args[0]
        if arg.is_Rational:
            if abs(arg.p) > arg.q:
                x = Dummy('x')
                n = arg.p // arg.q
                p = arg.p - n*arg.q
                return gamma(x + n)._eval_expand_func().subs(x, Rational(p, arg.q))

        if arg.is_Add:
            coeff, tail = arg.as_coeff_add()
            if coeff and coeff.q != 1:
                intpart = floor(coeff)
                tail = (coeff - intpart,) + tail
                coeff = intpart
            tail = arg._new_rawargs(*tail, reeval=False)
            return gamma(tail)*C.RisingFactorial(tail, coeff)

        z = arg.extract_multiplicatively(-1)
        if z:
            return -pi*csc(pi*z)/gamma(z+1)

        return self.func(*self.args)

    def _eval_conjugate(self):
        return self.func(self.args[0].conjugate())

    def _eval_is_real(self):
        return self.args[0].is_real

    def _eval_rewrite_as_tractable(self, z):
        return C.exp(loggamma(z))

    def _eval_nseries(self, x, n, logx):
        x0 = self.args[0].limit(x, 0)
        if not (x0.is_Integer and x0 <= 0):
            return super(gamma, self)._eval_nseries(x, n, logx)
        t = self.args[0] - x0
        return (gamma(t + 1)/rf(self.args[0], -x0 + 1))._eval_nseries(x, n, logx)


###############################################################################
################## LOWER and UPPER INCOMPLETE GAMMA FUNCTIONS #################
###############################################################################

class lowergamma(Function):
    r"""
    The lower incomplete gamma function.

    It can be defined as the meromorphic continuation of

    .. math ::
        \gamma(s, x) = \int_0^x t^{s-1} e^{-t} \mathrm{d}t.

    This can be shown to be the same as

    .. math ::
        \gamma(s, x) = \frac{x^s}{s} {}_1F_1\left({s \atop s+1} \middle| -x\right),

    where :math:`{}_1F_1` is the (confluent) hypergeometric function.

    Examples
    ========

    >>> from sympy import lowergamma, S
    >>> from sympy.abc import s, x
    >>> lowergamma(s, x)
    lowergamma(s, x)
    >>> lowergamma(3, x)
    -x**2*exp(-x) - 2*x*exp(-x) + 2 - 2*exp(-x)
    >>> lowergamma(-S(1)/2, x)
    -2*sqrt(pi)*erf(sqrt(x)) - 2*exp(-x)/sqrt(x)

    See Also
    ========

    gamma: Gamma function
    uppergamma: Upper incomplete gamma function
    polygamma: Polygamma function
    loggamma: Log Gamma function
    digamma: Digamma function
    trigamma: Trigamma function
    beta: Euler beta function

    References
    ==========

<<<<<<< HEAD
    .. [1] Abramowitz, Milton; Stegun, Irene A., eds. (1965), Chapter 6, Section 5,
           Handbook of Mathematical Functions with Formulas, Graphs, and Mathematical
           Tables
    .. [2] http://en.wikipedia.org/wiki/Incomplete_gamma_function#Lower_Incomplete_Gamma_Function
=======
    .. [1] Abramowitz, Milton; Stegun, Irene A., eds. (1965), Chapter 6,
           Section 5, Handbook of Mathematical Functions with Formulas, Graphs,
           and Mathematical Tables
    .. [2] http://en.wikipedia.org/wiki/Incomplete_gamma_function
>>>>>>> 3d626568

    """

    nargs = 2

    def fdiff(self, argindex=2):
        from sympy import meijerg, unpolarify
        if argindex == 2:
            a, z = self.args
            return C.exp(-unpolarify(z))*z**(a - 1)
        elif argindex == 1:
            a, z = self.args
            return gamma(a)*digamma(a) - log(z)*uppergamma(a, z) \
                + meijerg([], [1, 1], [0, 0, a], [], z)

        else:
            raise ArgumentIndexError(self, argindex)

    @classmethod
    def eval(cls, a, x):
        # For lack of a better place, we use this one to extract branching
        # information. The following can be
        # found in the literature (c/f references given above), albeit scattered:
        # 1) For fixed x != 0, lowergamma(s, x) is an entire function of s
        # 2) For fixed positive integers s, lowergamma(s, x) is an entire
        #    function of x.
        # 3) For fixed non-positive integers s,
        #    lowergamma(s, exp(I*2*pi*n)*x) =
        #              2*pi*I*n*(-1)**(-s)/factorial(-s) + lowergamma(s, x)
        #    (this follows from lowergamma(s, x).diff(x) = x**(s-1)*exp(-x)).
        # 4) For fixed non-integral s,
        #    lowergamma(s, x) = x**s*gamma(s)*lowergamma_unbranched(s, x),
        #    where lowergamma_unbranched(s, x) is an entire function (in fact
        #    of both s and x), i.e.
        #    lowergamma(s, exp(2*I*pi*n)*x) = exp(2*pi*I*n*a)*lowergamma(a, x)
        from sympy import unpolarify, I, factorial, exp
        nx, n = x.extract_branch_factor()
        if a.is_integer and a.is_positive:
            nx = unpolarify(x)
            if nx != x:
                return lowergamma(a, nx)
        elif a.is_integer and a.is_nonpositive:
            if n != 0:
                return 2*pi*I*n*(-1)**(-a)/factorial(-a) + lowergamma(a, nx)
        elif n != 0:
            return exp(2*pi*I*n*a)*lowergamma(a, nx)

        # Special values.
        if a.is_Number:
            # TODO this should be non-recursive
            if a is S.One:
                return S.One - C.exp(-x)
            elif a is S.Half:
                return sqrt(pi)*erf(sqrt(x))
            elif a.is_Integer or (2*a).is_Integer:
                b = a - 1
                if b.is_positive:
                    return b*cls(b, x) - x**b * C.exp(-x)

                if not a.is_Integer:
                    return (cls(a + 1, x) + x**a * C.exp(-x))/a

    def _eval_evalf(self, prec):
        from sympy.mpmath import mp
        from sympy import Expr
        a = self.args[0]._to_mpmath(prec)
        z = self.args[1]._to_mpmath(prec)
        oprec = mp.prec
        mp.prec = prec
        res = mp.gammainc(a, 0, z)
        mp.prec = oprec
        return Expr._from_mpmath(res, prec)

    def _eval_rewrite_as_uppergamma(self, s, x):
        return gamma(s) - uppergamma(s, x)

    def _eval_rewrite_as_expint(self, s, x):
        from sympy import expint
        if s.is_integer and s.is_nonpositive:
            return self
        return self.rewrite(uppergamma).rewrite(expint)


class uppergamma(Function):
    r"""
    Upper incomplete gamma function

    It can be defined as the meromorphic continuation of

    .. math ::
        \Gamma(s, x) = \int_x^\infty t^{s-1} e^{-t} \mathrm{d}t = \Gamma(s) - \gamma(s, x).

    where `\gamma(s, x)` is the lower incomplete gamma function,
    :class:`lowergamma`. This can be shown to be the same as

    .. math ::
        \Gamma(s, x) = \Gamma(s) - \frac{x^s}{s} {}_1F_1\left({s \atop s+1} \middle| -x\right),

    where :math:`{}_1F_1` is the (confluent) hypergeometric function.

    The upper incomplete gamma function is also essentially equivalent to the
    generalized exponential integral:

    .. math ::
        \operatorname{E}_{n}(x) = \int_{1}^{\infty}{\frac{e^{-xt}}{t^n} \, dt} = x^{n-1}\Gamma(1-n,x).

    Examples
    ========

    >>> from sympy import uppergamma, S
    >>> from sympy.abc import s, x
    >>> uppergamma(s, x)
    uppergamma(s, x)
    >>> uppergamma(3, x)
    x**2*exp(-x) + 2*x*exp(-x) + 2*exp(-x)
    >>> uppergamma(-S(1)/2, x)
    -2*sqrt(pi)*(-erf(sqrt(x)) + 1) + 2*exp(-x)/sqrt(x)
    >>> uppergamma(-2, x)
    expint(3, x)/x**2

    See Also
    ========

    gamma: Gamma function
    lowergamma: Lower incomplete gamma function
    polygamma: Polygamma function
    loggamma: Log Gamma function
    digamma: Digamma function
    trigamma: Trigamma function
    beta: Euler beta function

    References
    ==========

<<<<<<< HEAD
    .. [1] Abramowitz, Milton; Stegun, Irene A., eds. (1965), Chapter 6, Section 5,
      Handbook of Mathematical Functions with Formulas, Graphs, and Mathematical
      Tables
    .. [2] http://en.wikipedia.org/wiki/Incomplete_gamma_function#Upper_Incomplete_Gamma_Function

=======
    .. [1] Abramowitz, Milton; Stegun, Irene A., eds. (1965), Chapter 6,
           Section 5, Handbook of Mathematical Functions with Formulas, Graphs,
           and Mathematical Tables
    .. [2] http://en.wikipedia.org/wiki/Incomplete_gamma_function
    .. [3] http://en.wikipedia.org/wiki/Exponential_integral#Relation_with_other_functions
>>>>>>> 3d626568
    """

    nargs = 2

    def fdiff(self, argindex=2):
        from sympy import meijerg, unpolarify
        if argindex == 2:
            a, z = self.args
            return -C.exp(-unpolarify(z))*z**(a - 1)
        elif argindex == 1:
            a, z = self.args
            return uppergamma(a, z)*log(z) + meijerg([], [1, 1], [0, 0, a], [], z)
        else:
            raise ArgumentIndexError(self, argindex)

    def _eval_evalf(self, prec):
        from sympy.mpmath import mp
        from sympy import Expr
        a = self.args[0]._to_mpmath(prec)
        z = self.args[1]._to_mpmath(prec)
        oprec = mp.prec
        mp.prec = prec
        res = mp.gammainc(a, z, mp.inf)
        mp.prec = oprec
        return Expr._from_mpmath(res, prec)

    @classmethod
    def eval(cls, a, z):
        from sympy import unpolarify, I, factorial, exp, expint
        if z.is_Number:
            if z is S.NaN:
                return S.NaN
            elif z is S.Infinity:
                return S.Zero
            elif z is S.Zero:
                return gamma(a)

        # We extract branching information here. C/f lowergamma.
        nx, n = z.extract_branch_factor()
        if a.is_integer and a > 0:
            nx = unpolarify(z)
            if z != nx:
                return uppergamma(a, nx)
        elif a.is_integer and a <= 0:
            if n != 0:
                return -2*pi*I*n*(-1)**(-a)/factorial(-a) + uppergamma(a, nx)
        elif n != 0:
            return gamma(a)*(1 - exp(2*pi*I*n*a)) + exp(2*pi*I*n*a)*uppergamma(a, nx)

        # Special values.
        if a.is_Number:
            # TODO this should be non-recursive
            if a is S.One:
                return C.exp(-z)
            elif a is S.Half:
                return sqrt(pi)*(1 - erf(sqrt(z)))  # TODO could use erfc...
            elif a.is_Integer or (2*a).is_Integer:
                b = a - 1
                if b.is_positive:
                    return b*cls(b, z) + z**b * C.exp(-z)
                elif b.is_Integer:
                    return expint(-b, z)*unpolarify(z)**(b + 1)

                if not a.is_Integer:
                    return (cls(a + 1, z) - z**a * C.exp(-z))/a

    def _eval_rewrite_as_lowergamma(self, s, x):
        return gamma(s) - lowergamma(s, x)

    def _eval_rewrite_as_expint(self, s, x):
        from sympy import expint
        return expint(1 - s, x)*x**s


###############################################################################
########################### GAMMA RELATED FUNCTIONS ###########################
###############################################################################
class polygamma(Function):
<<<<<<< HEAD
    r"""
    Polygamma function

    It is a meromorphic function on `\mathbb{C}` and defined as the (m+1)-th
    derivative of the logarithm of the gamma function:

    .. math ::
        \psi^{(m)} (x) = \dfrac{\mathrm{d}^{m+1}}{\mathrm{d}x^{m+1}} \mathrm{ln}\Gamma(x).

=======
    r"""The function ``polygamma(n, z)`` returns ``log(gamma(z)).diff(n + 1)``

    .. math ::
        \psi^{(n)}(z) = \frac{d^n}{d x^n} \log \Gamma(z)
>>>>>>> 3d626568

    Examples
    ========

    We can rewrite polygamma functions in terms of harmonic numbers:

    >>> from sympy import polygamma, harmonic, Symbol
    >>> x = Symbol("x")

    >>> polygamma(0, x).rewrite(harmonic)
    harmonic(x - 1) - EulerGamma

    >>> polygamma(2, x).rewrite(harmonic)
    2*harmonic(x - 1, 3) - 2*zeta(3)

    >>> ni = Symbol("n", integer=True)
    >>> polygamma(ni, x).rewrite(harmonic)
    (-1)**(n + 1)*(-harmonic(x - 1, n + 1) + zeta(n + 1))*factorial(n)

    See Also
    ========

    gamma: Gamma function
    lowergamma: Lower incomplete gamma function
    uppergamma: Upper incomplete gamma function
    loggamma: Log Gamma function
    digamma: Digamma function
    trigamma: Trigamma function
    beta: Euler beta function

    References
    ==========

    .. [1] http://en.wikipedia.org/wiki/Polygamma_function
    .. [2] http://functions.wolfram.com/GammaBetaErf/PolyGamma/
    .. [3] http://functions.wolfram.com/GammaBetaErf/PolyGamma2/

    """

    nargs = 2

    def fdiff(self, argindex=2):
        if argindex == 2:
            n, z = self.args[:2]
            return polygamma(n + 1, z)
        else:
            raise ArgumentIndexError(self, argindex)

    def _eval_is_positive(self):
        if self.args[1].is_positive and self.args[0] > 0:
            return self.args[0].is_odd

    def _eval_is_negative(self):
        if self.args[1].is_positive and self.args[0] > 0:
            return self.args[0].is_even

    def _eval_is_real(self):
        return self.args[0].is_real

    def _eval_aseries(self, n, args0, x, logx):
        if args0[1] != oo or not \
                (self.args[0].is_Integer and self.args[0].is_nonnegative):
            return super(polygamma, self)._eval_aseries(n, args0, x, logx)
        z = self.args[1]
        N = self.args[0]

        if N == 0:
            # digamma function series
            # Abramowitz & Stegun, p. 259, 6.3.18
            r = log(z) - 1/(2*z)
            o = None
            if n < 2:
                o = C.Order(1/z, x)
            else:
                m = C.ceiling((n + 1)//2)
                l = [bernoulli(2*k) / (2*k*z**(2*k)) for k in range(1, m)]
                r -= Add(*l)
                o = C.Order(1/z**(2*m), x)
            return r._eval_nseries(x, n, logx) + o
        else:
            # proper polygamma function
            # Abramowitz & Stegun, p. 260, 6.4.10
            # We return terms to order higher than O(x**n) on purpose
            # -- otherwise we would not be able to return any terms for
            #    quite a long time!
            fac = gamma(N)
            e0 = fac + N*fac/(2*z)
            m = C.ceiling((n + 1)//2)
            for k in range(1, m):
                fac = fac*(2*k + N - 1)*(2*k + N - 2) / ((2*k)*(2*k - 1))
                e0 += bernoulli(2*k)*fac/z**(2*k)
            o = C.Order(1/z**(2*m), x)
            if n == 0:
                o = C.Order(1/z, x)
            elif n == 1:
                o = C.Order(1/z**2, x)
            r = e0._eval_nseries(z, n, logx) + o
            return -1 * (-1/z)**N * r

    @classmethod
    def eval(cls, n, z):
        n, z = map(sympify, (n, z))
        from sympy import unpolarify

        if n.is_integer:
            if n.is_nonnegative:
                nz = unpolarify(z)
                if z != nz:
                    return polygamma(n, nz)

            if n == -1:
                return loggamma(z)
            else:
                if z.is_Number:
                    if z is S.NaN:
                        return S.NaN
                    elif z is S.Infinity:
                        if n.is_Number:
                            if n is S.Zero:
                                return S.Infinity
                            else:
                                return S.Zero
                    elif z.is_Integer:
                        if z.is_nonpositive:
                            return S.ComplexInfinity
                        else:
                            if n is S.Zero:
                                return -S.EulerGamma + C.harmonic(z - 1, 1)
                            elif n.is_odd:
                                return (-1)**(n + 1)*C.factorial(n)*zeta(n + 1, z)

        if n == 0 and z.is_Rational:
            # TODO actually *any* n/m can be done, but that is messy
            lookup = {S(1)/2: -2*log(2) - S.EulerGamma,
                      S(1)/3: -S.Pi/2/sqrt(3) - 3*log(3)/2 - S.EulerGamma,
                      S(1)/4: -S.Pi/2 - 3*log(2) - S.EulerGamma,
                      S(3)/4: -3*log(2) - S.EulerGamma + S.Pi/2,
                      S(2)/3: -3*log(3)/2 + S.Pi/2/sqrt(3) - S.EulerGamma}
            if z > 0:
                n = floor(z)
                z0 = z - n
                if z0 in lookup:
                    return lookup[z0] + Add(*[1/(z0 + k) for k in range(n)])
            elif z < 0:
                n = floor(1 - z)
                z0 = z + n
                if z0 in lookup:
                    return lookup[z0] - Add(*[1/(z0 - 1 - k) for k in range(n)])

        # TODO n == 1 also can do some rational z

    def _eval_expand_func(self, **hints):
        n, z = self.args

        if n.is_Integer and n.is_nonnegative:
            if z.is_Add:
                coeff = z.args[0]
                if coeff.is_Integer:
                    e = -(n + 1)
                    if coeff > 0:
                        tail = Add(*[C.Pow(
                            z - i, e) for i in xrange(1, int(coeff) + 1)])
                    else:
                        tail = -Add(*[C.Pow(
                            z + i, e) for i in xrange(0, int(-coeff))])
                    return polygamma(n, z - coeff) + (-1)**n*C.factorial(n)*tail

            elif z.is_Mul:
                coeff, z = z.as_two_terms()
                if coeff.is_Integer and coeff.is_positive:
                    tail = [ polygamma(n, z + C.Rational(
                        i, coeff)) for i in xrange(0, int(coeff)) ]
                    if n == 0:
                        return Add(*tail)/coeff + log(coeff)
                    else:
                        return Add(*tail)/coeff**(n + 1)
                z *= coeff

        return polygamma(n, z)

    def _eval_rewrite_as_zeta(self, n, z):
        if n >= S.One:
            return (-1)**(n + 1)*C.factorial(n)*zeta(n + 1, z)
        else:
            return self

    def _eval_rewrite_as_harmonic(self, n, z):
        if n.is_integer:
            if n == S.Zero:
                return harmonic(z - 1) - S.EulerGamma
            else:
                return S.NegativeOne**(n+1) * C.factorial(n) * (C.zeta(n+1) - harmonic(z-1, n+1))

    def _eval_as_leading_term(self, x):
        n, z = [a.as_leading_term(x) for a in self.args]
        o = C.Order(z, x)
        if n == 0 and o.contains(1/x):
            return o.getn() * log(x)
        else:
            return self.func(n, z)


class loggamma(Function):
    """
<<<<<<< HEAD
    The loggamma function is the logarithm of gamma function i.e, `\mathrm{ln}(\Gamma(x))`.

    Examples
    ========

    >>> from sympy import S, I, pi, oo, loggamma
    >>> from sympy.abc import x

    The Gamma function obeys the mirror symmetry when `x \in \mathbb{C} \setminus (-\infty, 0)`:
    #TODO

    Differentiation with respect to x is supported:

    >>> from sympy import diff
    >>> diff(loggamma(x), x)
    polygamma(0, x)

    We can numerically evaluate the gamma function to arbitrary precision
    on the whole complex plane:

    >>> loggamma(5).evalf(30)
    3.17805383034794561964694160130
    >>> loggamma(I).evalf(20)
    -0.65092319930185633889 - 1.8724366472624298171*I

    See Also
    ========

    gamma: Gamma function
    lowergamma: Lower incomplete gamma function
    uppergamma: Upper incomplete gamma function
    polygamma: Polygamma function
    digamma: Digamma function
    trigamma: Trigamma function
    beta: Euler beta function

    References
    ==========
=======
    The loggamma function is `\log(\Gamma(x))`.

    References
    ==========

>>>>>>> 3d626568
    .. [1] http://mathworld.wolfram.com/LogGammaFunction.html

    """

    nargs = 1

    def _eval_aseries(self, n, args0, x, logx):
        if args0[0] != oo:
            return super(loggamma, self)._eval_aseries(n, args0, x, logx)
        z = self.args[0]
        m = min(n, C.ceiling((n + S(1))/2))
        r = log(z)*(z - S(1)/2) - z + log(2*pi)/2
        l = [bernoulli(2*k) / (2*k*(2*k - 1)*z**(2*k - 1)) for k in range(1, m)]
        o = None
        if m == 0:
            o = C.Order(1, x)
        else:
            o = C.Order(1/z**(2*m - 1), x)
        # It is very inefficient to first add the order and then do the nseries
        return (r + Add(*l))._eval_nseries(x, n, logx) + o

    def _eval_rewrite_as_intractable(self, z):
        return log(gamma(z))

    def _eval_is_real(self):
        return self.args[0].is_real

    def _eval_conjugate(self):
        return self.func(self.args[0].conjugate())

    def fdiff(self, argindex=1):
        if argindex == 1:
            return polygamma(0, self.args[0])
        else:
            raise ArgumentIndexError(self, argindex)


def digamma(x):
    """
    The digamma function is the first derivative of the loggamma function i.e,

<<<<<<< HEAD
    .. math ::
        \psi(x) = \dfrac{\mathrm{d}}{\mathrm{d}x} \mathrm{ln}\Gamma(x)
                = \dfrac{\Gamma'(x)}{\Gamma(x) }
=======

    In this case, ``digamma(x) = polygamma(0, x)``.
>>>>>>> 3d626568

    See Also
    ========

    gamma: Gamma function
    lowergamma: Lower incomplete gamma function
    uppergamma: Upper incomplete gamma function
    polygamma: Polygamma function
    loggamma: Log Gamma function
    trigamma: Trigamma function
    beta: Euler beta function

    References
    ==========

    .. [1] http://mathworld.wolfram.com/DigammaFunction.html
    .. [2] http://en.wikipedia.org/wiki/Digamma_function

    """
    return polygamma(0, x)


def trigamma(x):
    """
    The trigamma function is the second derivative of the loggamma function i.e,

<<<<<<< HEAD
    .. math ::
        \psi^{(1)}(x) = \dfrac{\mathrm{d}^{2}}{\mathrm{d}x^{2}} \mathrm{ln}\Gamma(x).
=======
    In this case, ``trigamma(x) = polygamma(1, x)``.
>>>>>>> 3d626568

    See Also
    ========

    gamma: Gamma function
    lowergamma: Lower incomplete gamma function
    uppergamma: Upper incomplete gamma function
    polygamma: Polygamma function
    loggamma: Log Gamma function
    digamma: Digamma function
    beta: Euler beta function

    References
    ==========

    .. [1] http://mathworld.wolfram.com/TrigammaFunction.html
    .. [2] http://en.wikipedia.org/wiki/Trigamma_function

    """
    return polygamma(1, x)


def beta(x, y):
    """
    Euler Beta function

    ``beta(x, y) == gamma(x)*gamma(y) / gamma(x+y)``

    See Also
    ========

    gamma: Gamma function
    lowergamma: Lower incomplete gamma function
    uppergamma: Upper incomplete gamma function
    polygamma: Polygamma function
    loggamma: Log Gamma function
    digamma: Digamma function
    trigamma: Trigamma function

    References
    ==========

    .. [1] http://functions.wolfram.com/GammaBetaErf/Beta/
    .. [2] http://dlmf.nist.gov/5.12
    .. [3] https://en.wikipedia.org/wiki/Beta_function
    .. [4] http://mathworld.wolfram.com/BetaFunction.html

    """
    return gamma(x)*gamma(y) / gamma(x + y)<|MERGE_RESOLUTION|>--- conflicted
+++ resolved
@@ -21,12 +21,11 @@
     The gamma function
 
     .. math ::
-        \Gamma(x) = \int^{\infty}_{0} t^{x-1} e^{t} \mathrm{d}t.
+        \Gamma(x) = \int^{\infty}_{0} t^{x-1} e^{-t} \mathrm{d}t.
 
     The gamma function returns a function which passes through the integral
     values of the factorial function, i.e. though defined in the complex plane,
     when n is an integer, `\Gamma(n) = (n - 1)!`
-<<<<<<< HEAD
 
     Examples
     ========
@@ -74,7 +73,6 @@
     loggamma: Log Gamma function
     digamma: Digamma function
     trigamma: Trigamma function
-    beta: Euler beta function
 
     References
     ==========
@@ -84,13 +82,6 @@
     .. [3] http://mathworld.wolfram.com/GammaFunction.html
     .. [4] http://dlmf.nist.gov/5
 
-=======
-
-    References
-    ==========
-
-    .. [1] http://en.wikipedia.org/wiki/Gamma_function
->>>>>>> 3d626568
     """
 
     nargs = 1
@@ -159,10 +150,6 @@
             tail = arg._new_rawargs(*tail, reeval=False)
             return gamma(tail)*C.RisingFactorial(tail, coeff)
 
-        z = arg.extract_multiplicatively(-1)
-        if z:
-            return -pi*csc(pi*z)/gamma(z+1)
-
         return self.func(*self.args)
 
     def _eval_conjugate(self):
@@ -223,22 +210,15 @@
     loggamma: Log Gamma function
     digamma: Digamma function
     trigamma: Trigamma function
-    beta: Euler beta function
+    sympy.functions.special.hyper.hyper: The Hypergeometric function
 
     References
     ==========
 
-<<<<<<< HEAD
     .. [1] Abramowitz, Milton; Stegun, Irene A., eds. (1965), Chapter 6, Section 5,
            Handbook of Mathematical Functions with Formulas, Graphs, and Mathematical
            Tables
     .. [2] http://en.wikipedia.org/wiki/Incomplete_gamma_function#Lower_Incomplete_Gamma_Function
-=======
-    .. [1] Abramowitz, Milton; Stegun, Irene A., eds. (1965), Chapter 6,
-           Section 5, Handbook of Mathematical Functions with Formulas, Graphs,
-           and Mathematical Tables
-    .. [2] http://en.wikipedia.org/wiki/Incomplete_gamma_function
->>>>>>> 3d626568
 
     """
 
@@ -368,24 +348,17 @@
     loggamma: Log Gamma function
     digamma: Digamma function
     trigamma: Trigamma function
-    beta: Euler beta function
+    sympy.functions.special.hyper.hyper: The Hypergeometric function
 
     References
     ==========
 
-<<<<<<< HEAD
     .. [1] Abramowitz, Milton; Stegun, Irene A., eds. (1965), Chapter 6, Section 5,
       Handbook of Mathematical Functions with Formulas, Graphs, and Mathematical
       Tables
     .. [2] http://en.wikipedia.org/wiki/Incomplete_gamma_function#Upper_Incomplete_Gamma_Function
-
-=======
-    .. [1] Abramowitz, Milton; Stegun, Irene A., eds. (1965), Chapter 6,
-           Section 5, Handbook of Mathematical Functions with Formulas, Graphs,
-           and Mathematical Tables
-    .. [2] http://en.wikipedia.org/wiki/Incomplete_gamma_function
     .. [3] http://en.wikipedia.org/wiki/Exponential_integral#Relation_with_other_functions
->>>>>>> 3d626568
+
     """
 
     nargs = 2
@@ -464,7 +437,6 @@
 ########################### GAMMA RELATED FUNCTIONS ###########################
 ###############################################################################
 class polygamma(Function):
-<<<<<<< HEAD
     r"""
     Polygamma function
 
@@ -472,14 +444,7 @@
     derivative of the logarithm of the gamma function:
 
     .. math ::
-        \psi^{(m)} (x) = \dfrac{\mathrm{d}^{m+1}}{\mathrm{d}x^{m+1}} \mathrm{ln}\Gamma(x).
-
-=======
-    r"""The function ``polygamma(n, z)`` returns ``log(gamma(z)).diff(n + 1)``
-
-    .. math ::
-        \psi^{(n)}(z) = \frac{d^n}{d x^n} \log \Gamma(z)
->>>>>>> 3d626568
+        \psi^{(m)} (x) = \dfrac{\mathrm{d}^{m+1}}{\mathrm{d}x^{m+1}} \log\Gamma(x).
 
     Examples
     ========
@@ -508,7 +473,6 @@
     loggamma: Log Gamma function
     digamma: Digamma function
     trigamma: Trigamma function
-    beta: Euler beta function
 
     References
     ==========
@@ -684,8 +648,7 @@
 
 class loggamma(Function):
     """
-<<<<<<< HEAD
-    The loggamma function is the logarithm of gamma function i.e, `\mathrm{ln}(\Gamma(x))`.
+    The loggamma function is `\log(\Gamma(x))`.
 
     Examples
     ========
@@ -693,8 +656,10 @@
     >>> from sympy import S, I, pi, oo, loggamma
     >>> from sympy.abc import x
 
-    The Gamma function obeys the mirror symmetry when `x \in \mathbb{C} \setminus (-\infty, 0)`:
-    #TODO
+    The loggamma function obeys the mirror symmetry:
+    >>> from sympy import conjugate
+    >>> conjugate(loggamma(x))
+    loggamma(conjugate(x))
 
     Differentiation with respect to x is supported:
 
@@ -702,7 +667,7 @@
     >>> diff(loggamma(x), x)
     polygamma(0, x)
 
-    We can numerically evaluate the gamma function to arbitrary precision
+    We can numerically evaluate the loggamma function to arbitrary precision
     on the whole complex plane:
 
     >>> loggamma(5).evalf(30)
@@ -719,17 +684,10 @@
     polygamma: Polygamma function
     digamma: Digamma function
     trigamma: Trigamma function
-    beta: Euler beta function
 
     References
     ==========
-=======
-    The loggamma function is `\log(\Gamma(x))`.
-
-    References
-    ==========
-
->>>>>>> 3d626568
+
     .. [1] http://mathworld.wolfram.com/LogGammaFunction.html
 
     """
@@ -771,14 +729,9 @@
     """
     The digamma function is the first derivative of the loggamma function i.e,
 
-<<<<<<< HEAD
     .. math ::
-        \psi(x) = \dfrac{\mathrm{d}}{\mathrm{d}x} \mathrm{ln}\Gamma(x)
+        \psi(x) = \dfrac{\mathrm{d}}{\mathrm{d}x} \log\Gamma(x)
                 = \dfrac{\Gamma'(x)}{\Gamma(x) }
-=======
-
-    In this case, ``digamma(x) = polygamma(0, x)``.
->>>>>>> 3d626568
 
     See Also
     ========
@@ -789,7 +742,6 @@
     polygamma: Polygamma function
     loggamma: Log Gamma function
     trigamma: Trigamma function
-    beta: Euler beta function
 
     References
     ==========
@@ -805,12 +757,8 @@
     """
     The trigamma function is the second derivative of the loggamma function i.e,
 
-<<<<<<< HEAD
     .. math ::
-        \psi^{(1)}(x) = \dfrac{\mathrm{d}^{2}}{\mathrm{d}x^{2}} \mathrm{ln}\Gamma(x).
-=======
-    In this case, ``trigamma(x) = polygamma(1, x)``.
->>>>>>> 3d626568
+        \psi^{(1)}(x) = \dfrac{\mathrm{d}^{2}}{\mathrm{d}x^{2}} \log\Gamma(x).
 
     See Also
     ========
@@ -821,7 +769,6 @@
     polygamma: Polygamma function
     loggamma: Log Gamma function
     digamma: Digamma function
-    beta: Euler beta function
 
     References
     ==========
