--- conflicted
+++ resolved
@@ -174,7 +174,6 @@
         Private helper method for `intersection`.
 
         """
-<<<<<<< HEAD
         from sympy.geometry.polygon import Polygon
         # do a quick check
         def box(o):
@@ -186,17 +185,10 @@
         except Undecidable:
             pass
         # there is a potential intersection so proceed
-        x = Dummy('x', real=True)
-        y = Dummy('y', real=True)
-        seq = self.equation(x, y)
-        oeq = o.equation(x, y)
-        result = list(ordered(nonlinsolve_real([seq, oeq], (x, y))))
-        return [Point([sqrtdenest(i) for i in r]) for r in result]
-=======
         try:
             from sympy.geometry.util import gsolve
-            result = gsolve(self, o)
-            return list(ordered([Point(*s) for s in result]))
+            result = list(ordered(gsolve(self, o)))
+            return [Point(*[sqrtdenest(i) for i in s]) for s in result]
         except (NotImplementedError, AssertionError):
             # TODO: Replace solve with nonlinsolve, when
             # nonlinsolve will be able to solve in real domain
@@ -204,9 +196,8 @@
             y = Dummy('y', real=True)
             seq = self.equation(x, y)
             oeq = o.equation(x, y)
-            result = solve([seq, oeq], x, y)
-            return list(ordered([Point(*r) for r in list(uniq(result))]))
->>>>>>> 08ee3add
+            result = list(ordered(nonlinsolve_real([seq, oeq], (x, y))))
+            return [Point(*[sqrtdenest(i) for i in s]) for s in result]
 
     def _do_line_intersection(self, o):
         """
