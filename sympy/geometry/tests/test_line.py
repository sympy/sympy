from sympy import (Eq, Rational, Float, S, Symbol, cos, oo, pi, simplify,
    sin, sqrt, symbols, acos)
from sympy.functions.elementary.trigonometric import tan
from sympy.geometry import (Circle, GeometryError, Line, Point, Ray,
    Segment, Triangle, intersection, Point3D, Line3D, Ray3D, Segment3D,
    Point2D, Line2D)
from sympy.geometry.line import Undecidable
from sympy.geometry.polygon import _asa as asa
from sympy.utilities.iterables import cartes
from sympy.testing.pytest import raises, warns


x = Symbol('x', real=True)
y = Symbol('y', real=True)
z = Symbol('z', real=True)
k = Symbol('k', real=True)
x1 = Symbol('x1', real=True)
y1 = Symbol('y1', real=True)
t = Symbol('t', real=True)
a, b = symbols('a,b', real=True)
m = symbols('m', real=True)


def test_object_from_equation():
    from sympy.abc import x, y, a, b
    assert Line(3*x + y + 18) == Line2D(Point2D(0, -18), Point2D(1, -21))
    assert Line(3*x + 5 * y + 1) == Line2D(Point2D(0, Rational(-1, 5)), Point2D(1, Rational(-4, 5)))
    assert Line(3*a + b + 18, x='a', y='b') == Line2D(Point2D(0, -18), Point2D(1, -21))
    assert Line(3*x + y) == Line2D(Point2D(0, 0), Point2D(1, -3))
    assert Line(x + y) == Line2D(Point2D(0, 0), Point2D(1, -1))
    assert Line(Eq(3*a + b, -18), x='a', y=b) == Line2D(Point2D(0, -18), Point2D(1, -21))
    raises(ValueError, lambda: Line(x))
    raises(ValueError, lambda: Line(y))
    raises(ValueError, lambda: Line(x/y))
    raises(ValueError, lambda: Line(a/b, x='a', y='b'))
    raises(ValueError, lambda: Line(y/x))
    raises(ValueError, lambda: Line(b/a, x='a', y='b'))
    raises(ValueError, lambda: Line((x + 1)**2 + y))


def feq(a, b):
    """Test if two floating point values are 'equal'."""
    t_float = Float("1.0E-10")
    return -t_float < a - b < t_float


def test_angle_between():
    a = Point(1, 2, 3, 4)
    b = a.orthogonal_direction
    o = a.origin
    assert feq(Line.angle_between(Line(Point(0, 0), Point(1, 1)),
                                  Line(Point(0, 0), Point(5, 0))).evalf(), pi.evalf() / 4)
    assert Line(a, o).angle_between(Line(b, o)) == pi / 2
    assert Line3D.angle_between(Line3D(Point3D(0, 0, 0), Point3D(1, 1, 1)),
                                Line3D(Point3D(0, 0, 0), Point3D(5, 0, 0))) == acos(sqrt(3) / 3)


def test_closing_angle():
    a = Ray((0, 0), angle=0)
    b = Ray((1, 2), angle=pi/2)
    assert a.closing_angle(b) == -pi/2
    assert b.closing_angle(a) == pi/2
    assert a.closing_angle(a) == 0


def test_arbitrary_point():
    l1 = Line3D(Point3D(0, 0, 0), Point3D(1, 1, 1))
    l2 = Line(Point(x1, x1), Point(y1, y1))
    assert l2.arbitrary_point() in l2
    assert Ray((1, 1), angle=pi / 4).arbitrary_point() == \
           Point(t + 1, t + 1)
    assert Segment((1, 1), (2, 3)).arbitrary_point() == Point(1 + t, 1 + 2 * t)
    assert l1.perpendicular_segment(l1.arbitrary_point()) == l1.arbitrary_point()
    assert Ray3D((1, 1, 1), direction_ratio=[1, 2, 3]).arbitrary_point() == \
           Point3D(t + 1, 2 * t + 1, 3 * t + 1)
    assert Segment3D(Point3D(0, 0, 0), Point3D(1, 1, 1)).midpoint == \
           Point3D(S.Half, S.Half, S.Half)
    assert Segment3D(Point3D(x1, x1, x1), Point3D(y1, y1, y1)).length == sqrt(3) * sqrt((x1 - y1) ** 2)
    assert Segment3D((1, 1, 1), (2, 3, 4)).arbitrary_point() == \
           Point3D(t + 1, 2 * t + 1, 3 * t + 1)
    raises(ValueError, (lambda: Line((x, 1), (2, 3)).arbitrary_point(x)))


def test_are_concurrent_2d():
    l1 = Line(Point(0, 0), Point(1, 1))
    l2 = Line(Point(x1, x1), Point(x1, 1 + x1))
    assert Line.are_concurrent(l1) is False
    assert Line.are_concurrent(l1, l2)
    assert Line.are_concurrent(l1, l1, l1, l2)
    assert Line.are_concurrent(l1, l2, Line(Point(5, x1), Point(Rational(-3, 5), x1)))
    assert Line.are_concurrent(l1, Line(Point(0, 0), Point(-x1, x1)), l2) is False


def test_are_concurrent_3d():
    p1 = Point3D(0, 0, 0)
    l1 = Line(p1, Point3D(1, 1, 1))
    parallel_1 = Line3D(Point3D(0, 0, 0), Point3D(1, 0, 0))
    parallel_2 = Line3D(Point3D(0, 1, 0), Point3D(1, 1, 0))
    assert Line3D.are_concurrent(l1) is False
    assert Line3D.are_concurrent(l1, Line(Point3D(x1, x1, x1), Point3D(y1, y1, y1))) is False
    assert Line3D.are_concurrent(l1, Line3D(p1, Point3D(x1, x1, x1)),
                                 Line(Point3D(x1, x1, x1), Point3D(x1, 1 + x1, 1))) is True
    assert Line3D.are_concurrent(parallel_1, parallel_2) is False


def test_arguments():
    """Functions accepting `Point` objects in `geometry`
    should also accept tuples, lists, and generators and
    automatically convert them to points."""
    from sympy import subsets

    singles2d = ((1, 2), [1, 3], Point(1, 5))
    doubles2d = subsets(singles2d, 2)
    l2d = Line(Point2D(1, 2), Point2D(2, 3))
    singles3d = ((1, 2, 3), [1, 2, 4], Point(1, 2, 6))
    doubles3d = subsets(singles3d, 2)
    l3d = Line(Point3D(1, 2, 3), Point3D(1, 1, 2))
    singles4d = ((1, 2, 3, 4), [1, 2, 3, 5], Point(1, 2, 3, 7))
    doubles4d = subsets(singles4d, 2)
    l4d = Line(Point(1, 2, 3, 4), Point(2, 2, 2, 2))
    # test 2D
    test_single = ['contains', 'distance', 'equals', 'parallel_line', 'perpendicular_line', 'perpendicular_segment',
                   'projection', 'intersection']
    for p in doubles2d:
        Line2D(*p)
    for func in test_single:
        for p in singles2d:
            getattr(l2d, func)(p)
    # test 3D
    for p in doubles3d:
        Line3D(*p)
    for func in test_single:
        for p in singles3d:
            getattr(l3d, func)(p)
    # test 4D
    for p in doubles4d:
        Line(*p)
    for func in test_single:
        for p in singles4d:
            getattr(l4d, func)(p)


def test_basic_properties_2d():
    p1 = Point(0, 0)
    p2 = Point(1, 1)
    p10 = Point(2000, 2000)
    p_r3 = Ray(p1, p2).random_point()
    p_r4 = Ray(p2, p1).random_point()

    l1 = Line(p1, p2)
    l3 = Line(Point(x1, x1), Point(x1, 1 + x1))
    l4 = Line(p1, Point(1, 0))

    r1 = Ray(p1, Point(0, 1))
    r2 = Ray(Point(0, 1), p1)

    s1 = Segment(p1, p10)
    p_s1 = s1.random_point()

    assert Line((1, 1), slope=1) == Line((1, 1), (2, 2))
    assert Line((1, 1), slope=oo) == Line((1, 1), (1, 2))
    assert Line((1, 1), slope=-oo) == Line((1, 1), (1, 2))
    assert Line(p1, p2).scale(2, 1) == Line(p1, Point(2, 1))
    assert Line(p1, p2) == Line(p1, p2)
    assert Line(p1, p2) != Line(p2, p1)
    assert l1 != Line(Point(x1, x1), Point(y1, y1))
    assert l1 != l3
    assert Line(p1, p10) != Line(p10, p1)
    assert Line(p1, p10) != p1
    assert p1 in l1  # is p1 on the line l1?
    assert p1 not in l3
    assert s1 in Line(p1, p10)
    assert Ray(Point(0, 0), Point(0, 1)) in Ray(Point(0, 0), Point(0, 2))
    assert Ray(Point(0, 0), Point(0, 2)) in Ray(Point(0, 0), Point(0, 1))
    assert (r1 in s1) is False
    assert Segment(p1, p2) in s1
    assert Ray(Point(x1, x1), Point(x1, 1 + x1)) != Ray(p1, Point(-1, 5))
    assert Segment(p1, p2).midpoint == Point(S.Half, S.Half)
    assert Segment(p1, Point(-x1, x1)).length == sqrt(2 * (x1 ** 2))

    assert l1.slope == 1
    assert l3.slope is oo
    assert l4.slope == 0
    assert Line(p1, Point(0, 1)).slope is oo
    assert Line(r1.source, r1.random_point()).slope == r1.slope
    assert Line(r2.source, r2.random_point()).slope == r2.slope
    assert Segment(Point(0, -1), Segment(p1, Point(0, 1)).random_point()).slope == Segment(p1, Point(0, 1)).slope

    assert l4.coefficients == (0, 1, 0)
    assert Line((-x, x), (-x + 1, x - 1)).coefficients == (1, 1, 0)
    assert Line(p1, Point(0, 1)).coefficients == (1, 0, 0)
    # issue 7963
    r = Ray((0, 0), angle=x)
    assert r.subs(x, 3 * pi / 4) == Ray((0, 0), (-1, 1))
    assert r.subs(x, 5 * pi / 4) == Ray((0, 0), (-1, -1))
    assert r.subs(x, -pi / 4) == Ray((0, 0), (1, -1))
    assert r.subs(x, pi / 2) == Ray((0, 0), (0, 1))
    assert r.subs(x, -pi / 2) == Ray((0, 0), (0, -1))

    for ind in range(0, 5):
        assert l3.random_point() in l3

    assert p_r3.x >= p1.x and p_r3.y >= p1.y
    assert p_r4.x <= p2.x and p_r4.y <= p2.y
    assert p1.x <= p_s1.x <= p10.x and p1.y <= p_s1.y <= p10.y
    assert hash(s1) != hash(Segment(p10, p1))

    assert s1.plot_interval() == [t, 0, 1]
    assert Line(p1, p10).plot_interval() == [t, -5, 5]
    assert Ray((0, 0), angle=pi / 4).plot_interval() == [t, 0, 10]


def test_basic_properties_3d():
    p1 = Point3D(0, 0, 0)
    p2 = Point3D(1, 1, 1)
    p3 = Point3D(x1, x1, x1)
    p5 = Point3D(x1, 1 + x1, 1)

    l1 = Line3D(p1, p2)
    l3 = Line3D(p3, p5)

    r1 = Ray3D(p1, Point3D(-1, 5, 0))
    r3 = Ray3D(p1, p2)

    s1 = Segment3D(p1, p2)

    assert Line3D((1, 1, 1), direction_ratio=[2, 3, 4]) == Line3D(Point3D(1, 1, 1), Point3D(3, 4, 5))
    assert Line3D((1, 1, 1), direction_ratio=[1, 5, 7]) == Line3D(Point3D(1, 1, 1), Point3D(2, 6, 8))
    assert Line3D((1, 1, 1), direction_ratio=[1, 2, 3]) == Line3D(Point3D(1, 1, 1), Point3D(2, 3, 4))
    assert Line3D(Line3D(p1, Point3D(0, 1, 0))) == Line3D(p1, Point3D(0, 1, 0))
    assert Ray3D(Line3D(Point3D(0, 0, 0), Point3D(1, 0, 0))) == Ray3D(p1, Point3D(1, 0, 0))
    assert Line3D(p1, p2) != Line3D(p2, p1)
    assert l1 != l3
    assert l1 != Line3D(p3, Point3D(y1, y1, y1))
    assert r3 != r1
    assert Ray3D(Point3D(0, 0, 0), Point3D(1, 1, 1)) in Ray3D(Point3D(0, 0, 0), Point3D(2, 2, 2))
    assert Ray3D(Point3D(0, 0, 0), Point3D(2, 2, 2)) in Ray3D(Point3D(0, 0, 0), Point3D(1, 1, 1))
    assert p1 in l1
    assert p1 not in l3

    assert l1.direction_ratio == [1, 1, 1]

    assert s1.midpoint == Point3D(S.Half, S.Half, S.Half)
    # Test zdirection
    assert Ray3D(p1, Point3D(0, 0, -1)).zdirection is S.NegativeInfinity


def test_contains():
    p1 = Point(0, 0)

    r = Ray(p1, Point(4, 4))
    r1 = Ray3D(p1, Point3D(0, 0, -1))
    r2 = Ray3D(p1, Point3D(0, 1, 0))
    r3 = Ray3D(p1, Point3D(0, 0, 1))

    l = Line(Point(0, 1), Point(3, 4))
    # Segment contains
    assert Point(0, (a + b) / 2) in Segment((0, a), (0, b))
    assert Point((a + b) / 2, 0) in Segment((a, 0), (b, 0))
    assert Point3D(0, 1, 0) in Segment3D((0, 1, 0), (0, 1, 0))
    assert Point3D(1, 0, 0) in Segment3D((1, 0, 0), (1, 0, 0))
    assert Segment3D(Point3D(0, 0, 0), Point3D(1, 0, 0)).contains([]) is True
    assert Segment3D(Point3D(0, 0, 0), Point3D(1, 0, 0)).contains(
        Segment3D(Point3D(2, 2, 2), Point3D(3, 2, 2))) is False
    # Line contains
    assert l.contains(Point(0, 1)) is True
    assert l.contains((0, 1)) is True
    assert l.contains((0, 0)) is False
    # Ray contains
    assert r.contains(p1) is True
    assert r.contains((1, 1)) is True
    assert r.contains((1, 3)) is False
    assert r.contains(Segment((1, 1), (2, 2))) is True
    assert r.contains(Segment((1, 2), (2, 5))) is False
    assert r.contains(Ray((2, 2), (3, 3))) is True
    assert r.contains(Ray((2, 2), (3, 5))) is False
    assert r1.contains(Segment3D(p1, Point3D(0, 0, -10))) is True
    assert r1.contains(Segment3D(Point3D(1, 1, 1), Point3D(2, 2, 2))) is False
    assert r2.contains(Point3D(0, 0, 0)) is True
    assert r3.contains(Point3D(0, 0, 0)) is True
    assert Ray3D(Point3D(1, 1, 1), Point3D(1, 0, 0)).contains([]) is False
    assert Line3D((0, 0, 0), (x, y, z)).contains((2 * x, 2 * y, 2 * z))
    with warns(UserWarning):
        assert Line3D(p1, Point3D(0, 1, 0)).contains(Point(1.0, 1.0)) is False

    with warns(UserWarning):
        assert r3.contains(Point(1.0, 1.0)) is False


def test_contains_nonreal_symbols():
    u, v, w, z = symbols('u, v, w, z')
    l = Segment(Point(u, w), Point(v, z))
    p = Point(u*Rational(2, 3) + v/3, w*Rational(2, 3) + z/3)
    assert l.contains(p)


def test_distance_2d():
    p1 = Point(0, 0)
    p2 = Point(1, 1)
    half = S.Half

    s1 = Segment(Point(0, 0), Point(1, 1))
    s2 = Segment(Point(half, half), Point(1, 0))

    r = Ray(p1, p2)

    assert s1.distance(Point(0, 0)) == 0
    assert s1.distance((0, 0)) == 0
    assert s2.distance(Point(0, 0)) == 2 ** half / 2
    assert s2.distance(Point(Rational(3) / 2, Rational(3) / 2)) == 2 ** half
    assert Line(p1, p2).distance(Point(-1, 1)) == sqrt(2)
    assert Line(p1, p2).distance(Point(1, -1)) == sqrt(2)
    assert Line(p1, p2).distance(Point(2, 2)) == 0
    assert Line(p1, p2).distance((-1, 1)) == sqrt(2)
    assert Line((0, 0), (0, 1)).distance(p1) == 0
    assert Line((0, 0), (0, 1)).distance(p2) == 1
    assert Line((0, 0), (1, 0)).distance(p1) == 0
    assert Line((0, 0), (1, 0)).distance(p2) == 1
    assert r.distance(Point(-1, -1)) == sqrt(2)
    assert r.distance(Point(1, 1)) == 0
    assert r.distance(Point(-1, 1)) == sqrt(2)
    assert Ray((1, 1), (2, 2)).distance(Point(1.5, 3)) == 3 * sqrt(2) / 4
    assert r.distance((1, 1)) == 0


def test_dimension_normalization():
    with warns(UserWarning):
        assert Ray((1, 1), (2, 1, 2)) == Ray((1, 1, 0), (2, 1, 2))


def test_distance_3d():
    p1, p2 = Point3D(0, 0, 0), Point3D(1, 1, 1)
    p3 = Point3D(Rational(3) / 2, Rational(3) / 2, Rational(3) / 2)

    s1 = Segment3D(Point3D(0, 0, 0), Point3D(1, 1, 1))
    s2 = Segment3D(Point3D(S.Half, S.Half, S.Half), Point3D(1, 0, 1))

    r = Ray3D(p1, p2)

    assert s1.distance(p1) == 0
    assert s2.distance(p1) == sqrt(3) / 2
    assert s2.distance(p3) == 2 * sqrt(6) / 3
    assert s1.distance((0, 0, 0)) == 0
    assert s2.distance((0, 0, 0)) == sqrt(3) / 2
    assert s1.distance(p1) == 0
    assert s2.distance(p1) == sqrt(3) / 2
    assert s2.distance(p3) == 2 * sqrt(6) / 3
    assert s1.distance((0, 0, 0)) == 0
    assert s2.distance((0, 0, 0)) == sqrt(3) / 2
    # Line to point
    assert Line3D(p1, p2).distance(Point3D(-1, 1, 1)) == 2 * sqrt(6) / 3
    assert Line3D(p1, p2).distance(Point3D(1, -1, 1)) == 2 * sqrt(6) / 3
    assert Line3D(p1, p2).distance(Point3D(2, 2, 2)) == 0
    assert Line3D(p1, p2).distance((2, 2, 2)) == 0
    assert Line3D(p1, p2).distance((1, -1, 1)) == 2 * sqrt(6) / 3
    assert Line3D((0, 0, 0), (0, 1, 0)).distance(p1) == 0
    assert Line3D((0, 0, 0), (0, 1, 0)).distance(p2) == sqrt(2)
    assert Line3D((0, 0, 0), (1, 0, 0)).distance(p1) == 0
    assert Line3D((0, 0, 0), (1, 0, 0)).distance(p2) == sqrt(2)
    # Ray to point
    assert r.distance(Point3D(-1, -1, -1)) == sqrt(3)
    assert r.distance(Point3D(1, 1, 1)) == 0
    assert r.distance((-1, -1, -1)) == sqrt(3)
    assert r.distance((1, 1, 1)) == 0
    assert Ray3D((0, 0, 0), (1, 1, 2)).distance((-1, -1, 2)) == 4 * sqrt(3) / 3
    assert Ray3D((1, 1, 1), (2, 2, 2)).distance(Point3D(1.5, -3, -1)) == Rational(9) / 2
    assert Ray3D((1, 1, 1), (2, 2, 2)).distance(Point3D(1.5, 3, 1)) == sqrt(78) / 6


def test_equals():
    p1 = Point(0, 0)
    p2 = Point(1, 1)

    l1 = Line(p1, p2)
    l2 = Line((0, 5), slope=m)
    l3 = Line(Point(x1, x1), Point(x1, 1 + x1))

    assert l1.perpendicular_line(p1.args).equals(Line(Point(0, 0), Point(1, -1)))
    assert l1.perpendicular_line(p1).equals(Line(Point(0, 0), Point(1, -1)))
    assert Line(Point(x1, x1), Point(y1, y1)).parallel_line(Point(-x1, x1)). \
        equals(Line(Point(-x1, x1), Point(-y1, 2 * x1 - y1)))
    assert l3.parallel_line(p1.args).equals(Line(Point(0, 0), Point(0, -1)))
    assert l3.parallel_line(p1).equals(Line(Point(0, 0), Point(0, -1)))
    assert (l2.distance(Point(2, 3)) - 2 * abs(m + 1) / sqrt(m ** 2 + 1)).equals(0)
    assert Line3D(p1, Point3D(0, 1, 0)).equals(Point(1.0, 1.0)) is False
    assert Line3D(Point3D(0, 0, 0), Point3D(1, 0, 0)).equals(Line3D(Point3D(-5, 0, 0), Point3D(-1, 0, 0))) is True
    assert Line3D(Point3D(0, 0, 0), Point3D(1, 0, 0)).equals(Line3D(p1, Point3D(0, 1, 0))) is False
    assert Ray3D(p1, Point3D(0, 0, -1)).equals(Point(1.0, 1.0)) is False
    assert Ray3D(p1, Point3D(0, 0, -1)).equals(Ray3D(p1, Point3D(0, 0, -1))) is True
    assert Line3D((0, 0), (t, t)).perpendicular_line(Point(0, 1, 0)).equals(
        Line3D(Point3D(0, 1, 0), Point3D(S.Half, S.Half, 0)))
    assert Line3D((0, 0), (t, t)).perpendicular_segment(Point(0, 1, 0)).equals(Segment3D((0, 1), (S.Half, S.Half)))
    assert Line3D(p1, Point3D(0, 1, 0)).equals(Point(1.0, 1.0)) is False


def test_equation():
    p1 = Point(0, 0)
    p2 = Point(1, 1)
    l1 = Line(p1, p2)
    l3 = Line(Point(x1, x1), Point(x1, 1 + x1))

    assert simplify(l1.equation()) in (x - y, y - x)
    assert simplify(l3.equation()) in (x - x1, x1 - x)
    assert simplify(l1.equation()) in (x - y, y - x)
    assert simplify(l3.equation()) in (x - x1, x1 - x)

    assert Line(p1, Point(1, 0)).equation(x=x, y=y) == y
    assert Line(p1, Point(0, 1)).equation() == x
    assert Line(Point(2, 0), Point(2, 1)).equation() == x - 2
    assert Line(p2, Point(2, 1)).equation() == y - 1

    assert Line3D(Point(x1, x1, x1), Point(y1, y1, y1)
        ).equation() == (-x + y, -x + z)
    assert Line3D(Point(1, 2, 3), Point(2, 3, 4)
        ).equation() == (-x + y - 1, -x + z - 2)
    assert Line3D(Point(1, 2, 3), Point(1, 3, 4)
        ).equation() == (x - 1, -y + z - 1)
    assert Line3D(Point(1, 2, 3), Point(2, 2, 4)
        ).equation() == (y - 2, -x + z - 2)
    assert Line3D(Point(1, 2, 3), Point(2, 3, 3)
        ).equation() == (-x + y - 1, z - 3)
    assert Line3D(Point(1, 2, 3), Point(1, 2, 4)
        ).equation() == (x - 1, y - 2)
    assert Line3D(Point(1, 2, 3), Point(1, 3, 3)
        ).equation() == (x - 1, z - 3)
    assert Line3D(Point(1, 2, 3), Point(2, 2, 3)
        ).equation() == (y - 2, z - 3)


def test_intersection_2d():
    p1 = Point(0, 0)
    p2 = Point(1, 1)
    p3 = Point(x1, x1)
    p4 = Point(y1, y1)

    l1 = Line(p1, p2)
    l3 = Line(Point(0, 0), Point(3, 4))

    r1 = Ray(Point(1, 1), Point(2, 2))
    r2 = Ray(Point(0, 0), Point(3, 4))
    r4 = Ray(p1, p2)
    r6 = Ray(Point(0, 1), Point(1, 2))
    r7 = Ray(Point(0.5, 0.5), Point(1, 1))

    s1 = Segment(p1, p2)
    s2 = Segment(Point(0.25, 0.25), Point(0.5, 0.5))
    s3 = Segment(Point(0, 0), Point(3, 4))

    assert intersection(l1, p1) == [p1]
    assert intersection(l1, Point(x1, 1 + x1)) == []
    assert intersection(l1, Line(p3, p4)) in [[l1], [Line(p3, p4)]]
    assert intersection(l1, l1.parallel_line(Point(x1, 1 + x1))) == []
    assert intersection(l3, l3) == [l3]
    assert intersection(l3, r2) == [r2]
    assert intersection(l3, s3) == [s3]
    assert intersection(s3, l3) == [s3]
    assert intersection(Segment(Point(-10, 10), Point(10, 10)), Segment(Point(-5, -5), Point(-5, 5))) == []
    assert intersection(r2, l3) == [r2]
    assert intersection(r1, Ray(Point(2, 2), Point(0, 0))) == [Segment(Point(1, 1), Point(2, 2))]
    assert intersection(r1, Ray(Point(1, 1), Point(-1, -1))) == [Point(1, 1)]
    assert intersection(r1, Segment(Point(0, 0), Point(2, 2))) == [Segment(Point(1, 1), Point(2, 2))]

    assert r4.intersection(s2) == [s2]
    assert r4.intersection(Segment(Point(2, 3), Point(3, 4))) == []
    assert r4.intersection(Segment(Point(-1, -1), Point(0.5, 0.5))) == [Segment(p1, Point(0.5, 0.5))]
    assert r4.intersection(Ray(p2, p1)) == [s1]
    assert Ray(p2, p1).intersection(r6) == []
    assert r4.intersection(r7) == r7.intersection(r4) == [r7]
    assert Ray3D((0, 0), (3, 0)).intersection(Ray3D((1, 0), (3, 0))) == [Ray3D((1, 0), (3, 0))]
    assert Ray3D((1, 0), (3, 0)).intersection(Ray3D((0, 0), (3, 0))) == [Ray3D((1, 0), (3, 0))]
    assert Ray(Point(0, 0), Point(0, 4)).intersection(Ray(Point(0, 1), Point(0, -1))) == \
           [Segment(Point(0, 0), Point(0, 1))]

    assert Segment3D((0, 0), (3, 0)).intersection(
        Segment3D((1, 0), (2, 0))) == [Segment3D((1, 0), (2, 0))]
    assert Segment3D((1, 0), (2, 0)).intersection(
        Segment3D((0, 0), (3, 0))) == [Segment3D((1, 0), (2, 0))]
    assert Segment3D((0, 0), (3, 0)).intersection(
        Segment3D((3, 0), (4, 0))) == [Point3D((3, 0))]
    assert Segment3D((0, 0), (3, 0)).intersection(
        Segment3D((2, 0), (5, 0))) == [Segment3D((2, 0), (3, 0))]
    assert Segment3D((0, 0), (3, 0)).intersection(
        Segment3D((-2, 0), (1, 0))) == [Segment3D((0, 0), (1, 0))]
    assert Segment3D((0, 0), (3, 0)).intersection(
        Segment3D((-2, 0), (0, 0))) == [Point3D(0, 0)]
    assert s1.intersection(Segment(Point(1, 1), Point(2, 2))) == [Point(1, 1)]
    assert s1.intersection(Segment(Point(0.5, 0.5), Point(1.5, 1.5))) == [Segment(Point(0.5, 0.5), p2)]
    assert s1.intersection(Segment(Point(4, 4), Point(5, 5))) == []
    assert s1.intersection(Segment(Point(-1, -1), p1)) == [p1]
    assert s1.intersection(Segment(Point(-1, -1), Point(0.5, 0.5))) == [Segment(p1, Point(0.5, 0.5))]
    assert s1.intersection(Line(Point(1, 0), Point(2, 1))) == []
    assert s1.intersection(s2) == [s2]
    assert s2.intersection(s1) == [s2]

    assert asa(120, 8, 52) == \
           Triangle(
               Point(0, 0),
               Point(8, 0),
               Point(-4 * cos(19 * pi / 90) / sin(2 * pi / 45),
                     4 * sqrt(3) * cos(19 * pi / 90) / sin(2 * pi / 45)))
    assert Line((0, 0), (1, 1)).intersection(Ray((1, 0), (1, 2))) == [Point(1, 1)]
    assert Line((0, 0), (1, 1)).intersection(Segment((1, 0), (1, 2))) == [Point(1, 1)]
    assert Ray((0, 0), (1, 1)).intersection(Ray((1, 0), (1, 2))) == [Point(1, 1)]
    assert Ray((0, 0), (1, 1)).intersection(Segment((1, 0), (1, 2))) == [Point(1, 1)]
    assert Ray((0, 0), (10, 10)).contains(Segment((1, 1), (2, 2))) is True
    assert Segment((1, 1), (2, 2)) in Line((0, 0), (10, 10))
    assert s1.intersection(Ray((1, 1), (4, 4))) == [Point(1, 1)]

    # 16628 - this should be fast
    p0 = Point2D(Rational(249, 5), Rational(497999, 10000))
    p1 = Point2D((-58977084786*sqrt(405639795226) + 2030690077184193 +
        20112207807*sqrt(630547164901) + 99600*sqrt(255775022850776494562626))
        /(2000*sqrt(255775022850776494562626) + 1991998000*sqrt(405639795226)
        + 1991998000*sqrt(630547164901) + 1622561172902000),
        (-498000*sqrt(255775022850776494562626) - 995999*sqrt(630547164901) +
        90004251917891999 +
        496005510002*sqrt(405639795226))/(10000*sqrt(255775022850776494562626)
        + 9959990000*sqrt(405639795226) + 9959990000*sqrt(630547164901) +
        8112805864510000))
    p2 = Point2D(Rational(497, 10), Rational(-497, 10))
    p3 = Point2D(Rational(-497, 10), Rational(-497, 10))
    l = Line(p0, p1)
    s = Segment(p2, p3)
    n = (-52673223862*sqrt(405639795226) - 15764156209307469 -
        9803028531*sqrt(630547164901) +
        33200*sqrt(255775022850776494562626))
    d = sqrt(405639795226) + 315274080450 + 498000*sqrt(
        630547164901) + sqrt(255775022850776494562626)
    assert intersection(l, s) == [
        Point2D(n/d*Rational(3, 2000), Rational(-497, 10))]


def test_line_intersection():
    # see also test_issue_11238 in test_matrices.py
    x0 = tan(pi*Rational(13, 45))
    x1 = sqrt(3)
    x2 = x0**2
    x, y = [8*x0/(x0 + x1), (24*x0 - 8*x1*x2)/(x2 - 3)]
    assert Line(Point(0, 0), Point(1, -sqrt(3))).contains(Point(x, y)) is True


def test_intersection_3d():
    p1 = Point3D(0, 0, 0)
    p2 = Point3D(1, 1, 1)

    l1 = Line3D(p1, p2)
    l2 = Line3D(Point3D(0, 0, 0), Point3D(3, 4, 0))

    r1 = Ray3D(Point3D(1, 1, 1), Point3D(2, 2, 2))
    r2 = Ray3D(Point3D(0, 0, 0), Point3D(3, 4, 0))

    s1 = Segment3D(Point3D(0, 0, 0), Point3D(3, 4, 0))

    assert intersection(l1, p1) == [p1]
    assert intersection(l1, Point3D(x1, 1 + x1, 1)) == []
    assert intersection(l1, l1.parallel_line(p1)) == [Line3D(Point3D(0, 0, 0), Point3D(1, 1, 1))]
    assert intersection(l2, r2) == [r2]
    assert intersection(l2, s1) == [s1]
    assert intersection(r2, l2) == [r2]
    assert intersection(r1, Ray3D(Point3D(1, 1, 1), Point3D(-1, -1, -1))) == [Point3D(1, 1, 1)]
    assert intersection(r1, Segment3D(Point3D(0, 0, 0), Point3D(2, 2, 2))) == [
        Segment3D(Point3D(1, 1, 1), Point3D(2, 2, 2))]
    assert intersection(Ray3D(Point3D(1, 0, 0), Point3D(-1, 0, 0)), Ray3D(Point3D(0, 1, 0), Point3D(0, -1, 0))) \
           == [Point3D(0, 0, 0)]
    assert intersection(r1, Ray3D(Point3D(2, 2, 2), Point3D(0, 0, 0))) == \
           [Segment3D(Point3D(1, 1, 1), Point3D(2, 2, 2))]
    assert intersection(s1, r2) == [s1]

    assert Line3D(Point3D(4, 0, 1), Point3D(0, 4, 1)).intersection(Line3D(Point3D(0, 0, 1), Point3D(4, 4, 1))) == \
           [Point3D(2, 2, 1)]
    assert Line3D((0, 1, 2), (0, 2, 3)).intersection(Line3D((0, 1, 2), (0, 1, 1))) == [Point3D(0, 1, 2)]
    assert Line3D((0, 0), (t, t)).intersection(Line3D((0, 1), (t, t))) == \
           [Point3D(t, t)]

    assert Ray3D(Point3D(0, 0, 0), Point3D(0, 4, 0)).intersection(Ray3D(Point3D(0, 1, 1), Point3D(0, -1, 1))) == []


def test_is_parallel():
    p1 = Point3D(0, 0, 0)
    p2 = Point3D(1, 1, 1)
    p3 = Point3D(x1, x1, x1)

    l2 = Line(Point(x1, x1), Point(y1, y1))
    l2_1 = Line(Point(x1, x1), Point(x1, 1 + x1))

    assert Line.is_parallel(Line(Point(0, 0), Point(1, 1)), l2)
    assert Line.is_parallel(l2, Line(Point(x1, x1), Point(x1, 1 + x1))) is False
    assert Line.is_parallel(l2, l2.parallel_line(Point(-x1, x1)))
    assert Line.is_parallel(l2_1, l2_1.parallel_line(Point(0, 0)))
    assert Line3D(p1, p2).is_parallel(Line3D(p1, p2))  # same as in 2D
    assert Line3D(Point3D(4, 0, 1), Point3D(0, 4, 1)).is_parallel(Line3D(Point3D(0, 0, 1), Point3D(4, 4, 1))) is False
    assert Line3D(p1, p2).parallel_line(p3) == Line3D(Point3D(x1, x1, x1),
                                                      Point3D(x1 + 1, x1 + 1, x1 + 1))
    assert Line3D(p1, p2).parallel_line(p3.args) == \
           Line3D(Point3D(x1, x1, x1), Point3D(x1 + 1, x1 + 1, x1 + 1))
    assert Line3D(Point3D(4, 0, 1), Point3D(0, 4, 1)).is_parallel(Line3D(Point3D(0, 0, 1), Point3D(4, 4, 1))) is False


def test_is_perpendicular():
    p1 = Point(0, 0)
    p2 = Point(1, 1)

    l1 = Line(p1, p2)
    l2 = Line(Point(x1, x1), Point(y1, y1))
    l1_1 = Line(p1, Point(-x1, x1))
    # 2D
    assert Line.is_perpendicular(l1, l1_1)
    assert Line.is_perpendicular(l1, l2) is False
    p = l1.random_point()
    assert l1.perpendicular_segment(p) == p
    # 3D
    assert Line3D.is_perpendicular(Line3D(Point3D(0, 0, 0), Point3D(1, 0, 0)),
                                   Line3D(Point3D(0, 0, 0), Point3D(0, 1, 0))) is True
    assert Line3D.is_perpendicular(Line3D(Point3D(0, 0, 0), Point3D(1, 0, 0)),
                                   Line3D(Point3D(0, 1, 0), Point3D(1, 1, 0))) is False
    assert Line3D.is_perpendicular(Line3D(Point3D(0, 0, 0), Point3D(1, 1, 1)),
                                   Line3D(Point3D(x1, x1, x1), Point3D(y1, y1, y1))) is False


def test_is_similar():
    p1 = Point(2000, 2000)
    p2 = p1.scale(2, 2)

    r1 = Ray3D(Point3D(1, 1, 1), Point3D(1, 0, 0))
    r2 = Ray(Point(0, 0), Point(0, 1))

    s1 = Segment(Point(0, 0), p1)

    assert s1.is_similar(Segment(p1, p2))
    assert s1.is_similar(r2) is False
    assert r1.is_similar(Line3D(Point3D(1, 1, 1), Point3D(1, 0, 0))) is True
    assert r1.is_similar(Line3D(Point3D(0, 0, 0), Point3D(0, 1, 0))) is False


def test_length():
    s2 = Segment3D(Point3D(x1, x1, x1), Point3D(y1, y1, y1))
    assert Line(Point(0, 0), Point(1, 1)).length is oo
    assert s2.length == sqrt(3) * sqrt((x1 - y1) ** 2)
    assert Line3D(Point3D(0, 0, 0), Point3D(1, 1, 1)).length is oo


def test_projection():
    p1 = Point(0, 0)
    p2 = Point3D(0, 0, 0)
    p3 = Point(-x1, x1)

    l1 = Line(p1, Point(1, 1))
    l2 = Line3D(Point3D(0, 0, 0), Point3D(1, 0, 0))
    l3 = Line3D(p2, Point3D(1, 1, 1))

    r1 = Ray(Point(1, 1), Point(2, 2))

    assert Line(Point(x1, x1), Point(y1, y1)).projection(Point(y1, y1)) == Point(y1, y1)
    assert Line(Point(x1, x1), Point(x1, 1 + x1)).projection(Point(1, 1)) == Point(x1, 1)
    assert Segment(Point(-2, 2), Point(0, 4)).projection(r1) == Segment(Point(-1, 3), Point(0, 4))
    assert Segment(Point(0, 4), Point(-2, 2)).projection(r1) == Segment(Point(0, 4), Point(-1, 3))
    assert l1.projection(p3) == p1
    assert l1.projection(Ray(p1, Point(-1, 5))) == Ray(Point(0, 0), Point(2, 2))
    assert l1.projection(Ray(p1, Point(-1, 1))) == p1
    assert r1.projection(Ray(Point(1, 1), Point(-1, -1))) == Point(1, 1)
    assert r1.projection(Ray(Point(0, 4), Point(-1, -5))) == Segment(Point(1, 1), Point(2, 2))
    assert r1.projection(Segment(Point(-1, 5), Point(-5, -10))) == Segment(Point(1, 1), Point(2, 2))
    assert r1.projection(Ray(Point(1, 1), Point(-1, -1))) == Point(1, 1)
    assert r1.projection(Ray(Point(0, 4), Point(-1, -5))) == Segment(Point(1, 1), Point(2, 2))
    assert r1.projection(Segment(Point(-1, 5), Point(-5, -10))) == Segment(Point(1, 1), Point(2, 2))

    assert l3.projection(Ray3D(p2, Point3D(-1, 5, 0))) == Ray3D(Point3D(0, 0, 0), Point3D(Rational(4, 3), Rational(4, 3), Rational(4, 3)))
    assert l3.projection(Ray3D(p2, Point3D(-1, 1, 1))) == Ray3D(Point3D(0, 0, 0), Point3D(Rational(1, 3), Rational(1, 3), Rational(1, 3)))
    assert l2.projection(Point3D(5, 5, 0)) == Point3D(5, 0)
    assert l2.projection(Line3D(Point3D(0, 1, 0), Point3D(1, 1, 0))).equals(l2)


def test_perpendicular_bisector():
    s1 = Segment(Point(0, 0), Point(1, 1))
    aline = Line(Point(S.Half, S.Half), Point(Rational(3, 2), Rational(-1, 2)))
    on_line = Segment(Point(S.Half, S.Half), Point(Rational(3, 2), Rational(-1, 2))).midpoint

    assert s1.perpendicular_bisector().equals(aline)
    assert s1.perpendicular_bisector(on_line).equals(Segment(s1.midpoint, on_line))
    assert s1.perpendicular_bisector(on_line + (1, 0)).equals(aline)


def test_raises():
    d, e = symbols('a,b', real=True)
    s = Segment((d, 0), (e, 0))

    raises(TypeError, lambda: Line((1, 1), 1))
    raises(ValueError, lambda: Line(Point(0, 0), Point(0, 0)))
    raises(Undecidable, lambda: Point(2 * d, 0) in s)
    raises(ValueError, lambda: Ray3D(Point(1.0, 1.0)))
    raises(ValueError, lambda: Line3D(Point3D(0, 0, 0), Point3D(0, 0, 0)))
    raises(TypeError, lambda: Line3D((1, 1), 1))
    raises(ValueError, lambda: Line3D(Point3D(0, 0, 0)))
    raises(TypeError, lambda: Ray((1, 1), 1))
    raises(GeometryError, lambda: Line(Point(0, 0), Point(1, 0))
           .projection(Circle(Point(0, 0), 1)))


def test_ray_generation():
    assert Ray((1, 1), angle=pi / 4) == Ray((1, 1), (2, 2))
    assert Ray((1, 1), angle=pi / 2) == Ray((1, 1), (1, 2))
    assert Ray((1, 1), angle=-pi / 2) == Ray((1, 1), (1, 0))
    assert Ray((1, 1), angle=-3 * pi / 2) == Ray((1, 1), (1, 2))
    assert Ray((1, 1), angle=5 * pi / 2) == Ray((1, 1), (1, 2))
    assert Ray((1, 1), angle=5.0 * pi / 2) == Ray((1, 1), (1, 2))
    assert Ray((1, 1), angle=pi) == Ray((1, 1), (0, 1))
    assert Ray((1, 1), angle=3.0 * pi) == Ray((1, 1), (0, 1))
    assert Ray((1, 1), angle=4.0 * pi) == Ray((1, 1), (2, 1))
    assert Ray((1, 1), angle=0) == Ray((1, 1), (2, 1))
    assert Ray((1, 1), angle=4.05 * pi) == Ray(Point(1, 1),
                                               Point(2, -sqrt(5) * sqrt(2 * sqrt(5) + 10) / 4 - sqrt(
                                                   2 * sqrt(5) + 10) / 4 + 2 + sqrt(5)))
    assert Ray((1, 1), angle=4.02 * pi) == Ray(Point(1, 1),
                                               Point(2, 1 + tan(4.02 * pi)))
    assert Ray((1, 1), angle=5) == Ray((1, 1), (2, 1 + tan(5)))

    assert Ray3D((1, 1, 1), direction_ratio=[4, 4, 4]) == Ray3D(Point3D(1, 1, 1), Point3D(5, 5, 5))
    assert Ray3D((1, 1, 1), direction_ratio=[1, 2, 3]) == Ray3D(Point3D(1, 1, 1), Point3D(2, 3, 4))
    assert Ray3D((1, 1, 1), direction_ratio=[1, 1, 1]) == Ray3D(Point3D(1, 1, 1), Point3D(2, 2, 2))


def test_symbolic_intersect():
    # Issue 7814.
    circle = Circle(Point(x, 0), y)
    line = Line(Point(k, z), slope=0)
    assert line.intersection(circle) == [Point(x + sqrt((y - z) * (y + z)), z), Point(x - sqrt((y - z) * (y + z)), z)]


def test_issue_2941():
    def _check():
        for f, g in cartes(*[(Line, Ray, Segment)] * 2):
            l1 = f(a, b)
            l2 = g(c, d)
            assert l1.intersection(l2) == l2.intersection(l1)
    # intersect at end point
    c, d = (-2, -2), (-2, 0)
    a, b = (0, 0), (1, 1)
    _check()
    # midline intersection
    c, d = (-2, -3), (-2, 0)
    _check()


def test_parameter_value():
    t = Symbol('t')
    p1, p2 = Point(0, 1), Point(5, 6)
    l = Line(p1, p2)
    assert l.parameter_value((5, 6), t) == {t: 1}
    raises(ValueError, lambda: l.parameter_value((0, 0), t))


<<<<<<< HEAD
def test_bisection():
    r1 = Line3D(Point3D(1, 0, 0), direction_ratio=[0, 1, 1])
    r2 = Line3D(Point3D(0, 1, 0), Point3D(1, 1, 1))

    assert r1.intersection(r2) == [Point3D(1, 1, 1)]

    r3 = r1.bisection(r2)
    assert r3 == Line3D(Point3D(1, 1, 1), Point3D(3/2, 3/2, 2))
=======
def test_issue_8615():
    a = Line3D(Point3D(6, 5, 0), Point3D(6, -6, 0))
    b = Line3D(Point3D(6, -1, 19/10), Point3D(6, -1, 0))
    assert a.intersection(b) == [Point3D(6, -1, 0)]
>>>>>>> 83150ac5
<|MERGE_RESOLUTION|>--- conflicted
+++ resolved
@@ -749,7 +749,6 @@
     raises(ValueError, lambda: l.parameter_value((0, 0), t))
 
 
-<<<<<<< HEAD
 def test_bisection():
     r1 = Line3D(Point3D(1, 0, 0), direction_ratio=[0, 1, 1])
     r2 = Line3D(Point3D(0, 1, 0), Point3D(1, 1, 1))
@@ -758,9 +757,10 @@
 
     r3 = r1.bisection(r2)
     assert r3 == Line3D(Point3D(1, 1, 1), Point3D(3/2, 3/2, 2))
-=======
+
+
 def test_issue_8615():
     a = Line3D(Point3D(6, 5, 0), Point3D(6, -6, 0))
     b = Line3D(Point3D(6, -1, 19/10), Point3D(6, -1, 0))
     assert a.intersection(b) == [Point3D(6, -1, 0)]
->>>>>>> 83150ac5
+
