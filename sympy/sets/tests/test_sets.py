from sympy import (Symbol, Set, Union, Interval, oo, S, sympify, nan,
    GreaterThan, LessThan, Max, Min, And, Or, Eq, Ge, Le, Gt, Lt, Float,
    FiniteSet, Intersection, imageset, I, true, false, ProductSet, E,
    sqrt, Complement, EmptySet, sin, cos, Lambda, ImageSet, pi,
    Eq, Pow, Contains, Sum, rootof, SymmetricDifference, Piecewise,
<<<<<<< HEAD
    Matrix, signsimp, Range, Add, symbols, Dummy)
=======
    Matrix, signsimp, Range, Add, symbols, zoo)
>>>>>>> 91e4be54
from mpmath import mpi

from sympy.core.compatibility import range
from sympy.utilities.pytest import raises, XFAIL

from sympy.abc import x, y, z, m, n


def test_imageset():
    ints = S.Integers
    assert imageset(x, x - 1, S.Naturals) is S.Naturals0
    assert imageset(x, x + 1, S.Naturals0) is S.Naturals
    assert imageset(x, abs(x), S.Naturals0) is S.Naturals0
    assert imageset(x, abs(x), S.Naturals) is S.Naturals
    assert imageset(x, abs(x), S.Integers) is S.Naturals0
    # issue 16878a
    r = symbols('r', real=True)
    assert (1, r) in imageset(x, (x, x), S.Reals) != False
    assert (r, r) in imageset(x, (x, x), S.Reals)
    assert 1 + I in imageset(x, x + I, S.Reals)
    assert {1} not in imageset(x, (x,), S.Reals)
    assert (1, 1) not in imageset(x, (x,) , S.Reals)
    raises(TypeError, lambda: imageset(x, ints))
    raises(ValueError, lambda: imageset(x, y, z, ints))
    raises(ValueError, lambda: imageset(Lambda(x, cos(x)), y))
    raises(ValueError, lambda: imageset(Lambda(x, x), ints, ints))
    assert imageset(cos, ints) == ImageSet(Lambda(x, cos(x)), ints)
    def f(x):
        return cos(x)
    assert imageset(f, ints) == imageset(x, cos(x), ints)
    f = lambda x: cos(x)
    assert imageset(f, ints) == ImageSet(Lambda(x, cos(x)), ints)
    assert imageset(x, 1, ints) == FiniteSet(1)
    assert imageset(x, y, ints) == {y}
    assert imageset((x, y), (1, z), ints*S.Reals) == {(1, z)}
    clash = Symbol('x', integer=true)
    assert (str(imageset(lambda x: x + clash, Interval(-2, 1)).lamda.expr)
        in ('_x + x', 'x + _x'))
    x1, x2 = symbols("x1, x2")
    assert imageset(lambda x,y: Add(x,y), Interval(1,2), Interval(2, 3)) == \
        ImageSet(Lambda((x1, x2), x1+x2), Interval(1,2), Interval(2,3))


def test_interval_arguments():
    assert Interval(0, oo) == Interval(0, oo, False, True)
    assert Interval(0, oo).right_open is true
    assert Interval(-oo, 0) == Interval(-oo, 0, True, False)
    assert Interval(-oo, 0).left_open is true
    assert Interval(oo, -oo) == S.EmptySet
    assert Interval(oo, oo) == S.EmptySet
    assert Interval(-oo, -oo) == S.EmptySet

    assert isinstance(Interval(1, 1), FiniteSet)
    e = Sum(x, (x, 1, 3))
    assert isinstance(Interval(e, e), FiniteSet)

    assert Interval(1, 0) == S.EmptySet
    assert Interval(1, 1).measure == 0

    assert Interval(1, 1, False, True) == S.EmptySet
    assert Interval(1, 1, True, False) == S.EmptySet
    assert Interval(1, 1, True, True) == S.EmptySet


    assert isinstance(Interval(0, Symbol('a')), Interval)
    assert Interval(Symbol('a', real=True, positive=True), 0) == S.EmptySet
    raises(ValueError, lambda: Interval(0, S.ImaginaryUnit))
    raises(ValueError, lambda: Interval(0, Symbol('z', extended_real=False)))

    raises(NotImplementedError, lambda: Interval(0, 1, And(x, y)))
    raises(NotImplementedError, lambda: Interval(0, 1, False, And(x, y)))
    raises(NotImplementedError, lambda: Interval(0, 1, z, And(x, y)))


def test_interval_symbolic_end_points():
    a = Symbol('a', real=True)

    assert Union(Interval(0, a), Interval(0, 3)).sup == Max(a, 3)
    assert Union(Interval(a, 0), Interval(-3, 0)).inf == Min(-3, a)

    assert Interval(0, a).contains(1) == LessThan(1, a)


def test_union():
    assert Union(Interval(1, 2), Interval(2, 3)) == Interval(1, 3)
    assert Union(Interval(1, 2), Interval(2, 3, True)) == Interval(1, 3)
    assert Union(Interval(1, 3), Interval(2, 4)) == Interval(1, 4)
    assert Union(Interval(1, 2), Interval(1, 3)) == Interval(1, 3)
    assert Union(Interval(1, 3), Interval(1, 2)) == Interval(1, 3)
    assert Union(Interval(1, 3, False, True), Interval(1, 2)) == \
        Interval(1, 3, False, True)
    assert Union(Interval(1, 3), Interval(1, 2, False, True)) == Interval(1, 3)
    assert Union(Interval(1, 2, True), Interval(1, 3)) == Interval(1, 3)
    assert Union(Interval(1, 2, True), Interval(1, 3, True)) == \
        Interval(1, 3, True)
    assert Union(Interval(1, 2, True), Interval(1, 3, True, True)) == \
        Interval(1, 3, True, True)
    assert Union(Interval(1, 2, True, True), Interval(1, 3, True)) == \
        Interval(1, 3, True)
    assert Union(Interval(1, 3), Interval(2, 3)) == Interval(1, 3)
    assert Union(Interval(1, 3, False, True), Interval(2, 3)) == \
        Interval(1, 3)
    assert Union(Interval(1, 2, False, True), Interval(2, 3, True)) != \
        Interval(1, 3)
    assert Union(Interval(1, 2), S.EmptySet) == Interval(1, 2)
    assert Union(S.EmptySet) == S.EmptySet

    assert Union(Interval(0, 1), *[FiniteSet(1.0/n) for n in range(1, 10)]) == \
        Interval(0, 1)

    assert Interval(1, 2).union(Interval(2, 3)) == \
        Interval(1, 2) + Interval(2, 3)

    assert Interval(1, 2).union(Interval(2, 3)) == Interval(1, 3)

    assert Union(Set()) == Set()

    assert FiniteSet(1) + FiniteSet(2) + FiniteSet(3) == FiniteSet(1, 2, 3)
    assert FiniteSet('ham') + FiniteSet('eggs') == FiniteSet('ham', 'eggs')
    assert FiniteSet(1, 2, 3) + S.EmptySet == FiniteSet(1, 2, 3)

    assert FiniteSet(1, 2, 3) & FiniteSet(2, 3, 4) == FiniteSet(2, 3)
    assert FiniteSet(1, 2, 3) | FiniteSet(2, 3, 4) == FiniteSet(1, 2, 3, 4)

    x = Symbol("x")
    y = Symbol("y")
    z = Symbol("z")
    assert S.EmptySet | FiniteSet(x, FiniteSet(y, z)) == \
        FiniteSet(x, FiniteSet(y, z))

    # Test that Intervals and FiniteSets play nicely
    assert Interval(1, 3) + FiniteSet(2) == Interval(1, 3)
    assert Interval(1, 3, True, True) + FiniteSet(3) == \
        Interval(1, 3, True, False)
    X = Interval(1, 3) + FiniteSet(5)
    Y = Interval(1, 2) + FiniteSet(3)
    XandY = X.intersect(Y)
    assert 2 in X and 3 in X and 3 in XandY
    assert XandY.is_subset(X) and XandY.is_subset(Y)

    raises(TypeError, lambda: Union(1, 2, 3))

    assert X.is_iterable is False

    # issue 7843
    assert Union(S.EmptySet, FiniteSet(-sqrt(-I), sqrt(-I))) == \
        FiniteSet(-sqrt(-I), sqrt(-I))

    assert Union(S.Reals, S.Integers) == S.Reals


def test_union_iter():
    # Use Range because it is ordered
    u = Union(Range(3), Range(5), Range(4), evaluate=False)

    # Round robin
    assert list(u) == [0, 0, 0, 1, 1, 1, 2, 2, 2, 3, 3, 4]


def test_difference():
    assert Interval(1, 3) - Interval(1, 2) == Interval(2, 3, True)
    assert Interval(1, 3) - Interval(2, 3) == Interval(1, 2, False, True)
    assert Interval(1, 3, True) - Interval(2, 3) == Interval(1, 2, True, True)
    assert Interval(1, 3, True) - Interval(2, 3, True) == \
        Interval(1, 2, True, False)
    assert Interval(0, 2) - FiniteSet(1) == \
        Union(Interval(0, 1, False, True), Interval(1, 2, True, False))

    assert FiniteSet(1, 2, 3) - FiniteSet(2) == FiniteSet(1, 3)
    assert FiniteSet('ham', 'eggs') - FiniteSet('eggs') == FiniteSet('ham')
    assert FiniteSet(1, 2, 3, 4) - Interval(2, 10, True, False) == \
        FiniteSet(1, 2)
    assert FiniteSet(1, 2, 3, 4) - S.EmptySet == FiniteSet(1, 2, 3, 4)
    assert Union(Interval(0, 2), FiniteSet(2, 3, 4)) - Interval(1, 3) == \
        Union(Interval(0, 1, False, True), FiniteSet(4))

    assert -1 in S.Reals - S.Naturals


def test_Complement():
    assert Complement(Interval(1, 3), Interval(1, 2)) == Interval(2, 3, True)
    assert Complement(FiniteSet(1, 3, 4), FiniteSet(3, 4)) == FiniteSet(1)
    assert Complement(Union(Interval(0, 2), FiniteSet(2, 3, 4)),
                      Interval(1, 3)) == \
        Union(Interval(0, 1, False, True), FiniteSet(4))

    assert not 3 in Complement(Interval(0, 5), Interval(1, 4), evaluate=False)
    assert -1 in Complement(S.Reals, S.Naturals, evaluate=False)
    assert not 1 in Complement(S.Reals, S.Naturals, evaluate=False)

    assert Complement(S.Integers, S.UniversalSet) == EmptySet()
    assert S.UniversalSet.complement(S.Integers) == EmptySet()

    assert (not 0 in S.Reals.intersect(S.Integers - FiniteSet(0)))

    assert S.EmptySet - S.Integers == S.EmptySet

    assert (S.Integers - FiniteSet(0)) - FiniteSet(1) == S.Integers - FiniteSet(0, 1)

    assert S.Reals - Union(S.Naturals, FiniteSet(pi)) == \
            Intersection(S.Reals - S.Naturals, S.Reals - FiniteSet(pi))
    # issue 12712
    assert Complement(FiniteSet(x, y, 2), Interval(-10, 10)) == \
            Complement(FiniteSet(x, y), Interval(-10, 10))


def test_complement():
    assert Interval(0, 1).complement(S.Reals) == \
        Union(Interval(-oo, 0, True, True), Interval(1, oo, True, True))
    assert Interval(0, 1, True, False).complement(S.Reals) == \
        Union(Interval(-oo, 0, True, False), Interval(1, oo, True, True))
    assert Interval(0, 1, False, True).complement(S.Reals) == \
        Union(Interval(-oo, 0, True, True), Interval(1, oo, False, True))
    assert Interval(0, 1, True, True).complement(S.Reals) == \
        Union(Interval(-oo, 0, True, False), Interval(1, oo, False, True))

    assert S.UniversalSet.complement(S.EmptySet) == S.EmptySet
    assert S.UniversalSet.complement(S.Reals) == S.EmptySet
    assert S.UniversalSet.complement(S.UniversalSet) == S.EmptySet

    assert S.EmptySet.complement(S.Reals) == S.Reals

    assert Union(Interval(0, 1), Interval(2, 3)).complement(S.Reals) == \
        Union(Interval(-oo, 0, True, True), Interval(1, 2, True, True),
              Interval(3, oo, True, True))

    assert FiniteSet(0).complement(S.Reals) ==  \
        Union(Interval(-oo, 0, True, True), Interval(0, oo, True, True))

    assert (FiniteSet(5) + Interval(S.NegativeInfinity,
                                    0)).complement(S.Reals) == \
        Interval(0, 5, True, True) + Interval(5, S.Infinity, True, True)

    assert FiniteSet(1, 2, 3).complement(S.Reals) == \
        Interval(S.NegativeInfinity, 1, True, True) + \
        Interval(1, 2, True, True) + Interval(2, 3, True, True) +\
        Interval(3, S.Infinity, True, True)

    assert FiniteSet(x).complement(S.Reals) == Complement(S.Reals, FiniteSet(x))

    assert FiniteSet(0, x).complement(S.Reals) == Complement(Interval(-oo, 0, True, True) +
                                                             Interval(0, oo, True, True)
                                                             ,FiniteSet(x), evaluate=False)

    square = Interval(0, 1) * Interval(0, 1)
    notsquare = square.complement(S.Reals*S.Reals)

    assert all(pt in square for pt in [(0, 0), (.5, .5), (1, 0), (1, 1)])
    assert not any(
        pt in notsquare for pt in [(0, 0), (.5, .5), (1, 0), (1, 1)])
    assert not any(pt in square for pt in [(-1, 0), (1.5, .5), (10, 10)])
    assert all(pt in notsquare for pt in [(-1, 0), (1.5, .5), (10, 10)])


def test_intersect1():
    assert all(S.Integers.intersection(i) is i for i in
        (S.Naturals, S.Naturals0))
    assert all(i.intersection(S.Integers) is i for i in
        (S.Naturals, S.Naturals0))
    s =  S.Naturals0
    assert S.Naturals.intersection(s) is S.Naturals
    assert s.intersection(S.Naturals) is S.Naturals
    x = Symbol('x')
    assert Interval(0, 2).intersect(Interval(1, 2)) == Interval(1, 2)
    assert Interval(0, 2).intersect(Interval(1, 2, True)) == \
        Interval(1, 2, True)
    assert Interval(0, 2, True).intersect(Interval(1, 2)) == \
        Interval(1, 2, False, False)
    assert Interval(0, 2, True, True).intersect(Interval(1, 2)) == \
        Interval(1, 2, False, True)
    assert Interval(0, 2).intersect(Union(Interval(0, 1), Interval(2, 3))) == \
        Union(Interval(0, 1), Interval(2, 2))

    assert FiniteSet(1, 2).intersect(FiniteSet(1, 2, 3)) == FiniteSet(1, 2)
    assert FiniteSet(1, 2, x).intersect(FiniteSet(x)) == FiniteSet(x)
    assert FiniteSet('ham', 'eggs').intersect(FiniteSet('ham')) == \
        FiniteSet('ham')
    assert FiniteSet(1, 2, 3, 4, 5).intersect(S.EmptySet) == S.EmptySet

    assert Interval(0, 5).intersect(FiniteSet(1, 3)) == FiniteSet(1, 3)
    assert Interval(0, 1, True, True).intersect(FiniteSet(1)) == S.EmptySet

    assert Union(Interval(0, 1), Interval(2, 3)).intersect(Interval(1, 2)) == \
        Union(Interval(1, 1), Interval(2, 2))
    assert Union(Interval(0, 1), Interval(2, 3)).intersect(Interval(0, 2)) == \
        Union(Interval(0, 1), Interval(2, 2))
    assert Union(Interval(0, 1), Interval(2, 3)).intersect(Interval(1, 2, True, True)) == \
        S.EmptySet
    assert Union(Interval(0, 1), Interval(2, 3)).intersect(S.EmptySet) == \
        S.EmptySet
    assert Union(Interval(0, 5), FiniteSet('ham')).intersect(FiniteSet(2, 3, 4, 5, 6)) == \
        Union(FiniteSet(2, 3, 4, 5), Intersection(FiniteSet(6), Union(Interval(0, 5), FiniteSet('ham'))))

    # issue 8217
    assert Intersection(FiniteSet(x), FiniteSet(y)) == \
        Intersection(FiniteSet(x), FiniteSet(y), evaluate=False)
    assert FiniteSet(x).intersect(S.Reals) == \
        Intersection(S.Reals, FiniteSet(x), evaluate=False)

    # tests for the intersection alias
    assert Interval(0, 5).intersection(FiniteSet(1, 3)) == FiniteSet(1, 3)
    assert Interval(0, 1, True, True).intersection(FiniteSet(1)) == S.EmptySet

    assert Union(Interval(0, 1), Interval(2, 3)).intersection(Interval(1, 2)) == \
        Union(Interval(1, 1), Interval(2, 2))


def test_intersection():
    # iterable
    i = Intersection(FiniteSet(1, 2, 3), Interval(2, 5), evaluate=False)
    assert i.is_iterable
    assert set(i) == {S(2), S(3)}

    # challenging intervals
    x = Symbol('x', real=True)
    i = Intersection(Interval(0, 3), Interval(x, 6))
    assert (5 in i) is False
    raises(TypeError, lambda: 2 in i)

    # Singleton special cases
    assert Intersection(Interval(0, 1), S.EmptySet) == S.EmptySet
    assert Intersection(Interval(-oo, oo), Interval(-oo, x)) == Interval(-oo, x)

    # Products
    line = Interval(0, 5)
    i = Intersection(line**2, line**3, evaluate=False)
    assert (2, 2) not in i
    assert (2, 2, 2) not in i
    raises(ValueError, lambda: list(i))

    a = Intersection(Intersection(S.Integers, S.Naturals, evaluate=False), S.Reals, evaluate=False)
    assert a._argset == frozenset([Intersection(S.Naturals, S.Integers, evaluate=False), S.Reals])

    assert Intersection(S.Complexes, FiniteSet(S.ComplexInfinity)) == S.EmptySet

    # issue 12178
    assert Intersection() == S.UniversalSet

    # issue 16987
    assert Intersection({1}, {1}, {x}) == Intersection({1}, {x})


def test_issue_9623():
    n = Symbol('n')

    a = S.Reals
    b = Interval(0, oo)
    c = FiniteSet(n)

    assert Intersection(a, b, c) == Intersection(b, c)
    assert Intersection(Interval(1, 2), Interval(3, 4), FiniteSet(n)) == EmptySet()


def test_is_disjoint():
    assert Interval(0, 2).is_disjoint(Interval(1, 2)) == False
    assert Interval(0, 2).is_disjoint(Interval(3, 4)) == True


def test_ProductSet_of_single_arg_is_arg():
    assert ProductSet(Interval(0, 1)) == Interval(0, 1)


def test_interval_subs():
    a = Symbol('a', real=True)

    assert Interval(0, a).subs(a, 2) == Interval(0, 2)
    assert Interval(a, 0).subs(a, 2) == S.EmptySet


def test_interval_to_mpi():
    assert Interval(0, 1).to_mpi() == mpi(0, 1)
    assert Interval(0, 1, True, False).to_mpi() == mpi(0, 1)
    assert type(Interval(0, 1).to_mpi()) == type(mpi(0, 1))


def test_measure():
    a = Symbol('a', real=True)

    assert Interval(1, 3).measure == 2
    assert Interval(0, a).measure == a
    assert Interval(1, a).measure == a - 1

    assert Union(Interval(1, 2), Interval(3, 4)).measure == 2
    assert Union(Interval(1, 2), Interval(3, 4), FiniteSet(5, 6, 7)).measure \
        == 2

    assert FiniteSet(1, 2, oo, a, -oo, -5).measure == 0

    assert S.EmptySet.measure == 0

    square = Interval(0, 10) * Interval(0, 10)
    offsetsquare = Interval(5, 15) * Interval(5, 15)
    band = Interval(-oo, oo) * Interval(2, 4)

    assert square.measure == offsetsquare.measure == 100
    assert (square + offsetsquare).measure == 175  # there is some overlap
    assert (square - offsetsquare).measure == 75
    assert (square * FiniteSet(1, 2, 3)).measure == 0
    assert (square.intersect(band)).measure == 20
    assert (square + band).measure == oo
    assert (band * FiniteSet(1, 2, 3)).measure == nan


def test_is_subset():
    assert Interval(0, 1).is_subset(Interval(0, 2)) is True
    assert Interval(0, 3).is_subset(Interval(0, 2)) is False

    assert FiniteSet(1, 2).is_subset(FiniteSet(1, 2, 3, 4))
    assert FiniteSet(4, 5).is_subset(FiniteSet(1, 2, 3, 4)) is False
    assert FiniteSet(1).is_subset(Interval(0, 2))
    assert FiniteSet(1, 2).is_subset(Interval(0, 2, True, True)) is False
    assert (Interval(1, 2) + FiniteSet(3)).is_subset(
        (Interval(0, 2, False, True) + FiniteSet(2, 3)))

    assert Interval(3, 4).is_subset(Union(Interval(0, 1), Interval(2, 5))) is True
    assert Interval(3, 6).is_subset(Union(Interval(0, 1), Interval(2, 5))) is False

    assert FiniteSet(1, 2, 3, 4).is_subset(Interval(0, 5)) is True
    assert S.EmptySet.is_subset(FiniteSet(1, 2, 3)) is True

    assert Interval(0, 1).is_subset(S.EmptySet) is False
    assert S.EmptySet.is_subset(S.EmptySet) is True

    raises(ValueError, lambda: S.EmptySet.is_subset(1))

    # tests for the issubset alias
    assert FiniteSet(1, 2, 3, 4).issubset(Interval(0, 5)) is True
    assert S.EmptySet.issubset(FiniteSet(1, 2, 3)) is True

    assert S.Naturals.is_subset(S.Integers)
    assert S.Naturals0.is_subset(S.Integers)


def test_is_proper_subset():
    assert Interval(0, 1).is_proper_subset(Interval(0, 2)) is True
    assert Interval(0, 3).is_proper_subset(Interval(0, 2)) is False
    assert S.EmptySet.is_proper_subset(FiniteSet(1, 2, 3)) is True

    raises(ValueError, lambda: Interval(0, 1).is_proper_subset(0))


def test_is_superset():
    assert Interval(0, 1).is_superset(Interval(0, 2)) == False
    assert Interval(0, 3).is_superset(Interval(0, 2))

    assert FiniteSet(1, 2).is_superset(FiniteSet(1, 2, 3, 4)) == False
    assert FiniteSet(4, 5).is_superset(FiniteSet(1, 2, 3, 4)) == False
    assert FiniteSet(1).is_superset(Interval(0, 2)) == False
    assert FiniteSet(1, 2).is_superset(Interval(0, 2, True, True)) == False
    assert (Interval(1, 2) + FiniteSet(3)).is_superset(
        (Interval(0, 2, False, True) + FiniteSet(2, 3))) == False

    assert Interval(3, 4).is_superset(Union(Interval(0, 1), Interval(2, 5))) == False

    assert FiniteSet(1, 2, 3, 4).is_superset(Interval(0, 5)) == False
    assert S.EmptySet.is_superset(FiniteSet(1, 2, 3)) == False

    assert Interval(0, 1).is_superset(S.EmptySet) == True
    assert S.EmptySet.is_superset(S.EmptySet) == True

    raises(ValueError, lambda: S.EmptySet.is_superset(1))

    # tests for the issuperset alias
    assert Interval(0, 1).issuperset(S.EmptySet) == True
    assert S.EmptySet.issuperset(S.EmptySet) == True


def test_is_proper_superset():
    assert Interval(0, 1).is_proper_superset(Interval(0, 2)) is False
    assert Interval(0, 3).is_proper_superset(Interval(0, 2)) is True
    assert FiniteSet(1, 2, 3).is_proper_superset(S.EmptySet) is True

    raises(ValueError, lambda: Interval(0, 1).is_proper_superset(0))


def test_contains():
    assert Interval(0, 2).contains(1) is S.true
    assert Interval(0, 2).contains(3) is S.false
    assert Interval(0, 2, True, False).contains(0) is S.false
    assert Interval(0, 2, True, False).contains(2) is S.true
    assert Interval(0, 2, False, True).contains(0) is S.true
    assert Interval(0, 2, False, True).contains(2) is S.false
    assert Interval(0, 2, True, True).contains(0) is S.false
    assert Interval(0, 2, True, True).contains(2) is S.false

    assert (Interval(0, 2) in Interval(0, 2)) is False

    assert FiniteSet(1, 2, 3).contains(2) is S.true
    assert FiniteSet(1, 2, Symbol('x')).contains(Symbol('x')) is S.true

    # issue 8197
    from sympy.abc import a, b
    assert isinstance(FiniteSet(b).contains(-a), Contains)
    assert isinstance(FiniteSet(b).contains(a), Contains)
    assert isinstance(FiniteSet(a).contains(1), Contains)
    raises(TypeError, lambda: 1 in FiniteSet(a))

    # issue 8209
    rad1 = Pow(Pow(2, S(1)/3) - 1, S(1)/3)
    rad2 = Pow(S(1)/9, S(1)/3) - Pow(S(2)/9, S(1)/3) + Pow(S(4)/9, S(1)/3)
    s1 = FiniteSet(rad1)
    s2 = FiniteSet(rad2)
    assert s1 - s2 == S.EmptySet

    items = [1, 2, S.Infinity, S('ham'), -1.1]
    fset = FiniteSet(*items)
    assert all(item in fset for item in items)
    assert all(fset.contains(item) is S.true for item in items)

    assert Union(Interval(0, 1), Interval(2, 5)).contains(3) is S.true
    assert Union(Interval(0, 1), Interval(2, 5)).contains(6) is S.false
    assert Union(Interval(0, 1), FiniteSet(2, 5)).contains(3) is S.false

    assert S.EmptySet.contains(1) is S.false
    assert FiniteSet(rootof(x**3 + x - 1, 0)).contains(S.Infinity) is S.false

    assert rootof(x**5 + x**3 + 1, 0) in S.Reals
    assert not rootof(x**5 + x**3 + 1, 1) in S.Reals

    # non-bool results
    assert Union(Interval(1, 2), Interval(3, 4)).contains(x) == \
        Or(And(S(1) <= x, x <= 2), And(S(3) <= x, x <= 4))
    assert Intersection(Interval(1, x), Interval(2, 3)).contains(y) == \
        And(y <= 3, y <= x, S(1) <= y, S(2) <= y)

    assert (S.Complexes).contains(S.ComplexInfinity) == S.false


def test_interval_symbolic():
    x = Symbol('x')
    e = Interval(0, 1)
    assert e.contains(x) == And(S(0) <= x, x <= 1)
    raises(TypeError, lambda: x in e)
    e = Interval(0, 1, True, True)
    assert e.contains(x) == And(S(0) < x, x < 1)


def test_union_contains():
    x = Symbol('x')
    i1 = Interval(0, 1)
    i2 = Interval(2, 3)
    i3 = Union(i1, i2)
    assert i3.as_relational(x) == Or(And(S(0) <= x, x <= 1), And(S(2) <= x, x <= 3))
    raises(TypeError, lambda: x in i3)
    e = i3.contains(x)
    assert e == i3.as_relational(x)
    assert e.subs(x, -0.5) is false
    assert e.subs(x, 0.5) is true
    assert e.subs(x, 1.5) is false
    assert e.subs(x, 2.5) is true
    assert e.subs(x, 3.5) is false

    U = Interval(0, 2, True, True) + Interval(10, oo) + FiniteSet(-1, 2, 5, 6)
    assert all(el not in U for el in [0, 4, -oo])
    assert all(el in U for el in [2, 5, 10])


def test_is_number():
    assert Interval(0, 1).is_number is False
    assert Set().is_number is False


def test_Interval_is_left_unbounded():
    assert Interval(3, 4).is_left_unbounded is False
    assert Interval(-oo, 3).is_left_unbounded is True
    assert Interval(Float("-inf"), 3).is_left_unbounded is True


def test_Interval_is_right_unbounded():
    assert Interval(3, 4).is_right_unbounded is False
    assert Interval(3, oo).is_right_unbounded is True
    assert Interval(3, Float("+inf")).is_right_unbounded is True


def test_Interval_as_relational():
    x = Symbol('x')

    assert Interval(-1, 2, False, False).as_relational(x) == \
        And(Le(-1, x), Le(x, 2))
    assert Interval(-1, 2, True, False).as_relational(x) == \
        And(Lt(-1, x), Le(x, 2))
    assert Interval(-1, 2, False, True).as_relational(x) == \
        And(Le(-1, x), Lt(x, 2))
    assert Interval(-1, 2, True, True).as_relational(x) == \
        And(Lt(-1, x), Lt(x, 2))

    assert Interval(-oo, 2, right_open=False).as_relational(x) == And(Lt(-oo, x), Le(x, 2))
    assert Interval(-oo, 2, right_open=True).as_relational(x) == And(Lt(-oo, x), Lt(x, 2))

    assert Interval(-2, oo, left_open=False).as_relational(x) == And(Le(-2, x), Lt(x, oo))
    assert Interval(-2, oo, left_open=True).as_relational(x) == And(Lt(-2, x), Lt(x, oo))

    assert Interval(-oo, oo).as_relational(x) == And(Lt(-oo, x), Lt(x, oo))
    x = Symbol('x', real=True)
    y = Symbol('y', real=True)
    assert Interval(x, y).as_relational(x) == (x <= y)
    assert Interval(y, x).as_relational(x) == (y <= x)


def test_Finite_as_relational():
    x = Symbol('x')
    y = Symbol('y')

    assert FiniteSet(1, 2).as_relational(x) == Or(Eq(x, 1), Eq(x, 2))
    assert FiniteSet(y, -5).as_relational(x) == Or(Eq(x, y), Eq(x, -5))


def test_Union_as_relational():
    x = Symbol('x')
    assert (Interval(0, 1) + FiniteSet(2)).as_relational(x) == \
        Or(And(Le(0, x), Le(x, 1)), Eq(x, 2))
    assert (Interval(0, 1, True, True) + FiniteSet(1)).as_relational(x) == \
        And(Lt(0, x), Le(x, 1))


def test_Intersection_as_relational():
    x = Symbol('x')
    assert (Intersection(Interval(0, 1), FiniteSet(2),
            evaluate=False).as_relational(x)
            == And(And(Le(0, x), Le(x, 1)), Eq(x, 2)))


def test_EmptySet():
    assert S.EmptySet.as_relational(Symbol('x')) is S.false
    assert S.EmptySet.intersect(S.UniversalSet) == S.EmptySet
    assert S.EmptySet.boundary == S.EmptySet


def test_finite_basic():
    x = Symbol('x')
    A = FiniteSet(1, 2, 3)
    B = FiniteSet(3, 4, 5)
    AorB = Union(A, B)
    AandB = A.intersect(B)
    assert A.is_subset(AorB) and B.is_subset(AorB)
    assert AandB.is_subset(A)
    assert AandB == FiniteSet(3)

    assert A.inf == 1 and A.sup == 3
    assert AorB.inf == 1 and AorB.sup == 5
    assert FiniteSet(x, 1, 5).sup == Max(x, 5)
    assert FiniteSet(x, 1, 5).inf == Min(x, 1)

    # issue 7335
    assert FiniteSet(S.EmptySet) != S.EmptySet
    assert FiniteSet(FiniteSet(1, 2, 3)) != FiniteSet(1, 2, 3)
    assert FiniteSet((1, 2, 3)) != FiniteSet(1, 2, 3)

    # Ensure a variety of types can exist in a FiniteSet
    s = FiniteSet((1, 2), Float, A, -5, x, 'eggs', x**2, Interval)

    assert (A > B) is False
    assert (A >= B) is False
    assert (A < B) is False
    assert (A <= B) is False
    assert AorB > A and AorB > B
    assert AorB >= A and AorB >= B
    assert A >= A and A <= A
    assert A >= AandB and B >= AandB
    assert A > AandB and B > AandB

    assert FiniteSet(1.0) == FiniteSet(1)


def test_powerset():
    # EmptySet
    A = FiniteSet()
    pset = A.powerset()
    assert len(pset) == 1
    assert pset ==  FiniteSet(S.EmptySet)

    # FiniteSets
    A = FiniteSet(1, 2)
    pset = A.powerset()
    assert len(pset) == 2**len(A)
    assert pset == FiniteSet(FiniteSet(), FiniteSet(1),
                             FiniteSet(2), A)
    # Not finite sets
    I = Interval(0, 1)
    raises(NotImplementedError, I.powerset)


def test_product_basic():
    H, T = 'H', 'T'
    unit_line = Interval(0, 1)
    d6 = FiniteSet(1, 2, 3, 4, 5, 6)
    d4 = FiniteSet(1, 2, 3, 4)
    coin = FiniteSet(H, T)

    square = unit_line * unit_line

    assert (0, 0) in square
    assert 0 not in square
    assert (H, T) in coin ** 2
    assert (.5, .5, .5) in square * unit_line
    assert (H, 3, 3) in coin * d6* d6
    HH, TT = sympify(H), sympify(T)
    assert set(coin**2) == set(((HH, HH), (HH, TT), (TT, HH), (TT, TT)))

    assert (d4*d4).is_subset(d6*d6)

    assert square.complement(Interval(-oo, oo)*Interval(-oo, oo)) == Union(
        (Interval(-oo, 0, True, True) +
         Interval(1, oo, True, True))*Interval(-oo, oo),
         Interval(-oo, oo)*(Interval(-oo, 0, True, True) +
                  Interval(1, oo, True, True)))

    assert (Interval(-5, 5)**3).is_subset(Interval(-10, 10)**3)
    assert not (Interval(-10, 10)**3).is_subset(Interval(-5, 5)**3)
    assert not (Interval(-5, 5)**2).is_subset(Interval(-10, 10)**3)

    assert (Interval(.2, .5)*FiniteSet(.5)).is_subset(square)  # segment in square

    assert len(coin*coin*coin) == 8
    assert len(S.EmptySet*S.EmptySet) == 0
    assert len(S.EmptySet*coin) == 0
    raises(TypeError, lambda: len(coin*Interval(0, 2)))


def test_real():
    x = Symbol('x', real=True, finite=True)

    I = Interval(0, 5)
    J = Interval(10, 20)
    A = FiniteSet(1, 2, 30, x, S.Pi)
    B = FiniteSet(-4, 0)
    C = FiniteSet(100)
    D = FiniteSet('Ham', 'Eggs')

    assert all(s.is_subset(S.Reals) for s in [I, J, A, B, C])
    assert not D.is_subset(S.Reals)
    assert all((a + b).is_subset(S.Reals) for a in [I, J, A, B, C] for b in [I, J, A, B, C])
    assert not any((a + D).is_subset(S.Reals) for a in [I, J, A, B, C, D])

    assert not (I + A + D).is_subset(S.Reals)


def test_supinf():
    x = Symbol('x', real=True)
    y = Symbol('y', real=True)

    assert (Interval(0, 1) + FiniteSet(2)).sup == 2
    assert (Interval(0, 1) + FiniteSet(2)).inf == 0
    assert (Interval(0, 1) + FiniteSet(x)).sup == Max(1, x)
    assert (Interval(0, 1) + FiniteSet(x)).inf == Min(0, x)
    assert FiniteSet(5, 1, x).sup == Max(5, x)
    assert FiniteSet(5, 1, x).inf == Min(1, x)
    assert FiniteSet(5, 1, x, y).sup == Max(5, x, y)
    assert FiniteSet(5, 1, x, y).inf == Min(1, x, y)
    assert FiniteSet(5, 1, x, y, S.Infinity, S.NegativeInfinity).sup == \
        S.Infinity
    assert FiniteSet(5, 1, x, y, S.Infinity, S.NegativeInfinity).inf == \
        S.NegativeInfinity
    assert FiniteSet('Ham', 'Eggs').sup == Max('Ham', 'Eggs')


def test_universalset():
    U = S.UniversalSet
    x = Symbol('x')
    assert U.as_relational(x) is S.true
    assert U.union(Interval(2, 4)) == U

    assert U.intersect(Interval(2, 4)) == Interval(2, 4)
    assert U.measure == S.Infinity
    assert U.boundary == S.EmptySet
    assert U.contains(0) is S.true


def test_Union_of_ProductSets_shares():
    line = Interval(0, 2)
    points = FiniteSet(0, 1, 2)
    assert Union(line * line, line * points) == line * line


def test_Interval_free_symbols():
    # issue 6211
    assert Interval(0, 1).free_symbols == set()
    x = Symbol('x', real=True)
    assert Interval(0, x).free_symbols == {x}


def test_image_interval():
    from sympy.core.numbers import Rational
    x = Symbol('x', real=True)
    a = Symbol('a', real=True)
    assert imageset(x, 2*x, Interval(-2, 1)) == Interval(-4, 2)
    assert imageset(x, 2*x, Interval(-2, 1, True, False)) == \
        Interval(-4, 2, True, False)
    assert imageset(x, x**2, Interval(-2, 1, True, False)) == \
        Interval(0, 4, False, True)
    assert imageset(x, x**2, Interval(-2, 1)) == Interval(0, 4)
    assert imageset(x, x**2, Interval(-2, 1, True, False)) == \
        Interval(0, 4, False, True)
    assert imageset(x, x**2, Interval(-2, 1, True, True)) == \
        Interval(0, 4, False, True)
    assert imageset(x, (x - 2)**2, Interval(1, 3)) == Interval(0, 1)
    assert imageset(x, 3*x**4 - 26*x**3 + 78*x**2 - 90*x, Interval(0, 4)) == \
        Interval(-35, 0)  # Multiple Maxima
    assert imageset(x, x + 1/x, Interval(-oo, oo)) == Interval(-oo, -2) \
        + Interval(2, oo)  # Single Infinite discontinuity
    assert imageset(x, 1/x + 1/(x-1)**2, Interval(0, 2, True, False)) == \
        Interval(Rational(3, 2), oo, False)  # Multiple Infinite discontinuities

    # Test for Python lambda
    assert imageset(lambda x: 2*x, Interval(-2, 1)) == Interval(-4, 2)

    assert imageset(Lambda(x, a*x), Interval(0, 1)) == \
            ImageSet(Lambda(x, a*x), Interval(0, 1))

    assert imageset(Lambda(x, sin(cos(x))), Interval(0, 1)) == \
            ImageSet(Lambda(x, sin(cos(x))), Interval(0, 1))


def test_image_piecewise():
    f = Piecewise((x, x <= -1), (1/x**2, x <= 5), (x**3, True))
    f1 = Piecewise((0, x <= 1), (1, x <= 2), (2, True))
    assert imageset(x, f, Interval(-5, 5)) == Union(Interval(-5, -1), Interval(S(1)/25, oo))
    assert imageset(x, f1, Interval(1, 2)) == FiniteSet(0, 1)


@XFAIL  # See: https://github.com/sympy/sympy/pull/2723#discussion_r8659826
def test_image_Intersection():
    x = Symbol('x', real=True)
    y = Symbol('y', real=True)
    assert imageset(x, x**2, Interval(-2, 0).intersect(Interval(x, y))) == \
           Interval(0, 4).intersect(Interval(Min(x**2, y**2), Max(x**2, y**2)))


def test_image_FiniteSet():
    x = Symbol('x', real=True)
    assert imageset(x, 2*x, FiniteSet(1, 2, 3)) == FiniteSet(2, 4, 6)


def test_image_Union():
    x = Symbol('x', real=True)
    assert imageset(x, x**2, Interval(-2, 0) + FiniteSet(1, 2, 3)) == \
            (Interval(0, 4) + FiniteSet(9))


def test_image_EmptySet():
    x = Symbol('x', real=True)
    assert imageset(x, 2*x, S.EmptySet) == S.EmptySet


def test_issue_5724_7680():
    assert I not in S.Reals  # issue 7680
    assert Interval(-oo, oo).contains(I) is S.false


def test_boundary():
    assert FiniteSet(1).boundary == FiniteSet(1)
    assert all(Interval(0, 1, left_open, right_open).boundary == FiniteSet(0, 1)
            for left_open in (true, false) for right_open in (true, false))


def test_boundary_Union():
    assert (Interval(0, 1) + Interval(2, 3)).boundary == FiniteSet(0, 1, 2, 3)
    assert ((Interval(0, 1, False, True)
           + Interval(1, 2, True, False)).boundary == FiniteSet(0, 1, 2))

    assert (Interval(0, 1) + FiniteSet(2)).boundary == FiniteSet(0, 1, 2)
    assert Union(Interval(0, 10), Interval(5, 15), evaluate=False).boundary \
            == FiniteSet(0, 15)

    assert Union(Interval(0, 10), Interval(0, 1), evaluate=False).boundary \
            == FiniteSet(0, 10)
    assert Union(Interval(0, 10, True, True),
                 Interval(10, 15, True, True), evaluate=False).boundary \
            == FiniteSet(0, 10, 15)


@XFAIL
def test_union_boundary_of_joining_sets():
    """ Testing the boundary of unions is a hard problem """
    assert Union(Interval(0, 10), Interval(10, 15), evaluate=False).boundary \
            == FiniteSet(0, 15)


def test_boundary_ProductSet():
    open_square = Interval(0, 1, True, True) ** 2
    assert open_square.boundary == (FiniteSet(0, 1) * Interval(0, 1)
                                  + Interval(0, 1) * FiniteSet(0, 1))

    second_square = Interval(1, 2, True, True) * Interval(0, 1, True, True)
    assert (open_square + second_square).boundary == (
                FiniteSet(0, 1) * Interval(0, 1)
              + FiniteSet(1, 2) * Interval(0, 1)
              + Interval(0, 1) * FiniteSet(0, 1)
              + Interval(1, 2) * FiniteSet(0, 1))


def test_boundary_ProductSet_line():
    line_in_r2 = Interval(0, 1) * FiniteSet(0)
    assert line_in_r2.boundary == line_in_r2


def test_is_open():
    assert not Interval(0, 1, False, False).is_open
    assert not Interval(0, 1, True, False).is_open
    assert Interval(0, 1, True, True).is_open
    assert not FiniteSet(1, 2, 3).is_open


def test_is_closed():
    assert Interval(0, 1, False, False).is_closed
    assert not Interval(0, 1, True, False).is_closed
    assert FiniteSet(1, 2, 3).is_closed


def test_closure():
    assert Interval(0, 1, False, True).closure == Interval(0, 1, False, False)


def test_interior():
    assert Interval(0, 1, False, True).interior == Interval(0, 1, True, True)


def test_issue_7841():
    raises(TypeError, lambda: x in S.Reals)


def test_Eq():
    assert Eq(Interval(0, 1), Interval(0, 1))
    assert Eq(Interval(0, 1), Interval(0, 2)) == False

    s1 = FiniteSet(0, 1)
    s2 = FiniteSet(1, 2)

    assert Eq(s1, s1)
    assert Eq(s1, s2) == False

    assert Eq(s1*s2, s1*s2)
    assert Eq(s1*s2, s2*s1) == False


def test_SymmetricDifference():
   assert SymmetricDifference(FiniteSet(0, 1, 2, 3, 4, 5), \
          FiniteSet(2, 4, 6, 8, 10)) == FiniteSet(0, 1, 3, 5, 6, 8, 10)
   assert SymmetricDifference(FiniteSet(2, 3, 4), FiniteSet(2, 3 ,4 ,5 )) \
          == FiniteSet(5)
   assert FiniteSet(1, 2, 3, 4, 5) ^ FiniteSet(1, 2, 5, 6) == \
          FiniteSet(3, 4, 6)
   assert Set(1, 2 ,3) ^ Set(2, 3, 4) == Union(Set(1, 2, 3) - Set(2, 3, 4), \
          Set(2, 3, 4) - Set(1, 2, 3))
   assert Interval(0, 4) ^ Interval(2, 5) == Union(Interval(0, 4) - \
          Interval(2, 5), Interval(2, 5) - Interval(0, 4))


def test_issue_9536():
    from sympy.functions.elementary.exponential import log
    a = Symbol('a', real=True)
    assert FiniteSet(log(a)).intersect(S.Reals) == Intersection(S.Reals, FiniteSet(log(a)))


def test_issue_9637():
    n = Symbol('n')
    a = FiniteSet(n)
    b = FiniteSet(2, n)
    assert Complement(S.Reals, a) == Complement(S.Reals, a, evaluate=False)
    assert Complement(Interval(1, 3), a) == Complement(Interval(1, 3), a, evaluate=False)
    assert Complement(Interval(1, 3), b) == \
        Complement(Union(Interval(1, 2, False, True), Interval(2, 3, True, False)), a)
    assert Complement(a, S.Reals) == Complement(a, S.Reals, evaluate=False)
    assert Complement(a, Interval(1, 3)) == Complement(a, Interval(1, 3), evaluate=False)


@XFAIL
def test_issue_9808():
    # See https://github.com/sympy/sympy/issues/16342
    assert Complement(FiniteSet(y), FiniteSet(1)) == Complement(FiniteSet(y), FiniteSet(1), evaluate=False)
    assert Complement(FiniteSet(1, 2, x), FiniteSet(x, y, 2, 3)) == \
        Complement(FiniteSet(1), FiniteSet(y), evaluate=False)


def test_issue_9956():
    assert Union(Interval(-oo, oo), FiniteSet(1)) == Interval(-oo, oo)
    assert Interval(-oo, oo).contains(1) is S.true


def test_issue_Symbol_inter():
    i = Interval(0, oo)
    r = S.Reals
    mat = Matrix([0, 0, 0])
    assert Intersection(r, i, FiniteSet(m), FiniteSet(m, n)) == \
        Intersection(i, FiniteSet(m))
    assert Intersection(FiniteSet(1, m, n), FiniteSet(m, n, 2), i) == \
        Intersection(i, FiniteSet(m, n))
    assert Intersection(FiniteSet(m, n, x), FiniteSet(m, z), r) == \
        Intersection(r, FiniteSet(m, z), FiniteSet(n, x))
    assert Intersection(FiniteSet(m, n, 3), FiniteSet(m, n, x), r) == \
        Intersection(r, FiniteSet(3, m, n), evaluate=False)
    assert Intersection(FiniteSet(m, n, 3), FiniteSet(m, n, 2, 3), r) == \
        Union(FiniteSet(3), Intersection(r, FiniteSet(m, n)))
    assert Intersection(r, FiniteSet(mat, 2, n), FiniteSet(0, mat, n)) == \
        Intersection(r, FiniteSet(n))
    assert Intersection(FiniteSet(sin(x), cos(x)), FiniteSet(sin(x), cos(x), 1), r) == \
        Intersection(r, FiniteSet(sin(x), cos(x)))
    assert Intersection(FiniteSet(x**2, 1, sin(x)), FiniteSet(x**2, 2, sin(x)), r) == \
        Intersection(r, FiniteSet(x**2, sin(x)))


def test_issue_11827():
    assert S.Naturals0**4


def test_issue_10113():
    f = x**2/(x**2 - 4)
    assert imageset(x, f, S.Reals) == Union(Interval(-oo, 0), Interval(1, oo, True, True))
    assert imageset(x, f, Interval(-2, 2)) == Interval(-oo, 0)
    assert imageset(x, f, Interval(-2, 3)) == Union(Interval(-oo, 0), Interval(S(9)/5, oo))


def test_issue_10248():
    assert list(Intersection(S.Reals, FiniteSet(x))) == [
        (-oo < x) & (x < oo)]


def test_issue_9447():
    a = Interval(0, 1) + Interval(2, 3)
    assert Complement(S.UniversalSet, a) == Complement(
            S.UniversalSet, Union(Interval(0, 1), Interval(2, 3)), evaluate=False)
    assert Complement(S.Naturals, a) == Complement(
            S.Naturals, Union(Interval(0, 1), Interval(2, 3)), evaluate=False)


def test_issue_10337():
    assert (FiniteSet(2) == 3) is False
    assert (FiniteSet(2) != 3) is True
    raises(TypeError, lambda: FiniteSet(2) < 3)
    raises(TypeError, lambda: FiniteSet(2) <= 3)
    raises(TypeError, lambda: FiniteSet(2) > 3)
    raises(TypeError, lambda: FiniteSet(2) >= 3)


def test_issue_10326():
    bad = [
        EmptySet(),
        FiniteSet(1),
        Interval(1, 2),
        S.ComplexInfinity,
        S.ImaginaryUnit,
        S.Infinity,
        S.NaN,
        S.NegativeInfinity,
        ]
    interval = Interval(0, 5)
    for i in bad:
        assert i not in interval

    x = Symbol('x', real=True)
    nr = Symbol('nr', extended_real=False)
    assert x + 1 in Interval(x, x + 4)
    assert nr not in Interval(x, x + 4)
    assert Interval(1, 2) in FiniteSet(Interval(0, 5), Interval(1, 2))
    assert Interval(-oo, oo).contains(oo) is S.false
    assert Interval(-oo, oo).contains(-oo) is S.false


def test_issue_2799():
    U = S.UniversalSet
    a = Symbol('a', real=True)
    inf_interval = Interval(a, oo)
    R = S.Reals

    assert U + inf_interval == inf_interval + U
    assert U + R == R + U
    assert R + inf_interval == inf_interval + R


def test_issue_9706():
    assert Interval(-oo, 0).closure == Interval(-oo, 0, True, False)
    assert Interval(0, oo).closure == Interval(0, oo, False, True)
    assert Interval(-oo, oo).closure == Interval(-oo, oo)


def test_issue_8257():
    reals_plus_infinity = Union(Interval(-oo, oo), FiniteSet(oo))
    reals_plus_negativeinfinity = Union(Interval(-oo, oo), FiniteSet(-oo))
    assert Interval(-oo, oo) + FiniteSet(oo) == reals_plus_infinity
    assert FiniteSet(oo) + Interval(-oo, oo) == reals_plus_infinity
    assert Interval(-oo, oo) + FiniteSet(-oo) == reals_plus_negativeinfinity
    assert FiniteSet(-oo) + Interval(-oo, oo) == reals_plus_negativeinfinity


def test_issue_10931():
    assert S.Integers - S.Integers == EmptySet()
    assert S.Integers - S.Reals == EmptySet()


def test_issue_11174():
    soln = Intersection(Interval(-oo, oo), FiniteSet(-x), evaluate=False)
    assert Intersection(FiniteSet(-x), S.Reals) == soln

    soln = Intersection(S.Reals, FiniteSet(x), evaluate=False)
    assert Intersection(FiniteSet(x), S.Reals) == soln


def test_finite_set_intersection():
    # The following should not produce recursion errors
    # Note: some of these are not completely correct. See
    # https://github.com/sympy/sympy/issues/16342.
    assert Intersection(FiniteSet(-oo, x), FiniteSet(x)) == FiniteSet(x)
    assert Intersection._handle_finite_sets([FiniteSet(-oo, x), FiniteSet(0, x)]) == FiniteSet(x)

    assert Intersection._handle_finite_sets([FiniteSet(-oo, x), FiniteSet(x)]) == FiniteSet(x)
    assert Intersection._handle_finite_sets([FiniteSet(2, 3, x, y), FiniteSet(1, 2, x)]) == \
        Intersection._handle_finite_sets([FiniteSet(1, 2, x), FiniteSet(2, 3, x, y)]) == \
        Intersection(FiniteSet(1, 2, x), FiniteSet(2, 3, x, y)) == \
        FiniteSet(1, 2, x)


def test_union_intersection_constructor():
    # The actual exception does not matter here, so long as these fail
    sets = [FiniteSet(1), FiniteSet(2)]
    raises(Exception, lambda: Union(sets))
    raises(Exception, lambda: Intersection(sets))
    raises(Exception, lambda: Union(tuple(sets)))
    raises(Exception, lambda: Intersection(tuple(sets)))
    raises(Exception, lambda: Union(i for i in sets))
    raises(Exception, lambda: Intersection(i for i in sets))

    # Python sets are treated the same as FiniteSet
    # The union of a single set (of sets) is the set (of sets) itself
    assert Union(set(sets)) == FiniteSet(*sets)
    assert Intersection(set(sets)) == FiniteSet(*sets)

    assert Union({1}, {2}) == FiniteSet(1, 2)
    assert Intersection({1, 2}, {2, 3}) == FiniteSet(2)

<<<<<<< HEAD
def test_Union_imageset_linear_expression():
    img1 = ImageSet(Lambda(n, 4*n + 4), S.Integers)
    img2 = ImageSet(Lambda(n, 4*n), S.Integers)
    assert Union(img1, img2) == img2

    img1 = ImageSet(Lambda(n, 15*n + S(15/2)), S.Integers)
    img2 = ImageSet(Lambda(n, 15*n), S.Integers)
    uni = ImageSet(Lambda(n, 7.5*n), S.Integers)
    assert Union(img1, img2) == uni

    img1 = ImageSet(Lambda(n, n + 5), S.Integers)
    img2 = ImageSet(Lambda(n, 3*n), S.Integers)
    assert Union(img1, img2) == S.Integers

    img1 = ImageSet(Lambda(n, 7*n + 6), S.Integers)
    img2 = ImageSet(Lambda(n, 13*n + 5), S.Integers)
    assert Union(img1, img2) == Union(img1, img2, evaluate=False)

    img1 = ImageSet(Lambda(n, 3*n), S.Integers)
    img2 = ImageSet(Lambda(n, 6*n), S.Integers)
    assert Union(img1, img2) == img1
    img2 = ImageSet(Lambda(n, 7*n), S.Integers)
    assert Union(img1, img2) == Union(img1, img2, evaluate=False)

    img1 = ImageSet(Lambda(n, n + S(1)/4 ), S.Integers)
    img2 = ImageSet(Lambda(n, 5*n + S(5)/4 ), S.Integers)
    # 5*pi*n + pi + pi/4 is contained in n*pi + pi/4
    # img1 is superset of img2
    assert Union(img1, img2) == img1
    assert Union(img2, img1) == img1
    img1 = ImageSet(Lambda(n, 2*n + S(1)/4 ), S.Integers)
    assert Union(img1, img2) == Union(img1, img2, evaluate=False)


def test_union_imageset():
    n = Dummy('n')
    img1 = ImageSet(Lambda(n, 2 * n * pi), S.Integers)
    assert Union(img1) == img1

    assert Union(S.EmptySet, img1) == img1
    assert Union(img1, S.EmptySet) == img1

    img2 = ImageSet(Lambda(n, 2 * n * pi + pi), S.Integers)
    assert Union(img1, img2) == ImageSet(Lambda(n, n * pi), S.Integers)

    img2 = ImageSet(Lambda(n, 2 * n * pi + pi), Interval(0, 10))
    uni = Union(img1, img2, evaluate=False)
    assert Union(img1, img2) == uni

    img2 = ImageSet(Lambda((n, m), 2 * n * pi + pi), S.Integers)
    uni = Union(img1, img2, evaluate=False)
    assert Union(img1, img2) == uni

    img1 = ImageSet(Lambda(n, 2 * n * pi), S.Reals)
    img2 = ImageSet(Lambda(n, 2 * n * pi + pi), S.Reals)
    uni = ImageSet(Lambda(n, n * pi), S.Reals)
    assert Union(img1, img2) == uni
    img2 = ImageSet(Lambda(n, n**2), S.Reals)
    uni = Union(img1, img2, evaluate=False)
    assert Union(img1, img2) == uni
    assert Union(img2, img1) == uni

    img1 = ImageSet(Lambda(n, n*pi + pi/3), S.Integers)
    img2 = ImageSet(Lambda(n, n*pi + pi/3 + 2*pi), S.Integers)
    uni = ImageSet(Lambda(n, pi*n + pi/3), S.Integers)
    assert Union(img1, img2) == uni

    img1 = ImageSet(Lambda(n, 2 * n * pi + pi / 4), S.Integers)
    img2 = ImageSet(Lambda(n, 2 * n * pi + 5 * pi / 4), S.Integers)
    union = ImageSet(Lambda(n, n * pi + pi / 4), S.Integers)
    assert Union(img1, img2) == union

    img1 = ImageSet(Lambda(n, 2 * n * pi - pi / 3), S.Integers)
    img2 = ImageSet(Lambda(n, 2 * n * pi + 2 * pi / 3), S.Integers)
    img3 = ImageSet(Lambda(n, 2 * n * pi - 2 * pi / 3), S.Integers)
    img4 = ImageSet(Lambda(n, 2 * n * pi + pi / 3), S.Integers)
    img5 = ImageSet(Lambda(n, n * pi + pi / 3), S.Integers)
    img6 = ImageSet(Lambda(n, n * pi + 2 * pi / 3), S.Integers)
    assert Union(img1, img2, img3, img4) == Union(img5, img6, evaluate=False)

    img1 = ImageSet(Lambda(n, 4 * n * pi + pi / 4), S.Integers)
    img2 = ImageSet(Lambda(n, 4 * n * pi + 5 * pi / 4), S.Integers)
    # no simplification
    assert Union(img1, img2) == Union(img1, img2, evaluate=False)

    img1 = ImageSet(Lambda(n, 4*n*pi + 3*pi), S.Integers)
    img2 = ImageSet(Lambda(n, 4*n*pi), S.Integers)
    assert Union(img1, img2) == Union(img1, img2, evaluate=False)

    img1 = ImageSet(Lambda(n, 2*n*pi + pi/4), S.Integers)
    img2 = ImageSet(Lambda(n, 4*n*pi + 5*pi/4), S.Integers)
    assert Union(img1, img2) == Union(img1, img2, evaluate=False)

    img1 = ImageSet(Lambda(n, 4*n*pi + 2*pi), S.Integers)
    img2 = ImageSet(Lambda(n, 4*n*pi), S.Integers)
    uni = ImageSet(Lambda(n, 2*n*pi), S.Integers)
    assert Union(img1, img2) == uni

    img1 = ImageSet(Lambda(n, 12*n*pi + 6*pi), S.Integers)
    img2 = ImageSet(Lambda(n, 12*n*pi), S.Integers)
    uni = ImageSet(Lambda(n, 6*n*pi), S.Integers)
    assert Union(img1, img2) == uni

    img1 = ImageSet(Lambda(n, 7*n*pi), S.Integers)
    img2 = ImageSet(Lambda(n, 7*n*pi + 7*pi), S.Integers)
    uni = ImageSet(Lambda(n, 7*n*pi), S.Integers)
    assert Union(img1, img2) == uni

    img1 = ImageSet(Lambda(n, n * pi + 2 * pi / 3), S.Integers)
    img2 = ImageSet(Lambda(n, n * pi + pi / 6), S.Integers)
    img3 = ImageSet(Lambda(n, n * pi + pi / 3), S.Integers)
    img4 = ImageSet(Lambda(n, n * pi + 5 * pi / 6), S.Integers)
    uni1 = ImageSet(Lambda(n, pi * n / 2 + pi / 6), S.Integers)
    uni2 = ImageSet(Lambda(n, pi * n / 2 + pi / 3), S.Integers)
    assert Union(img1, img2) == uni1
    assert Union(img3, img4) == uni2
=======

def test_Union_contains():
    assert zoo not in Union(
        Interval.open(-oo, 0), Interval.open(0, oo))


@XFAIL
def test_issue_16878b():
    # in intersection_sets for (ImageSet, Set) there is no code
    # that handles the base_set of S.Reals like there is
    # for Integers
    assert imageset(x, (x, x), S.Reals).is_subset(S.Reals**2) is True
>>>>>>> 91e4be54
<|MERGE_RESOLUTION|>--- conflicted
+++ resolved
@@ -3,11 +3,8 @@
     FiniteSet, Intersection, imageset, I, true, false, ProductSet, E,
     sqrt, Complement, EmptySet, sin, cos, Lambda, ImageSet, pi,
     Eq, Pow, Contains, Sum, rootof, SymmetricDifference, Piecewise,
-<<<<<<< HEAD
-    Matrix, signsimp, Range, Add, symbols, Dummy)
-=======
-    Matrix, signsimp, Range, Add, symbols, zoo)
->>>>>>> 91e4be54
+    Matrix, signsimp, Range, Add, symbols, Dummy, zoo)
+
 from mpmath import mpi
 
 from sympy.core.compatibility import range
@@ -1137,7 +1134,7 @@
     assert Union({1}, {2}) == FiniteSet(1, 2)
     assert Intersection({1, 2}, {2, 3}) == FiniteSet(2)
 
-<<<<<<< HEAD
+    
 def test_Union_imageset_linear_expression():
     img1 = ImageSet(Lambda(n, 4*n + 4), S.Integers)
     img2 = ImageSet(Lambda(n, 4*n), S.Integers)
@@ -1254,7 +1251,7 @@
     uni2 = ImageSet(Lambda(n, pi * n / 2 + pi / 3), S.Integers)
     assert Union(img1, img2) == uni1
     assert Union(img3, img4) == uni2
-=======
+    
 
 def test_Union_contains():
     assert zoo not in Union(
@@ -1266,5 +1263,4 @@
     # in intersection_sets for (ImageSet, Set) there is no code
     # that handles the base_set of S.Reals like there is
     # for Integers
-    assert imageset(x, (x, x), S.Reals).is_subset(S.Reals**2) is True
->>>>>>> 91e4be54
+    assert imageset(x, (x, x), S.Reals).is_subset(S.Reals**2) is True