--- conflicted
+++ resolved
@@ -1772,12 +1772,10 @@
     assert (nats + fin1) == (fin1 + nats)
     assert (reals + fin1) == (fin1 + reals)
 
-<<<<<<< HEAD
 def test_16878():
     A = ImageSet(Lambda(x, (x, x)), S.Reals)
     B = S.Reals ** 2
     assert A.is_subset(B) is not False
-=======
 
 def test_issue_24726():
     t, n = symbols('t, n')
@@ -1801,5 +1799,4 @@
 
     expected_case_6 = Union(ImageSet(Lambda(n, 2*n*pi + 4*pi), Range(0, oo, 1)),
                             ImageSet(Lambda(n, 2*n*pi + 5*pi), Range(0, oo, 1)))
-    assert sin_zeros.intersect(Interval(10, oo)).dummy_eq(expected_case_6)
->>>>>>> 1c988af5
+    assert sin_zeros.intersect(Interval(10, oo)).dummy_eq(expected_case_6)