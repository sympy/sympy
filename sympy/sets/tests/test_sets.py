--- conflicted
+++ resolved
@@ -984,7 +984,6 @@
     assert Interval(-oo, oo).contains(-oo) is S.false
 
 
-<<<<<<< HEAD
 def test_issue_2799():
     U = S.UniversalSet
     a = Symbol('a', real=True)
@@ -994,7 +993,8 @@
     assert (U + inf_interval == inf_interval + U == R) is True
     assert (U + R == R + U == R) is True
     assert (R + inf_interval == inf_interval + R == R) is True
-=======
+
+
 def test_issue_10285():
     assert FiniteSet(-x - 1).intersect(Interval.Ropen(1, 2)) == \
         FiniteSet(x).intersect(Interval.Lopen(-3, -2))
@@ -1008,4 +1008,3 @@
     ivl = Interval.Lopen(1, oo)
     assert FiniteSet(eq).intersect(ivl) == \
         FiniteSet(s).intersect(Interval.Lopen(2, oo))
->>>>>>> bb46f5dd
