--- conflicted
+++ resolved
@@ -299,13 +299,9 @@
 
 
 class ComplexPlane(with_metaclass(Singleton, ImageSet)):
-<<<<<<< HEAD
-=======
-
     """
     Represents all Complex Number.
     """
->>>>>>> 60666ef0
 
     def __new__(cls):
         from sympy.core import Symbol
