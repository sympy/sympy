--- conflicted
+++ resolved
@@ -1039,7 +1039,6 @@
 
         return Basic.__new__(cls, *args)
 
-<<<<<<< HEAD
     @staticmethod
     def reduce(args):
         """
@@ -1104,8 +1103,6 @@
         else:
             return Union(*args, evaluate=False)
 
-=======
->>>>>>> 11c3623e
     def _complement(self, universe):
         # DeMorgan's Law
         return Intersection(s.complement(universe) for s in self.args)
