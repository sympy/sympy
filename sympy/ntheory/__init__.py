--- conflicted
+++ resolved
@@ -5,20 +5,14 @@
 from .generate import nextprime, prevprime, prime, primepi, primerange, \
     randprime, Sieve, sieve, primorial, cycle_length, composite, compositepi
 from .primetest import isprime
-<<<<<<< HEAD
-from .factor_ import divisors, factorint, multiplicity, perfect_power, \
-    pollard_pm1, pollard_rho, primefactors, totient, trailing, divisor_count, \
-    divisor_sigma, factorrat, reduced_totient, primenu, primeomega, \
-    mersenne_prime_exponent, is_perfect, is_mersenne_prime, is_abundant, \
-    is_deficient, is_amicable, abundance, is_semiperfect, is_weird
-=======
+
 from .factor_ import divisors, proper_divisors, factorint, multiplicity, \
     perfect_power, pollard_pm1, pollard_rho, primefactors, totient, trailing, \
     divisor_count, proper_divisor_count, divisor_sigma, factorrat, \
     reduced_totient, primenu, primeomega, mersenne_prime_exponent, \
     is_perfect, is_mersenne_prime, is_abundant, is_deficient, is_amicable, \
-    abundance
->>>>>>> 3b6b1d93
+    abundance, is_semiperfect, is_weird
+
 from .partitions_ import npartitions
 from .residue_ntheory import is_primitive_root, is_quad_residue, \
     legendre_symbol, jacobi_symbol, n_order, sqrt_mod, quadratic_residues, \
@@ -37,21 +31,14 @@
 
     'isprime',
 
-<<<<<<< HEAD
-    'divisors', 'factorint', 'multiplicity', 'perfect_power', 'pollard_pm1',
-    'pollard_rho', 'primefactors', 'totient', 'trailing', 'divisor_count',
-    'divisor_sigma', 'factorrat', 'reduced_totient', 'primenu', 'primeomega',
-    'mersenne_prime_exponent', 'is_perfect', 'is_mersenne_prime',
-    'is_abundant', 'is_deficient', 'is_amicable', 'abundance', 'is_semiperfect',
-    'is_weird',
-=======
+
     'divisors', 'proper_divisors', 'factorint', 'multiplicity', 'perfect_power',
     'pollard_pm1', 'pollard_rho', 'primefactors', 'totient', 'trailing',
     'divisor_count', 'proper_divisor_count', 'divisor_sigma', 'factorrat',
     'reduced_totient', 'primenu', 'primeomega', 'mersenne_prime_exponent',
     'is_perfect', 'is_mersenne_prime', 'is_abundant', 'is_deficient', 'is_amicable',
-    'abundance',
->>>>>>> 3b6b1d93
+    'abundance', 'is_semiperfect', 'is_weird',
+
 
     'npartitions',
 
