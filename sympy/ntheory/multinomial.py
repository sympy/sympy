--- conflicted
+++ resolved
@@ -2,15 +2,6 @@
 from collections import defaultdict
 
 def binomial_coefficients(n):
-<<<<<<< HEAD
-    """Return a dictionary containing pairs {(k1,k2) : C_kn} where
-    C_kn are binomial coefficients and n=k1+k2.
-
-    See Also
-    ========
-
-    binomial_coefficients_list, multinomial_coefficients
-=======
     """Return a dictionary containing pairs :math:`{(k1,k2) : C_kn}` where
     :math:`C_kn` are binomial coefficients and :math:`n=k1+k2`.
     Examples
@@ -18,7 +9,11 @@
     >>> from sympy.ntheory import binomial_coefficients
     >>> binomial_coefficients(9)
     {(0, 9): 1, (1, 8): 9, (2, 7): 36, (3, 6): 84, (4, 5): 126, (5, 4): 126, (6, 3): 84, (7, 2): 36, (8, 1): 9, (9, 0): 1}
->>>>>>> 87b9d4c3
+
+    See Also
+    ========
+
+    binomial_coefficients_list, multinomial_coefficients
     """
     d = {(0, n):1, (n, 0):1}
     a = 1
@@ -31,18 +26,16 @@
     """ Return a list of binomial coefficients as rows of the Pascal's
     triangle.
 
-<<<<<<< HEAD
-    See Also
-    ========
-
-    binomial_coefficients, multinomial_coefficients
-=======
     Examples
     ========
     >>> from sympy.ntheory import binomial_coefficients_list
     >>> binomial_coefficients_list(9)
     [1, 9, 36, 84, 126, 126, 84, 36, 9, 1]
->>>>>>> 87b9d4c3
+
+    See Also
+    ========
+
+    binomial_coefficients, multinomial_coefficients
     """
     d = [1] * (n+1)
     a = 1
