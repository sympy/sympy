--- conflicted
+++ resolved
@@ -18,18 +18,6 @@
     assert EllipticCurve(-2731, -55146, 1, 0, 1).discriminant == 25088
     # Torsion points
     assert len(EllipticCurve(0, 1).torsion_points()) == 6
-<<<<<<< HEAD
-
-def test_point_addition_inverse():
-    """Test that P + (-P) returns the point at infinity."""
-    # Test case from issue #28529
-    curve = EllipticCurve(0, 0, 1, 0, 1, 0)
-    P = curve(0, 0, 1)
-    result = P + (-P)
-    expected = EllipticCurvePoint.point_at_infinity(curve)
-    assert result == expected
-=======
     # Issue 28546: -O should return canonical infinity point
     O = EllipticCurvePoint.point_at_infinity(e3)
-    assert (-O).x == O.x and (-O).y == O.y and (-O).z == O.z
->>>>>>> 48fa24a6
+    assert (-O).x == O.x and (-O).y == O.y and (-O).z == O.z