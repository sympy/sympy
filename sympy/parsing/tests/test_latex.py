import os
import glob
import tempfile
import shutil
import difflib

from sympy.parsing.latex._build_latex_antlr import (
    build_parser,
    check_antlr_version,
    dir_latex_antlr
)

from sympy.utilities.pytest import raises, skip, XFAIL
from sympy.external import import_module

from sympy import (
    Symbol, Mul, Add, Eq, Abs, sin, asin, cos, Pow,
    csc, sec, Limit, oo, Derivative, Integral, factorial,
    sqrt, root, StrictLessThan, LessThan, StrictGreaterThan,
    GreaterThan, Sum, Product, E, log, tan, Function
)
from sympy.abc import x, y, z, a, b, c, t, k, n
antlr4 = import_module("antlr4")

# disable tests if antlr4-python*-runtime is not present
if not antlr4:
    disabled = True

theta = Symbol('theta')
f = Function('f')


# shorthand definitions
def _Add(a, b):
    return Add(a, b, evaluate=False)


def _Mul(a, b):
    return Mul(a, b, evaluate=False)


def _Pow(a, b):
    return Pow(a, b, evaluate=False)


def _Abs(a):
    return Abs(a, evaluate=False)


def _factorial(a):
    return factorial(a, evaluate=False)


def _log(a, b):
    return log(a, b, evaluate=False)


# These LaTeX strings should parse to the corresponding SymPy expression
GOOD_PAIRS = [
    ("0", 0),
    ("1", 1),
    ("-3.14", _Mul(-1, 3.14)),
    ("(-7.13)(1.5)", _Mul(_Mul(-1, 7.13), 1.5)),
    ("x", x),
    ("2x", 2*x),
    ("x^2", x**2),
    ("x^{3 + 1}", x**_Add(3, 1)),
    ("-c", -c),
    ("a \\cdot b", a * b),
    ("a / b", a / b),
    ("a \\div b", a / b),
    ("a + b", a + b),
    ("a + b - a", _Add(a+b, -a)),
    ("a^2 + b^2 = c^2", Eq(a**2 + b**2, c**2)),
    ("\\sin \\theta", sin(theta)),
    ("\\sin(\\theta)", sin(theta)),
    ("\\sin^{-1} a", asin(a)),
    ("\\sin a \\cos b", _Mul(sin(a), cos(b))),
    ("\\sin \\cos \\theta", sin(cos(theta))),
    ("\\sin(\\cos \\theta)", sin(cos(theta))),
    ("\\frac{a}{b}", a / b),
    ("\\frac{a + b}{c}", _Mul(a + b, _Pow(c, -1))),
    ("\\frac{7}{3}", _Mul(7, _Pow(3, -1))),
    ("(\\csc x)(\\sec y)", csc(x)*sec(y)),
    ("\\lim_{x \\to 3} a", Limit(a, x, 3)),
    ("\\lim_{x \\rightarrow 3} a", Limit(a, x, 3)),
    ("\\lim_{x \\Rightarrow 3} a", Limit(a, x, 3)),
    ("\\lim_{x \\longrightarrow 3} a", Limit(a, x, 3)),
    ("\\lim_{x \\Longrightarrow 3} a", Limit(a, x, 3)),
    ("\\lim_{x \\to 3^{+}} a", Limit(a, x, 3, dir='+')),
    ("\\lim_{x \\to 3^{-}} a", Limit(a, x, 3, dir='-')),
    ("\\infty", oo),
    ("\\lim_{x \\to \\infty} \\frac{1}{x}",
     Limit(_Mul(1, _Pow(x, -1)), x, oo)),
    ("\\frac{d}{dx} x", Derivative(x, x)),
    ("\\frac{d}{dt} x", Derivative(x, t)),
    ("f(x)", f(x)),
    ("f(x, y)", f(x, y)),
    ("f(x, y, z)", f(x, y, z)),
    ("\\frac{d f(x)}{dx}", Derivative(f(x), x)),
    ("\\frac{d\\theta(x)}{dx}", Derivative(Function('theta')(x), x)),
    ("|x|", _Abs(x)),
    ("||x||", _Abs(Abs(x))),
    ("|x||y|", _Abs(x)*_Abs(y)),
    ("||x||y||", _Abs(_Abs(x)*_Abs(y))),
    ("\\pi^{|xy|}", Symbol('pi')**_Abs(x*y)),
    ("\\int x dx", Integral(x, x)),
    ("\\int x d\\theta", Integral(x, theta)),
    ("\\int (x^2 - y)dx", Integral(x**2 - y, x)),
    ("\\int x + a dx", Integral(_Add(x, a), x)),
    ("\\int da", Integral(1, a)),
    ("\\int_0^7 dx", Integral(1, (x, 0, 7))),
    ("\\int_a^b x dx", Integral(x, (x, a, b))),
    ("\\int^b_a x dx", Integral(x, (x, a, b))),
    ("\\int_{a}^b x dx", Integral(x, (x, a, b))),
    ("\\int^{b}_a x dx", Integral(x, (x, a, b))),
    ("\\int_{a}^{b} x dx", Integral(x, (x, a, b))),
    ("\\int^{b}_{a} x dx", Integral(x, (x, a, b))),
    ("\\int_{f(a)}^{f(b)} f(z) dz", Integral(f(z), (z, f(a), f(b)))),
    ("\\int (x+a)", Integral(_Add(x, a), x)),
    ("\\int a + b + c dx", Integral(_Add(_Add(a, b), c), x)),
    ("\\int \\frac{dz}{z}", Integral(Pow(z, -1), z)),
    ("\\int \\frac{3 dz}{z}", Integral(3*Pow(z, -1), z)),
    ("\\int \\frac{1}{x} dx", Integral(Pow(x, -1), x)),
    ("\\int \\frac{1}{a} + \\frac{1}{b} dx",
     Integral(_Add(_Pow(a, -1), Pow(b, -1)), x)),
    ("\\int \\frac{3 \\cdot d\\theta}{\\theta}",
     Integral(3*_Pow(theta, -1), theta)),
    ("\\int \\frac{1}{x} + 1 dx", Integral(_Add(_Pow(x, -1), 1), x)),
    ("x_0", Symbol('x_{0}')),
    ("x_{1}", Symbol('x_{1}')),
    ("x_a", Symbol('x_{a}')),
    ("x_{b}", Symbol('x_{b}')),
    ("h_\\theta", Symbol('h_{theta}')),
    ("h_{\\theta}", Symbol('h_{theta}')),
    ("h_{\\theta}(x_0, x_1)",
     Function('h_{theta}')(Symbol('x_{0}'), Symbol('x_{1}'))),
    ("x!", _factorial(x)),
    ("100!", _factorial(100)),
    ("\\theta!", _factorial(theta)),
    ("(x + 1)!", _factorial(_Add(x, 1))),
    ("(x!)!", _factorial(_factorial(x))),
    ("x!!!", _factorial(_factorial(_factorial(x)))),
    ("5!7!", _Mul(_factorial(5), _factorial(7))),
    ("\\sqrt{x}", sqrt(x)),
    ("\\sqrt{x + b}", sqrt(_Add(x, b))),
    ("\\sqrt[3]{\\sin x}", root(sin(x), 3)),
    ("\\sqrt[y]{\\sin x}", root(sin(x), y)),
    ("\\sqrt[\\theta]{\\sin x}", root(sin(x), theta)),
    ("x < y", StrictLessThan(x, y)),
    ("x \\leq y", LessThan(x, y)),
    ("x > y", StrictGreaterThan(x, y)),
    ("x \\geq y", GreaterThan(x, y)),
    ("\\mathit{x}", Symbol('x')),
    ("\\mathit{test}", Symbol('test')),
    ("\\mathit{TEST}", Symbol('TEST')),
    ("\\mathit{HELLO world}", Symbol('HELLO world')),
    ("\\sum_{k = 1}^{3} c", Sum(c, (k, 1, 3))),
    ("\\sum_{k = 1}^3 c", Sum(c, (k, 1, 3))),
    ("\\sum^{3}_{k = 1} c", Sum(c, (k, 1, 3))),
    ("\\sum^3_{k = 1} c", Sum(c, (k, 1, 3))),
    ("\\sum_{k = 1}^{10} k^2", Sum(k**2, (k, 1, 10))),
    ("\\sum_{n = 0}^{\\infty} \\frac{1}{n!}",
     Sum(_Pow(_factorial(n), -1), (n, 0, oo))),
    ("\\prod_{a = b}^{c} x", Product(x, (a, b, c))),
    ("\\prod_{a = b}^c x", Product(x, (a, b, c))),
    ("\\prod^{c}_{a = b} x", Product(x, (a, b, c))),
    ("\\prod^c_{a = b} x", Product(x, (a, b, c))),
    ("\\ln x", _log(x, E)),
    ("\\ln xy", _log(x*y, E)),
    ("\\log x", _log(x, 10)),
    ("\\log xy", _log(x*y, 10)),
    ("\\log_{2} x", _log(x, 2)),
    ("\\log_{a} x", _log(x, a)),
    ("\\log_{11} x", _log(x, 11)),
    ("\\log_{a^2} x", _log(x, _Pow(a, 2))),
    ("[x]", x),
    ("[a + b]", _Add(a, b)),
    ("\\frac{d}{dx} [ \\tan x ]", Derivative(tan(x), x))
]

def test_parseable():
    from sympy.parsing.latex import parse_latex
    for latex_str, sympy_expr in GOOD_PAIRS:
        assert parse_latex(latex_str) == sympy_expr

# At time of migration from latex2sympy, should work but doesn't
FAILING_PAIRS = [
    ("\\log_2 x", _log(x, 2)),
    ("\\log_a x", _log(x, a)),
]
def test_failing_parseable():
    from sympy.parsing.latex import parse_latex
    for latex_str, sympy_expr in FAILING_PAIRS:
        with raises(Exception):
            assert parse_latex(latex_str) == sympy_expr

# These bad LaTeX strings should raise a LaTeXParsingError when parsed
BAD_STRINGS = [
    "(",
    ")",
    "\\frac{d}{dx}",
    "(\\frac{d}{dx})"
    "\\sqrt{}",
    "\\sqrt",
    "{",
    "}",
    "\\mathit{x + y}",
    "\\mathit{21}",
    "\\frac{2}{}",
    "\\frac{}{2}",
    "\\int",
    "!",
    "!0",
    "_",
    "^",
    "|",
    "||x|",
    "()",
    "((((((((((((((((()))))))))))))))))",
    "-",
    "\\frac{d}{dx} + \\frac{d}{dt}",
    "f(x,,y)",
    "f(x,y,",
    "\\sin^x",
    "\\cos^2",
    "@",
    "#",
    "$",
    "%",
    "&",
    "*",
    "\\",
    "~",
    "\\frac{(2 + x}{1 - x)}"
]

def test_not_parseable():
    from sympy.parsing.latex import parse_latex, LaTeXParsingError
    for latex_str in BAD_STRINGS:
        with raises(LaTeXParsingError):
            parse_latex(latex_str)

# At time of migration from latex2sympy, should fail but doesn't
FAILING_BAD_STRINGS = [
    "\\cos 1 \\cos",
    "f(,",
    "f()",
    "a \\div \\div b",
    "a \\cdot \\cdot b",
    "a // b",
    "a +",
    "1.1.1",
    "1 +",
    "a / b /",
]

<<<<<<< HEAD

def test_parseable():
    from sympy.parsing.latex import parse_latex
    for latex_str, sympy_expr in GOOD_PAIRS:
        assert parse_latex(latex_str) == sympy_expr


def test_failing_parseable():
    from sympy.parsing.latex import parse_latex
    for latex_str, sympy_expr in FAILING_PAIRS:
        with pytest.raises(Exception):
            assert parse_latex(latex_str) == sympy_expr


def test_not_parseable():
    from sympy.parsing.latex import parse_latex, LaTeXParsingError
    for latex_str in BAD_STRINGS:
        with pytest.raises(LaTeXParsingError):
            parse_latex(latex_str)


=======
@XFAIL
>>>>>>> 946be880
def test_failing_not_parseable():
    from sympy.parsing.latex import parse_latex, LaTeXParsingError
    for latex_str in FAILING_BAD_STRINGS:
<<<<<<< HEAD
        parse_latex(latex_str)


def test_antlr_generation():
    """ Does rebuilding the parser create the same content as
        what is checked in?
    """
    if not check_antlr_version():
        return pytest.skip('antlr4 not available, skipping')

    tmpdir = tempfile.mkdtemp()

    try:
        build_parser(tmpdir)

        for filename in sorted(glob.glob(os.path.join(tmpdir, "*.*"))):
            base = os.path.basename(filename)
            with open(filename) as generated:
                with open(os.path.join(dir_latex_antlr, base)) as checked_in:
                    diff = difflib.context_diff(
                        checked_in.readlines(),
                        generated.readlines()
                    )
                    assert list(diff) == [], "{} not the same".format(base)
    finally:
        shutil.rmtree(tmpdir)
=======
        with raises(LaTeXParsingError):
            parse_latex(latex_str)
>>>>>>> 946be880
<|MERGE_RESOLUTION|>--- conflicted
+++ resolved
@@ -255,8 +255,6 @@
     "a / b /",
 ]
 
-<<<<<<< HEAD
-
 def test_parseable():
     from sympy.parsing.latex import parse_latex
     for latex_str, sympy_expr in GOOD_PAIRS:
@@ -277,14 +275,12 @@
             parse_latex(latex_str)
 
 
-=======
 @XFAIL
->>>>>>> 946be880
 def test_failing_not_parseable():
     from sympy.parsing.latex import parse_latex, LaTeXParsingError
     for latex_str in FAILING_BAD_STRINGS:
-<<<<<<< HEAD
-        parse_latex(latex_str)
+        with raises(LaTeXParsingError):
+            parse_latex(latex_str)
 
 
 def test_antlr_generation():
@@ -309,8 +305,4 @@
                     )
                     assert list(diff) == [], "{} not the same".format(base)
     finally:
-        shutil.rmtree(tmpdir)
-=======
-        with raises(LaTeXParsingError):
-            parse_latex(latex_str)
->>>>>>> 946be880
+        shutil.rmtree(tmpdir)