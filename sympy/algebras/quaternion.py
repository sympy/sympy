<<<<<<< HEAD
# References :
# http://www.euclideanspace.com/maths/algebra/realNormedAlgebra/quaternions/
# https://en.wikipedia.org/wiki/Quaternion
from sympy import S, Rational, Piecewise
from sympy import re, im, conjugate, sign, Ne
from sympy import sqrt, sin, cos, acos, exp, ln, sinc
=======
from sympy import S, Rational
from sympy import re, im, conjugate, sign
from sympy import sqrt, sin, cos, acos, exp, ln
>>>>>>> 36b1d96e
from sympy import trigsimp
from sympy import integrate
from sympy import Matrix
from sympy import sympify
from sympy.core.evalf import prec_to_dps
from sympy.core.expr import Expr


class Quaternion(Expr):
    """Provides basic quaternion operations.
    Quaternion objects can be instantiated as Quaternion(a, b, c, d)
    as in (a + b*i + c*j + d*k).

    Examples
    ========

    >>> from sympy.algebras.quaternion import Quaternion
    >>> q = Quaternion(1, 2, 3, 4)
    >>> q
    1 + 2*i + 3*j + 4*k

    Quaternions over complex fields can be defined as :

    >>> from sympy.algebras.quaternion import Quaternion
    >>> from sympy import symbols, I
    >>> x = symbols('x')
    >>> q1 = Quaternion(x, x**3, x, x**2, real_field = False)
    >>> q2 = Quaternion(3 + 4*I, 2 + 5*I, 0, 7 + 8*I, real_field = False)
    >>> q1
    x + x**3*i + x*j + x**2*k
    >>> q2
    (3 + 4*I) + (2 + 5*I)*i + 0*j + (7 + 8*I)*k

    References
    ==========

    .. [1] http://www.euclideanspace.com/maths/algebra/realNormedAlgebra/quaternions/
    .. [2] https://en.wikipedia.org/wiki/Quaternion

    """
    _op_priority = 11.0

    is_commutative = False

    def __new__(cls, a=0, b=0, c=0, d=0, real_field=True):
        a = sympify(a)
        b = sympify(b)
        c = sympify(c)
        d = sympify(d)

        if any(i.is_commutative is False for i in [a, b, c, d]):
            raise ValueError("arguments have to be commutative")
        else:
            obj = Expr.__new__(cls, a, b, c, d)
            obj._a = a
            obj._b = b
            obj._c = c
            obj._d = d
            obj._real_field = real_field
            return obj

    @property
    def a(self):
        return self._a

    @property
    def b(self):
        return self._b

    @property
    def c(self):
        return self._c

    @property
    def d(self):
        return self._d

    @property
    def real_field(self):
        return self._real_field

    @classmethod
    def from_axis_angle(cls, vector, angle):
        """Returns a rotation quaternion given the axis and the angle of rotation.

        Parameters
        ==========

        vector : tuple of three numbers
            The vector representation of the given axis.
        angle : number
            The angle by which axis is rotated (in radians).

        Returns
        =======

        Quaternion
            The normalized rotation quaternion calculated from the given axis and the angle of rotation.

        Examples
        ========

        >>> from sympy.algebras.quaternion import Quaternion
        >>> from sympy import pi, sqrt
        >>> q = Quaternion.from_axis_angle((sqrt(3)/3, sqrt(3)/3, sqrt(3)/3), 2*pi/3)
        >>> q
        1/2 + 1/2*i + 1/2*j + 1/2*k

        """
        (x, y, z) = vector
        norm = sqrt(x**2 + y**2 + z**2)
        (x, y, z) = (x / norm, y / norm, z / norm)
        s = sin(angle * S.Half)
        a = cos(angle * S.Half)
        b = x * s
        c = y * s
        d = z * s

        # note that this quaternion is already normalized by construction:
        # c^2 + (s*x)^2 + (s*y)^2 + (s*z)^2 = c^2 + s^2*(x^2 + y^2 + z^2) = c^2 + s^2 * 1 = c^2 + s^2 = 1
        # so, what we return is a normalized quaternion

        return cls(a, b, c, d)

    @classmethod
    def from_rotation_matrix(cls, M):
        """Returns the equivalent quaternion of a matrix. The quaternion will be normalized
        only if the matrix is special orthogonal (orthogonal and det(M) = 1).

        Parameters
        ==========

        M : Matrix
            Input matrix to be converted to equivalent quaternion. M must be special
            orthogonal (orthogonal and det(M) = 1) for the quaternion to be normalized.

        Returns
        =======

        Quaternion
            The quaternion equivalent to given matrix.

        Examples
        ========

        >>> from sympy.algebras.quaternion import Quaternion
        >>> from sympy import Matrix, symbols, cos, sin, trigsimp
        >>> x = symbols('x')
        >>> M = Matrix([[cos(x), -sin(x), 0], [sin(x), cos(x), 0], [0, 0, 1]])
        >>> q = trigsimp(Quaternion.from_rotation_matrix(M))
        >>> q
        sqrt(2)*sqrt(cos(x) + 1)/2 + 0*i + 0*j + sqrt(2 - 2*cos(x))*sign(sin(x))/2*k

        """

        absQ = M.det()**Rational(1, 3)

        a = sqrt(absQ + M[0, 0] + M[1, 1] + M[2, 2]) / 2
        b = sqrt(absQ + M[0, 0] - M[1, 1] - M[2, 2]) / 2
        c = sqrt(absQ - M[0, 0] + M[1, 1] - M[2, 2]) / 2
        d = sqrt(absQ - M[0, 0] - M[1, 1] + M[2, 2]) / 2

        b = b * sign(M[2, 1] - M[1, 2])
        c = c * sign(M[0, 2] - M[2, 0])
        d = d * sign(M[1, 0] - M[0, 1])

        return Quaternion(a, b, c, d)

    def __add__(self, other):
        return self.add(other)

    def __radd__(self, other):
        return self.add(other)

    def __sub__(self, other):
        return self.add(other*-1)

    def __mul__(self, other):
        return self._generic_mul(self, other)

    def __rmul__(self, other):
        return self._generic_mul(other, self)

    def __pow__(self, p):
        return self.pow(p)

    def __neg__(self):
        return Quaternion(-self._a, -self._b, -self._c, -self.d)

    def __truediv__(self, other):
        return self * sympify(other)**-1

    def __rtruediv__(self, other):
        return sympify(other) * self**-1

    def _eval_Integral(self, *args):
        return self.integrate(*args)

    def diff(self, *symbols, **kwargs):
        kwargs.setdefault('evaluate', True)
        return self.func(*[a.diff(*symbols, **kwargs) for a  in self.args])

    def add(self, other):
        """Adds quaternions.

        Parameters
        ==========

        other : Quaternion
            The quaternion to add to current (self) quaternion.

        Returns
        =======

        Quaternion
            The resultant quaternion after adding self to other

        Examples
        ========

        >>> from sympy.algebras.quaternion import Quaternion
        >>> from sympy import symbols
        >>> q1 = Quaternion(1, 2, 3, 4)
        >>> q2 = Quaternion(5, 6, 7, 8)
        >>> q1.add(q2)
        6 + 8*i + 10*j + 12*k
        >>> q1 + 5
        6 + 2*i + 3*j + 4*k
        >>> x = symbols('x', real = True)
        >>> q1.add(x)
        (x + 1) + 2*i + 3*j + 4*k

        Quaternions over complex fields :

        >>> from sympy.algebras.quaternion import Quaternion
        >>> from sympy import I
        >>> q3 = Quaternion(3 + 4*I, 2 + 5*I, 0, 7 + 8*I, real_field = False)
        >>> q3.add(2 + 3*I)
        (5 + 7*I) + (2 + 5*I)*i + 0*j + (7 + 8*I)*k

        """
        q1 = self
        q2 = sympify(other)

        # If q2 is a number or a sympy expression instead of a quaternion
        if not isinstance(q2, Quaternion):
            if q1.real_field and q2.is_complex:
                return Quaternion(re(q2) + q1.a, im(q2) + q1.b, q1.c, q1.d)
            elif q2.is_commutative:
                return Quaternion(q1.a + q2, q1.b, q1.c, q1.d)
            else:
                raise ValueError("Only commutative expressions can be added with a Quaternion.")

        return Quaternion(q1.a + q2.a, q1.b + q2.b, q1.c + q2.c, q1.d
                          + q2.d)

    def mul(self, other):
        """Multiplies quaternions.

        Parameters
        ==========

        other : Quaternion or symbol
            The quaternion to multiply to current (self) quaternion.

        Returns
        =======

        Quaternion
            The resultant quaternion after multiplying self with other

        Examples
        ========

        >>> from sympy.algebras.quaternion import Quaternion
        >>> from sympy import symbols
        >>> q1 = Quaternion(1, 2, 3, 4)
        >>> q2 = Quaternion(5, 6, 7, 8)
        >>> q1.mul(q2)
        (-60) + 12*i + 30*j + 24*k
        >>> q1.mul(2)
        2 + 4*i + 6*j + 8*k
        >>> x = symbols('x', real = True)
        >>> q1.mul(x)
        x + 2*x*i + 3*x*j + 4*x*k

        Quaternions over complex fields :

        >>> from sympy.algebras.quaternion import Quaternion
        >>> from sympy import I
        >>> q3 = Quaternion(3 + 4*I, 2 + 5*I, 0, 7 + 8*I, real_field = False)
        >>> q3.mul(2 + 3*I)
        (2 + 3*I)*(3 + 4*I) + (2 + 3*I)*(2 + 5*I)*i + 0*j + (2 + 3*I)*(7 + 8*I)*k

        """
        return self._generic_mul(self, other)

    @staticmethod
    def _generic_mul(q1, q2):
        """Generic multiplication.

        Parameters
        ==========

        q1 : Quaternion or symbol
        q2 : Quaternion or symbol

        It's important to note that if neither q1 nor q2 is a Quaternion,
        this function simply returns q1 * q2.

        Returns
        =======

        Quaternion
            The resultant quaternion after multiplying q1 and q2

        Examples
        ========

        >>> from sympy.algebras.quaternion import Quaternion
        >>> from sympy import Symbol
        >>> q1 = Quaternion(1, 2, 3, 4)
        >>> q2 = Quaternion(5, 6, 7, 8)
        >>> Quaternion._generic_mul(q1, q2)
        (-60) + 12*i + 30*j + 24*k
        >>> Quaternion._generic_mul(q1, 2)
        2 + 4*i + 6*j + 8*k
        >>> x = Symbol('x', real = True)
        >>> Quaternion._generic_mul(q1, x)
        x + 2*x*i + 3*x*j + 4*x*k

        Quaternions over complex fields :

        >>> from sympy.algebras.quaternion import Quaternion
        >>> from sympy import I
        >>> q3 = Quaternion(3 + 4*I, 2 + 5*I, 0, 7 + 8*I, real_field = False)
        >>> Quaternion._generic_mul(q3, 2 + 3*I)
        (2 + 3*I)*(3 + 4*I) + (2 + 3*I)*(2 + 5*I)*i + 0*j + (2 + 3*I)*(7 + 8*I)*k

        """
        q1 = sympify(q1)
        q2 = sympify(q2)

        # None is a Quaternion:
        if not isinstance(q1, Quaternion) and not isinstance(q2, Quaternion):
            return q1 * q2

        # If q1 is a number or a sympy expression instead of a quaternion
        if not isinstance(q1, Quaternion):
            if q2.real_field and q1.is_complex:
                return Quaternion(re(q1), im(q1), 0, 0) * q2
            elif q1.is_commutative:
                return Quaternion(q1 * q2.a, q1 * q2.b, q1 * q2.c, q1 * q2.d)
            else:
                raise ValueError("Only commutative expressions can be multiplied with a Quaternion.")

        # If q2 is a number or a sympy expression instead of a quaternion
        if not isinstance(q2, Quaternion):
            if q1.real_field and q2.is_complex:
                return q1 * Quaternion(re(q2), im(q2), 0, 0)
            elif q2.is_commutative:
                return Quaternion(q2 * q1.a, q2 * q1.b, q2 * q1.c, q2 * q1.d)
            else:
                raise ValueError("Only commutative expressions can be multiplied with a Quaternion.")

        return Quaternion(-q1.b*q2.b - q1.c*q2.c - q1.d*q2.d + q1.a*q2.a,
                          q1.b*q2.a + q1.c*q2.d - q1.d*q2.c + q1.a*q2.b,
                          -q1.b*q2.d + q1.c*q2.a + q1.d*q2.b + q1.a*q2.c,
                          q1.b*q2.c - q1.c*q2.b + q1.d*q2.a + q1.a * q2.d)

    def _eval_conjugate(self):
        """Returns the conjugate of the quaternion."""
        q = self
        return Quaternion(q.a, -q.b, -q.c, -q.d)

    def norm(self):
        """Returns the norm of the quaternion."""
        q = self
        # trigsimp is used to simplify sin(x)^2 + cos(x)^2 (these terms
        # arise when from_axis_angle is used).
        return sqrt(trigsimp(q.a**2 + q.b**2 + q.c**2 + q.d**2))

    def normalize(self):
        """Returns the normalized form of the quaternion."""
        q = self
        return q * (1/q.norm())

    def inverse(self):
        """Returns the inverse of the quaternion."""
        q = self
        if not q.norm():
            raise ValueError("Cannot compute inverse for a quaternion with zero norm")
        return conjugate(q) * (1/q.norm()**2)

    def pow(self, p):
        """Finds the pth power of the quaternion.

        Parameters
        ==========

        p : int
            Power to be applied on quaternion.

        Returns
        =======

        Quaternion
            Returns the p-th power of the current quaternion.
            Returns the inverse if p = -1.

        Examples
        ========

        >>> from sympy.algebras.quaternion import Quaternion
        >>> q = Quaternion(1, 2, 3, 4)
        >>> q.pow(4)
        668 + (-224)*i + (-336)*j + (-448)*k

        """
        p = sympify(p)
        q = self
        if p == -1:
            return q.inverse()
        res = 1

        if not p.is_Integer:
            return NotImplemented

        if p < 0:
            q, p = q.inverse(), -p

        while p > 0:
            if p % 2 == 1:
                res = q * res

            p = p//2
            q = q * q

        return res

    def exp(self):
        """Returns the exponential of q (e^q).

        Returns
        =======

        Quaternion
            Exponential of q (e^q).

        Examples
        ========

        >>> from sympy.algebras.quaternion import Quaternion
        >>> q = Quaternion(1, 2, 3, 4)
        >>> q.exp()
        E*cos(sqrt(29))
        + 2*sqrt(29)*E*sin(sqrt(29))/29*i
        + 3*sqrt(29)*E*sin(sqrt(29))/29*j
        + 4*sqrt(29)*E*sin(sqrt(29))/29*k

        """
        # exp(q) = e^a(cos||v|| + v/||v||*sin||v||)
        q = self
        vector_norm = sqrt(q.b**2 + q.c**2 + q.d**2)
        a = exp(q.a) * cos(vector_norm)
        b = exp(q.a) * sinc(vector_norm).rewrite(sin) * q.b
        c = exp(q.a) * sinc(vector_norm).rewrite(sin) * q.c
        d = exp(q.a) * sinc(vector_norm).rewrite(sin) * q.d

        return Quaternion(a, b, c, d)

    def _ln(self):
        """Returns the natural logarithm of the quaternion (_ln(q)).

        Examples
        ========

        >>> from sympy.algebras.quaternion import Quaternion
        >>> q = Quaternion(1, 2, 3, 4)
        >>> q._ln()
        log(sqrt(30))
        + 2*sqrt(29)*acos(sqrt(30)/30)/29*i
        + 3*sqrt(29)*acos(sqrt(30)/30)/29*j
        + 4*sqrt(29)*acos(sqrt(30)/30)/29*k

        """
        # _ln(q) = _ln||q|| + v/||v||*arccos(a/||q||)
        q = self
        vector_norm = sqrt(q.b**2 + q.c**2 + q.d**2)
        q_norm = q.norm()
        arccos = acos(q.a / Piecewise((q_norm, Ne(q_norm, 0)), (1, True))) / (Piecewise((vector_norm, Ne(vector_norm, 0)), (1, True)))
        a = ln(q_norm)
        b = q.b * arccos
        c = q.c * arccos
        d = q.d * arccos

        return Quaternion(a, b, c, d)

    def _eval_evalf(self, prec):
        """Returns the floating point approximations (decimal numbers) of the quaternion.

        Returns
        =======

        Quaternion
            Floating point approximations of quaternion(self)

        Examples
        ========

        >>> from sympy.algebras.quaternion import Quaternion
        >>> from sympy import sqrt
        >>> q = Quaternion(1/sqrt(1), 1/sqrt(2), 1/sqrt(3), 1/sqrt(4))
        >>> q.evalf()
        1.00000000000000
        + 0.707106781186547*i
        + 0.577350269189626*j
        + 0.500000000000000*k

        """
        nprec = prec_to_dps(prec)
        return Quaternion(*[arg.evalf(n=nprec) for arg in self.args])

    def pow_cos_sin(self, p):
        """Computes the pth power in the cos-sin form.

        Parameters
        ==========

        p : int
            Power to be applied on quaternion.

        Returns
        =======

        Quaternion
            The p-th power in the cos-sin form.

        Examples
        ========

        >>> from sympy.algebras.quaternion import Quaternion
        >>> q = Quaternion(1, 2, 3, 4)
        >>> q.pow_cos_sin(4)
        900*cos(4*acos(sqrt(30)/30))
        + 1800*sqrt(29)*sin(4*acos(sqrt(30)/30))/29*i
        + 2700*sqrt(29)*sin(4*acos(sqrt(30)/30))/29*j
        + 3600*sqrt(29)*sin(4*acos(sqrt(30)/30))/29*k

        """
        # q = ||q||*(cos(a) + u*sin(a))
        # q^p = ||q||^p * (cos(p*a) + u*sin(p*a))

        q = self
        (v, angle) = q.to_axis_angle()
        q2 = Quaternion.from_axis_angle(v, p * angle)
        return q2 * (q.norm()**p)

    def integrate(self, *args):
        """Computes integration of quaternion.

        Returns
        =======

        Quaternion
            Integration of the quaternion(self) with the given variable.

        Examples
        ========

        Indefinite Integral of quaternion :

        >>> from sympy.algebras.quaternion import Quaternion
        >>> from sympy.abc import x
        >>> q = Quaternion(1, 2, 3, 4)
        >>> q.integrate(x)
        x + 2*x*i + 3*x*j + 4*x*k

        Definite integral of quaternion :

        >>> from sympy.algebras.quaternion import Quaternion
        >>> from sympy.abc import x
        >>> q = Quaternion(1, 2, 3, 4)
        >>> q.integrate((x, 1, 5))
        4 + 8*i + 12*j + 16*k

        """
        # TODO: is this expression correct?
        return Quaternion(integrate(self.a, *args), integrate(self.b, *args),
                          integrate(self.c, *args), integrate(self.d, *args))

    @staticmethod
    def rotate_point(pin, r):
        """Returns the coordinates of the point pin(a 3 tuple) after rotation.

        Parameters
        ==========

        pin : tuple
            A 3-element tuple of coordinates of a point which needs to be
            rotated.
        r : Quaternion or tuple
            Axis and angle of rotation.

            It's important to note that when r is a tuple, it must be of the form
            (axis, angle)

        Returns
        =======

        tuple
            The coordinates of the point after rotation.

        Examples
        ========

        >>> from sympy.algebras.quaternion import Quaternion
        >>> from sympy import symbols, trigsimp, cos, sin
        >>> x = symbols('x')
        >>> q = Quaternion(cos(x/2), 0, 0, sin(x/2))
        >>> trigsimp(Quaternion.rotate_point((1, 1, 1), q))
        (sqrt(2)*cos(x + pi/4), sqrt(2)*sin(x + pi/4), 1)
        >>> (axis, angle) = q.to_axis_angle()
        >>> trigsimp(Quaternion.rotate_point((1, 1, 1), (axis, angle)))
        (sqrt(2)*cos(x + pi/4), sqrt(2)*sin(x + pi/4), 1)

        """
        if isinstance(r, tuple):
            # if r is of the form (vector, angle)
            q = Quaternion.from_axis_angle(r[0], r[1])
        else:
            # if r is a quaternion
            q = r.normalize()
        pout = q * Quaternion(0, pin[0], pin[1], pin[2]) * conjugate(q)
        return (pout.b, pout.c, pout.d)

    def to_axis_angle(self):
        """Returns the axis and angle of rotation of a quaternion

        Returns
        =======

        tuple
            Tuple of (axis, angle)

        Examples
        ========

        >>> from sympy.algebras.quaternion import Quaternion
        >>> q = Quaternion(1, 1, 1, 1)
        >>> (axis, angle) = q.to_axis_angle()
        >>> axis
        (sqrt(3)/3, sqrt(3)/3, sqrt(3)/3)
        >>> angle
        2*pi/3

        """
        q = self
        if q.a.is_negative:
            q = q * -1

        q = q.normalize()
        angle = trigsimp(2 * acos(q.a))

        # Since quaternion is normalised, q.a is less than 1.
        s = sqrt(1 - q.a*q.a)

        x = trigsimp(q.b / s)
        y = trigsimp(q.c / s)
        z = trigsimp(q.d / s)

        v = (x, y, z)
        t = (v, angle)

        return t

    def to_rotation_matrix(self, v=None):
        """Returns the equivalent rotation transformation matrix of the quaternion
        which represents rotation about the origin if v is not passed.

        Parameters
        ==========

        v : tuple or None
            Default value: None

        Returns
        =======

        tuple
            Returns the equivalent rotation transformation matrix of the quaternion
            which represents rotation about the origin if v is not passed.

        Examples
        ========

        >>> from sympy.algebras.quaternion import Quaternion
        >>> from sympy import symbols, trigsimp, cos, sin
        >>> x = symbols('x')
        >>> q = Quaternion(cos(x/2), 0, 0, sin(x/2))
        >>> trigsimp(q.to_rotation_matrix())
        Matrix([
        [cos(x), -sin(x), 0],
        [sin(x),  cos(x), 0],
        [     0,       0, 1]])

        Generates a 4x4 transformation matrix (used for rotation about a point
        other than the origin) if the point(v) is passed as an argument.

        Examples
        ========

        >>> from sympy.algebras.quaternion import Quaternion
        >>> from sympy import symbols, trigsimp, cos, sin
        >>> x = symbols('x')
        >>> q = Quaternion(cos(x/2), 0, 0, sin(x/2))
        >>> trigsimp(q.to_rotation_matrix((1, 1, 1)))
         Matrix([
        [cos(x), -sin(x), 0,  sin(x) - cos(x) + 1],
        [sin(x),  cos(x), 0, -sin(x) - cos(x) + 1],
        [     0,       0, 1,                    0],
        [     0,       0, 0,                    1]])

        """

        q = self
        s = q.norm()**-2
        m00 = 1 - 2*s*(q.c**2 + q.d**2)
        m01 = 2*s*(q.b*q.c - q.d*q.a)
        m02 = 2*s*(q.b*q.d + q.c*q.a)

        m10 = 2*s*(q.b*q.c + q.d*q.a)
        m11 = 1 - 2*s*(q.b**2 + q.d**2)
        m12 = 2*s*(q.c*q.d - q.b*q.a)

        m20 = 2*s*(q.b*q.d - q.c*q.a)
        m21 = 2*s*(q.c*q.d + q.b*q.a)
        m22 = 1 - 2*s*(q.b**2 + q.c**2)

        if not v:
            return Matrix([[m00, m01, m02], [m10, m11, m12], [m20, m21, m22]])

        else:
            (x, y, z) = v

            m03 = x - x*m00 - y*m01 - z*m02
            m13 = y - x*m10 - y*m11 - z*m12
            m23 = z - x*m20 - y*m21 - z*m22
            m30 = m31 = m32 = 0
            m33 = 1

            return Matrix([[m00, m01, m02, m03], [m10, m11, m12, m13],
                          [m20, m21, m22, m23], [m30, m31, m32, m33]])<|MERGE_RESOLUTION|>--- conflicted
+++ resolved
@@ -1,15 +1,12 @@
-<<<<<<< HEAD
 # References :
 # http://www.euclideanspace.com/maths/algebra/realNormedAlgebra/quaternions/
 # https://en.wikipedia.org/wiki/Quaternion
 from sympy import S, Rational, Piecewise
 from sympy import re, im, conjugate, sign, Ne
 from sympy import sqrt, sin, cos, acos, exp, ln, sinc
-=======
 from sympy import S, Rational
 from sympy import re, im, conjugate, sign
 from sympy import sqrt, sin, cos, acos, exp, ln
->>>>>>> 36b1d96e
 from sympy import trigsimp
 from sympy import integrate
 from sympy import Matrix
