from __future__ import print_function, division

import sys
sys._running_pytest = True
from distutils.version import LooseVersion as V

import pytest
from sympy.core.cache import clear_cache
import re

sp = re.compile(r'([0-9]+)/([1-9][0-9]*)')

<<<<<<< HEAD

=======
>>>>>>> 4af4b761
def process_split(config, items):
    split = config.getoption("--split")
    if not split:
        return
    m = sp.match(split)
    if not m:
        raise ValueError("split must be a string of the form a/b "
                         "where a and b are ints.")
    i, t = map(int, m.groups())
    start, end = (i-1)*len(items)//t, i*len(items)//t

    if i < t:
        # remove elements from end of list first
        del items[end:]
    del items[:start]


def pytest_report_header(config):
    from sympy.utilities.misc import ARCH
    s = "architecture: %s\n" % ARCH
    from sympy.core.cache import USE_CACHE
    s += "cache:        %s\n" % USE_CACHE
    from sympy.core.compatibility import GROUND_TYPES, HAS_GMPY
    version = ''
    if GROUND_TYPES =='gmpy':
        if HAS_GMPY == 1:
            import gmpy
        elif HAS_GMPY == 2:
            import gmpy2 as gmpy
        version = gmpy.version()
    s += "ground types: %s %s\n" % (GROUND_TYPES, version)
    return s


def pytest_terminal_summary(terminalreporter):
    if (terminalreporter.stats.get('error', None) or
            terminalreporter.stats.get('failed', None)):
        terminalreporter.write_sep(
            ' ', 'DO *NOT* COMMIT!', red=True, bold=True)


def pytest_addoption(parser):
    parser.addoption("--split", action="store", default="",
        help="split tests")


def pytest_collection_modifyitems(config, items):
    """ pytest hook. """
    # handle splits
    process_split(config, items)


@pytest.fixture(autouse=True, scope='module')
def file_clear_cache():
    clear_cache()

@pytest.fixture(autouse=True, scope='module')
def check_disabled(request):
    if getattr(request.module, 'disabled', False):
        pytest.skip("test requirements not met.")
    elif getattr(request.module, 'ipython', False):
        # need to check version and options for ipython tests
        if (V(pytest.__version__) < '2.6.3' and
            pytest.config.getvalue('-s') != 'no'):
            pytest.skip("run py.test with -s or upgrade to newer version.")<|MERGE_RESOLUTION|>--- conflicted
+++ resolved
@@ -10,10 +10,6 @@
 
 sp = re.compile(r'([0-9]+)/([1-9][0-9]*)')
 
-<<<<<<< HEAD
-
-=======
->>>>>>> 4af4b761
 def process_split(config, items):
     split = config.getoption("--split")
     if not split:
@@ -60,10 +56,10 @@
         help="split tests")
 
 
-def pytest_collection_modifyitems(config, items):
+def pytest_collection_modifyitems(session, config, items):
     """ pytest hook. """
     # handle splits
-    process_split(config, items)
+    process_split(session, config, items)
 
 
 @pytest.fixture(autouse=True, scope='module')
