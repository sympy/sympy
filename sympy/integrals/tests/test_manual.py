from sympy import (sin, cos, tan, sec, csc, cot, log, exp, atan, asin, acos,
                   Symbol, Integral, integrate, pi, Dummy, Derivative,
                   diff, I, sqrt, erf, Piecewise, Eq, Ne, symbols, Rational,
                   And, Heaviside, S, asinh, acosh, atanh, acoth, expand,
                   Function, jacobi, gegenbauer, chebyshevt, chebyshevu,
                   legendre, hermite, laguerre, assoc_laguerre, uppergamma, li,
                   Ei, Ci, Si, Chi, Shi, fresnels, fresnelc, polylog, erf, erfi,
                   sinh, cosh, elliptic_f, elliptic_e)
from sympy.integrals.manualintegrate import (manualintegrate, find_substitutions,
    _parts_rule, integral_steps, contains_dont_know, manual_subs)

x, y, z, u, n, a, b, c = symbols('x y z u n a b c')
f = Function('f')

def test_find_substitutions():
    assert find_substitutions((cot(x)**2 + 1)**2*csc(x)**2*cot(x)**2, x, u) == \
        [(cot(x), 1, -u**6 - 2*u**4 - u**2)]
    assert find_substitutions((sec(x)**2 + tan(x) * sec(x)) / (sec(x) + tan(x)),
                              x, u) == [(sec(x) + tan(x), 1, 1/u)]
    assert find_substitutions(x * exp(-x**2), x, u) == [(-x**2, -S.Half, exp(u))]


def test_manualintegrate_polynomials():
    assert manualintegrate(y, x) == x*y
    assert manualintegrate(exp(2), x) == x * exp(2)
    assert manualintegrate(x**2, x) == x**3 / 3
    assert manualintegrate(3 * x**2 + 4 * x**3, x) == x**3 + x**4

    assert manualintegrate((x + 2)**3, x) == (x + 2)**4 / 4
    assert manualintegrate((3*x + 4)**2, x) == (3*x + 4)**3 / 9

    assert manualintegrate((u + 2)**3, u) == (u + 2)**4 / 4
    assert manualintegrate((3*u + 4)**2, u) == (3*u + 4)**3 / 9


def test_manualintegrate_exponentials():
    assert manualintegrate(exp(2*x), x) == exp(2*x) / 2
    assert manualintegrate(2**x, x) == (2 ** x) / log(2)

    assert manualintegrate(1 / x, x) == log(x)
    assert manualintegrate(1 / (2*x + 3), x) == log(2*x + 3) / 2
    assert manualintegrate(log(x)**2 / x, x) == log(x)**3 / 3


def test_manualintegrate_parts():
    assert manualintegrate(exp(x) * sin(x), x) == \
        (exp(x) * sin(x)) / 2 - (exp(x) * cos(x)) / 2
    assert manualintegrate(2*x*cos(x), x) == 2*x*sin(x) + 2*cos(x)
    assert manualintegrate(x * log(x), x) == x**2*log(x)/2 - x**2/4
    assert manualintegrate(log(x), x) == x * log(x) - x
    assert manualintegrate((3*x**2 + 5) * exp(x), x) == \
        3*x**2*exp(x) - 6*x*exp(x) + 11*exp(x)
    assert manualintegrate(atan(x), x) == x*atan(x) - log(x**2 + 1)/2
    # Make sure _parts_rule does not go into an infinite loop here
    assert manualintegrate(log(1/x)/(x + 1), x).has(Integral)

    # Make sure _parts_rule doesn't pick u = constant but can pick dv =
    # constant if necessary, e.g. for integrate(atan(x))
    assert _parts_rule(cos(x), x) == None
    assert _parts_rule(exp(x), x) == None
    assert _parts_rule(x**2, x) == None
    result = _parts_rule(atan(x), x)
    assert result[0] == atan(x) and result[1] == 1


def test_manualintegrate_trigonometry():
    assert manualintegrate(sin(x), x) == -cos(x)
    assert manualintegrate(tan(x), x) == -log(cos(x))

    assert manualintegrate(sec(x), x) == log(sec(x) + tan(x))
    assert manualintegrate(csc(x), x) == -log(csc(x) + cot(x))

    assert manualintegrate(sin(x) * cos(x), x) in [sin(x) ** 2 / 2, -cos(x)**2 / 2]
    assert manualintegrate(-sec(x) * tan(x), x) == -sec(x)
    assert manualintegrate(csc(x) * cot(x), x) == -csc(x)
    assert manualintegrate(sec(x)**2, x) == tan(x)
    assert manualintegrate(csc(x)**2, x) == -cot(x)

    assert manualintegrate(x * sec(x**2), x) == log(tan(x**2) + sec(x**2))/2
    assert manualintegrate(cos(x)*csc(sin(x)), x) == -log(cot(sin(x)) + csc(sin(x)))
    assert manualintegrate(cos(3*x)*sec(x), x) == -x + sin(2*x)
    assert manualintegrate(sin(3*x)*sec(x), x) == \
        -3*log(cos(x)) + 2*log(cos(x)**2) - 2*cos(x)**2


def test_manualintegrate_trigpowers():
    assert manualintegrate(sin(x)**2 * cos(x), x) == sin(x)**3 / 3
    assert manualintegrate(sin(x)**2 * cos(x) **2, x) == \
        x / 8 - sin(4*x) / 32
    assert manualintegrate(sin(x) * cos(x)**3, x) == -cos(x)**4 / 4
    assert manualintegrate(sin(x)**3 * cos(x)**2, x) == \
        cos(x)**5 / 5 - cos(x)**3 / 3

    assert manualintegrate(tan(x)**3 * sec(x), x) == sec(x)**3/3 - sec(x)
    assert manualintegrate(tan(x) * sec(x) **2, x) == sec(x)**2/2

    assert manualintegrate(cot(x)**5 * csc(x), x) == \
        -csc(x)**5/5 + 2*csc(x)**3/3 - csc(x)
    assert manualintegrate(cot(x)**2 * csc(x)**6, x) == \
        -cot(x)**7/7 - 2*cot(x)**5/5 - cot(x)**3/3


def test_manualintegrate_inversetrig():
    # atan
    assert manualintegrate(exp(x) / (1 + exp(2*x)), x) == atan(exp(x))
    assert manualintegrate(1 / (4 + 9 * x**2), x) == atan(3 * x/2) / 6
    assert manualintegrate(1 / (16 + 16 * x**2), x) == atan(x) / 16
    assert manualintegrate(1 / (4 + x**2), x) == atan(x / 2) / 2
    assert manualintegrate(1 / (1 + 4 * x**2), x) == atan(2*x) / 2
    assert manualintegrate(1/(a + b*x**2), x) == \
        Piecewise((atan(x/sqrt(a/b))/(b*sqrt(a/b)), a/b > 0), \
                  (-acoth(x/sqrt(-a/b))/(b*sqrt(-a/b)), And(a/b < 0, x**2 > -a/b)), \
                  (-atanh(x/sqrt(-a/b))/(b*sqrt(-a/b)), And(a/b < 0, x**2 < -a/b)))
    assert manualintegrate(1/(4 + b*x**2), x) == \
        Piecewise((atan(x/(2*sqrt(1/b)))/(2*b*sqrt(1/b)), 4/b > 0), \
                  (-acoth(x/(2*sqrt(-1/b)))/(2*b*sqrt(-1/b)), And(4/b < 0, x**2 > -4/b)), \
                  (-atanh(x/(2*sqrt(-1/b)))/(2*b*sqrt(-1/b)), And(4/b < 0, x**2 < -4/b)))
    assert manualintegrate(1/(a + 4*x**2), x) == \
        Piecewise((atan(2*x/sqrt(a))/(2*sqrt(a)), a/4 > 0), \
                  (-acoth(2*x/sqrt(-a))/(2*sqrt(-a)), And(a/4 < 0, x**2 > -a/4)), \
                  (-atanh(2*x/sqrt(-a))/(2*sqrt(-a)), And(a/4 < 0, x**2 < -a/4)))
    assert manualintegrate(1/(4 + 4*x**2), x) == atan(x) / 4

    # asin
    assert manualintegrate(1/sqrt(1-x**2), x) == asin(x)
    assert manualintegrate(1/sqrt(4-4*x**2), x) == asin(x)/2
    assert manualintegrate(3/sqrt(1-9*x**2), x) == asin(3*x)
    assert manualintegrate(1/sqrt(4-9*x**2), x) == asin(3*x/2)/3

    # asinh
    assert manualintegrate(1/sqrt(x**2 + 1), x) == \
        asinh(x)
    assert manualintegrate(1/sqrt(x**2 + 4), x) == \
        asinh(x/2)
    assert manualintegrate(1/sqrt(4*x**2 + 4), x) == \
        asinh(x)/2
    assert manualintegrate(1/sqrt(4*x**2 + 1), x) == \
        asinh(2*x)/2
    assert manualintegrate(1/sqrt(a*x**2 + 1), x) == \
        Piecewise((sqrt(-1/a)*asin(x*sqrt(-a)), a < 0), (sqrt(1/a)*asinh(sqrt(a)*x), a > 0))
    assert manualintegrate(1/sqrt(a + x**2), x) == \
        Piecewise((asinh(x*sqrt(1/a)), a > 0), (acosh(x*sqrt(-1/a)), a < 0))

    # acosh
    assert manualintegrate(1/sqrt(x**2 - 1), x) == \
        acosh(x)
    assert manualintegrate(1/sqrt(x**2 - 4), x) == \
        acosh(x/2)
    assert manualintegrate(1/sqrt(4*x**2 - 4), x) == \
        acosh(x)/2
    assert manualintegrate(1/sqrt(9*x**2 - 1), x) == \
        acosh(3*x)/3
    assert manualintegrate(1/sqrt(a*x**2 - 4), x) == \
        Piecewise((sqrt(1/a)*acosh(sqrt(a)*x/2), a > 0))
    assert manualintegrate(1/sqrt(-a + 4*x**2), x) == \
        Piecewise((asinh(2*x*sqrt(-1/a))/2, -a > 0), (acosh(2*x*sqrt(1/a))/2, -a < 0))

    # piecewise
    assert manualintegrate(1/sqrt(a-b*x**2), x) == \
        Piecewise((sqrt(a/b)*asin(x*sqrt(b/a))/sqrt(a), And(-b < 0, a > 0)),
                  (sqrt(-a/b)*asinh(x*sqrt(-b/a))/sqrt(a), And(-b > 0, a > 0)),
                  (sqrt(a/b)*acosh(x*sqrt(b/a))/sqrt(-a), And(-b > 0, a < 0)))
    assert manualintegrate(1/sqrt(a + b*x**2), x) == \
        Piecewise((sqrt(-a/b)*asin(x*sqrt(-b/a))/sqrt(a), And(a > 0, b < 0)),
                  (sqrt(a/b)*asinh(x*sqrt(b/a))/sqrt(a), And(a > 0, b > 0)),
                  (sqrt(-a/b)*acosh(x*sqrt(-b/a))/sqrt(-a), And(a < 0, b > 0)))


def test_manualintegrate_trig_substitution():
    assert manualintegrate(sqrt(16*x**2 - 9)/x, x) == \
        Piecewise((sqrt(16*x**2 - 9) - 3*acos(3/(4*x)),
                   And(x < 3*S.One/4, x > -3*S.One/4)))
    assert manualintegrate(1/(x**4 * sqrt(25-x**2)), x) == \
        Piecewise((-sqrt(-x**2/25 + 1)/(125*x) -
                   (-x**2/25 + 1)**(3*S.Half)/(15*x**3), And(x < 5, x > -5)))
    assert manualintegrate(x**7/(49*x**2 + 1)**(3 * S.Half), x) == \
        ((49*x**2 + 1)**(5*S.Half)/28824005 -
         (49*x**2 + 1)**(3*S.Half)/5764801 +
         3*sqrt(49*x**2 + 1)/5764801 + 1/(5764801*sqrt(49*x**2 + 1)))

def test_manualintegrate_trivial_substitution():
    assert manualintegrate((exp(x) - exp(-x))/x, x) == -Ei(-x) + Ei(x)
    f = Function('f')
    assert manualintegrate((f(x) - f(-x))/x, x) == \
        -Integral(f(-x)/x, x) + Integral(f(x)/x, x)

def test_manualintegrate_rational():
    assert manualintegrate(1/(4 - x**2), x) == Piecewise((acoth(x/2)/2, x**2 > 4), (atanh(x/2)/2, x**2 < 4))
    assert manualintegrate(1/(-1 + x**2), x) == Piecewise((-acoth(x), x**2 > 1), (-atanh(x), x**2 < 1))

def test_manualintegrate_special():
    f, F = 4*exp(-x**2/3), 2*sqrt(3)*sqrt(pi)*erf(sqrt(3)*x/3)
    assert manualintegrate(f, x) == F and F.diff(x).equals(f)
    f, F = 3*exp(4*x**2), 3*sqrt(pi)*erfi(2*x)/4
    assert manualintegrate(f, x) == F and F.diff(x).equals(f)
    f, F = x**(S(1)/3)*exp(-x/8), -16*uppergamma(S(4)/3, x/8)
    assert manualintegrate(f, x) == F and F.diff(x).equals(f)
    f, F = exp(2*x)/x, Ei(2*x)
    assert manualintegrate(f, x) == F and F.diff(x).equals(f)
    f, F = exp(1 + 2*x - x**2), sqrt(pi)*exp(2)*erf(x - 1)/2
    assert manualintegrate(f, x) == F and F.diff(x).equals(f)
    f = sin(x**2 + 4*x + 1)
    F = (sqrt(2)*sqrt(pi)*(-sin(3)*fresnelc(sqrt(2)*(2*x + 4)/(2*sqrt(pi))) +
        cos(3)*fresnels(sqrt(2)*(2*x + 4)/(2*sqrt(pi))))/2)
    assert manualintegrate(f, x) == F and F.diff(x).equals(f)
    f, F = cos(4*x**2), sqrt(2)*sqrt(pi)*fresnelc(2*sqrt(2)*x/sqrt(pi))/4
    assert manualintegrate(f, x) == F and F.diff(x).equals(f)
    f, F = sin(3*x + 2)/x, sin(2)*Ci(3*x) + cos(2)*Si(3*x)
    assert manualintegrate(f, x) == F and F.diff(x).equals(f)
    f, F = sinh(3*x - 2)/x, -sinh(2)*Chi(3*x) + cosh(2)*Shi(3*x)
    assert manualintegrate(f, x) == F and F.diff(x).equals(f)
    f, F = 5*cos(2*x - 3)/x, 5*cos(3)*Ci(2*x) + 5*sin(3)*Si(2*x)
    assert manualintegrate(f, x) == F and F.diff(x).equals(f)
    f, F = cosh(x/2)/x, Chi(x/2)
    assert manualintegrate(f, x) == F and F.diff(x).equals(f)
    f, F = cos(x**2)/x, Ci(x**2)/2
    assert manualintegrate(f, x) == F and F.diff(x).equals(f)
    f, F = 1/log(2*x + 1), li(2*x + 1)/2
    assert manualintegrate(f, x) == F and F.diff(x).equals(f)
    f, F = polylog(2, 5*x)/x, polylog(3, 5*x)
    assert manualintegrate(f, x) == F and F.diff(x).equals(f)
    f, F = 5/sqrt(3 - 2*sin(x)**2), 5*sqrt(3)*elliptic_f(x, S(2)/3)/3
    assert manualintegrate(f, x) == F and F.diff(x).equals(f)
    f, F = sqrt(4 + 9*sin(x)**2), 2*elliptic_e(x, -S(9)/4)
    assert manualintegrate(f, x) == F and F.diff(x).equals(f)


def test_manualintegrate_derivative():
    assert manualintegrate(pi * Derivative(x**2 + 2*x + 3), x) == \
        pi * ((x**2 + 2*x + 3))
    assert manualintegrate(Derivative(x**2 + 2*x + 3, y), x) == \
        Integral(Derivative(x**2 + 2*x + 3, y))
    assert manualintegrate(Derivative(sin(x), x, x, x, y), x) == \
        Derivative(sin(x), x, x, y)


def test_manualintegrate_Heaviside():
    assert manualintegrate(Heaviside(x), x) == x*Heaviside(x)
    assert manualintegrate(x*Heaviside(2), x) == x**2/2
    assert manualintegrate(x*Heaviside(-2), x) == 0
    assert manualintegrate(x*Heaviside( x), x) == x**2*Heaviside( x)/2
    assert manualintegrate(x*Heaviside(-x), x) == x**2*Heaviside(-x)/2
    assert manualintegrate(Heaviside(2*x + 4), x) == (x+2)*Heaviside(2*x + 4)
    assert manualintegrate(x*Heaviside(x), x) == x**2*Heaviside(x)/2
    assert manualintegrate(Heaviside(x + 1)*Heaviside(1 - x)*x**2, x) == \
        ((x**3/3 + S(1)/3)*Heaviside(x + 1) - S(2)/3)*Heaviside(-x + 1)

    y = Symbol('y')
    assert manualintegrate(sin(7 + x)*Heaviside(3*x - 7), x) == \
            (- cos(x + 7) + cos(S(28)/3))*Heaviside(3*x - S(7))

    assert manualintegrate(sin(y + x)*Heaviside(3*x - y), x) == \
            (cos(4*y/3) - cos(x + y))*Heaviside(3*x - y)


def test_manualintegrate_orthogonal_poly():
    n = symbols('n')
    a, b = 7, S(5)/3
    polys = [jacobi(n, a, b, x), gegenbauer(n, a, x), chebyshevt(n, x),
        chebyshevu(n, x), legendre(n, x), hermite(n, x), laguerre(n, x),
        assoc_laguerre(n, a, x)]
    for p in polys:
        integral = manualintegrate(p, x)
        for deg in [-2, -1, 0, 1, 3, 5, 8]:
            # some accept negative "degree", some do not
            try:
                p_subbed = p.subs(n, deg)
            except ValueError:
                continue
            assert (integral.subs(n, deg).diff(x) - p_subbed).expand() == 0

        # can also integrate simple expressions with these polynomials
        q = x*p.subs(x, 2*x + 1)
        integral = manualintegrate(q, x)
        for deg in [2, 4, 7]:
            assert (integral.subs(n, deg).diff(x) - q.subs(n, deg)).expand() == 0

        # cannot integrate with respect to any other parameter
        t = symbols('t')
        for i in range(len(p.args) - 1):
            new_args = list(p.args)
            new_args[i] = t
            assert isinstance(manualintegrate(p.func(*new_args), t), Integral)

def test_issue_6799():
    r, x, phi = map(Symbol, 'r x phi'.split())
    n = Symbol('n', integer=True, positive=True)

    integrand = (cos(n*(x-phi))*cos(n*x))
    limits = (x, -pi, pi)
    assert manualintegrate(integrand, x) == \
        ((n*x/2 + sin(2*n*x)/4)*cos(n*phi) - sin(n*phi)*cos(n*x)**2/2)/n
    assert r * integrate(integrand, limits).trigsimp() / pi == r * cos(n * phi)
    assert not integrate(integrand, limits).has(Dummy)


def test_issue_12251():
    assert manualintegrate(x**y, x) == Piecewise(
        (x**(y + 1)/(y + 1), Ne(y, -1)), (log(x), True))


def test_issue_3796():
    assert manualintegrate(diff(exp(x + x**2)), x) == exp(x + x**2)
    assert integrate(x * exp(x**4), x, risch=False) == -I*sqrt(pi)*erf(I*x**2)/4


def test_manual_true():
    assert integrate(exp(x) * sin(x), x, manual=True) == \
        (exp(x) * sin(x)) / 2 - (exp(x) * cos(x)) / 2
    assert integrate(sin(x) * cos(x), x, manual=True) in \
        [sin(x) ** 2 / 2, -cos(x)**2 / 2]


def test_issue_6746():
    y = Symbol('y')
    n = Symbol('n')
    assert manualintegrate(y**x, x) == Piecewise(
        (y**x/log(y), Ne(log(y), 0)), (x, True))
    assert manualintegrate(y**(n*x), x) == Piecewise(
        (Piecewise(
            (y**(n*x)/log(y), Ne(log(y), 0)),
            (n*x, True)
        )/n, Ne(n, 0)),
        (x, True))
    assert manualintegrate(exp(n*x), x) == Piecewise(
        (exp(n*x)/n, Ne(n, 0)), (x, True))

    y = Symbol('y', positive=True)
    assert manualintegrate((y + 1)**x, x) == (y + 1)**x/log(y + 1)
    y = Symbol('y', zero=True)
    assert manualintegrate((y + 1)**x, x) == x
    y = Symbol('y')
    n = Symbol('n', nonzero=True)
    assert manualintegrate(y**(n*x), x) == Piecewise(
        (y**(n*x)/log(y), Ne(log(y), 0)), (n*x, True))/n
    y = Symbol('y', positive=True)
    assert manualintegrate((y + 1)**(n*x), x) == \
        (y + 1)**(n*x)/(n*log(y + 1))
    a = Symbol('a', negative=True)
    b = Symbol('b')
    assert manualintegrate(1/(a + b*x**2), x) == \
        Piecewise((atan(x/sqrt(a/b))/(b*sqrt(a/b)), a/b > 0), \
        (-acoth(x/sqrt(-a/b))/(b*sqrt(-a/b)), And(a/b < 0, x**2 > -a/b)), \
        (-atanh(x/sqrt(-a/b))/(b*sqrt(-a/b)), And(a/b < 0, x**2 < -a/b)))
    b = Symbol('b', negative=True)
    assert manualintegrate(1/(a + b*x**2), x) == \
        atan(x/(sqrt(-a)*sqrt(-1/b)))/(b*sqrt(-a)*sqrt(-1/b))
    assert manualintegrate(1/((x**a + y**b + 4)*sqrt(a*x**2 + 1)), x) == \
        y**(-b)*Integral(x**(-a)/(y**(-b)*sqrt(a*x**2 + 1) +
        x**(-a)*sqrt(a*x**2 + 1) + 4*x**(-a)*y**(-b)*sqrt(a*x**2 + 1)), x)
    assert manualintegrate(1/((x**2 + 4)*sqrt(4*x**2 + 1)), x) == \
        Integral(1/((x**2 + 4)*sqrt(4*x**2 + 1)), x)
    assert manualintegrate(1/(x - a**x + x*b**2), x) == \
        Integral(1/(-a**x + b**2*x + x), x)


def test_issue_2850():
    assert manualintegrate(asin(x)*log(x), x) == -x*asin(x) - sqrt(-x**2 + 1) \
            + (x*asin(x) + sqrt(-x**2 + 1))*log(x) - Integral(sqrt(-x**2 + 1)/x, x)
    assert manualintegrate(acos(x)*log(x), x) == -x*acos(x) + sqrt(-x**2 + 1) + \
        (x*acos(x) - sqrt(-x**2 + 1))*log(x) + Integral(sqrt(-x**2 + 1)/x, x)
    assert manualintegrate(atan(x)*log(x), x) == -x*atan(x) + (x*atan(x) - \
            log(x**2 + 1)/2)*log(x) + log(x**2 + 1)/2 + Integral(log(x**2 + 1)/x, x)/2

def test_issue_9462():
    assert manualintegrate(sin(2*x)*exp(x), x) == exp(x)*sin(2*x)/5 - 2*exp(x)*cos(2*x)/5
    assert not contains_dont_know(integral_steps(sin(2*x)*exp(x), x))
    assert manualintegrate((x - 3) / (x**2 - 2*x + 2)**2, x) == \
                           Integral(x/(x**4 - 4*x**3 + 8*x**2 - 8*x + 4), x) \
                           - 3*Integral(1/(x**4 - 4*x**3 + 8*x**2 - 8*x + 4), x)


def test_cyclic_parts():
    f = cos(x)*exp(x/4)
    F = 16*exp(x/4)*sin(x)/17 + 4*exp(x/4)*cos(x)/17
    assert manualintegrate(f, x) == F and F.diff(x) == f
    f = x*cos(x)*exp(x/4)
    F = (x*(16*exp(x/4)*sin(x)/17 + 4*exp(x/4)*cos(x)/17) -
        128*exp(x/4)*sin(x)/289 + 240*exp(x/4)*cos(x)/289)
    assert manualintegrate(f, x) == F and F.diff(x) == f


def test_issue_10847():
    assert manualintegrate(x**2 / (x**2 - c), x) == c*Piecewise((atan(x/sqrt(-c))/sqrt(-c), -c > 0), \
                                                                (-acoth(x/sqrt(c))/sqrt(c), And(-c < 0, x**2 > c)), \
                                                                (-atanh(x/sqrt(c))/sqrt(c), And(-c < 0, x**2 < c))) + x
    assert manualintegrate(sqrt(x - y) * log(z / x), x) == 4*y**2*Piecewise((atan(sqrt(x - y)/sqrt(y))/sqrt(y), y > 0), \
                                                                            (-acoth(sqrt(x - y)/sqrt(-y))/sqrt(-y), \
                                                                             And(x - y > -y, y < 0)), \
                                                                            (-atanh(sqrt(x - y)/sqrt(-y))/sqrt(-y), \
                                                                             And(x - y < -y, y < 0)))/3 \
                                                                             - 4*y*sqrt(x - y)/3 + 2*(x - y)**(S(3)/2)*log(z/x)/3 \
                                                                             + 4*(x - y)**(S(3)/2)/9

    assert manualintegrate(sqrt(x) * log(x), x) == 2*x**(S(3)/2)*log(x)/3 - 4*x**(S(3)/2)/9
    assert manualintegrate(sqrt(a*x + b) / x, x) == -2*b*Piecewise((-atan(sqrt(a*x + b)/sqrt(-b))/sqrt(-b), -b > 0), \
                                                               (acoth(sqrt(a*x + b)/sqrt(b))/sqrt(b), And(-b < 0, a*x + b > b)), \
                                                               (atanh(sqrt(a*x + b)/sqrt(b))/sqrt(b), And(-b < 0, a*x + b < b))) \
                                                               + 2*sqrt(a*x + b)

    assert expand(manualintegrate(sqrt(a*x + b) / (x + c), x)) == -2*a*c*Piecewise((atan(sqrt(a*x + b)/sqrt(a*c - b))/sqrt(a*c - b), \
        a*c - b > 0), (-acoth(sqrt(a*x + b)/sqrt(-a*c + b))/sqrt(-a*c + b), And(a*c - b < 0, a*x + b > -a*c + b)), \
        (-atanh(sqrt(a*x + b)/sqrt(-a*c + b))/sqrt(-a*c + b), And(a*c - b < 0, a*x + b < -a*c + b))) \
        + 2*b*Piecewise((atan(sqrt(a*x + b)/sqrt(a*c - b))/sqrt(a*c - b), a*c - b > 0), \
        (-acoth(sqrt(a*x + b)/sqrt(-a*c + b))/sqrt(-a*c + b), And(a*c - b < 0, a*x + b > -a*c + b)), \
        (-atanh(sqrt(a*x + b)/sqrt(-a*c + b))/sqrt(-a*c + b), And(a*c - b < 0, a*x + b < -a*c + b))) + 2*sqrt(a*x + b)

    assert manualintegrate((4*x**4 + 4*x**3 + 16*x**2 + 12*x + 8) \
                           / (x**6 + 2*x**5 + 3*x**4 + 4*x**3 + 3*x**2 + 2*x + 1), x) == \
                           2*x/(x**2 + 1) + 3*atan(x) - 1/(x**2 + 1) - 3/(x + 1)
    assert manualintegrate(sqrt(2*x + 3) / (x + 1), x) == 2*sqrt(2*x + 3) - log(sqrt(2*x + 3) + 1) + log(sqrt(2*x + 3) - 1)
    assert manualintegrate(sqrt(2*x + 3) / 2 * x, x) == (2*x + 3)**(S(5)/2)/20 - (2*x + 3)**(S(3)/2)/4
    assert manualintegrate(x**Rational(3,2) * log(x), x) == 2*x**Rational(5,2)*log(x)/5 - 4*x**Rational(5,2)/25
    assert manualintegrate(x**(-3) * log(x), x) == -log(x)/(2*x**2) - 1/(4*x**2)
    assert manualintegrate(log(y)/(y**2*(1 - 1/y)), y) == \
        log(y)*log(-1 + 1/y) - Integral(log(-1 + 1/y)/y, y)

def test_issue_12899():
    assert manualintegrate(f(x,y).diff(x),y) == Integral(Derivative(f(x,y),x),y)
    assert manualintegrate(f(x,y).diff(y).diff(x),y) == Derivative(f(x,y),x)


def test_constant_independent_of_symbol():
    assert manualintegrate(Integral(y, (x, 1, 2)), x) == \
        x*Integral(y, (x, 1, 2))


def test_issue_12641():
    assert manualintegrate(sin(2*x), x) == -cos(2*x)/2
    assert manualintegrate(cos(x)*sin(2*x), x) == -2*cos(x)**3/3
    assert manualintegrate((sin(2*x)*cos(x))/(1 + cos(x)), x) == \
        -2*log(cos(x) + 1) - cos(x)**2 + 2*cos(x)


def test_issue_13297():
    assert manualintegrate(sin(x) * cos(x)**5, x) == -cos(x)**6 / 6

def test_issue_14470():
    assert manualintegrate(1/(x*sqrt(x + 1)), x) == \
        log(-1 + 1/sqrt(x + 1)) - log(1 + 1/sqrt(x + 1))


def test_issue_9858():
    assert manualintegrate(exp(x)*cos(exp(x)), x) == sin(exp(x))
    assert manualintegrate(exp(2*x)*cos(exp(x)), x) == \
        exp(x)*sin(exp(x)) + cos(exp(x))
    res = manualintegrate(exp(10*x)*sin(exp(x)), x)
    assert not res.has(Integral)
    assert res.diff(x) == exp(10*x)*sin(exp(x))
    # an example with many similar integrations by parts
    assert manualintegrate(sum([x*exp(k*x) for k in range(1, 8)]), x) == (
        x*exp(7*x)/7 + x*exp(6*x)/6 + x*exp(5*x)/5 + x*exp(4*x)/4 +
        x*exp(3*x)/3 + x*exp(2*x)/2 + x*exp(x) - exp(7*x)/49 -exp(6*x)/36 -
        exp(5*x)/25 - exp(4*x)/16 - exp(3*x)/9 - exp(2*x)/4 - exp(x))


def test_issue_8520():
    assert manualintegrate(x/(x**4 + 1), x) == atan(x**2)/2
    assert manualintegrate(x**2/(x**6 + 25), x) == atan(x**3/5)/15
    f = x/(9*x**4 + 4)**2
    assert manualintegrate(f, x).diff(x).factor() == f

<<<<<<< HEAD
    
def test_issue15494():
    from sympy.abc import t, s

    Z0 = Function('Z0')
    Z1 = Function('Z1')

    k01, k10= symbols('k01 k10', real=True, positive=True)

    integrand = (exp(s/2)-2*exp(1.6*s)+exp(s))*exp(s)
    solution  = integrate(integrand, s)

    assert solution == 0.666666666666667*exp(1.5*s) + 0.5*exp(2.0*s) - 0.769230769230769*exp(2.6*s)
=======

def test_manual_subs():
    x, y = symbols('x y')
    expr = log(x) + exp(x)
    # if log(x) is y, then exp(y) is x
    assert manual_subs(expr, log(x), y) == y + exp(exp(y))
    # if exp(x) is y, then log(y) need not be x
    assert manual_subs(expr, exp(x), y) == log(x) + y


def test_issue_15471():
    f = log(x)*cos(log(x))/x**(S(3)/4)
    F = -128*x**(1/4)*sin(log(x))/289 + 240*x**(1/4)*cos(log(x))/289 + (16*x**(1/4)*sin(log(x))/17 + 4*x**(1/4)*cos(log(x))/17)*log(x)
    assert manualintegrate(f, x) == F and F.diff(x).equals(f)
>>>>>>> da85b26f
<|MERGE_RESOLUTION|>--- conflicted
+++ resolved
@@ -460,21 +460,6 @@
     f = x/(9*x**4 + 4)**2
     assert manualintegrate(f, x).diff(x).factor() == f
 
-<<<<<<< HEAD
-    
-def test_issue15494():
-    from sympy.abc import t, s
-
-    Z0 = Function('Z0')
-    Z1 = Function('Z1')
-
-    k01, k10= symbols('k01 k10', real=True, positive=True)
-
-    integrand = (exp(s/2)-2*exp(1.6*s)+exp(s))*exp(s)
-    solution  = integrate(integrand, s)
-
-    assert solution == 0.666666666666667*exp(1.5*s) + 0.5*exp(2.0*s) - 0.769230769230769*exp(2.6*s)
-=======
 
 def test_manual_subs():
     x, y = symbols('x y')
@@ -489,4 +474,17 @@
     f = log(x)*cos(log(x))/x**(S(3)/4)
     F = -128*x**(1/4)*sin(log(x))/289 + 240*x**(1/4)*cos(log(x))/289 + (16*x**(1/4)*sin(log(x))/17 + 4*x**(1/4)*cos(log(x))/17)*log(x)
     assert manualintegrate(f, x) == F and F.diff(x).equals(f)
->>>>>>> da85b26f
+
+
+def test_issue15494():
+    from sympy.abc import t, s
+
+    Z0 = Function('Z0')
+    Z1 = Function('Z1')
+
+    k01, k10= symbols('k01 k10', real=True, positive=True)
+
+    integrand = (exp(s/2)-2*exp(1.6*s)+exp(s))*exp(s)
+    solution  = integrate(integrand, s)
+
+    assert solution == 0.666666666666667*exp(1.5*s) + 0.5*exp(2.0*s) - 0.769230769230769*exp(2.6*s)