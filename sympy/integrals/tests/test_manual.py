--- conflicted
+++ resolved
@@ -320,14 +320,12 @@
     f = -cosh(x/2)*erf(x)
     F = (erf(x - Rational(1,4)) - erf(x + Rational(1,4)))*exp(Rational(1,16)) - 2*sinh(x/2)*erf(x)
     assert_is_integral_of(f, F)
-<<<<<<< HEAD
     f = erf(x)*log(x)
     F = (x*log(x) - x)*erf(x) + (log(x) - 1)*exp(-x**2)/sqrt(pi) - Ei(-x**2)/(2*sqrt(pi))
-=======
+    assert_is_integral_of(f, F)
     f, F = exp(x)*cos(x)/x, Ei(x*(1 - I))/2 + Ei(x*(1 + I))/2
     assert_is_integral_of(f, F)
     f, F = exp(7*x)*sinh(16*x)/x, -Ei(-9*x)/2 + Ei(23*x)/2
->>>>>>> f586bf41
     assert_is_integral_of(f, F)
 
 
