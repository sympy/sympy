from sympy import (
<<<<<<< HEAD
    Abs, acos, acosh, Add, asin, asinh, atan, Ci, cos, sinh, cosh, tanh,
    Derivative, diff, DiracDelta, E, exp, erf, erfi, EulerGamma, factor, Function,
    I, Integral, integrate, Interval, Lambda, LambertW, log,
    Matrix, O, oo, pi, Piecewise, Poly, Rational, S, simplify, sin, tan, sqrt,
    sstr, Sum, Symbol, symbols, sympify, trigsimp,
    Tuple, nan, And, Or, Eq, Ne, re, im, polar_lift, meijerg
=======
    Abs, acos, acosh, Add, asin, asinh, atan, Ci, cos, sinh,
    cosh, tanh, Derivative, diff, DiracDelta, E, exp, erf, erfi, EulerGamma,
    Expr, factor, Function, I, Integral, integrate, Interval, Lambda,
    LambertW, log, Matrix, O, oo, pi, Piecewise, Poly, Rational, S, simplify,
    sin, tan, sqrt, sstr, Sum, Symbol, symbols, sympify, trigsimp, Tuple, nan,
    And, Eq, Ne, re, im, polar_lift, meijerg,
>>>>>>> b72820c3
)
from sympy.functions.elementary.complexes import periodic_argument
from sympy.integrals.risch import NonElementaryIntegral
from sympy.physics import units
from sympy.core.compatibility import range
from sympy.utilities.pytest import XFAIL, raises, slow
from sympy.utilities.randtest import verify_numerically


x, y, a, t, x_1, x_2, z, s = symbols('x y a t x_1 x_2 z s')
n = Symbol('n', integer=True)
f = Function('f')


def diff_test(i):
    """Return the set of symbols, s, which were used in testing that
    i.diff(s) agrees with i.doit().diff(s). If there is an error then
    the assertion will fail, causing the test to fail."""
    syms = i.free_symbols
    for s in syms:
        assert (i.diff(s).doit() - i.doit().diff(s)).expand() == 0
    return syms


def test_improper_integral():
    assert integrate(log(x), (x, 0, 1)) == -1
    assert integrate(x**(-2), (x, 1, oo)) == 1
    assert integrate(1/(1 + exp(x)), (x, 0, oo)) == log(2)


def test_constructor():
    # this is shared by Sum, so testing Integral's constructor
    # is equivalent to testing Sum's
    s1 = Integral(n, n)
    assert s1.limits == (Tuple(n),)
    s2 = Integral(n, (n,))
    assert s2.limits == (Tuple(n),)
    s3 = Integral(Sum(x, (x, 1, y)))
    assert s3.limits == (Tuple(y),)
    s4 = Integral(n, Tuple(n,))
    assert s4.limits == (Tuple(n),)

    s5 = Integral(n, (n, Interval(1, 2)))
    assert s5.limits == (Tuple(n, 1, 2),)


def test_basics():

    assert Integral(0, x) != 0
    assert Integral(x, (x, 1, 1)) != 0
    assert Integral(oo, x) != oo
    assert Integral(S.NaN, x) == S.NaN

    assert diff(Integral(y, y), x) == 0
    assert diff(Integral(x, (x, 0, 1)), x) == 0
    assert diff(Integral(x, x), x) == x
    assert diff(Integral(t, (t, 0, x)), x) == x + Integral(0, (t, 0, x))

    e = (t + 1)**2
    assert diff(integrate(e, (t, 0, x)), x) == \
        diff(Integral(e, (t, 0, x)), x).doit().expand() == \
        ((1 + x)**2).expand()
    assert diff(integrate(e, (t, 0, x)), t) == \
        diff(Integral(e, (t, 0, x)), t) == 0
    assert diff(integrate(e, (t, 0, x)), a) == \
        diff(Integral(e, (t, 0, x)), a) == 0
    assert diff(integrate(e, t), a) == diff(Integral(e, t), a) == 0

    assert integrate(e, (t, a, x)).diff(x) == \
        Integral(e, (t, a, x)).diff(x).doit().expand()
    assert Integral(e, (t, a, x)).diff(x).doit() == ((1 + x)**2)
    assert integrate(e, (t, x, a)).diff(x).doit() == (-(1 + x)**2).expand()

    assert integrate(t**2, (t, x, 2*x)).diff(x) == 7*x**2

    assert Integral(x, x).atoms() == set([x])
    assert Integral(f(x), (x, 0, 1)).atoms() == set([S(0), S(1), x])

    assert diff_test(Integral(x, (x, 3*y))) == set([y])
    assert diff_test(Integral(x, (a, 3*y))) == set([x, y])

    assert integrate(x, (x, oo, oo)) == 0 #issue 8171
    assert integrate(x, (x, -oo, -oo)) == 0

    # sum integral of terms
    assert integrate(y + x + exp(x), x) == x*y + x**2/2 + exp(x)

    assert Integral(x).is_commutative
    n = Symbol('n', commutative=False)
    assert Integral(n + x, x).is_commutative is False


def test_diff_wrt():
    class Test(Expr):
        _diff_wrt = True
        is_commutative = True

    t = Test()
    assert integrate(t + 1, t) == t**2/2 + t
    assert integrate(t + 1, (t, 0, 1)) == S(3)/2

    raises(ValueError, lambda: integrate(x + 1, x + 1))
    raises(ValueError, lambda: integrate(x + 1, (x + 1, 0, 1)))

def test_basics_multiple():

    assert diff_test(Integral(x, (x, 3*x, 5*y), (y, x, 2*x))) == set([x])
    assert diff_test(Integral(x, (x, 5*y), (y, x, 2*x))) == set([x])
    assert diff_test(Integral(x, (x, 5*y), (y, y, 2*x))) == set([x, y])
    assert diff_test(Integral(y, y, x)) == set([x, y])
    assert diff_test(Integral(y*x, x, y)) == set([x, y])
    assert diff_test(Integral(x + y, y, (y, 1, x))) == set([x])
    assert diff_test(Integral(x + y, (x, x, y), (y, y, x))) == set([x, y])


def test_conjugate_transpose():
    A, B = symbols("A B", commutative=False)

    x = Symbol("x", complex=True)
    p = Integral(A*B, (x,))
    assert p.adjoint().doit() == p.doit().adjoint()
    assert p.conjugate().doit() == p.doit().conjugate()
    assert p.transpose().doit() == p.doit().transpose()

    x = Symbol("x", real=True)
    p = Integral(A*B, (x,))
    assert p.adjoint().doit() == p.doit().adjoint()
    assert p.conjugate().doit() == p.doit().conjugate()
    assert p.transpose().doit() == p.doit().transpose()


def test_integration():
    assert integrate(0, (t, 0, x)) == 0
    assert integrate(3, (t, 0, x)) == 3*x
    assert integrate(t, (t, 0, x)) == x**2/2
    assert integrate(3*t, (t, 0, x)) == 3*x**2/2
    assert integrate(3*t**2, (t, 0, x)) == x**3
    assert integrate(1/t, (t, 1, x)) == log(x)
    assert integrate(-1/t**2, (t, 1, x)) == 1/x - 1
    assert integrate(t**2 + 5*t - 8, (t, 0, x)) == x**3/3 + 5*x**2/2 - 8*x
    assert integrate(x**2, x) == x**3/3
    assert integrate((3*t*x)**5, x) == (3*t)**5 * x**6 / 6

    b = Symbol("b")
    c = Symbol("c")
    assert integrate(a*t, (t, 0, x)) == a*x**2/2
    assert integrate(a*t**4, (t, 0, x)) == a*x**5/5
    assert integrate(a*t**2 + b*t + c, (t, 0, x)) == a*x**3/3 + b*x**2/2 + c*x


def test_multiple_integration():
    assert integrate((x**2)*(y**2), (x, 0, 1), (y, -1, 2)) == Rational(1)
    assert integrate((y**2)*(x**2), x, y) == Rational(1, 9)*(x**3)*(y**3)
    assert integrate(1/(x + 3)/(1 + x)**3, x) == \
        -S(1)/8*log(3 + x) + S(1)/8*log(1 + x) + x/(4 + 8*x + 4*x**2)


def test_issue_3532():
    assert integrate(exp(-x), (x, 0, oo)) == 1


def test_issue_3560():
    assert integrate(sqrt(x)**3, x) == 2*sqrt(x)**5/5
    assert integrate(sqrt(x), x) == 2*sqrt(x)**3/3
    assert integrate(1/sqrt(x)**3, x) == -2/sqrt(x)


def test_integrate_poly():
    p = Poly(x + x**2*y + y**3, x, y)

    qx = integrate(p, x)
    qy = integrate(p, y)

    assert isinstance(qx, Poly) is True
    assert isinstance(qy, Poly) is True

    assert qx.gens == (x, y)
    assert qy.gens == (x, y)

    assert qx.as_expr() == x**2/2 + x**3*y/3 + x*y**3
    assert qy.as_expr() == x*y + x**2*y**2/2 + y**4/4


def test_integrate_poly_defined():
    p = Poly(x + x**2*y + y**3, x, y)

    Qx = integrate(p, (x, 0, 1))
    Qy = integrate(p, (y, 0, pi))

    assert isinstance(Qx, Poly) is True
    assert isinstance(Qy, Poly) is True

    assert Qx.gens == (y,)
    assert Qy.gens == (x,)

    assert Qx.as_expr() == Rational(1, 2) + y/3 + y**3
    assert Qy.as_expr() == pi**4/4 + pi*x + pi**2*x**2/2


def test_integrate_omit_var():
    y = Symbol('y')

    assert integrate(x) == x**2/2

    raises(ValueError, lambda: integrate(2))
    raises(ValueError, lambda: integrate(x*y))


def test_integrate_poly_accurately():
    y = Symbol('y')
    assert integrate(x*sin(y), x) == x**2*sin(y)/2

    # when passed to risch_norman, this will be a CPU hog, so this really
    # checks, that integrated function is recognized as polynomial
    assert integrate(x**1000*sin(y), x) == x**1001*sin(y)/1001


def test_issue_3635():
    y = Symbol('y')
    assert integrate(x**2, y) == x**2*y
    assert integrate(x**2, (y, -1, 1)) == 2*x**2

# works in sympy and py.test but hangs in `setup.py test`


def test_integrate_linearterm_pow():
    # check integrate((a*x+b)^c, x)  --  issue 3499
    y = Symbol('y', positive=True)
    # TODO: Remove conds='none' below, let the assumption take care of it.
    assert integrate(x**y, x, conds='none') == x**(y + 1)/(y + 1)
    assert integrate((exp(y)*x + 1/y)**(1 + sin(y)), x, conds='none') == \
        exp(-y)*(exp(y)*x + 1/y)**(2 + sin(y)) / (2 + sin(y))


def test_issue_3618():
    assert integrate(pi*sqrt(x), x) == 2*pi*sqrt(x)**3/3
    assert integrate(pi*sqrt(x) + E*sqrt(x)**3, x) == \
        2*pi*sqrt(x)**3/3 + 2*E *sqrt(x)**5/5


def test_issue_3623():
    assert integrate(cos((n + 1)*x), x) == Piecewise(
        (x, Eq(n + 1, 0)), (sin((n + 1)*x)/(n + 1), True))
    assert integrate(cos((n - 1)*x), x) == Piecewise(
        (x, Eq(n - 1, 0)), (sin((n - 1)*x)/(n - 1), True))
    assert integrate(cos((n + 1)*x) + cos((n - 1)*x), x) == \
        Piecewise((x, Eq(n + 1, 0)), (sin((n + 1)*x)/(n + 1), True)) + \
        Piecewise((x, Eq(n - 1, 0)), (sin((n - 1)*x)/(n - 1), True))


def test_issue_3664():
    n = Symbol('n', integer=True, nonzero=True)
    assert integrate(-1./2 * x * sin(n * pi * x/2), [x, -2, 0]) == \
        2*cos(pi*n)/(pi*n)
    assert integrate(-Rational(1)/2 * x * sin(n * pi * x/2), [x, -2, 0]) == \
        2*cos(pi*n)/(pi*n)


def test_issue_3679():
    # definite integration of rational functions gives wrong answers
    assert NS(Integral(1/(x**2 - 8*x + 17), (x, 2, 4))) == '1.10714871779409'


def test_issue_3686():  # remove this when fresnel itegrals are implemented
    from sympy import expand_func, fresnels
    assert expand_func(integrate(sin(x**2), x)) == \
        sqrt(2)*sqrt(pi)*fresnels(sqrt(2)*x/sqrt(pi))/2

def test_integrate_units():
    m = units.m
    s = units.s
    assert integrate(x * m/s, (x, 1*s, 5*s)) == 12*m*s


def test_transcendental_functions():
    assert integrate(LambertW(2*x), x) == \
        -x + x*LambertW(2*x) + x/LambertW(2*x)


def test_issue_3740():
    f = 4*log(x) - 2*log(x)**2
    fid = diff(integrate(f, x), x)
    assert abs(f.subs(x, 42).evalf() - fid.subs(x, 42).evalf()) < 1e-10


def test_issue_3788():
    assert integrate(1/(1 + x**2), x) == atan(x)


def test_issue_3952():
    f = sin(x)
    assert integrate(f, x) == -cos(x)
    raises(ValueError, lambda: integrate(f, 2*x))


def test_issue_4516():
    assert integrate(2**x - 2*x, x) == 2**x/log(2) - x**2


def test_issue_7450():
    ans = integrate(exp(-(1 + I)*x), (x, 0, oo))
    assert re(ans) == S.Half and im(ans) == -S.Half


def test_matrices():
    M = Matrix(2, 2, lambda i, j: (i + j + 1)*sin((i + j + 1)*x))

    assert integrate(M, x) == Matrix([
        [-cos(x), -cos(2*x)],
        [-cos(2*x), -cos(3*x)],
    ])


def test_integrate_functions():
    # issue 4111
    assert integrate(f(x), x) == Integral(f(x), x)
    assert integrate(f(x), (x, 0, 1)) == Integral(f(x), (x, 0, 1))
    assert integrate(f(x)*diff(f(x), x), x) == f(x)**2/2
    assert integrate(diff(f(x), x) / f(x), x) == log(f(x))


def test_integrate_derivatives():
    assert integrate(Derivative(f(x), x), x) == f(x)
    assert integrate(Derivative(f(y), y), x) == x*Derivative(f(y), y)


def test_transform():
    a = Integral(x**2 + 1, (x, -1, 2))
    fx = x
    fy = 3*y + 1
    assert a.doit() == a.transform(fx, fy).doit()
    assert a.transform(fx, fy).transform(fy, fx) == a
    fx = 3*x + 1
    fy = y
    assert a.transform(fx, fy).transform(fy, fx) == a
    a = Integral(sin(1/x), (x, 0, 1))
    assert a.transform(x, 1/y) == Integral(sin(y)/y**2, (y, 1, oo))
    assert a.transform(x, 1/y).transform(y, 1/x) == a
    a = Integral(exp(-x**2), (x, -oo, oo))
    assert a.transform(x, 2*y) == Integral(2*exp(-4*y**2), (y, -oo, oo))
    # < 3 arg limit handled properly
    assert Integral(x, x).transform(x, a*y).doit() == \
        Integral(y*a**2, y).doit()
    _3 = S(3)
    assert Integral(x, (x, 0, -_3)).transform(x, 1/y).doit() == \
        Integral(-1/x**3, (x, -oo, -1/_3)).doit()
    assert Integral(x, (x, 0, _3)).transform(x, 1/y) == \
        Integral(y**(-3), (y, 1/_3, oo))
    # issue 8400
    i = Integral(x + y, (x, 1, 2), (y, 1, 2))
    assert i.transform(x, (x + 2*y, x)).doit() == \
        i.transform(x, (x + 2*z, x)).doit() == 3


def test_issue_4052():
    f = S(1)/2*asin(x) + x*sqrt(1 - x**2)/2

    assert integrate(cos(asin(x)), x) == f
    assert integrate(sin(acos(x)), x) == f


def NS(e, n=15, **options):
    return sstr(sympify(e).evalf(n, **options), full_prec=True)


@slow
def test_evalf_integrals():
    assert NS(Integral(x, (x, 2, 5)), 15) == '10.5000000000000'
    gauss = Integral(exp(-x**2), (x, -oo, oo))
    assert NS(gauss, 15) == '1.77245385090552'
    assert NS(gauss**2 - pi + E*Rational(
        1, 10**20), 15) in ('2.71828182845904e-20', '2.71828182845905e-20')
    # A monster of an integral from http://mathworld.wolfram.com/DefiniteIntegral.html
    t = Symbol('t')
    a = 8*sqrt(3)/(1 + 3*t**2)
    b = 16*sqrt(2)*(3*t + 1)*sqrt(4*t**2 + t + 1)**3
    c = (3*t**2 + 1)*(11*t**2 + 2*t + 3)**2
    d = sqrt(2)*(249*t**2 + 54*t + 65)/(11*t**2 + 2*t + 3)**2
    f = a - b/c - d
    assert NS(Integral(f, (t, 0, 1)), 50) == \
        NS((3*sqrt(2) - 49*pi + 162*atan(sqrt(2)))/12, 50)
    # http://mathworld.wolfram.com/VardisIntegral.html
    assert NS(Integral(log(log(1/x))/(1 + x + x**2), (x, 0, 1)), 15) == \
        NS('pi/sqrt(3) * log(2*pi**(5/6) / gamma(1/6))', 15)
    # http://mathworld.wolfram.com/AhmedsIntegral.html
    assert NS(Integral(atan(sqrt(x**2 + 2))/(sqrt(x**2 + 2)*(x**2 + 1)), (x,
              0, 1)), 15) == NS(5*pi**2/96, 15)
    # http://mathworld.wolfram.com/AbelsIntegral.html
    assert NS(Integral(x/((exp(pi*x) - exp(
        -pi*x))*(x**2 + 1)), (x, 0, oo)), 15) == NS('log(2)/2-1/4', 15)
    # Complex part trimming
    # http://mathworld.wolfram.com/VardisIntegral.html
    assert NS(Integral(log(log(sin(x)/cos(x))), (x, pi/4, pi/2)), 15, chop=True) == \
        NS('pi/4*log(4*pi**3/gamma(1/4)**4)', 15)
    #
    # Endpoints causing trouble (rounding error in integration points -> complex log)
    assert NS(
        2 + Integral(log(2*cos(x/2)), (x, -pi, pi)), 17, chop=True) == NS(2, 17)
    assert NS(
        2 + Integral(log(2*cos(x/2)), (x, -pi, pi)), 20, chop=True) == NS(2, 20)
    assert NS(
        2 + Integral(log(2*cos(x/2)), (x, -pi, pi)), 22, chop=True) == NS(2, 22)
    # Needs zero handling
    assert NS(pi - 4*Integral(
        'sqrt(1-x**2)', (x, 0, 1)), 15, maxn=30, chop=True) in ('0.0', '0')
    # Oscillatory quadrature
    a = Integral(sin(x)/x**2, (x, 1, oo)).evalf(maxn=15)
    assert 0.49 < a < 0.51
    assert NS(
        Integral(sin(x)/x**2, (x, 1, oo)), quad='osc') == '0.504067061906928'
    assert NS(Integral(
        cos(pi*x + 1)/x, (x, -oo, -1)), quad='osc') == '0.276374705640365'
    # indefinite integrals aren't evaluated
    assert NS(Integral(x, x)) == 'Integral(x, x)'
    assert NS(Integral(x, (x, y))) == 'Integral(x, (x, y))'


def test_evalf_issue_939():
    # https://github.com/sympy/sympy/issues/4038

    # The output form of an integral may differ by a step function between
    # revisions, making this test a bit useless. This can't be said about
    # other two tests. For now, all values of this evaluation are used here,
    # but in future this should be reconsidered.
    assert NS(integrate(1/(x**5 + 1), x).subs(x, 4), chop=True) in \
        ['-0.000976138910649103', '0.965906660135753', '1.93278945918216']

    assert NS(Integral(1/(x**5 + 1), (x, 2, 4))) == '0.0144361088886740'
    assert NS(
        integrate(1/(x**5 + 1), (x, 2, 4)), chop=True) == '0.0144361088886740'


@XFAIL
def test_failing_integrals():
    #---
    # Double integrals not implemented
    assert NS(Integral(
        sqrt(x) + x*y, (x, 1, 2), (y, -1, 1)), 15) == '2.43790283299492'
    # double integral + zero detection
    assert NS(Integral(sin(x + x*y), (x, -1, 1), (y, -1, 1)), 15) == '0.0'


def test_integrate_DiracDelta():
    # This is here to check that deltaintegrate is being called, but also
    # to test definite integrals. More tests are in test_deltafunctions.py
    assert integrate(DiracDelta(x) * f(x), (x, -oo, oo)) == f(0)
    assert integrate(DiracDelta(x)**2, (x, -oo, oo)) == DiracDelta(0)
    # issue 4522
    assert integrate(integrate((4 - 4*x + x*y - 4*y) * \
        DiracDelta(x)*DiracDelta(y - 1), (x, 0, 1)), (y, 0, 1)) == 0
    # issue 5729
    p = exp(-(x**2 + y**2))/pi
    assert integrate(p*DiracDelta(x - 10*y), (x, -oo, oo), (y, -oo, oo)) == \
        integrate(p*DiracDelta(x - 10*y), (y, -oo, oo), (x, -oo, oo)) == \
        integrate(p*DiracDelta(10*x - y), (x, -oo, oo), (y, -oo, oo)) == \
        integrate(p*DiracDelta(10*x - y), (y, -oo, oo), (x, -oo, oo)) == \
        1/sqrt(101*pi)


@XFAIL
def test_integrate_DiracDelta_fails():
    # issue 6427
    assert integrate(integrate(integrate(
        DiracDelta(x - y - z), (z, 0, oo)), (y, 0, 1)), (x, 0, 1)) == S(1)/2


def test_integrate_returns_piecewise():
    assert integrate(x**y, x) == Piecewise(
        (log(x), Eq(y, -1)), (x**(y + 1)/(y + 1), True))
    assert integrate(x**y, y) == Piecewise(
        (y, Eq(log(x), 0)), (x**y/log(x), True))
    assert integrate(exp(n*x), x) == Piecewise(
        (x, Eq(n, 0)), (exp(n*x)/n, True))
    assert integrate(x*exp(n*x), x) == Piecewise(
        (x**2/2, Eq(n**3, 0)), ((x*n**2 - n)*exp(n*x)/n**3, True))
    assert integrate(x**(n*y), x) == Piecewise(
        (log(x), Eq(n*y, -1)), (x**(n*y + 1)/(n*y + 1), True))
    assert integrate(x**(n*y), y) == Piecewise(
        (y, Eq(n*log(x), 0)), (x**(n*y)/(n*log(x)), True))
    assert integrate(cos(n*x), x) == Piecewise(
        (x, Eq(n, 0)), (sin(n*x)/n, True))
    assert integrate(cos(n*x)**2, x) == Piecewise(
        (x, Eq(n, 0)), ((n*x/2 + sin(n*x)*cos(n*x)/2)/n, True))
    assert integrate(x*cos(n*x), x) == Piecewise(
        (x**2/2, Eq(n, 0)), (x*sin(n*x)/n + cos(n*x)/n**2, True))
    assert integrate(sin(n*x), x) == Piecewise(
        (0, Eq(n, 0)), (-cos(n*x)/n, True))
    assert integrate(sin(n*x)**2, x) == Piecewise(
        (0, Eq(n, 0)), ((n*x/2 - sin(n*x)*cos(n*x)/2)/n, True))
    assert integrate(x*sin(n*x), x) == Piecewise(
        (0, Eq(n, 0)), (-x*cos(n*x)/n + sin(n*x)/n**2, True))
    assert integrate(exp(x*y),(x,0,z)) == Piecewise( \
        (z, Eq(y,0)), (exp(y*z)/y - 1/y, True))


def test_subs1():
    e = Integral(exp(x - y), x)
    assert e.subs(y, 3) == Integral(exp(x - 3), x)
    e = Integral(exp(x - y), (x, 0, 1))
    assert e.subs(y, 3) == Integral(exp(x - 3), (x, 0, 1))
    f = Lambda(x, exp(-x**2))
    conv = Integral(f(x - y)*f(y), (y, -oo, oo))
    assert conv.subs({x: 0}) == Integral(exp(-2*y**2), (y, -oo, oo))


def test_subs2():
    e = Integral(exp(x - y), x, t)
    assert e.subs(y, 3) == Integral(exp(x - 3), x, t)
    e = Integral(exp(x - y), (x, 0, 1), (t, 0, 1))
    assert e.subs(y, 3) == Integral(exp(x - 3), (x, 0, 1), (t, 0, 1))
    f = Lambda(x, exp(-x**2))
    conv = Integral(f(x - y)*f(y), (y, -oo, oo), (t, 0, 1))
    assert conv.subs({x: 0}) == Integral(exp(-2*y**2), (y, -oo, oo), (t, 0, 1))


def test_subs3():
    e = Integral(exp(x - y), (x, 0, y), (t, y, 1))
    assert e.subs(y, 3) == Integral(exp(x - 3), (x, 0, 3), (t, 3, 1))
    f = Lambda(x, exp(-x**2))
    conv = Integral(f(x - y)*f(y), (y, -oo, oo), (t, x, 1))
    assert conv.subs({x: 0}) == Integral(exp(-2*y**2), (y, -oo, oo), (t, 0, 1))


def test_subs4():
    e = Integral(exp(x), (x, 0, y), (t, y, 1))
    assert e.subs(y, 3) == Integral(exp(x), (x, 0, 3), (t, 3, 1))
    f = Lambda(x, exp(-x**2))
    conv = Integral(f(y)*f(y), (y, -oo, oo), (t, x, 1))
    assert conv.subs({x: 0}) == Integral(exp(-2*y**2), (y, -oo, oo), (t, 0, 1))


def test_subs5():
    e = Integral(exp(-x**2), (x, -oo, oo))
    assert e.subs(x, 5) == e
    e = Integral(exp(-x**2 + y), x)
    assert e.subs(y, 5) == Integral(exp(-x**2 + 5), x)
    e = Integral(exp(-x**2 + y), (x, x))
    assert e.subs(x, 5) == Integral(exp(y - x**2), (x, 5))
    assert e.subs(y, 5) == Integral(exp(-x**2 + 5), x)
    e = Integral(exp(-x**2 + y), (y, -oo, oo), (x, -oo, oo))
    assert e.subs(x, 5) == e
    assert e.subs(y, 5) == e
    # Test evaluation of antiderivatives
    e = Integral(exp(-x**2), (x, x))
    assert e.subs(x, 5) == Integral(exp(-x**2), (x, 5))
    e = Integral(exp(x), x)
    assert (e.subs(x,1) - e.subs(x,0) - Integral(exp(x), (x, 0, 1))
        ).doit().is_zero


def test_subs6():
    a, b = symbols('a b')
    e = Integral(x*y, (x, f(x), f(y)))
    assert e.subs(x, 1) == Integral(x*y, (x, f(1), f(y)))
    assert e.subs(y, 1) == Integral(x, (x, f(x), f(1)))
    e = Integral(x*y, (x, f(x), f(y)), (y, f(x), f(y)))
    assert e.subs(x, 1) == Integral(x*y, (x, f(1), f(y)), (y, f(1), f(y)))
    assert e.subs(y, 1) == Integral(x*y, (x, f(x), f(y)), (y, f(x), f(1)))
    e = Integral(x*y, (x, f(x), f(a)), (y, f(x), f(a)))
    assert e.subs(a, 1) == Integral(x*y, (x, f(x), f(1)), (y, f(x), f(1)))


def test_subs7():
    e = Integral(x, (x, 1, y), (y, 1, 2))
    assert e.subs({x: 1, y: 2}) == e
    e = Integral(sin(x) + sin(y), (x, sin(x), sin(y)),
                                  (y, 1, 2))
    assert e.subs(sin(y), 1) == e
    assert e.subs(sin(x), 1) == Integral(sin(x) + sin(y), (x, 1, sin(y)),
                                         (y, 1, 2))

def test_expand():
    e = Integral(f(x)+f(x**2), (x, 1, y))
    assert e.expand() == Integral(f(x), (x, 1, y)) + Integral(f(x**2), (x, 1, y))

def test_integration_variable():
    raises(ValueError, lambda: Integral(exp(-x**2), 3))
    raises(ValueError, lambda: Integral(exp(-x**2), (3, -oo, oo)))


def test_expand_integral():
    assert Integral(cos(x**2)*(sin(x**2) + 1), (x, 0, 1)).expand() == \
        Integral(cos(x**2)*sin(x**2), (x, 0, 1)) + \
        Integral(cos(x**2), (x, 0, 1))
    assert Integral(cos(x**2)*(sin(x**2) + 1), x).expand() == \
        Integral(cos(x**2)*sin(x**2), x) + \
        Integral(cos(x**2), x)


def test_as_sum_midpoint1():
    e = Integral(sqrt(x**3 + 1), (x, 2, 10))
    assert e.as_sum(1, method="midpoint") == 8*sqrt(217)
    assert e.as_sum(2, method="midpoint") == 4*sqrt(65) + 12*sqrt(57)
    assert e.as_sum(3, method="midpoint") == 8*sqrt(217)/3 + \
        8*sqrt(3081)/27 + 8*sqrt(52809)/27
    assert e.as_sum(4, method="midpoint") == 2*sqrt(730) + \
        4*sqrt(7) + 4*sqrt(86) + 6*sqrt(14)
    assert abs(e.as_sum(4, method="midpoint").n() - e.n()) < 0.5

    e = Integral(sqrt(x**3 + y**3), (x, 2, 10), (y, 0, 10))
    raises(NotImplementedError, lambda: e.as_sum(4))


def test_as_sum_midpoint2():
    e = Integral((x + y)**2, (x, 0, 1))
    assert e.as_sum(1, method="midpoint").expand() == S(1)/4 + y + y**2
    assert e.as_sum(2, method="midpoint").expand() == S(5)/16 + y + y**2
    assert e.as_sum(3, method="midpoint").expand() == S(35)/108 + y + y**2
    assert e.as_sum(4, method="midpoint").expand() == S(21)/64 + y + y**2


def test_as_sum_left():
    e = Integral((x + y)**2, (x, 0, 1))
    assert e.as_sum(1, method="left").expand() == y**2
    assert e.as_sum(2, method="left").expand() == S(1)/8 + y/2 + y**2
    assert e.as_sum(3, method="left").expand() == S(5)/27 + 2*y/3 + y**2
    assert e.as_sum(4, method="left").expand() == S(7)/32 + 3*y/4 + y**2


def test_as_sum_right():
    e = Integral((x + y)**2, (x, 0, 1))
    assert e.as_sum(1, method="right").expand() == 1 + 2*y + y**2
    assert e.as_sum(2, method="right").expand() == S(5)/8 + 3*y/2 + y**2
    assert e.as_sum(3, method="right").expand() == S(14)/27 + 4*y/3 + y**2
    assert e.as_sum(4, method="right").expand() == S(15)/32 + 5*y/4 + y**2


def test_as_sum_raises():
    e = Integral((x + y)**2, (x, 0, 1))
    raises(ValueError, lambda: e.as_sum(-1))
    raises(ValueError, lambda: e.as_sum(0))
    raises(ValueError, lambda: Integral(x).as_sum(3))
    raises(NotImplementedError, lambda: e.as_sum(oo))
    raises(NotImplementedError, lambda: e.as_sum(3, method='xxxx2'))


def test_nested_doit():
    e = Integral(Integral(x, x), x)
    f = Integral(x, x, x)
    assert e.doit() == f.doit()


def test_issue_4665():
    # Allow only upper or lower limit evaluation
    e = Integral(x**2, (x, None, 1))
    f = Integral(x**2, (x, 1, None))
    assert e.doit() == Rational(1, 3)
    assert f.doit() == Rational(-1, 3)
    assert Integral(x*y, (x, None, y)).subs(y, t) == Integral(x*t, (x, None, t))
    assert Integral(x*y, (x, y, None)).subs(y, t) == Integral(x*t, (x, t, None))
    assert integrate(x**2, (x, None, 1)) == Rational(1, 3)
    assert integrate(x**2, (x, 1, None)) == Rational(-1, 3)
    assert integrate("x**2", ("x", "1", None)) == Rational(-1, 3)


def test_integral_reconstruct():
    e = Integral(x**2, (x, -1, 1))
    assert e == Integral(*e.args)


def test_doit_integrals():
    e = Integral(Integral(2*x), (x, 0, 1))
    assert e.doit() == Rational(1, 3)
    assert e.doit(deep=False) == Rational(1, 3)
    f = Function('f')
    # doesn't matter if the integral can't be performed
    assert Integral(f(x), (x, 1, 1)).doit() == 0
    # doesn't matter if the limits can't be evaluated
    assert Integral(0, (x, 1, Integral(f(x), x))).doit() == 0
    assert Integral(x, (a, 0)).doit() == 0
    limits = ((a, 1, exp(x)), (x, 0))
    assert Integral(a, *limits).doit() == S(1)/4
    assert Integral(a, *list(reversed(limits))).doit() == 0


def test_issue_4884():
    assert integrate(sqrt(x)*(1 + x)) == \
        Piecewise(
            (2*sqrt(x)*(x + 1)**2/5 - 2*sqrt(x)*(x + 1)/15 - 4*sqrt(x)/15,
            Abs(x + 1) > 1),
            (2*I*sqrt(-x)*(x + 1)**2/5 - 2*I*sqrt(-x)*(x + 1)/15 -
            4*I*sqrt(-x)/15, True))
    assert integrate(x**x*(1 + log(x))) == x**x


def test_is_number():
    from sympy.abc import x, y, z
    from sympy import cos, sin
    assert Integral(x).is_number is False
    assert Integral(1, x).is_number is False
    assert Integral(1, (x, 1)).is_number is True
    assert Integral(1, (x, 1, 2)).is_number is True
    assert Integral(1, (x, 1, y)).is_number is False
    assert Integral(1, (x, y)).is_number is False
    assert Integral(x, y).is_number is False
    assert Integral(x, (y, 1, x)).is_number is False
    assert Integral(x, (y, 1, 2)).is_number is False
    assert Integral(x, (x, 1, 2)).is_number is True
    # `foo.is_number` should always be eqivalent to `not foo.free_symbols`
    # in each of these cases, there are pseudo-free symbols
    i = Integral(x, (y, 1, 1))
    assert i.is_number is False and i.n() == 0
    i = Integral(x, (y, z, z))
    assert i.is_number is False and i.n() == 0
    i = Integral(1, (y, z, z + 2))
    assert i.is_number is False and i.n() == 2

    assert Integral(x*y, (x, 1, 2), (y, 1, 3)).is_number is True
    assert Integral(x*y, (x, 1, 2), (y, 1, z)).is_number is False
    assert Integral(x, (x, 1)).is_number is True
    assert Integral(x, (x, 1, Integral(y, (y, 1, 2)))).is_number is True
    assert Integral(Sum(z, (z, 1, 2)), (x, 1, 2)).is_number is True
    # it is possible to get a false negative if the integrand is
    # actually an unsimplified zero, but this is true of is_number in general.
    assert Integral(sin(x)**2 + cos(x)**2 - 1, x).is_number is False
    assert Integral(f(x), (x, 0, 1)).is_number is True


def test_symbols():
    from sympy.abc import x, y, z
    assert Integral(0, x).free_symbols == set([x])
    assert Integral(x).free_symbols == set([x])
    assert Integral(x, (x, None, y)).free_symbols == set([y])
    assert Integral(x, (x, y, None)).free_symbols == set([y])
    assert Integral(x, (x, 1, y)).free_symbols == set([y])
    assert Integral(x, (x, y, 1)).free_symbols == set([y])
    assert Integral(x, (x, x, y)).free_symbols == set([x, y])
    assert Integral(x, x, y).free_symbols == set([x, y])
    assert Integral(x, (x, 1, 2)).free_symbols == set()
    assert Integral(x, (y, 1, 2)).free_symbols == set([x])
    # pseudo-free in this case
    assert Integral(x, (y, z, z)).free_symbols == set([x, z])
    assert Integral(x, (y, 1, 2), (y, None, None)).free_symbols == set([x, y])
    assert Integral(x, (y, 1, 2), (x, 1, y)).free_symbols == set([y])
    assert Integral(2, (y, 1, 2), (y, 1, x), (x, 1, 2)).free_symbols == set()
    assert Integral(2, (y, x, 2), (y, 1, x), (x, 1, 2)).free_symbols == set()
    assert Integral(2, (x, 1, 2), (y, x, 2), (y, 1, 2)).free_symbols == \
        set([x])


def test_is_zero():
    from sympy.abc import x, m
    assert Integral(0, (x, 1, x)).is_zero
    assert Integral(1, (x, 1, 1)).is_zero
    assert Integral(1, (x, 1, 2), (y, 2)).is_zero is False
    assert Integral(x, (m, 0)).is_zero
    assert Integral(x + m, (m, 0)).is_zero is None
    i = Integral(m, (m, 1, exp(x)), (x, 0))
    assert i.is_zero is None
    assert Integral(m, (x, 0), (m, 1, exp(x))).is_zero is True

    assert Integral(x, (x, oo, oo)).is_zero # issue 8171
    assert Integral(x, (x, -oo, -oo)).is_zero

    # this is zero but is beyond the scope of what is_zero
    # should be doing
    assert Integral(sin(x), (x, 0, 2*pi)).is_zero is None


def test_series():
    from sympy.abc import x
    i = Integral(cos(x), (x, x))
    e = i.lseries(x)
    assert i.nseries(x, n=8).removeO() == Add(*[next(e) for j in range(4)])


def test_issue_4403():
    x = Symbol('x')
    y = Symbol('y')
    z = Symbol('z', positive=True)
    assert integrate(sqrt(x**2 + z**2), x) == \
        z**2*asinh(x/z)/2 + x*sqrt(x**2 + z**2)/2
    assert integrate(sqrt(x**2 - z**2), x) == \
        -z**2*acosh(x/z)/2 + x*sqrt(x**2 - z**2)/2

    x = Symbol('x', real=True)
    y = Symbol('y', nonzero=True, real=True)
    assert integrate(1/(x**2 + y**2)**S('3/2'), x) == \
        1/(y**2*sqrt(1 + y**2/x**2))


def test_issue_4403_2():
    assert integrate(sqrt(-x**2 - 4), x) == \
        -2*atan(x/sqrt(-4 - x**2)) + x*sqrt(-4 - x**2)/2


def test_issue_4100():
    R = Symbol('R', positive=True)
    assert integrate(sqrt(R**2 - x**2), (x, 0, R)) == pi*R**2/4


def test_issue_5167():
    from sympy.abc import w, x, y, z
    f = Function('f')
    assert Integral(Integral(f(x), x), x) == Integral(f(x), x, x)
    assert Integral(f(x)).args == (f(x), Tuple(x))
    assert Integral(Integral(f(x))).args == (f(x), Tuple(x), Tuple(x))
    assert Integral(Integral(f(x)), y).args == (f(x), Tuple(x), Tuple(y))
    assert Integral(Integral(f(x), z), y).args == (f(x), Tuple(z), Tuple(y))
    assert Integral(Integral(Integral(f(x), x), y), z).args == \
        (f(x), Tuple(x), Tuple(y), Tuple(z))
    assert integrate(Integral(f(x), x), x) == Integral(f(x), x, x)
    assert integrate(Integral(f(x), y), x) == y*Integral(f(x), x)
    assert integrate(Integral(f(x), x), y) in [Integral(y*f(x), x), y*Integral(f(x), x)]
    assert integrate(Integral(2, x), x) == x**2
    assert integrate(Integral(2, x), y) == 2*x*y
    # don't re-order given limits
    assert Integral(1, x, y).args != Integral(1, y, x).args
    # do as many as possibble
    assert Integral(f(x), y, x, y, x).doit() == y**2*Integral(f(x), x, x)/2
    assert Integral(f(x), (x, 1, 2), (w, 1, x), (z, 1, y)).doit() == \
        y*(x - 1)*Integral(f(x), (x, 1, 2)) - (x - 1)*Integral(f(x), (x, 1, 2))


def test_issue_4890():
    z = Symbol('z', positive=True)
    assert integrate(exp(-log(x)**2), x) == \
        sqrt(pi)*exp(S(1)/4)*erf(log(x)-S(1)/2)/2
    assert integrate(exp(log(x)**2), x) == \
        sqrt(pi)*exp(-S(1)/4)*erfi(log(x)+S(1)/2)/2
    assert integrate(exp(-z*log(x)**2), x) == \
        sqrt(pi)*exp(1/(4*z))*erf(sqrt(z)*log(x) - 1/(2*sqrt(z)))/(2*sqrt(z))


def test_issue_4376():
    n = Symbol('n', integer=True, positive=True)
    assert simplify(integrate(n*(x**(1/n) - 1), (x, 0, S.Half)) -
                (n**2 - 2**(1/n)*n**2 - n*2**(1/n))/(2**(1 + 1/n) + n*2**(1 + 1/n))) == 0


def test_issue_4517():
    assert integrate((sqrt(x) - x**3)/x**Rational(1, 3), x) == \
        6*x**Rational(7, 6)/7 - 3*x**Rational(11, 3)/11


def test_issue_4527():
    k, m = symbols('k m', integer=True)
    assert integrate(sin(k*x)*sin(m*x), (x, 0, pi)) == Piecewise(
        (0, And(Eq(k, 0), Eq(m, 0))),
        (-pi/2, Eq(k, -m)),
        (pi/2, Eq(k, m)),
        (0, True))
    assert integrate(sin(k*x)*sin(m*x), (x,)) == Piecewise(
        (0, And(Eq(k, 0), Eq(m, 0))),
        (-x*sin(m*x)**2/2 - x*cos(m*x)**2/2 + sin(m*x)*cos(m*x)/(2*m), Eq(k, -m)),
        (x*sin(m*x)**2/2 + x*cos(m*x)**2/2 - sin(m*x)*cos(m*x)/(2*m), Eq(k, m)),
        (m*sin(k*x)*cos(m*x)/(k**2 - m**2) -
         k*sin(m*x)*cos(k*x)/(k**2 - m**2), True))

def test_issue_4199():
    ypos = Symbol('y', positive=True)
    # TODO: Remove conds='none' below, let the assumption take care of it.
    assert integrate(exp(-I*2*pi*ypos*x)*x, (x, -oo, oo), conds='none') == \
        Integral(exp(-I*2*pi*ypos*x)*x, (x, -oo, oo))


@slow
def test_issue_3940():
    a, b, c, d = symbols('a:d', positive=True, finite=True)
    assert integrate(exp(-x**2 + I*c*x), x) == \
        -sqrt(pi)*exp(-c**2/4)*erf(I*c/2 - x)/2
    assert integrate(exp(a*x**2 + b*x + c), x) == \
        sqrt(pi)*exp(c)*exp(-b**2/(4*a))*erfi(sqrt(a)*x + b/(2*sqrt(a)))/(2*sqrt(a))

    from sympy import expand_mul
    from sympy.abc import k
    assert expand_mul(integrate(exp(-x**2)*exp(I*k*x), (x, -oo, oo))) == \
        sqrt(pi)*exp(-k**2/4)
    a, d = symbols('a d', positive=True)
    assert expand_mul(integrate(exp(-a*x**2 + 2*d*x), (x, -oo, oo))) == \
        sqrt(pi)*exp(d**2/a)/sqrt(a)


def test_issue_5413():
    # Note that this is not the same as testing ratint() becuase integrate()
    # pulls out the coefficient.
    assert integrate(-a/(a**2 + x**2), x) == I*log(-I*a + x)/2 - I*log(I*a + x)/2


def test_issue_4892a():
    A, z = symbols('A z')
    c = Symbol('c', nonzero=True)
    P1 = -A*exp(-z)
    P2 = -A/(c*t)*(sin(x)**2 + cos(y)**2)

    h1 = -sin(x)**2 - cos(y)**2
    h2 = -sin(x)**2 + sin(y)**2 - 1

    # there is still some non-deterministic behavior in integrate
    # or trigsimp which permits one of the following
    assert integrate(c*(P2 - P1), t) in [
        c*(-A*(-h1)*log(c*t)/c + A*t*exp(-z)),
        c*(-A*(-h2)*log(c*t)/c + A*t*exp(-z)),
        c*( A* h1 *log(c*t)/c + A*t*exp(-z)),
        c*( A* h2 *log(c*t)/c + A*t*exp(-z)),
        (A*c*t - A*(-h1)*log(t)*exp(z))*exp(-z),
        (A*c*t - A*(-h2)*log(t)*exp(z))*exp(-z),
    ]


def test_issue_4892b():
    # Issues relating to issue 4596 are making the actual result of this hard
    # to test.  The answer should be something like
    #
    # (-sin(y) + sqrt(-72 + 48*cos(y) - 8*cos(y)**2)/2)*log(x + sqrt(-72 +
    # 48*cos(y) - 8*cos(y)**2)/(2*(3 - cos(y)))) + (-sin(y) - sqrt(-72 +
    # 48*cos(y) - 8*cos(y)**2)/2)*log(x - sqrt(-72 + 48*cos(y) -
    # 8*cos(y)**2)/(2*(3 - cos(y)))) + x**2*sin(y)/2 + 2*x*cos(y)

    expr = (sin(y)*x**3 + 2*cos(y)*x**2 + 12)/(x**2 + 2)
    assert trigsimp(factor(integrate(expr, x).diff(x) - expr)) == 0


def test_issue_5178():
    assert integrate(sin(x)*f(y, z), (x, 0, pi), (y, 0, pi), (z, 0, pi)) == \
        2*Integral(f(y, z), (y, 0, pi), (z, 0, pi))


def test_integrate_series():
    f = sin(x).series(x, 0, 10)
    g = x**2/2 - x**4/24 + x**6/720 - x**8/40320 + x**10/3628800 + O(x**11)

    assert integrate(f, x) == g
    assert diff(integrate(f, x), x) == f

    assert integrate(O(x**5), x) == O(x**6)


def test_atom_bug():
    from sympy import meijerg
    from sympy.integrals.heurisch import heurisch
    assert heurisch(meijerg([], [], [1], [], x), x) is None


def test_limit_bug():
    z = Symbol('z', zero=False)
    assert integrate(sin(x*y*z), (x, 0, pi), (y, 0, pi)) == \
        (log(z**2) + 2*EulerGamma + 2*log(pi))/(2*z) - \
        (-log(pi*z) + log(pi**2*z**2)/2 + Ci(pi**2*z))/z + log(pi)/z


def test_issue_4703():
    g = Function('g')
    assert integrate(exp(x)*g(x), x).has(Integral)


def test_issue_1888():
    f = Function('f')
    assert integrate(f(x).diff(x)**2, x).has(Integral)

# The following tests work using meijerint.


def test_issue_3558():
    from sympy import Si
    assert integrate(cos(x*y), (x, -pi/2, pi/2), (y, 0, pi)) == 2*Si(pi**2/2)


def test_issue_4422():
    assert integrate(1/sqrt(16 + 4*x**2), x) == asinh(x/2) / 2


def test_issue_4493():
    from sympy import simplify
    assert simplify(integrate(x*sqrt(1 + 2*x), x)) == \
        sqrt(2*x + 1)*(6*x**2 + x - 1)/15


def test_issue_4737():
    assert integrate(sin(x)/x, (x, -oo, oo)) == pi
    assert integrate(sin(x)/x, (x, 0, oo)) == pi/2


def test_issue_4992():
    # Note: psi in _check_antecedents becomes NaN.
    from sympy import simplify, expand_func, polygamma, gamma
    a = Symbol('a', positive=True)
    assert simplify(expand_func(integrate(exp(-x)*log(x)*x**a, (x, 0, oo)))) == \
        (a*polygamma(0, a) + 1)*gamma(a)


def test_issue_4487():
    from sympy import lowergamma, simplify
    assert simplify(integrate(exp(-x)*x**y, x)) == lowergamma(y + 1, x)


@XFAIL
def test_issue_4215():
    x = Symbol("x")
    assert integrate(1/(x**2), (x, -1, 1)) == oo


def test_issue_4400():
    n = Symbol('n', integer=True, positive=True)
    assert integrate((x**n)*log(x), x) == \
        n*x*x**n*log(x)/(n**2 + 2*n + 1) + x*x**n*log(x)/(n**2 + 2*n + 1) - \
        x*x**n/(n**2 + 2*n + 1)


def test_issue_6253():
    # Note: this used to raise NotImplementedError
    # Note: psi in _check_antecedents becomes NaN.
    assert integrate((sqrt(1 - x) + sqrt(1 + x))**2/x, x, meijerg=True) == \
        Integral((sqrt(-x + 1) + sqrt(x + 1))**2/x, x)


def test_issue_4153():
    assert integrate(1/(1 + x + y + z), (x, 0, 1), (y, 0, 1), (z, 0, 1)) in [
        -12*log(3) - 3*log(6)/2 + 3*log(8)/2 + 5*log(2) + 7*log(4),
        6*log(2) + 8*log(4) - 27*log(3)/2, 22*log(2) - 27*log(3)/2,
        -12*log(3) - 3*log(6)/2 + 47*log(2)/2]


def test_issue_4326():
    R, b, h = symbols('R b h')
    # It doesn't matter if we can do the integral.  Just make sure the result
    # doesn't contain nan.  This is really a test against _eval_interval.
    assert not integrate(((h*(x - R + b))/b)*sqrt(R**2 - x**2), (x, R - b, R)).has(nan)


def test_powers():
    assert integrate(2**x + 3**x, x) == 2**x/log(2) + 3**x/log(3)


def test_risch_option():
    # risch=True only allowed on indefinite integrals
    raises(ValueError, lambda: integrate(1/log(x), (x, 0, oo), risch=True))
    assert integrate(exp(-x**2), x, risch=True) == NonElementaryIntegral(exp(-x**2), x)
    assert integrate(log(1/x)*y, x, y, risch=True) == y**2*(x*log(1/x)/2 + x/2)
    assert integrate(erf(x), x, risch=True) == Integral(erf(x), x)
    # TODO: How to test risch=False?

def test_issue_6828():
    f = 1/(1.08*x**2 - 4.3)
    g = integrate(f, x).diff(x)
    assert verify_numerically(f, g, tol=1e-12)

@XFAIL
def test_integrate_Piecewise_rational_over_reals():
    f = Piecewise(
        (0,                                              t - 478.515625*pi <  0),
        (13.2075145209219*pi/(0.000871222*t + 0.995)**2, t - 478.515625*pi >= 0))

    assert integrate(f, (t, 0, oo)) == 15235.9375*pi


def test_issue_4803():
    x_max = Symbol("x_max")
    assert integrate(y/pi*exp(-(x_max - x)/cos(a)), x) == \
        y*exp((x - x_max)/cos(a))*cos(a)/pi


def test_issue_4234():
    assert integrate(1/sqrt(1 + tan(x)**2)) == tan(x) / sqrt(1 + tan(x)**2)


def test_issue_4492():
    assert simplify(integrate(x**2 * sqrt(5 - x**2), x)) == Piecewise(
        (I*(2*x**5 - 15*x**3 + 25*x - 25*sqrt(x**2 - 5)*acosh(sqrt(5)*x/5)) /
            (8*sqrt(x**2 - 5)), 1 < Abs(x**2)/5),
        ((-2*x**5 + 15*x**3 - 25*x + 25*sqrt(-x**2 + 5)*asin(sqrt(5)*x/5)) /
            (8*sqrt(-x**2 + 5)), True))

def test_issue_2708():
    # This test needs to use an integration function that can
    # not be evaluated in closed form.  Update as needed.
    f = 1/(a + z + log(z))
    integral_f = NonElementaryIntegral(f, (z, 2, 3))
    assert Integral(f, (z, 2, 3)).doit() == integral_f
    assert integrate(f + exp(z), (z, 2, 3)) == integral_f - exp(2) + exp(3)
    assert integrate(2*f + exp(z), (z, 2, 3)) == \
        2*integral_f - exp(2) + exp(3)
    assert integrate(exp(1.2*n*s*z*(-t + z)/t), (z, 0, x)) == \
        1.0*NonElementaryIntegral(exp(-1.2*n*s*z)*exp(1.2*n*s*z**2/t),
                                  (z, 0, x))

def test_issue_8368():
    assert integrate(exp(-s*x)*cosh(x), (x, 0, oo)) == \
        Piecewise(
            (   pi*Piecewise(
                    (   -s/(pi*(-s**2 + 1)),
                        Abs(s**2) < 1),
                    (   1/(pi*s*(1 - 1/s**2)),
                        Abs(s**(-2)) < 1),
                    (   meijerg(
                            ((S(1)/2,), (0, 0)),
                            ((0, S(1)/2), (0,)),
                            polar_lift(s)**2),
                        True)
                ),
                And(
                    Abs(periodic_argument(polar_lift(s)**2, oo)) < pi,
                    cos(Abs(periodic_argument(polar_lift(s)**2, oo))/2)*sqrt(Abs(s**2)) - 1 > 0,
                    Ne(s**2, 1))
            ),
            (
                Integral(exp(-s*x)*cosh(x), (x, 0, oo)),
                True))
    assert integrate(exp(-s*x)*sinh(x), (x, 0, oo)) == \
        Piecewise(
            (   -1/(s + 1)/2 - 1/(-s + 1)/2,
                And(
                    Abs(periodic_argument(s, oo)) < pi/2,
                    Ne(1/s, 1),
                    Or(
                        Abs(periodic_argument(s, oo)) < pi/2,
                        Eq(pi/2, Abs(periodic_argument(s, oo)))),
                    cos(Abs(periodic_argument(s, oo)))*Abs(s) - 1 > 0)),
            (   Integral(exp(-s*x)*sinh(x), (x, 0, oo)),
                True))


def test_issue_8901():
    assert integrate(sinh(1.0*x)) == 1.0*cosh(1.0*x)
    assert integrate(tanh(1.0*x)) == 1.0*x - 1.0*log(tanh(1.0*x) + 1)
    assert integrate(tanh(x)) == x - log(tanh(x) + 1)


@slow
def test_issue_7130():
    i, L, a, b = symbols('i L a b')
    integrand = (cos(pi*i*x/L)**2 / (a + b*x)).rewrite(exp)
    assert x not in integrate(integrand, (x, 0, L)).free_symbols

def test_issue_10567():
    a, b, c, t = symbols('a b c t')
    vt = Matrix([a*t, b, c])
    assert integrate(vt, t) == Integral(vt, t).doit()
    assert integrate(vt, t) == Matrix([[a*t**2/2], [b*t], [c*t]])

def test_issue_4950():
    assert integrate((-60*exp(x) - 19.2*exp(4*x))*exp(4*x), x) ==\
        -2.4*exp(8*x) - 12.0*exp(5*x)


def test_issue_4968():
    assert integrate(sin(log(x**2))) == x*sin(2*log(x))/5 - 2*x*cos(2*log(x))/5<|MERGE_RESOLUTION|>--- conflicted
+++ resolved
@@ -1,19 +1,10 @@
 from sympy import (
-<<<<<<< HEAD
-    Abs, acos, acosh, Add, asin, asinh, atan, Ci, cos, sinh, cosh, tanh,
-    Derivative, diff, DiracDelta, E, exp, erf, erfi, EulerGamma, factor, Function,
-    I, Integral, integrate, Interval, Lambda, LambertW, log,
-    Matrix, O, oo, pi, Piecewise, Poly, Rational, S, simplify, sin, tan, sqrt,
-    sstr, Sum, Symbol, symbols, sympify, trigsimp,
-    Tuple, nan, And, Or, Eq, Ne, re, im, polar_lift, meijerg
-=======
     Abs, acos, acosh, Add, asin, asinh, atan, Ci, cos, sinh,
     cosh, tanh, Derivative, diff, DiracDelta, E, exp, erf, erfi, EulerGamma,
     Expr, factor, Function, I, Integral, integrate, Interval, Lambda,
     LambertW, log, Matrix, O, oo, pi, Piecewise, Poly, Rational, S, simplify,
     sin, tan, sqrt, sstr, Sum, Symbol, symbols, sympify, trigsimp, Tuple, nan,
-    And, Eq, Ne, re, im, polar_lift, meijerg,
->>>>>>> b72820c3
+    And, Eq, Or, Ne, re, im, polar_lift, meijerg,
 )
 from sympy.functions.elementary.complexes import periodic_argument
 from sympy.integrals.risch import NonElementaryIntegral
