--- conflicted
+++ resolved
@@ -31,6 +31,7 @@
 from sympy.core.power import Pow
 from sympy.core.singleton import S
 from sympy.core.symbol import Symbol, Dummy
+from sympy.core.compatibility import reduce
 
 from sympy.functions import log, exp, sin, cos, tan, asin, acos, atan
 
@@ -38,11 +39,7 @@
 
 from sympy.polys import gcd, cancel, PolynomialError, Poly, reduced, RootSum
 
-<<<<<<< HEAD
-from sympy.core.compatibility import reduce, default_sort_key
-=======
 from sympy.utilities.iterables import numbered_symbols
->>>>>>> 821a5f5b
 
 
 # TODO: Should this go in the regular namespace?
@@ -246,7 +243,6 @@
         self.reset(dummy=dummy)
         exp_new_extension, log_new_extension = True, True
         while True:
-            restart = False
             if self.newf.is_rational_function(*self.T):
                 break
 
