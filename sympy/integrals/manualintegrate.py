"""Integration method that emulates by-hand techniques.

This module also provides functionality to get the steps used to evaluate a
particular integral, in the ``integral_steps`` function. This will return
nested namedtuples representing the integration rules used. The
``manualintegrate`` function computes the integral using those steps given
an integrand; given the steps, ``_manualintegrate`` will evaluate them.

The integrator can be extended with new heuristics and evaluation
techniques. To do so, write a function that accepts an ``IntegralInfo``
object and returns either a namedtuple representing a rule or
``None``. Then, write another function that accepts the namedtuple's fields
and returns the antiderivative, and decorate it with
``@evaluates(namedtuple_type)``.  If the new technique requires a new
match, add the key and call to the antiderivative function to integral_steps.
To enable simple substitutions, add the match to find_substitutions.

"""
from __future__ import print_function, division

from collections import namedtuple, defaultdict

import sympy

from sympy.core.compatibility import reduce, Mapping
from sympy.core.containers import Dict
from sympy.core.logic import fuzzy_not
from sympy.functions.elementary.trigonometric import TrigonometricFunction
from sympy.functions.special.polynomials import OrthogonalPolynomial
from sympy.functions.elementary.piecewise import Piecewise
from sympy.strategies.core import switch, do_one, null_safe, condition
from sympy.core.relational import Eq, Ne
from sympy.polys.polytools import degree
from sympy.ntheory.factor_ import divisors

ZERO = sympy.S.Zero

def Rule(name, props=""):
    # GOTCHA: namedtuple class name not considered!
    def __eq__(self, other):
        return self.__class__ == other.__class__ and tuple.__eq__(self, other)
    __neq__ = lambda self, other: not __eq__(self, other)
    cls = namedtuple(name, props + " context symbol")
    cls.__eq__ = __eq__
    cls.__ne__ = __neq__
    return cls

ConstantRule = Rule("ConstantRule", "constant")
ConstantTimesRule = Rule("ConstantTimesRule", "constant other substep")
PowerRule = Rule("PowerRule", "base exp")
AddRule = Rule("AddRule", "substeps")
URule = Rule("URule", "u_var u_func constant substep")
PartsRule = Rule("PartsRule", "u dv v_step second_step")
CyclicPartsRule = Rule("CyclicPartsRule", "parts_rules coefficient")
TrigRule = Rule("TrigRule", "func arg")
ExpRule = Rule("ExpRule", "base exp")
ReciprocalRule = Rule("ReciprocalRule", "func")
ArcsinRule = Rule("ArcsinRule")
InverseHyperbolicRule = Rule("InverseHyperbolicRule", "func")
AlternativeRule = Rule("AlternativeRule", "alternatives")
DontKnowRule = Rule("DontKnowRule")
DerivativeRule = Rule("DerivativeRule")
RewriteRule = Rule("RewriteRule", "rewritten substep")
PiecewiseRule = Rule("PiecewiseRule", "subfunctions")
HeavisideRule = Rule("HeavisideRule", "harg ibnd substep")
TrigSubstitutionRule = Rule("TrigSubstitutionRule",
                            "theta func rewritten substep restriction")
ArctanRule = Rule("ArctanRule", "a b c")
ArccothRule = Rule("ArccothRule", "a b c")
ArctanhRule = Rule("ArctanhRule", "a b c")
JacobiRule = Rule("JacobiRule", "n a b")
GegenbauerRule = Rule("GegenbauerRule", "n a")
ChebyshevTRule = Rule("ChebyshevTRule", "n")
ChebyshevURule = Rule("ChebyshevURule", "n")
LegendreRule = Rule("LegendreRule", "n")
HermiteRule = Rule("HermiteRule", "n")
LaguerreRule = Rule("LaguerreRule", "n")
AssocLaguerreRule = Rule("AssocLaguerreRule", "n a")
CiRule = Rule("CiRule", "a b")
ChiRule = Rule("ChiRule", "a b")
EiRule = Rule("EiRule", "a b")
SiRule = Rule("SiRule", "a b")
ShiRule = Rule("ShiRule", "a b")
ErfRule = Rule("ErfRule", "a b c")
FresnelCRule = Rule("FresnelCRule", "a b c")
FresnelSRule = Rule("FresnelSRule", "a b c")
LiRule = Rule("LiRule", "a b")
PolylogRule = Rule("PolylogRule", "a b")
UpperGammaRule = Rule("UpperGammaRule", "a e")
EllipticFRule = Rule("EllipticFRule", "a d")
EllipticERule = Rule("EllipticERule", "a d")

IntegralInfo = namedtuple('IntegralInfo', 'integrand symbol')

evaluators = {}
def evaluates(rule):
    def _evaluates(func):
        func.rule = rule
        evaluators[rule] = func
        return func
    return _evaluates

def contains_dont_know(rule):
    if isinstance(rule, DontKnowRule):
        return True
    else:
        for val in rule:
            if isinstance(val, tuple):
                if contains_dont_know(val):
                    return True
            elif isinstance(val, list):
                if any(contains_dont_know(i) for i in val):
                    return True
    return False

def manual_diff(f, symbol):
    """Derivative of f in form expected by find_substitutions

    SymPy's derivatives for some trig functions (like cot) aren't in a form
    that works well with finding substitutions; this replaces the
    derivatives for those particular forms with something that works better.

    """
    if f.args:
        arg = f.args[0]
        if isinstance(f, sympy.tan):
            return arg.diff(symbol) * sympy.sec(arg)**2
        elif isinstance(f, sympy.cot):
            return -arg.diff(symbol) * sympy.csc(arg)**2
        elif isinstance(f, sympy.sec):
            return arg.diff(symbol) * sympy.sec(arg) * sympy.tan(arg)
        elif isinstance(f, sympy.csc):
            return -arg.diff(symbol) * sympy.csc(arg) * sympy.cot(arg)
        elif isinstance(f, sympy.Add):
            return sum([manual_diff(arg, symbol) for arg in f.args])
        elif isinstance(f, sympy.Mul):
            if len(f.args) == 2 and isinstance(f.args[0], sympy.Number):
                return f.args[0] * manual_diff(f.args[1], symbol)
    return f.diff(symbol)

def manual_subs(expr, *args):
    """
    A wrapper for `expr.subs(*args)` with additional logic for substitution
    of invertible functions.
    """
    if len(args) == 1:
        sequence = args[0]
        if isinstance(sequence, (Dict, Mapping)):
            sequence = sequence.items()
        elif not iterable(sequence):
            raise ValueError("Expected an iterable of (old, new) pairs")
    elif len(args) == 2:
        sequence = [args]
    else:
        raise ValueError("subs accepts either 1 or 2 arguments")

    new_subs = []
    for old, new in sequence:
        if isinstance(old, sympy.log):
            # If log(x) = y, then exp(a*log(x)) = exp(a*y)
            # that is, x**a = exp(a*y). Replace nontrivial powers of x
            # before subs turns them into `exp(y)**a`, but
            # do not replace x itself yet, to avoid `log(exp(y))`.
            a = sympy.Wild('a')
            expr = expr.replace(old.args[0]**(1 + a),
                sympy.exp((1 + a)*new), exact=True)
            new_subs.append((old.args[0], sympy.exp(new)))

    return expr.subs(list(sequence) + new_subs)

# Method based on that on SIN, described in "Symbolic Integration: The
# Stormy Decade"

def find_substitutions(integrand, symbol, u_var):
    results = []

    def test_subterm(u, u_diff):
        substituted = integrand / u_diff
        if symbol not in substituted.free_symbols:
            # replaced everything already
            return False

        substituted = manual_subs(substituted, u, u_var).cancel()

        if symbol not in substituted.free_symbols:
            # avoid increasing the degree of a rational function
            if integrand.is_rational_function(symbol) and substituted.is_rational_function(u_var):
                deg_before = max([degree(t, symbol) for t in integrand.as_numer_denom()])
                deg_after = max([degree(t, u_var) for t in substituted.as_numer_denom()])
                if deg_after > deg_before:
                    return False
            return substituted.as_independent(u_var, as_Add=False)

        # special treatment for substitutions u = (a*x+b)**(1/n)
        if (isinstance(u, sympy.Pow) and (1/u.exp).is_Integer and
            sympy.Abs(u.exp) < 1):
                a = sympy.Wild('a', exclude=[symbol])
                b = sympy.Wild('b', exclude=[symbol])
                match = u.base.match(a*symbol + b)
                if match:
                    a, b = [match.get(i, ZERO) for i in (a, b)]
                    if a != 0 and b != 0:
                        substituted = substituted.subs(symbol,
                            (u_var**(1/u.exp) - b)/a)
                        return substituted.as_independent(u_var, as_Add=False)

        return False

    def possible_subterms(term):
        if isinstance(term, (TrigonometricFunction,
                             sympy.asin, sympy.acos, sympy.atan,
                             sympy.exp, sympy.log, sympy.Heaviside)):
            return [term.args[0]]
        elif isinstance(term, (sympy.chebyshevt, sympy.chebyshevu,
                        sympy.legendre, sympy.hermite, sympy.laguerre)):
            return [term.args[1]]
        elif isinstance(term, (sympy.gegenbauer, sympy.assoc_laguerre)):
            return [term.args[2]]
        elif isinstance(term, sympy.jacobi):
            return [term.args[3]]
        elif isinstance(term, sympy.Mul):
            r = []
            for u in term.args:
                r.append(u)
                r.extend(possible_subterms(u))
            return r
        elif isinstance(term, sympy.Pow):
            r = []
            if term.args[1].is_constant(symbol):
                r.append(term.args[0])
            elif term.args[0].is_constant(symbol):
                r.append(term.args[1])
            if term.args[1].is_Integer:
                r.extend([term.args[0]**d for d in divisors(term.args[1])
                    if 1 < d < abs(term.args[1])])
                if term.args[0].is_Add:
                    r.extend([t for t in possible_subterms(term.args[0])
                        if t.is_Pow])
            return r
        elif isinstance(term, sympy.Add):
            r = []
            for arg in term.args:
                r.append(arg)
                r.extend(possible_subterms(arg))
            return r
        return []

    for u in possible_subterms(integrand):
        if u == symbol:
            continue
        u_diff = manual_diff(u, symbol)
        new_integrand = test_subterm(u, u_diff)
        if new_integrand is not False:
            constant, new_integrand = new_integrand
            if new_integrand == integrand.subs(symbol, u_var):
                continue
            substitution = (u, constant, new_integrand)
            if substitution not in results:
                results.append(substitution)

    return results

def rewriter(condition, rewrite):
    """Strategy that rewrites an integrand."""
    def _rewriter(integral):
        integrand, symbol = integral
        if condition(*integral):
            rewritten = rewrite(*integral)
            if rewritten != integrand:
                substep = integral_steps(rewritten, symbol)
                if not isinstance(substep, DontKnowRule) and substep:
                    return RewriteRule(
                        rewritten,
                        substep,
                        integrand, symbol)
    return _rewriter

def proxy_rewriter(condition, rewrite):
    """Strategy that rewrites an integrand based on some other criteria."""
    def _proxy_rewriter(criteria):
        criteria, integral = criteria
        integrand, symbol = integral
        args = criteria + list(integral)
        if condition(*args):
            rewritten = rewrite(*args)
            if rewritten != integrand:
                return RewriteRule(
                    rewritten,
                    integral_steps(rewritten, symbol),
                    integrand, symbol)
    return _proxy_rewriter

def multiplexer(conditions):
    """Apply the rule that matches the condition, else None"""
    def multiplexer_rl(expr):
        for key, rule in conditions.items():
            if key(expr):
                return rule(expr)
    return multiplexer_rl

def alternatives(*rules):
    """Strategy that makes an AlternativeRule out of multiple possible results."""
    def _alternatives(integral):
        alts = []
        for rule in rules:
            result = rule(integral)
            if (result and not isinstance(result, DontKnowRule) and
                result != integral and result not in alts):
                alts.append(result)
        if len(alts) == 1:
            return alts[0]
        elif alts:
            doable = [rule for rule in alts if not contains_dont_know(rule)]
            if doable:
                return AlternativeRule(doable, *integral)
            else:
                return AlternativeRule(alts, *integral)
    return _alternatives

def constant_rule(integral):
    integrand, symbol = integral
    return ConstantRule(integral.integrand, *integral)

def power_rule(integral):
    integrand, symbol = integral
    base, exp = integrand.as_base_exp()

    if symbol not in exp.free_symbols and isinstance(base, sympy.Symbol):
        if sympy.simplify(exp + 1) == 0:
            return ReciprocalRule(base, integrand, symbol)
        return PowerRule(base, exp, integrand, symbol)
    elif symbol not in base.free_symbols and isinstance(exp, sympy.Symbol):
        rule = ExpRule(base, exp, integrand, symbol)

        if fuzzy_not(sympy.log(base).is_zero):
            return rule
        elif sympy.log(base).is_zero:
            return ConstantRule(1, 1, symbol)

        return PiecewiseRule([
            (rule, sympy.Ne(sympy.log(base), 0)),
            (ConstantRule(1, 1, symbol), True)
        ], integrand, symbol)

def exp_rule(integral):
    integrand, symbol = integral
    if isinstance(integrand.args[0], sympy.Symbol):
        return ExpRule(sympy.E, integrand.args[0], integrand, symbol)


def orthogonal_poly_rule(integral):
    orthogonal_poly_classes = {
        sympy.jacobi: JacobiRule,
        sympy.gegenbauer: GegenbauerRule,
        sympy.chebyshevt: ChebyshevTRule,
        sympy.chebyshevu: ChebyshevURule,
        sympy.legendre: LegendreRule,
        sympy.hermite: HermiteRule,
        sympy.laguerre: LaguerreRule,
        sympy.assoc_laguerre: AssocLaguerreRule
        }
    orthogonal_poly_var_index = {
        sympy.jacobi: 3,
        sympy.gegenbauer: 2,
        sympy.assoc_laguerre: 2
        }
    integrand, symbol = integral
    for klass in orthogonal_poly_classes:
        if isinstance(integrand, klass):
            var_index = orthogonal_poly_var_index.get(klass, 1)
            if (integrand.args[var_index] is symbol and not
                any(v.has(symbol) for v in integrand.args[:var_index])):
                    args = integrand.args[:var_index] + (integrand, symbol)
                    return orthogonal_poly_classes[klass](*args)


def special_function_rule(integral):
    integrand, symbol = integral
    a = sympy.Wild('a', exclude=[symbol], properties=[lambda x: not x.is_zero])
    b = sympy.Wild('b', exclude=[symbol])
    c = sympy.Wild('c', exclude=[symbol])
    d = sympy.Wild('d', exclude=[symbol], properties=[lambda x: not x.is_zero])
    e = sympy.Wild('e', exclude=[symbol], properties=[
        lambda x: not (x.is_nonnegative and x.is_integer)])
    wilds = (a, b, c, d, e)
    # patterns consist of a SymPy class, a wildcard expr, an optional
    # condition coded as a lambda (when Wild properties are not enough),
    # followed by an applicable rule
    patterns = (
        (sympy.Mul, sympy.exp(a*symbol + b)/symbol, None, EiRule),
        (sympy.Mul, sympy.cos(a*symbol + b)/symbol, None, CiRule),
        (sympy.Mul, sympy.cosh(a*symbol + b)/symbol, None, ChiRule),
        (sympy.Mul, sympy.sin(a*symbol + b)/symbol, None, SiRule),
        (sympy.Mul, sympy.sinh(a*symbol + b)/symbol, None, ShiRule),
        (sympy.Pow, 1/sympy.log(a*symbol + b), None, LiRule),
        (sympy.exp, sympy.exp(a*symbol**2 + b*symbol + c), None, ErfRule),
        (sympy.sin, sympy.sin(a*symbol**2 + b*symbol + c), None, FresnelSRule),
        (sympy.cos, sympy.cos(a*symbol**2 + b*symbol + c), None, FresnelCRule),
        (sympy.Mul, symbol**e*sympy.exp(a*symbol), None, UpperGammaRule),
        (sympy.Mul, sympy.polylog(b, a*symbol)/symbol, None, PolylogRule),
        (sympy.Pow, 1/sympy.sqrt(a - d*sympy.sin(symbol)**2),
            lambda a, d: a != d, EllipticFRule),
        (sympy.Pow, sympy.sqrt(a - d*sympy.sin(symbol)**2),
            lambda a, d: a != d, EllipticERule),
    )
    for p in patterns:
        if isinstance(integrand, p[0]):
            match = integrand.match(p[1])
            if match:
                wild_vals = tuple(match.get(w) for w in wilds
                                  if match.get(w) is not None)
                if p[2] is None or p[2](*wild_vals):
                    args = wild_vals + (integrand, symbol)
                    return p[3](*args)


def inverse_trig_rule(integral):
    integrand, symbol = integral
    base, exp = integrand.as_base_exp()
    a = sympy.Wild('a', exclude=[symbol])
    b = sympy.Wild('b', exclude=[symbol])
    match = base.match(a + b*symbol**2)

    if not match:
        return

    def negative(x):
        return x.is_negative or x.could_extract_minus_sign()

    def ArcsinhRule(integrand, symbol):
        return InverseHyperbolicRule(sympy.asinh, integrand, symbol)

    def ArccoshRule(integrand, symbol):
        return InverseHyperbolicRule(sympy.acosh, integrand, symbol)

    def make_inverse_trig(RuleClass, base_exp, a, sign_a, b, sign_b):
        u_var = sympy.Dummy("u")
        current_base = base
        current_symbol = symbol
        constant = u_func = u_constant = substep = None
        factored = integrand
        if a != 1:
            constant = a**base_exp
            current_base = sign_a + sign_b * (b/a) * current_symbol**2
            factored = current_base ** base_exp
        if (b/a) != 1:
            u_func = sympy.sqrt(b/a) * symbol
            u_constant = sympy.sqrt(a/b)
            current_symbol = u_var
            current_base = sign_a + sign_b * current_symbol**2

        substep = RuleClass(current_base ** base_exp, current_symbol)
        if u_func is not None:
            if u_constant != 1 and substep is not None:
                substep = ConstantTimesRule(
                    u_constant, current_base ** base_exp, substep,
                    u_constant * current_base ** base_exp, symbol)
            substep = URule(u_var, u_func, u_constant, substep, factored, symbol)
        if constant is not None and substep is not None:
            substep = ConstantTimesRule(constant, factored, substep, integrand, symbol)
        return substep

    a, b = [match.get(i, ZERO) for i in (a, b)]
    # list of (rule, base_exp, a, sign_a, b, sign_b, condition)
    possibilities = []

    if sympy.simplify(2*exp + 1) == 0:
        possibilities.append((ArcsinRule, exp, a, 1, -b, -1, sympy.And(a > 0, b < 0)))
        possibilities.append((ArcsinhRule, exp, a, 1, b, 1, sympy.And(a > 0, b > 0)))
        possibilities.append((ArccoshRule, exp, -a, -1, b, 1, sympy.And(a < 0, b > 0)))

    possibilities = [p for p in possibilities if p[-1] is not sympy.false]
    if a.is_number and b.is_number:
        possibility = [p for p in possibilities if p[-1] is sympy.true]
        if len(possibility) == 1:
            return make_inverse_trig(*possibility[0][:-1])
    elif possibilities:
        return PiecewiseRule(
            [(make_inverse_trig(*p[:-1]), p[-1]) for p in possibilities],
            integrand, symbol)

def add_rule(integral):
    integrand, symbol = integral
    results = [integral_steps(g, symbol)
              for g in integrand.as_ordered_terms()]
    return None if None in results else AddRule(results, integrand, symbol)

def mul_rule(integral):
    integrand, symbol = integral
    args = integrand.args

    # Constant times function case
    coeff, f = integrand.as_independent(symbol)
    next_step = integral_steps(f, symbol)

    if coeff != 1 and next_step is not None:
        return ConstantTimesRule(
            coeff, f,
            next_step,
            integrand, symbol)

def _parts_rule(integrand, symbol):
    # LIATE rule:
    # log, inverse trig, algebraic, trigonometric, exponential
    def pull_out_algebraic(integrand):
        integrand = integrand.cancel().together()
        # iterating over Piecewise args would not work here
        algebraic = ([] if isinstance(integrand, sympy.Piecewise)
            else [arg for arg in integrand.args if arg.is_algebraic_expr(symbol)])
        if algebraic:
            u = sympy.Mul(*algebraic)
            dv = (integrand / u).cancel()
            return u, dv

    def pull_out_u(*functions):
        def pull_out_u_rl(integrand):
            if any([integrand.has(f) for f in functions]):
                args = [arg for arg in integrand.args
                        if any(isinstance(arg, cls) for cls in functions)]
                if args:
                    u = reduce(lambda a,b: a*b, args)
                    dv = integrand / u
                    return u, dv

        return pull_out_u_rl

    liate_rules = [pull_out_u(sympy.log), pull_out_u(sympy.atan, sympy.asin, sympy.acos),
                   pull_out_algebraic, pull_out_u(sympy.sin, sympy.cos),
                   pull_out_u(sympy.exp)]


    dummy = sympy.Dummy("temporary")
    # we can integrate log(x) and atan(x) by setting dv = 1
    if isinstance(integrand, (sympy.log, sympy.atan, sympy.asin, sympy.acos)):
        integrand = dummy * integrand

    for index, rule in enumerate(liate_rules):
        result = rule(integrand)

        if result:
            u, dv = result

            # Don't pick u to be a constant if possible
            if symbol not in u.free_symbols and not u.has(dummy):
                return

            u = u.subs(dummy, 1)
            dv = dv.subs(dummy, 1)

            # Don't pick a non-polynomial algebraic to be differentiated
            if rule == pull_out_algebraic and not u.is_polynomial(symbol):
                return
            # Don't trade one logarithm for another
            if isinstance(u, sympy.log):
                rec_dv = 1/dv
                if (rec_dv.is_polynomial(symbol) and
                    degree(rec_dv, symbol) == 1):
                        return

            # Can integrate a polynomial times OrthogonalPolynomial
            if rule == pull_out_algebraic and isinstance(dv, OrthogonalPolynomial):
                    v_step = integral_steps(dv, symbol)
                    if contains_dont_know(v_step):
                        return
                    else:
                        du = u.diff(symbol)
                        v = _manualintegrate(v_step)
                        return u, dv, v, du, v_step

            # make sure dv is amenable to integration
            accept = False
            if index < 2:  # log and inverse trig are usually worth trying
                accept = True
            elif (rule == pull_out_algebraic and dv.args and
                all(isinstance(a, (sympy.sin, sympy.cos, sympy.exp))
                for a in dv.args)):
                    accept = True
            else:
                for rule in liate_rules[index + 1:]:
                    r = rule(integrand)
                    if r and r[0].subs(dummy, 1).equals(dv):
                        accept = True
                        break

            if accept:
                du = u.diff(symbol)
                v_step = integral_steps(sympy.simplify(dv), symbol)
                if not contains_dont_know(v_step):
                    v = _manualintegrate(v_step)
                    return u, dv, v, du, v_step


def parts_rule(integral):
    integrand, symbol = integral
    constant, integrand = integrand.as_coeff_Mul()

    result = _parts_rule(integrand, symbol)

    steps = []
    if result:
        u, dv, v, du, v_step = result
        steps.append(result)

        if isinstance(v, sympy.Integral):
            return

        # Set a limit on the number of times u can be used
        if isinstance(u, (sympy.sin, sympy.cos, sympy.exp, sympy.sinh, sympy.cosh)):
            cachekey = u.xreplace({symbol: _cache_dummy})
            if _parts_u_cache[cachekey] > 2:
                return
            _parts_u_cache[cachekey] += 1

        # Try cyclic integration by parts a few times
        for _ in range(4):
            coefficient = ((v * du) / integrand).cancel()
            if coefficient == 1:
                break
            if symbol not in coefficient.free_symbols:
                rule = CyclicPartsRule(
                    [PartsRule(u, dv, v_step, None, None, None)
                     for (u, dv, v, du, v_step) in steps],
                    (-1) ** len(steps) * coefficient,
                    integrand, symbol
                )
                if (constant != 1) and rule:
                    rule = ConstantTimesRule(constant, integrand, rule,
                                             constant * integrand, symbol)
                return rule

            # _parts_rule is sensitive to constants, factor it out
            next_constant, next_integrand = (v * du).as_coeff_Mul()
            result = _parts_rule(next_integrand, symbol)

            if result:
                u, dv, v, du, v_step = result
                u *= next_constant
                du *= next_constant
                steps.append((u, dv, v, du, v_step))
            else:
                break

    def make_second_step(steps, integrand):
        if steps:
            u, dv, v, du, v_step = steps[0]
            return PartsRule(u, dv, v_step,
                             make_second_step(steps[1:], v * du),
                             integrand, symbol)
        else:
            steps = integral_steps(integrand, symbol)
            if steps:
                return steps
            else:
                return DontKnowRule(integrand, symbol)

    if steps:
        u, dv, v, du, v_step = steps[0]
        rule = PartsRule(u, dv, v_step,
                         make_second_step(steps[1:], v * du),
                         integrand, symbol)
        if (constant != 1) and rule:
            rule = ConstantTimesRule(constant, integrand, rule,
                                     constant * integrand, symbol)
        return rule


def trig_rule(integral):
    integrand, symbol = integral
    if isinstance(integrand, sympy.sin) or isinstance(integrand, sympy.cos):
        arg = integrand.args[0]

        if not isinstance(arg, sympy.Symbol):
            return  # perhaps a substitution can deal with it

        if isinstance(integrand, sympy.sin):
            func = 'sin'
        else:
            func = 'cos'

        return TrigRule(func, arg, integrand, symbol)
    if (len(integrand.args) <= 2 and isinstance(integrand.args[0], (sympy.sec, sympy.csc))):
        if (integrand.args[0] == symbol):
            if integrand == sympy.sec(symbol)**2:
                return TrigRule('sec**2', symbol, integrand, symbol)
            elif integrand == sympy.csc(symbol)**2:
                return TrigRule('csc**2', symbol, integrand, symbol)
        else:
            sym = integrand.args[0].args[0]
            if integrand == sympy.sec(sym)**2:
                return TrigRule('sec**2', sym, integrand, symbol)
            elif integrand == sympy.csc(sym)**2:
                return TrigRule('csc**2', sym, integrand, symbol)

    if isinstance(integrand, sympy.tan):
        rewritten = sympy.sin(*integrand.args) / sympy.cos(*integrand.args)
    elif isinstance(integrand, sympy.cot):
        rewritten = sympy.cos(*integrand.args) / sympy.sin(*integrand.args)
    elif isinstance(integrand, sympy.sec):
        arg = integrand.args[0]
        rewritten = ((sympy.sec(arg)**2 + sympy.tan(arg) * sympy.sec(arg)) / (sympy.sec(arg) + sympy.tan(arg)))
    elif isinstance(integrand, sympy.csc):
        arg = integrand.args[0]
<<<<<<< HEAD
        rewritten = ((sympy.csc(arg)**2 + sympy.cot(arg) * sympy.csc(arg)) / (sympy.csc(arg) + sympy.cot(arg)))    
=======
        rewritten = ((sympy.csc(arg)**2 + sympy.cot(arg) * sympy.csc(arg)) / 
                     (sympy.csc(arg) + sympy.cot(arg)))    
>>>>>>> 18cb803b
    else:
        return

    return RewriteRule(
        rewritten,
        integral_steps(rewritten, symbol),
        integrand, symbol
    )

def trig_product_rule(integral):
    integrand, symbol = integral

    sectan = sympy.sec(symbol) * sympy.tan(symbol)
    q = integrand / sectan

    if symbol not in q.free_symbols:
        rule = TrigRule('sec*tan', symbol, sectan, symbol)
        if q != 1 and rule:
            rule = ConstantTimesRule(q, sectan, rule, integrand, symbol)

        return rule

    csccot = -sympy.csc(symbol) * sympy.cot(symbol)
    q = integrand / csccot

    if symbol not in q.free_symbols:
        rule = TrigRule('csc*cot', symbol, csccot, symbol)
        if q != 1 and rule:
            rule = ConstantTimesRule(q, csccot, rule, integrand, symbol)

        return rule

def quadratic_denom_rule(integral):
    integrand, symbol = integral
    a = sympy.Wild('a', exclude=[symbol])
    b = sympy.Wild('b', exclude=[symbol])
    c = sympy.Wild('c', exclude=[symbol])
    match = integrand.match(a / (b * symbol ** 2 + c))

    if not match:
        return

    a, b, c = match[a], match[b], match[c]
    return PiecewiseRule([(ArctanRule(a, b, c, integrand, symbol), sympy.Gt(c / b, 0)),
                          (ArccothRule(a, b, c, integrand, symbol), sympy.And(sympy.Gt(symbol ** 2, -c / b), sympy.Lt(c / b, 0))),
                          (ArctanhRule(a, b, c, integrand, symbol), sympy.And(sympy.Lt(symbol ** 2, -c / b), sympy.Lt(c / b, 0))),
    ], integrand, symbol)

def root_mul_rule(integral):
    integrand, symbol = integral
    a = sympy.Wild('a', exclude=[symbol])
    b = sympy.Wild('b', exclude=[symbol])
    c = sympy.Wild('c')
    match = integrand.match(sympy.sqrt(a * symbol + b) * c)

    if not match:
        return

    a, b, c = match[a], match[b], match[c]
    d = sympy.Wild('d', exclude=[symbol])
    e = sympy.Wild('e', exclude=[symbol])
    f = sympy.Wild('f')
    recursion_test = c.match(sympy.sqrt(d * symbol + e) * f)
    if recursion_test:
        return

    u = sympy.Dummy('u')
    u_func = sympy.sqrt(a * symbol + b)
    integrand = integrand.subs(u_func, u)
    integrand = integrand.subs(symbol, (u**2 - b) / a)
    integrand = integrand * 2 * u / a
    next_step = integral_steps(integrand, u)
    if next_step:
        return URule(u, u_func, None, next_step, integrand, symbol)

@sympy.cacheit
def make_wilds(symbol):
    a = sympy.Wild('a', exclude=[symbol])
    b = sympy.Wild('b', exclude=[symbol])
    m = sympy.Wild('m', exclude=[symbol], properties=[lambda n: isinstance(n, sympy.Integer)])
    n = sympy.Wild('n', exclude=[symbol], properties=[lambda n: isinstance(n, sympy.Integer)])

    return a, b, m, n

@sympy.cacheit
def sincos_pattern(symbol):
    a, b, m, n = make_wilds(symbol)
    pattern = sympy.sin(a*symbol)**m * sympy.cos(b*symbol)**n

    return pattern, a, b, m, n

@sympy.cacheit
def tansec_pattern(symbol):
    a, b, m, n = make_wilds(symbol)
    pattern = sympy.tan(a*symbol)**m * sympy.sec(b*symbol)**n

    return pattern, a, b, m, n

@sympy.cacheit
def cotcsc_pattern(symbol):
    a, b, m, n = make_wilds(symbol)
    pattern = sympy.cot(a*symbol)**m * sympy.csc(b*symbol)**n

    return pattern, a, b, m, n

@sympy.cacheit
def heaviside_pattern(symbol):
    m = sympy.Wild('m', exclude=[symbol])
    b = sympy.Wild('b', exclude=[symbol])
    g = sympy.Wild('g')
    pattern = sympy.Heaviside(m*symbol + b) * g

    return pattern, m, b, g

def uncurry(func):
    def uncurry_rl(args):
        return func(*args)
    return uncurry_rl

def trig_rewriter(rewrite):
    def trig_rewriter_rl(args):
        a, b, m, n, integrand, symbol = args
        rewritten = rewrite(a, b, m, n, integrand, symbol)
        if rewritten != integrand:
            return RewriteRule(
                rewritten,
                integral_steps(rewritten, symbol),
                integrand, symbol)
    return trig_rewriter_rl

sincos_botheven_condition = uncurry(
    lambda a, b, m, n, i, s: m.is_even and n.is_even and
    m.is_nonnegative and n.is_nonnegative)

sincos_botheven = trig_rewriter(
    lambda a, b, m, n, i, symbol: ( (((1 - sympy.cos(2*a*symbol)) / 2) ** (m / 2)) *
                                    (((1 + sympy.cos(2*b*symbol)) / 2) ** (n / 2)) ))

sincos_sinodd_condition = uncurry(lambda a, b, m, n, i, s: m.is_odd and m >= 3)

sincos_sinodd = trig_rewriter(
    lambda a, b, m, n, i, symbol: ( (1 - sympy.cos(a*symbol)**2)**((m - 1) / 2) *
                                    sympy.sin(a*symbol) *
                                    sympy.cos(b*symbol) ** n))

sincos_cosodd_condition = uncurry(lambda a, b, m, n, i, s: n.is_odd and n >= 3)

sincos_cosodd = trig_rewriter(
    lambda a, b, m, n, i, symbol: ( (1 - sympy.sin(b*symbol)**2)**((n - 1) / 2) *
                                    sympy.cos(b*symbol) *
                                    sympy.sin(a*symbol) ** m))

tansec_seceven_condition = uncurry(lambda a, b, m, n, i, s: n.is_even and n >= 4)
tansec_seceven = trig_rewriter(
    lambda a, b, m, n, i, symbol: ( (1 + sympy.tan(b*symbol)**2) ** (n/2 - 1) *
                                    sympy.sec(b*symbol)**2 *
                                    sympy.tan(a*symbol) ** m ))

tansec_tanodd_condition = uncurry(lambda a, b, m, n, i, s: m.is_odd)
tansec_tanodd = trig_rewriter(
    lambda a, b, m, n, i, symbol: ( (sympy.sec(a*symbol)**2 - 1) ** ((m - 1) / 2) *
                                     sympy.tan(a*symbol) *
                                     sympy.sec(b*symbol) ** n ))

tan_tansquared_condition = uncurry(lambda a, b, m, n, i, s: m == 2 and n == 0)
tan_tansquared = trig_rewriter(
    lambda a, b, m, n, i, symbol: ( sympy.sec(a*symbol)**2 - 1))

cotcsc_csceven_condition = uncurry(lambda a, b, m, n, i, s: n.is_even and n >= 4)
cotcsc_csceven = trig_rewriter(
    lambda a, b, m, n, i, symbol: ( (1 + sympy.cot(b*symbol)**2) ** (n/2 - 1) *
                                    sympy.csc(b*symbol)**2 *
                                    sympy.cot(a*symbol) ** m ))

cotcsc_cotodd_condition = uncurry(lambda a, b, m, n, i, s: m.is_odd)
cotcsc_cotodd = trig_rewriter(
    lambda a, b, m, n, i, symbol: ( (sympy.csc(a*symbol)**2 - 1) ** ((m - 1) / 2) *
                                    sympy.cot(a*symbol) *
                                    sympy.csc(b*symbol) ** n ))

def trig_sincos_rule(integral):
    integrand, symbol = integral

    if any(integrand.has(f) for f in (sympy.sin, sympy.cos)):
        pattern, a, b, m, n = sincos_pattern(symbol)
        match = integrand.match(pattern)
        if not match:
            return

        return multiplexer({
            sincos_botheven_condition: sincos_botheven,
            sincos_sinodd_condition: sincos_sinodd,
            sincos_cosodd_condition: sincos_cosodd
        })(tuple(
            [match.get(i, ZERO) for i in (a, b, m, n)] +
            [integrand, symbol]))

def trig_tansec_rule(integral):
    integrand, symbol = integral

    integrand = integrand.subs({
        1 / sympy.cos(symbol): sympy.sec(symbol)
    })

    if any(integrand.has(f) for f in (sympy.tan, sympy.sec)):
        pattern, a, b, m, n = tansec_pattern(symbol)
        match = integrand.match(pattern)
        if not match:
            return

        return multiplexer({
            tansec_tanodd_condition: tansec_tanodd,
            tansec_seceven_condition: tansec_seceven,
            tan_tansquared_condition: tan_tansquared
        })(tuple(
            [match.get(i, ZERO) for i in (a, b, m, n)] +
            [integrand, symbol]))

def trig_cotcsc_rule(integral):
    integrand, symbol = integral
    integrand = integrand.subs({
        1 / sympy.sin(symbol): sympy.csc(symbol),
        1 / sympy.tan(symbol): sympy.cot(symbol),
        sympy.cos(symbol) / sympy.tan(symbol): sympy.cot(symbol)
    })

    if any(integrand.has(f) for f in (sympy.cot, sympy.csc)):
        pattern, a, b, m, n = cotcsc_pattern(symbol)
        match = integrand.match(pattern)
        if not match:
            return
        return multiplexer({
            cotcsc_cotodd_condition: cotcsc_cotodd,
            cotcsc_csceven_condition: cotcsc_csceven
        })(tuple(
            [match.get(i, ZERO) for i in (a, b, m, n)] +
            [integrand, symbol]))

def trig_sindouble_rule(integral):
    integrand, symbol = integral
    a = sympy.Wild('a', exclude=[sympy.sin(2*symbol)])
    match = integrand.match(sympy.sin(2*symbol)*a)
    if match:
        sin_double = 2*sympy.sin(symbol)*sympy.cos(symbol)/sympy.sin(2*symbol)
        return integral_steps(integrand * sin_double, symbol)

def trig_powers_products_rule(integral):
    return do_one(null_safe(trig_sincos_rule),
                  null_safe(trig_tansec_rule),
                  null_safe(trig_cotcsc_rule),
                  null_safe(trig_sindouble_rule))(integral)

def trig_substitution_rule(integral):
    integrand, symbol = integral
    A = sympy.Wild('a', exclude=[0, symbol])
    B = sympy.Wild('b', exclude=[0, symbol])
    theta = sympy.Dummy("theta")
    target_pattern = A + B*symbol**2

    matches = integrand.find(target_pattern)
    for expr in matches:
        match = expr.match(target_pattern)
        a = match.get(A, ZERO)
        b = match.get(B, ZERO)

        a_positive = ((a.is_number and a > 0) or a.is_positive)
        b_positive = ((b.is_number and b > 0) or b.is_positive)
        a_negative = ((a.is_number and a < 0) or a.is_negative)
        b_negative = ((b.is_number and b < 0) or b.is_negative)
        x_func = None
        if a_positive and b_positive:
            # a**2 + b*x**2. Assume sec(theta) > 0, -pi/2 < theta < pi/2
            x_func = (sympy.sqrt(a)/sympy.sqrt(b)) * sympy.tan(theta)
            # Do not restrict the domain: tan(theta) takes on any real
            # value on the interval -pi/2 < theta < pi/2 so x takes on
            # any value
            restriction = True
        elif a_positive and b_negative:
            # a**2 - b*x**2. Assume cos(theta) > 0, -pi/2 < theta < pi/2
            constant = sympy.sqrt(a)/sympy.sqrt(-b)
            x_func = constant * sympy.sin(theta)
            restriction = sympy.And(symbol > -constant, symbol < constant)
        elif a_negative and b_positive:
            # b*x**2 - a**2. Assume sin(theta) > 0, 0 < theta < pi
            constant = sympy.sqrt(-a)/sympy.sqrt(b)
            x_func = constant * sympy.sec(theta)
            restriction = sympy.And(symbol > -constant, symbol < constant)
        if x_func:
            # Manually simplify sqrt(trig(theta)**2) to trig(theta)
            # Valid due to assumed domain restriction
            substitutions = {}
            for f in [sympy.sin, sympy.cos, sympy.tan,
                      sympy.sec, sympy.csc, sympy.cot]:
                substitutions[sympy.sqrt(f(theta)**2)] = f(theta)
                substitutions[sympy.sqrt(f(theta)**(-2))] = 1/f(theta)

            replaced = integrand.subs(symbol, x_func).trigsimp()
            replaced = manual_subs(replaced, substitutions)
            if not replaced.has(symbol):
                replaced *= manual_diff(x_func, theta)
                replaced = replaced.trigsimp()
                secants = replaced.find(1/sympy.cos(theta))
                if secants:
                    replaced = replaced.xreplace({
                        1/sympy.cos(theta): sympy.sec(theta)
                    })

                substep = integral_steps(replaced, theta)
                if not contains_dont_know(substep):
                    return TrigSubstitutionRule(
                        theta, x_func, replaced, substep, restriction,
                        integrand, symbol)

def heaviside_rule(integral):
    integrand, symbol = integral
    pattern, m, b, g = heaviside_pattern(symbol)
    match = integrand.match(pattern)
    if match and 0 != match[g]:
        # f = Heaviside(m*x + b)*g
        v_step = integral_steps(match[g], symbol)
        result = _manualintegrate(v_step)
        m, b = match[m], match[b]
        return HeavisideRule(m*symbol + b, -b/m, result, integrand, symbol)

def substitution_rule(integral):
    integrand, symbol = integral

    u_var = sympy.Dummy("u")
    substitutions = find_substitutions(integrand, symbol, u_var)
    if substitutions:
        ways = []
        for u_func, c, substituted in substitutions:
            subrule = integral_steps(substituted, u_var)
            if contains_dont_know(subrule):
                continue

            if sympy.simplify(c - 1) != 0:
                _, denom = c.as_numer_denom()
                if subrule:
                    subrule = ConstantTimesRule(c, substituted, subrule, substituted, u_var)

                if denom.free_symbols:
                    piecewise = []
                    could_be_zero = []

                    if isinstance(denom, sympy.Mul):
                        could_be_zero = denom.args
                    else:
                        could_be_zero.append(denom)

                    for expr in could_be_zero:
                        if not fuzzy_not(expr.is_zero):
                            substep = integral_steps(manual_subs(integrand, expr, 0), symbol)

                            if substep:
                                piecewise.append((
                                    substep,
                                    sympy.Eq(expr, 0)
                                ))
                    piecewise.append((subrule, True))
                    subrule = PiecewiseRule(piecewise, substituted, symbol)

            ways.append(URule(u_var, u_func, c,
                              subrule,
                              integrand, symbol))

        if len(ways) > 1:
            return AlternativeRule(ways, integrand, symbol)
        elif ways:
            return ways[0]

    elif integrand.has(sympy.exp):
        u_func = sympy.exp(symbol)
        c = 1
        substituted = integrand / u_func.diff(symbol)
        substituted = substituted.subs(u_func, u_var)

        if symbol not in substituted.free_symbols:
            return URule(u_var, u_func, c,
                         integral_steps(substituted, u_var),
                         integrand, symbol)

partial_fractions_rule = rewriter(
    lambda integrand, symbol: integrand.is_rational_function(),
    lambda integrand, symbol: integrand.apart(symbol))

cancel_rule = rewriter(
    # lambda integrand, symbol: integrand.is_algebraic_expr(),
    # lambda integrand, symbol: isinstance(integrand, sympy.Mul),
    lambda integrand, symbol: True,
    lambda integrand, symbol: integrand.cancel())

distribute_expand_rule = rewriter(
    lambda integrand, symbol: (
        all(arg.is_Pow or arg.is_polynomial(symbol) for arg in integrand.args)
        or isinstance(integrand, sympy.Pow)
        or isinstance(integrand, sympy.Mul)),
    lambda integrand, symbol: integrand.expand())

trig_expand_rule = rewriter(
    # If there are trig functions with different arguments, expand them
    lambda integrand, symbol: (
        len(set(a.args[0] for a in integrand.atoms(TrigonometricFunction))) > 1),
    lambda integrand, symbol: integrand.expand(trig=True))

def derivative_rule(integral):
    integrand = integral[0]
    diff_variables = integrand.variables
    undifferentiated_function = integrand.expr
    integrand_variables = undifferentiated_function.free_symbols

    if integral.symbol in integrand_variables:
        if integral.symbol in diff_variables:
            return DerivativeRule(*integral)
        else:
            return DontKnowRule(integrand, integral.symbol)
    else:
        return ConstantRule(integral.integrand, *integral)

def rewrites_rule(integral):
    integrand, symbol = integral

    if integrand.match(1/sympy.cos(symbol)):
        rewritten = integrand.subs(1/sympy.cos(symbol), sympy.sec(symbol))
        return RewriteRule(rewritten, integral_steps(rewritten, symbol), integrand, symbol)

def fallback_rule(integral):
    return DontKnowRule(*integral)

# Cache is used to break cyclic integrals.
# Need to use the same dummy variable in cached expressions for them to match.
# Also record "u" of integration by parts, to avoid infinite repetition.
_integral_cache = {}
_parts_u_cache = defaultdict(int)
_cache_dummy = sympy.Dummy("z")

def integral_steps(integrand, symbol, **options):
    """Returns the steps needed to compute an integral.

    This function attempts to mirror what a student would do by hand as
    closely as possible.

    SymPy Gamma uses this to provide a step-by-step explanation of an
    integral. The code it uses to format the results of this function can be
    found at
    https://github.com/sympy/sympy_gamma/blob/master/app/logic/intsteps.py.

    Examples
    ========

    >>> from sympy import exp, sin, cos
    >>> from sympy.integrals.manualintegrate import integral_steps
    >>> from sympy.abc import x
    >>> print(repr(integral_steps(exp(x) / (1 + exp(2 * x)), x))) \
    # doctest: +NORMALIZE_WHITESPACE
    URule(u_var=_u, u_func=exp(x), constant=1,
    substep=PiecewiseRule(subfunctions=[(ArctanRule(a=1, b=1, c=1, context=1/(_u**2 + 1), symbol=_u), True),
        (ArccothRule(a=1, b=1, c=1, context=1/(_u**2 + 1), symbol=_u), False),
        (ArctanhRule(a=1, b=1, c=1, context=1/(_u**2 + 1), symbol=_u), False)],
    context=1/(_u**2 + 1), symbol=_u), context=exp(x)/(exp(2*x) + 1), symbol=x)
    >>> print(repr(integral_steps(sin(x), x))) \
    # doctest: +NORMALIZE_WHITESPACE
    TrigRule(func='sin', arg=x, context=sin(x), symbol=x)
    >>> print(repr(integral_steps((x**2 + 3)**2 , x))) \
    # doctest: +NORMALIZE_WHITESPACE
    RewriteRule(rewritten=x**4 + 6*x**2 + 9,
    substep=AddRule(substeps=[PowerRule(base=x, exp=4, context=x**4, symbol=x),
        ConstantTimesRule(constant=6, other=x**2,
            substep=PowerRule(base=x, exp=2, context=x**2, symbol=x),
                context=6*x**2, symbol=x),
        ConstantRule(constant=9, context=9, symbol=x)],
    context=x**4 + 6*x**2 + 9, symbol=x), context=(x**2 + 3)**2, symbol=x)


    Returns
    =======
    rule : namedtuple
        The first step; most rules have substeps that must also be
        considered. These substeps can be evaluated using ``manualintegrate``
        to obtain a result.

    """
    cachekey = integrand.xreplace({symbol: _cache_dummy})
    if cachekey in _integral_cache:
        if _integral_cache[cachekey] is None:
            # Stop this attempt, because it leads around in a loop
            return DontKnowRule(integrand, symbol)
        else:
            # TODO: This is for future development, as currently
            # _integral_cache gets no values other than None
            return (_integral_cache[cachekey].xreplace(_cache_dummy, symbol),
                symbol)
    else:
        _integral_cache[cachekey] = None

    integral = IntegralInfo(integrand, symbol)

    def key(integral):
        integrand = integral.integrand

        if isinstance(integrand, TrigonometricFunction):
            return TrigonometricFunction
        elif isinstance(integrand, sympy.Derivative):
            return sympy.Derivative
        elif symbol not in integrand.free_symbols:
            return sympy.Number
        else:
            for cls in (sympy.Pow, sympy.Symbol, sympy.exp, sympy.log,
                        sympy.Add, sympy.Mul, sympy.atan, sympy.asin,
                        sympy.acos, sympy.Heaviside, OrthogonalPolynomial):
                if isinstance(integrand, cls):
                    return cls


    def integral_is_subclass(*klasses):
        def _integral_is_subclass(integral):
            k = key(integral)
            return k and issubclass(k, klasses)
        return _integral_is_subclass

    result = do_one(
        null_safe(special_function_rule),
        null_safe(switch(key, {
            sympy.Pow: do_one(null_safe(power_rule), null_safe(inverse_trig_rule), \
                              null_safe(quadratic_denom_rule)),
            sympy.Symbol: power_rule,
            sympy.exp: exp_rule,
            sympy.Add: add_rule,
            sympy.Mul: do_one(null_safe(mul_rule), null_safe(trig_product_rule), \
                              null_safe(heaviside_rule), null_safe(quadratic_denom_rule), \
                              null_safe(root_mul_rule)),
            sympy.Derivative: derivative_rule,
            TrigonometricFunction: trig_rule,
            sympy.Heaviside: heaviside_rule,
            OrthogonalPolynomial: orthogonal_poly_rule,
            sympy.Number: constant_rule
        })),
        do_one(
            null_safe(trig_rule),
            null_safe(alternatives(
                rewrites_rule,
                substitution_rule,
                condition(
                    integral_is_subclass(sympy.Mul, sympy.Pow),
                    partial_fractions_rule),
                condition(
                    integral_is_subclass(sympy.Mul, sympy.Pow),
                    cancel_rule),
                condition(
                    integral_is_subclass(sympy.Mul, sympy.log, sympy.atan, sympy.asin, sympy.acos),
                    parts_rule),
                condition(
                    integral_is_subclass(sympy.Mul, sympy.Pow),
                    distribute_expand_rule),
                trig_powers_products_rule,
                trig_expand_rule
            )),
            null_safe(trig_substitution_rule)
        ),
        fallback_rule)(integral)
    del _integral_cache[cachekey]
    return result

@evaluates(ConstantRule)
def eval_constant(constant, integrand, symbol):
    return constant * symbol

@evaluates(ConstantTimesRule)
def eval_constanttimes(constant, other, substep, integrand, symbol):
    return constant * _manualintegrate(substep)

@evaluates(PowerRule)
def eval_power(base, exp, integrand, symbol):
    return sympy.Piecewise(
        ((base**(exp + 1))/(exp + 1), sympy.Ne(exp, -1)),
        (sympy.log(base), True),
        )

@evaluates(ExpRule)
def eval_exp(base, exp, integrand, symbol):
    return integrand / sympy.ln(base)

@evaluates(AddRule)
def eval_add(substeps, integrand, symbol):
    return sum(map(_manualintegrate, substeps))

@evaluates(URule)
def eval_u(u_var, u_func, constant, substep, integrand, symbol):
    result = _manualintegrate(substep)
    if u_func.is_Pow and u_func.exp == -1:
        # avoid needless -log(1/x) from substitution
        result = result.subs(sympy.log(u_var), -sympy.log(u_func.base))
    return result.subs(u_var, u_func)

@evaluates(PartsRule)
def eval_parts(u, dv, v_step, second_step, integrand, symbol):
    v = _manualintegrate(v_step)

    return u * v - _manualintegrate(second_step)

@evaluates(CyclicPartsRule)
def eval_cyclicparts(parts_rules, coefficient, integrand, symbol):
    coefficient = 1 - coefficient
    result = []

    sign = 1
    for rule in parts_rules:
        result.append(sign * rule.u * _manualintegrate(rule.v_step))
        sign *= -1

    return sympy.Add(*result) / coefficient

@evaluates(TrigRule)
def eval_trig(func, arg, integrand, symbol):
    if func == 'sin':
        return -sympy.cos(arg)
    elif func == 'cos':
        return sympy.sin(arg)
    elif func == 'sec*tan':
        return sympy.sec(arg)
    elif func == 'csc*cot':
        return sympy.csc(arg)
    elif func == 'sec**2':
        return sympy.tan(arg) / arg.diff(symbol)
    elif func == 'csc**2':
        return -sympy.cot(arg) / arg.diff(symbol)

@evaluates(ArctanRule)
def eval_arctan(a, b, c, integrand, symbol):
    return a / b * 1 / sympy.sqrt(c / b) * sympy.atan(symbol / sympy.sqrt(c / b))

@evaluates(ArccothRule)
def eval_arccoth(a, b, c, integrand, symbol):
    return - a / b * 1 / sympy.sqrt(-c / b) * sympy.acoth(symbol / sympy.sqrt(-c / b))

@evaluates(ArctanhRule)
def eval_arctanh(a, b, c, integrand, symbol):
    return - a / b * 1 / sympy.sqrt(-c / b) * sympy.atanh(symbol / sympy.sqrt(-c / b))

@evaluates(ReciprocalRule)
def eval_reciprocal(func, integrand, symbol):
    return sympy.ln(func)

@evaluates(ArcsinRule)
def eval_arcsin(integrand, symbol):
    return sympy.asin(symbol)

@evaluates(InverseHyperbolicRule)
def eval_inversehyperbolic(func, integrand, symbol):
    return func(symbol)

@evaluates(AlternativeRule)
def eval_alternative(alternatives, integrand, symbol):
    return _manualintegrate(alternatives[0])

@evaluates(RewriteRule)
def eval_rewrite(rewritten, substep, integrand, symbol):
    return _manualintegrate(substep)

@evaluates(PiecewiseRule)
def eval_piecewise(substeps, integrand, symbol):
    return sympy.Piecewise(*[(_manualintegrate(substep), cond)
                             for substep, cond in substeps])

@evaluates(TrigSubstitutionRule)
def eval_trigsubstitution(theta, func, rewritten, substep, restriction, integrand, symbol):
    func = func.subs(sympy.sec(theta), 1/sympy.cos(theta))

    trig_function = list(func.find(TrigonometricFunction))
    assert len(trig_function) == 1
    trig_function = trig_function[0]
    relation = sympy.solve(symbol - func, trig_function)
    assert len(relation) == 1
    numer, denom = sympy.fraction(relation[0])

    if isinstance(trig_function, sympy.sin):
        opposite = numer
        hypotenuse = denom
        adjacent = sympy.sqrt(denom**2 - numer**2)
        inverse = sympy.asin(relation[0])
    elif isinstance(trig_function, sympy.cos):
        adjacent = numer
        hypotenuse = denom
        opposite = sympy.sqrt(denom**2 - numer**2)
        inverse = sympy.acos(relation[0])
    elif isinstance(trig_function, sympy.tan):
        opposite = numer
        adjacent = denom
        hypotenuse = sympy.sqrt(denom**2 + numer**2)
        inverse = sympy.atan(relation[0])

    substitution = [
        (sympy.sin(theta), opposite/hypotenuse),
        (sympy.cos(theta), adjacent/hypotenuse),
        (sympy.tan(theta), opposite/adjacent),
        (theta, inverse)
    ]
    return sympy.Piecewise(
        (_manualintegrate(substep).subs(substitution).trigsimp(), restriction)
    )

@evaluates(DerivativeRule)
def eval_derivativerule(integrand, symbol):
    # isinstance(integrand, Derivative) should be True
    variable_count = list(integrand.variable_count)
    for i, (var, count) in enumerate(variable_count):
        if var == symbol:
            variable_count[i] = (var, count-1)
            break
    return sympy.Derivative(integrand.expr, *variable_count)

@evaluates(HeavisideRule)
def eval_heaviside(harg, ibnd, substep, integrand, symbol):
    # If we are integrating over x and the integrand has the form
    #       Heaviside(m*x+b)*g(x) == Heaviside(harg)*g(symbol)
    # then there needs to be continuity at -b/m == ibnd,
    # so we subtract the appropriate term.
    return sympy.Heaviside(harg)*(substep - substep.subs(symbol, ibnd))

@evaluates(JacobiRule)
def eval_jacobi(n, a, b, integrand, symbol):
    return Piecewise(
        (2*sympy.jacobi(n + 1, a - 1, b - 1, symbol)/(n + a + b), Ne(n + a + b, 0)),
        (symbol, Eq(n, 0)),
        ((a + b + 2)*symbol**2/4 + (a - b)*symbol/2, Eq(n, 1)))

@evaluates(GegenbauerRule)
def eval_gegenbauer(n, a, integrand, symbol):
    return Piecewise(
        (sympy.gegenbauer(n + 1, a - 1, symbol)/(2*(a - 1)), Ne(a, 1)),
        (sympy.chebyshevt(n + 1, symbol)/(n + 1), Ne(n, -1)),
        (sympy.S.Zero, True))

@evaluates(ChebyshevTRule)
def eval_chebyshevt(n, integrand, symbol):
    return Piecewise(((sympy.chebyshevt(n + 1, symbol)/(n + 1) -
        sympy.chebyshevt(n - 1, symbol)/(n - 1))/2, Ne(sympy.Abs(n), 1)),
        (symbol**2/2, True))

@evaluates(ChebyshevURule)
def eval_chebyshevu(n, integrand, symbol):
    return Piecewise(
        (sympy.chebyshevt(n + 1, symbol)/(n + 1), Ne(n, -1)),
        (sympy.S.Zero, True))

@evaluates(LegendreRule)
def eval_legendre(n, integrand, symbol):
    return (sympy.legendre(n + 1, symbol) - sympy.legendre(n - 1, symbol))/(2*n + 1)

@evaluates(HermiteRule)
def eval_hermite(n, integrand, symbol):
    return sympy.hermite(n + 1, symbol)/(2*(n + 1))

@evaluates(LaguerreRule)
def eval_laguerre(n, integrand, symbol):
    return sympy.laguerre(n, symbol) - sympy.laguerre(n + 1, symbol)

@evaluates(AssocLaguerreRule)
def eval_assoclaguerre(n, a, integrand, symbol):
    return -sympy.assoc_laguerre(n + 1, a - 1, symbol)

@evaluates(CiRule)
def eval_ci(a, b, integrand, symbol):
    return sympy.cos(b)*sympy.Ci(a*symbol) - sympy.sin(b)*sympy.Si(a*symbol)

@evaluates(ChiRule)
def eval_chi(a, b, integrand, symbol):
    return sympy.cosh(b)*sympy.Chi(a*symbol) + sympy.sinh(b)*sympy.Shi(a*symbol)

@evaluates(EiRule)
def eval_ei(a, b, integrand, symbol):
    return sympy.exp(b)*sympy.Ei(a*symbol)

@evaluates(SiRule)
def eval_si(a, b, integrand, symbol):
    return sympy.sin(b)*sympy.Ci(a*symbol) + sympy.cos(b)*sympy.Si(a*symbol)

@evaluates(ShiRule)
def eval_shi(a, b, integrand, symbol):
    return sympy.sinh(b)*sympy.Chi(a*symbol) + sympy.cosh(b)*sympy.Shi(a*symbol)

@evaluates(ErfRule)
def eval_erf(a, b, c, integrand, symbol):
    return Piecewise(
        (sympy.sqrt(sympy.pi/(-a))/2 * sympy.exp(c - b**2/(4*a)) *
            sympy.erf((-2*a*symbol - b)/(2*sympy.sqrt(-a))), a < 0),
        (sympy.sqrt(sympy.pi/a)/2 * sympy.exp(c - b**2/(4*a)) *
            sympy.erfi((2*a*symbol + b)/(2*sympy.sqrt(a))), True))

@evaluates(FresnelCRule)
def eval_fresnelc(a, b, c, integrand, symbol):
    return sympy.sqrt(sympy.pi/(2*a)) * (
        sympy.cos(b**2/(4*a) - c)*sympy.fresnelc((2*a*symbol + b)/sympy.sqrt(2*a*sympy.pi)) +
        sympy.sin(b**2/(4*a) - c)*sympy.fresnels((2*a*symbol + b)/sympy.sqrt(2*a*sympy.pi)))

@evaluates(FresnelSRule)
def eval_fresnels(a, b, c, integrand, symbol):
    return sympy.sqrt(sympy.pi/(2*a)) * (
        sympy.cos(b**2/(4*a) - c)*sympy.fresnels((2*a*symbol + b)/sympy.sqrt(2*a*sympy.pi)) -
        sympy.sin(b**2/(4*a) - c)*sympy.fresnelc((2*a*symbol + b)/sympy.sqrt(2*a*sympy.pi)))

@evaluates(LiRule)
def eval_li(a, b, integrand, symbol):
    return sympy.li(a*symbol + b)/a

@evaluates(PolylogRule)
def eval_polylog(a, b, integrand, symbol):
    return sympy.polylog(b + 1, a*symbol)

@evaluates(UpperGammaRule)
def eval_uppergamma(a, e, integrand, symbol):
    return symbol**e * (-a*symbol)**(-e) * sympy.uppergamma(e + 1, -a*symbol)/a

@evaluates(EllipticFRule)
def eval_elliptic_f(a, d, integrand, symbol):
    return sympy.elliptic_f(symbol, d/a)/sympy.sqrt(a)

@evaluates(EllipticERule)
def eval_elliptic_e(a, d, integrand, symbol):
    return sympy.elliptic_e(symbol, d/a)*sympy.sqrt(a)

@evaluates(DontKnowRule)
def eval_dontknowrule(integrand, symbol):
    return sympy.Integral(integrand, symbol)

def _manualintegrate(rule):
    evaluator = evaluators.get(rule.__class__)
    if not evaluator:

        raise ValueError("Cannot evaluate rule %s" % repr(rule))
    return evaluator(*rule)

def manualintegrate(f, var):
    """manualintegrate(f, var)

    Compute indefinite integral of a single variable using an algorithm that
    resembles what a student would do by hand.

    Unlike ``integrate``, var can only be a single symbol.

    Examples
    ========

    >>> from sympy import sin, cos, tan, exp, log, integrate
    >>> from sympy.integrals.manualintegrate import manualintegrate
    >>> from sympy.abc import x
    >>> manualintegrate(1 / x, x)
    log(x)
    >>> integrate(1/x)
    log(x)
    >>> manualintegrate(log(x), x)
    x*log(x) - x
    >>> integrate(log(x))
    x*log(x) - x
    >>> manualintegrate(exp(x) / (1 + exp(2 * x)), x)
    atan(exp(x))
    >>> integrate(exp(x) / (1 + exp(2 * x)))
    RootSum(4*_z**2 + 1, Lambda(_i, _i*log(2*_i + exp(x))))
    >>> manualintegrate(cos(x)**4 * sin(x), x)
    -cos(x)**5/5
    >>> integrate(cos(x)**4 * sin(x), x)
    -cos(x)**5/5
    >>> manualintegrate(cos(x)**4 * sin(x)**3, x)
    cos(x)**7/7 - cos(x)**5/5
    >>> integrate(cos(x)**4 * sin(x)**3, x)
    cos(x)**7/7 - cos(x)**5/5
    >>> manualintegrate(tan(x), x)
    -log(cos(x))
    >>> integrate(tan(x), x)
    -log(cos(x))

    See Also
    ========

    sympy.integrals.integrals.integrate
    sympy.integrals.integrals.Integral.doit
    sympy.integrals.integrals.Integral
    """
    result = _manualintegrate(integral_steps(f, var))
    # Clear the cache of u-parts
    _parts_u_cache.clear()
    # If we got Piecewise with two parts, put generic first
    if isinstance(result, Piecewise) and len(result.args) == 2:
        cond = result.args[0][1]
        if isinstance(cond, Eq) and result.args[1][1] == True:
            result = result.func(
                (result.args[1][0], sympy.Ne(*cond.args)),
                (result.args[0][0], True))
    return result<|MERGE_RESOLUTION|>--- conflicted
+++ resolved
@@ -697,15 +697,12 @@
         rewritten = sympy.cos(*integrand.args) / sympy.sin(*integrand.args)
     elif isinstance(integrand, sympy.sec):
         arg = integrand.args[0]
-        rewritten = ((sympy.sec(arg)**2 + sympy.tan(arg) * sympy.sec(arg)) / (sympy.sec(arg) + sympy.tan(arg)))
+        rewritten = ((sympy.sec(arg)**2 + sympy.tan(arg) * sympy.sec(arg)) / 
+                     (sympy.sec(arg) + sympy.tan(arg)))
     elif isinstance(integrand, sympy.csc):
         arg = integrand.args[0]
-<<<<<<< HEAD
-        rewritten = ((sympy.csc(arg)**2 + sympy.cot(arg) * sympy.csc(arg)) / (sympy.csc(arg) + sympy.cot(arg)))    
-=======
         rewritten = ((sympy.csc(arg)**2 + sympy.cot(arg) * sympy.csc(arg)) / 
                      (sympy.csc(arg) + sympy.cot(arg)))    
->>>>>>> 18cb803b
     else:
         return
 
