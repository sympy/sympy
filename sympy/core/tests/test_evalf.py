from sympy import (Abs, Add, atan, ceiling, cos, E, Eq, exp, factor,
    factorial, fibonacci, floor, Function, GoldenRatio, I, Integral, Matrix,
    integrate, log, Mul, N, oo, pi, Pow, product, Product, Float, Basic, FiniteSet,
    Rational, S, Sum, simplify, sin, sqrt, sstr, sympify, Symbol, Max, nfloat, cosh, acosh, acos)
from sympy.core.numbers import comp
from sympy.core.evalf import (complex_accuracy, PrecisionExhausted,
    scaled_zero, get_integer_part, as_mpmath, evalf, EvalfMixin, evalf_options)
from sympy.core.expr import Expr
from mpmath import inf, ninf
from mpmath.libmp.libmpf import from_float
from sympy.core.expr import unchanged
from sympy.testing.pytest import raises, XFAIL
from sympy.abc import n, x, y


def NS(e, n=15, **options):
    return sstr(sympify(e).evalf(n, **options), full_prec=True)


def test_evalf_helpers():
    assert complex_accuracy((from_float(2.0), None, 35, None)) == 35
    assert complex_accuracy((from_float(2.0), from_float(10.0), 35, 100)) == 37
    assert complex_accuracy(
        (from_float(2.0), from_float(1000.0), 35, 100)) == 43
    assert complex_accuracy((from_float(2.0), from_float(10.0), 100, 35)) == 35
    assert complex_accuracy(
        (from_float(2.0), from_float(1000.0), 100, 35)) == 35


def test_evalf_basic():
    assert NS('pi', 15) == '3.14159265358979'
    assert NS('2/3', 10) == '0.6666666667'
    assert NS('355/113-pi', 6) == '2.66764e-7'
    assert NS('16*atan(1/5)-4*atan(1/239)', 15) == '3.14159265358979'


def test_cancellation():
    assert NS(Add(pi, Rational(1, 10**1000), -pi, evaluate=False), 15,
              maxn=1200) == '1.00000000000000e-1000'


def test_evalf_powers():
    assert NS('pi**(10**20)', 10) == '1.339148777e+49714987269413385435'
    assert NS(pi**(10**100), 10) == ('4.946362032e+4971498726941338543512682882'
          '9089887365167832438044244613405349992494711208'
          '95526746555473864642912223')
    assert NS('2**(1/10**50)', 15) == '1.00000000000000'
    assert NS('2**(1/10**50)-1', 15) == '6.93147180559945e-51'

# Evaluation of Rump's ill-conditioned polynomial


def test_evalf_rump():
    a = 1335*y**6/4 + x**2*(11*x**2*y**2 - y**6 - 121*y**4 - 2) + 11*y**8/2 + x/(2*y)
    assert NS(a, 15, subs={x: 77617, y: 33096}) == '-0.827396059946821'


def test_evalf_complex():
    assert NS('2*sqrt(pi)*I', 10) == '3.544907702*I'
    assert NS('3+3*I', 15) == '3.00000000000000 + 3.00000000000000*I'
    assert NS('E+pi*I', 15) == '2.71828182845905 + 3.14159265358979*I'
    assert NS('pi * (3+4*I)', 15) == '9.42477796076938 + 12.5663706143592*I'
    assert NS('I*(2+I)', 15) == '-1.00000000000000 + 2.00000000000000*I'


@XFAIL
def test_evalf_complex_bug():
    assert NS('(pi+E*I)*(E+pi*I)', 15) in ('0.e-15 + 17.25866050002*I',
              '0.e-17 + 17.25866050002*I', '-0.e-17 + 17.25866050002*I')


def test_evalf_complex_powers():
    assert NS('(E+pi*I)**100000000000000000') == \
        '-3.58896782867793e+61850354284995199 + 4.58581754997159e+61850354284995199*I'
    # XXX: rewrite if a+a*I simplification introduced in sympy
    #assert NS('(pi + pi*I)**2') in ('0.e-15 + 19.7392088021787*I', '0.e-16 + 19.7392088021787*I')
    assert NS('(pi + pi*I)**2', chop=True) == '19.7392088021787*I'
    assert NS(
        '(pi + 1/10**8 + pi*I)**2') == '6.2831853e-8 + 19.7392088650106*I'
    assert NS('(pi + 1/10**12 + pi*I)**2') == '6.283e-12 + 19.7392088021850*I'
    assert NS('(pi + pi*I)**4', chop=True) == '-389.636364136010'
    assert NS(
        '(pi + 1/10**8 + pi*I)**4') == '-389.636366616512 + 2.4805021e-6*I'
    assert NS('(pi + 1/10**12 + pi*I)**4') == '-389.636364136258 + 2.481e-10*I'
    assert NS(
        '(10000*pi + 10000*pi*I)**4', chop=True) == '-3.89636364136010e+18'


@XFAIL
def test_evalf_complex_powers_bug():
    assert NS('(pi + pi*I)**4') == '-389.63636413601 + 0.e-14*I'


def test_evalf_exponentiation():
    assert NS(sqrt(-pi)) == '1.77245385090552*I'
    assert NS(Pow(pi*I, Rational(
        1, 2), evaluate=False)) == '1.25331413731550 + 1.25331413731550*I'
    assert NS(pi**I) == '0.413292116101594 + 0.910598499212615*I'
    assert NS(pi**(E + I/3)) == '20.8438653991931 + 8.36343473930031*I'
    assert NS((pi + I/3)**(E + I/3)) == '17.2442906093590 + 13.6839376767037*I'
    assert NS(exp(pi)) == '23.1406926327793'
    assert NS(exp(pi + E*I)) == '-21.0981542849657 + 9.50576358282422*I'
    assert NS(pi**pi) == '36.4621596072079'
    assert NS((-pi)**pi) == '-32.9138577418939 - 15.6897116534332*I'
    assert NS((-pi)**(-pi)) == '-0.0247567717232697 + 0.0118013091280262*I'

# An example from Smith, "Multiple Precision Complex Arithmetic and Functions"


def test_evalf_complex_cancellation():
    A = Rational('63287/100000')
    B = Rational('52498/100000')
    C = Rational('69301/100000')
    D = Rational('83542/100000')
    F = Rational('2231321613/2500000000')
    # XXX: the number of returned mantissa digits in the real part could
    # change with the implementation. What matters is that the returned digits are
    # correct; those that are showing now are correct.
    # >>> ((A+B*I)*(C+D*I)).expand()
    # 64471/10000000000 + 2231321613*I/2500000000
    # >>> 2231321613*4
    # 8925286452L
    assert NS((A + B*I)*(C + D*I), 6) == '6.44710e-6 + 0.892529*I'
    assert NS((A + B*I)*(C + D*I), 10) == '6.447100000e-6 + 0.8925286452*I'
    assert NS((A + B*I)*(
        C + D*I) - F*I, 5) in ('6.4471e-6 + 0.e-14*I', '6.4471e-6 - 0.e-14*I')


def test_evalf_logs():
    assert NS("log(3+pi*I)", 15) == '1.46877619736226 + 0.808448792630022*I'
    assert NS("log(pi*I)", 15) == '1.14472988584940 + 1.57079632679490*I'
    assert NS('log(-1 + 0.00001)', 2) == '-1.0e-5 + 3.1*I'
    assert NS('log(100, 10, evaluate=False)', 15) == '2.00000000000000'
    assert NS('-2*I*log(-(-1)**(S(1)/9))', 15) == '-5.58505360638185'


def test_evalf_trig():
    assert NS('sin(1)', 15) == '0.841470984807897'
    assert NS('cos(1)', 15) == '0.540302305868140'
    assert NS('sin(10**-6)', 15) == '9.99999999999833e-7'
    assert NS('cos(10**-6)', 15) == '0.999999999999500'
    assert NS('sin(E*10**100)', 15) == '0.409160531722613'
    # Some input near roots
    assert NS(sin(exp(pi*sqrt(163))*pi), 15) == '-2.35596641936785e-12'
    assert NS(sin(pi*10**100 + Rational(7, 10**5), evaluate=False), 15, maxn=120) == \
        '6.99999999428333e-5'
    assert NS(sin(Rational(7, 10**5), evaluate=False), 15) == \
        '6.99999999428333e-5'

# Check detection of various false identities


def test_evalf_near_integers():
    # Binet's formula
    f = lambda n: ((1 + sqrt(5))**n)/(2**n * sqrt(5))
    assert NS(f(5000) - fibonacci(5000), 10, maxn=1500) == '5.156009964e-1046'
    # Some near-integer identities from
    # http://mathworld.wolfram.com/AlmostInteger.html
    assert NS('sin(2017*2**(1/5))', 15) == '-1.00000000000000'
    assert NS('sin(2017*2**(1/5))', 20) == '-0.99999999999999997857'
    assert NS('1+sin(2017*2**(1/5))', 15) == '2.14322287389390e-17'
    assert NS('45 - 613*E/37 + 35/991', 15) == '6.03764498766326e-11'


def test_evalf_ramanujan():
    assert NS(exp(pi*sqrt(163)) - 640320**3 - 744, 10) == '-7.499274028e-13'
    # A related identity
    A = 262537412640768744*exp(-pi*sqrt(163))
    B = 196884*exp(-2*pi*sqrt(163))
    C = 103378831900730205293632*exp(-3*pi*sqrt(163))
    assert NS(1 - A - B + C, 10) == '1.613679005e-59'

# Input that for various reasons have failed at some point


def test_evalf_bugs():
    assert NS(sin(1) + exp(-10**10), 10) == NS(sin(1), 10)
    assert NS(exp(10**10) + sin(1), 10) == NS(exp(10**10), 10)
    assert NS('expand_log(log(1+1/10**50))', 20) == '1.0000000000000000000e-50'
    assert NS('log(10**100,10)', 10) == '100.0000000'
    assert NS('log(2)', 10) == '0.6931471806'
    assert NS(
        '(sin(x)-x)/x**3', 15, subs={x: '1/10**50'}) == '-0.166666666666667'
    assert NS(sin(1) + Rational(
        1, 10**100)*I, 15) == '0.841470984807897 + 1.00000000000000e-100*I'
    assert x.evalf() == x
    assert NS((1 + I)**2*I, 6) == '-2.00000'
    d = {n: (
        -1)**Rational(6, 7), y: (-1)**Rational(4, 7), x: (-1)**Rational(2, 7)}
    assert NS((x*(1 + y*(1 + n))).subs(d).evalf(), 6) == '0.346011 + 0.433884*I'
    assert NS(((-I - sqrt(2)*I)**2).evalf()) == '-5.82842712474619'
    assert NS((1 + I)**2*I, 15) == '-2.00000000000000'
    # issue 4758 (1/2):
    assert NS(pi.evalf(69) - pi) == '-4.43863937855894e-71'
    # issue 4758 (2/2): With the bug present, this still only fails if the
    # terms are in the order given here. This is not generally the case,
    # because the order depends on the hashes of the terms.
    assert NS(20 - 5008329267844*n**25 - 477638700*n**37 - 19*n,
              subs={n: .01}) == '19.8100000000000'
    assert NS(((x - 1)*(1 - x)**1000).n()
              ) == '(1.00000000000000 - x)**1000*(x - 1.00000000000000)'
    assert NS((-x).n()) == '-x'
    assert NS((-2*x).n()) == '-2.00000000000000*x'
    assert NS((-2*x*y).n()) == '-2.00000000000000*x*y'
    assert cos(x).n(subs={x: 1+I}) == cos(x).subs(x, 1+I).n()
    # issue 6660. Also NaN != mpmath.nan
    # In this order:
    # 0*nan, 0/nan, 0*inf, 0/inf
    # 0+nan, 0-nan, 0+inf, 0-inf
    # >>> n = Some Number
    # n*nan, n/nan, n*inf, n/inf
    # n+nan, n-nan, n+inf, n-inf
    assert (0*E**(oo)).n() is S.NaN
    assert (0/E**(oo)).n() is S.Zero

    assert (0+E**(oo)).n() is S.Infinity
    assert (0-E**(oo)).n() is S.NegativeInfinity

    assert (5*E**(oo)).n() is S.Infinity
    assert (5/E**(oo)).n() is S.Zero

    assert (5+E**(oo)).n() is S.Infinity
    assert (5-E**(oo)).n() is S.NegativeInfinity

    #issue 7416
    assert as_mpmath(0.0, 10, {'chop': True}) == 0

    #issue 5412
    assert ((oo*I).n() == S.Infinity*I)
    assert ((oo+oo*I).n() == S.Infinity + S.Infinity*I)

    #issue 11518
    assert NS(2*x**2.5, 5) == '2.0000*x**2.5000'

    #issue 13076
    assert NS(Mul(Max(0, y), x, evaluate=False).evalf()) == 'x*Max(0, y)'


def test_evalf_integer_parts():
    a = floor(log(8)/log(2) - exp(-1000), evaluate=False)
    b = floor(log(8)/log(2), evaluate=False)
    assert a.evalf() == 3
    assert b.evalf() == 3
    # equals, as a fallback, can still fail but it might succeed as here
    assert ceiling(10*(sin(1)**2 + cos(1)**2)) == 10

    assert int(floor(factorial(50)/E, evaluate=False).evalf(70)) == \
        int(11188719610782480504630258070757734324011354208865721592720336800)
    assert int(ceiling(factorial(50)/E, evaluate=False).evalf(70)) == \
        int(11188719610782480504630258070757734324011354208865721592720336801)
    assert int(floor(GoldenRatio**999 / sqrt(5) + S.Half)
               .evalf(1000)) == fibonacci(999)
    assert int(floor(GoldenRatio**1000 / sqrt(5) + S.Half)
               .evalf(1000)) == fibonacci(1000)

    assert ceiling(x).evalf(subs={x: 3}) == 3
    assert ceiling(x).evalf(subs={x: 3*I}) == 3.0*I
    assert ceiling(x).evalf(subs={x: 2 + 3*I}) == 2.0 + 3.0*I
    assert ceiling(x).evalf(subs={x: 3.}) == 3
    assert ceiling(x).evalf(subs={x: 3.*I}) == 3.0*I
    assert ceiling(x).evalf(subs={x: 2. + 3*I}) == 2.0 + 3.0*I

    assert float((floor(1.5, evaluate=False)+1/9).evalf()) == 1 + 1/9
    assert float((floor(0.5, evaluate=False)+20).evalf()) == 20


def test_evalf_trig_zero_detection():
    a = sin(160*pi, evaluate=False)
    t = a.evalf(maxn=100)
    assert abs(t) < 1e-100
    assert t._prec < 2
    assert a.evalf(chop=True) == 0
    raises(PrecisionExhausted, lambda: a.evalf(strict=True))


def test_evalf_sum():
    assert Sum(n,(n,1,2)).evalf() == 3.
    assert Sum(n,(n,1,2)).doit().evalf() == 3.
    # the next test should return instantly
    assert Sum(1/n,(n,1,2)).evalf() == 1.5

    # issue 8219
    assert Sum(E/factorial(n), (n, 0, oo)).evalf() == (E*E).evalf()
    # issue 8254
    assert Sum(2**n*n/factorial(n), (n, 0, oo)).evalf() == (2*E*E).evalf()
    # issue 8411
    s = Sum(1/x**2, (x, 100, oo))
    assert s.n() == s.doit().n()


def test_evalf_divergent_series():
    raises(ValueError, lambda: Sum(1/n, (n, 1, oo)).evalf())
    raises(ValueError, lambda: Sum(n/(n**2 + 1), (n, 1, oo)).evalf())
    raises(ValueError, lambda: Sum((-1)**n, (n, 1, oo)).evalf())
    raises(ValueError, lambda: Sum((-1)**n, (n, 1, oo)).evalf())
    raises(ValueError, lambda: Sum(n**2, (n, 1, oo)).evalf())
    raises(ValueError, lambda: Sum(2**n, (n, 1, oo)).evalf())
    raises(ValueError, lambda: Sum((-2)**n, (n, 1, oo)).evalf())
    raises(ValueError, lambda: Sum((2*n + 3)/(3*n**2 + 4), (n, 0, oo)).evalf())
    raises(ValueError, lambda: Sum((0.5*n**3)/(n**4 + 1), (n, 0, oo)).evalf())


def test_evalf_product():
    assert Product(n, (n, 1, 10)).evalf() == 3628800.
    assert comp(Product(1 - S.Half**2/n**2, (n, 1, oo)).n(5), 0.63662)
    assert Product(n, (n, -1, 3)).evalf() == 0


def test_evalf_py_methods():
    assert abs(float(pi + 1) - 4.1415926535897932) < 1e-10
    assert abs(complex(pi + 1) - 4.1415926535897932) < 1e-10
    assert abs(
        complex(pi + E*I) - (3.1415926535897931 + 2.7182818284590451j)) < 1e-10
    raises(TypeError, lambda: float(pi + x))


def test_evalf_power_subs_bugs():
    assert (x**2).evalf(subs={x: 0}) == 0
    assert sqrt(x).evalf(subs={x: 0}) == 0
    assert (x**Rational(2, 3)).evalf(subs={x: 0}) == 0
    assert (x**x).evalf(subs={x: 0}) == 1
    assert (3**x).evalf(subs={x: 0}) == 1
    assert exp(x).evalf(subs={x: 0}) == 1
    assert ((2 + I)**x).evalf(subs={x: 0}) == 1
    assert (0**x).evalf(subs={x: 0}) == 1


def test_evalf_arguments():
    raises(TypeError, lambda: pi.evalf(method="garbage"))


def test_implemented_function_evalf():
    from sympy.utilities.lambdify import implemented_function
    f = Function('f')
    f = implemented_function(f, lambda x: x + 1)
    assert str(f(x)) == "f(x)"
    assert str(f(2)) == "f(2)"
    assert f(2).evalf() == 3
    assert f(x).evalf() == f(x)
    f = implemented_function(Function('sin'), lambda x: x + 1)
    assert f(2).evalf() != sin(2)
    del f._imp_     # XXX: due to caching _imp_ would influence all other tests


def test_evaluate_false():
    for no in [0, False]:
        assert Add(3, 2, evaluate=no).is_Add
        assert Mul(3, 2, evaluate=no).is_Mul
        assert Pow(3, 2, evaluate=no).is_Pow
    assert Pow(y, 2, evaluate=True) - Pow(y, 2, evaluate=True) == 0


def test_evalf_relational():
    assert Eq(x/5, y/10).evalf() == Eq(0.2*x, 0.1*y)
    # if this first assertion fails it should be replaced with
    # one that doesn't
    assert unchanged(Eq, (3 - I)**2/2 + I, 0)
    assert Eq((3 - I)**2/2 + I, 0).n() is S.false
    assert nfloat(Eq((3 - I)**2 + I, 0)) == S.false


def test_issue_5486():
    assert not cos(sqrt(0.5 + I)).n().is_Function


def test_issue_5486_bug():
    from sympy import I, Expr
    assert abs(Expr._from_mpmath(I._to_mpmath(15), 15) - I) < 1.0e-15


def test_bugs():
    from sympy import polar_lift, re

    assert abs(re((1 + I)**2)) < 1e-15

    # anything that evalf's to 0 will do in place of polar_lift
    assert abs(polar_lift(0)).n() == 0


def test_subs():
    assert NS('besseli(-x, y) - besseli(x, y)', subs={x: 3.5, y: 20.0}) == \
        '-4.92535585957223e-10'
    assert NS('Piecewise((x, x>0)) + Piecewise((1-x, x>0))', subs={x: 0.1}) == \
        '1.00000000000000'
    raises(TypeError, lambda: x.evalf(subs=(x, 1)))


def test_issue_4956_5204():
    # issue 4956
    v = S('''(-27*12**(1/3)*sqrt(31)*I +
    27*2**(2/3)*3**(1/3)*sqrt(31)*I)/(-2511*2**(2/3)*3**(1/3) +
    (29*18**(1/3) + 9*2**(1/3)*3**(2/3)*sqrt(31)*I +
    87*2**(1/3)*3**(1/6)*I)**2)''')
    assert NS(v, 1) == '0.e-118 - 0.e-118*I'

    # issue 5204
    v = S('''-(357587765856 + 18873261792*249**(1/2) + 56619785376*I*83**(1/2) +
    108755765856*I*3**(1/2) + 41281887168*6**(1/3)*(1422 +
    54*249**(1/2))**(1/3) - 1239810624*6**(1/3)*249**(1/2)*(1422 +
    54*249**(1/2))**(1/3) - 3110400000*I*6**(1/3)*83**(1/2)*(1422 +
    54*249**(1/2))**(1/3) + 13478400000*I*3**(1/2)*6**(1/3)*(1422 +
    54*249**(1/2))**(1/3) + 1274950152*6**(2/3)*(1422 +
    54*249**(1/2))**(2/3) + 32347944*6**(2/3)*249**(1/2)*(1422 +
    54*249**(1/2))**(2/3) - 1758790152*I*3**(1/2)*6**(2/3)*(1422 +
    54*249**(1/2))**(2/3) - 304403832*I*6**(2/3)*83**(1/2)*(1422 +
    4*249**(1/2))**(2/3))/(175732658352 + (1106028 + 25596*249**(1/2) +
    76788*I*83**(1/2))**2)''')
    assert NS(v, 5) == '0.077284 + 1.1104*I'
    assert NS(v, 1) == '0.08 + 1.*I'


def test_old_docstring():
    a = (E + pi*I)*(E - pi*I)
    assert NS(a) == '17.2586605000200'
    assert a.n() == 17.25866050002001


def test_issue_4806():
    assert integrate(atan(x)**2, (x, -1, 1)).evalf().round(1) == 0.5
    assert atan(0, evaluate=False).n() == 0


def test_evalf_mul():
    # sympy should not try to expand this; it should be handled term-wise
    # in evalf through mpmath
    assert NS(product(1 + sqrt(n)*I, (n, 1, 500)), 1) == '5.e+567 + 2.e+568*I'


def test_scaled_zero():
    a, b = (([0], 1, 100, 1), -1)
    assert scaled_zero(100) == (a, b)
    assert scaled_zero(a) == (0, 1, 100, 1)
    a, b = (([1], 1, 100, 1), -1)
    assert scaled_zero(100, -1) == (a, b)
    assert scaled_zero(a) == (1, 1, 100, 1)
    raises(ValueError, lambda: scaled_zero(scaled_zero(100)))
    raises(ValueError, lambda: scaled_zero(100, 2))
    raises(ValueError, lambda: scaled_zero(100, 0))
    raises(ValueError, lambda: scaled_zero((1, 5, 1, 3)))


def test_chop_value():
    for i in range(-27, 28):
        assert (Pow(10, i)*2).n(chop=10**i) and not (Pow(10, i)).n(chop=10**i)


def test_infinities():
    assert oo.evalf(chop=True) == inf
    assert (-oo).evalf(chop=True) == ninf


def test_to_mpmath():
    assert sqrt(3)._to_mpmath(20)._mpf_ == (0, int(908093), -19, 20)
    assert S(3.2)._to_mpmath(20)._mpf_ == (0, int(838861), -18, 20)


def test_issue_6632_evalf():
    add = (-100000*sqrt(2500000001) + 5000000001)
    assert add.n() == 9.999999998e-11
    assert (add*add).n() == 9.999999996e-21


def test_issue_4945():
    from sympy.abc import H
    from sympy import zoo
    assert (H/0).evalf(subs={H:1}) == zoo*H


def test_evalf_integral():
    # test that workprec has to increase in order to get a result other than 0
    eps = Rational(1, 1000000)
    assert Integral(sin(x), (x, -pi, pi + eps)).n(2)._prec == 10


def test_issue_8821_highprec_from_str():
    s = str(pi.evalf(128))
    p = N(s)
    assert Abs(sin(p)) < 1e-15
    p = N(s, 64)
    assert Abs(sin(p)) < 1e-64


def test_issue_8853():
    p = Symbol('x', even=True, positive=True)
    assert floor(-p - S.Half).is_even == False
    assert floor(-p + S.Half).is_even == True
    assert ceiling(p - S.Half).is_even == True
    assert ceiling(p + S.Half).is_even == False

    assert get_integer_part(S.Half, -1, {}, True) == (0, 0)
    assert get_integer_part(S.Half, 1, {}, True) == (1, 0)
    assert get_integer_part(Rational(-1, 2), -1, {}, True) == (-1, 0)
    assert get_integer_part(Rational(-1, 2), 1, {}, True) == (0, 0)


def test_issue_17681():
    class identity_func(Function):

        def _eval_evalf(self, *args, **kwargs):
            return self.args[0].evalf(*args, **kwargs)

    assert floor(identity_func(S(0))) == 0
    assert get_integer_part(S(0), 1, {}, True) == (0, 0)


def test_issue_9326():
    from sympy import Dummy
    d1 = Dummy('d')
    d2 = Dummy('d')
    e = d1 + d2
    assert e.evalf(subs = {d1: 1, d2: 2}) == 3


def test_issue_10323():
    assert ceiling(sqrt(2**30 + 1)) == 2**15 + 1


def test_AssocOp_Function():
    # the first arg of Min is not comparable in the imaginary part
    raises(ValueError, lambda: S('''
    Min(-sqrt(3)*cos(pi/18)/6 + re(1/((-1/2 - sqrt(3)*I/2)*(1/6 +
    sqrt(3)*I/18)**(1/3)))/3 + sin(pi/18)/2 + 2 + I*(-cos(pi/18)/2 -
    sqrt(3)*sin(pi/18)/6 + im(1/((-1/2 - sqrt(3)*I/2)*(1/6 +
    sqrt(3)*I/18)**(1/3)))/3), re(1/((-1/2 + sqrt(3)*I/2)*(1/6 +
    sqrt(3)*I/18)**(1/3)))/3 - sqrt(3)*cos(pi/18)/6 - sin(pi/18)/2 + 2 +
    I*(im(1/((-1/2 + sqrt(3)*I/2)*(1/6 + sqrt(3)*I/18)**(1/3)))/3 -
    sqrt(3)*sin(pi/18)/6 + cos(pi/18)/2))'''))
    # if that is changed so a non-comparable number remains as
    # an arg, then the Min/Max instantiation needs to be changed
    # to watch out for non-comparable args when making simplifications
    # and the following test should be added instead (with e being
    # the sympified expression above):
    # raises(ValueError, lambda: e._eval_evalf(2))


def test_issue_10395():
    eq = x*Max(0, y)
    assert nfloat(eq) == eq
    eq = x*Max(y, -1.1)
    assert nfloat(eq) == eq
    assert Max(y, 4).n() == Max(4.0, y)


def test_issue_13098():
    assert floor(log(S('9.'+'9'*20), 10)) == 0
    assert ceiling(log(S('9.'+'9'*20), 10)) == 1
    assert floor(log(20 - S('9.'+'9'*20), 10)) == 1
    assert ceiling(log(20 - S('9.'+'9'*20), 10)) == 2


def test_issue_14601():
    e = 5*x*y/2 - y*(35*(x**3)/2 - 15*x/2)
    subst = {x:0.0, y:0.0}
    e2 = e.evalf(subs=subst)
    assert float(e2) == 0.0
    assert float((x + x*(x**2 + x)).evalf(subs={x: 0.0})) == 0.0


def test_issue_11151():
    z = S.Zero
    e = Sum(z, (x, 1, 2))
    assert e != z  # it shouldn't evaluate
    # when it does evaluate, this is what it should give
    assert evalf(e, 15, {}) == \
        evalf(z, 15, {}) == (None, None, 15, None)
    # so this shouldn't fail
    assert (e/2).n() == 0
    # this was where the issue appeared
    expr0 = Sum(x**2 + x, (x, 1, 2))
    expr1 = Sum(0, (x, 1, 2))
    expr2 = expr1/expr0
    assert simplify(factor(expr2) - expr2) == 0


def test_issue_13425():
    assert N('2**.5', 30) == N('sqrt(2)', 30)
    assert N('x - x', 30) == 0
    assert abs((N('pi*.1', 22)*10 - pi).n()) < 1e-22


def test_issue_17421():
    assert N(acos(-I + acosh(cosh(cosh(1) + I)))) == 1.0*I

<<<<<<< HEAD
def test_evalfmixin():
    x = Symbol('x')
    y = Float('3.141592653589793238462643383279502884197', 10)

    class A(EvalfMixin):
        is_Number = False

        def func(self):
            return A

        def __init__(self, a):
            self.val = a

        def _eval_evalf_options(self, prec,  options):
            return evalf_options(self.val, prec, options)

        def _eval_evalf(self, prec):
            return self.val._evalf(prec)

    class B(EvalfMixin):
        is_Number = False

        def func(self):
            return A

        def __init__(self, a):
            self.val = a

        def _eval_evalf(self, prec):
            return self.val._evalf(prec)

    assert A(FiniteSet(pi * x)).evalf(10) == FiniteSet(y * x)
    assert B(FiniteSet(pi * x)).evalf(10) == FiniteSet(y * x)

    assert A(FiniteSet(pi * x)).evalf(subs={pi * x : 1}) == FiniteSet(Float('1'))
    assert B(FiniteSet(pi * x)).evalf(10, subs={pi * x :1}) == FiniteSet(y * x)

    assert A(sin(pi*x)).evalf(subs={pi * x:0}) == 0
    assert B(sin(pi*x)).evalf(subs={pi * x:0}) == sin(pi*x)

    a = A(pi - 3.14159265358979)
    #_eval_evalf_options are preferred over _eval_evalf if both are given.
    assert A(a).evalf(40) != B(a).evalf(40) #_eval_evalf is less precise

def test_evalf_options():
    x = Symbol('x')
    class X:

        def __init__(self):
            self.val = pi * x

        def _eval_evalf(self, prec):
            return self.val._evalf(prec)

        def _eval_evalf_options(self, prec,  options):
            return evalf_options(self.val, prec, options)

    class A(X, EvalfMixin, Basic):
        def could_extract_minus_sign(self):
            return False

        def as_coefficient(self, value):
            return
        pass

    class B(X, Expr):
        pass

    class C(Basic, X):
        def could_extract_minus_sign(self):
            return False

        def as_coefficient(self, value):
            return
        pass

    classes = [A, B, C]

    def test_in_finiteset(cls):
        assert FiniteSet(cls()).evalf(6) == FiniteSet(Float('3.14159265358979', 6) * x)
        assert FiniteSet(cls()).evalf(6, subs={x:1}) ==  FiniteSet(Float('3.14159265358979', 6))

    def test_in_matrix(cls):
        if not isinstance(cls(), C):
            assert Matrix([cls()]).evalf(6) == Matrix([[Float('3.14159265358979', 6) * x]])
            assert Matrix([cls()]).evalf(6, subs={x:1}) ==  Matrix([[Float('3.14159265358979', 6)]])
        else: #Matrix .evalf can't be used for Basic
            assert Matrix([FiniteSet(cls())]).evalf(6) == Matrix([[FiniteSet(Float('3.14159265358979', 6) * x)]])
            assert Matrix([FiniteSet(cls())]).evalf(6, subs={x:1}) == Matrix([[FiniteSet(Float('3.14159265358979', 6))]])

    def test_in_sin(cls):
        assert sin(cls()).evalf(subs={pi*x : 0}) == 0

    tests = [test_in_finiteset, test_in_matrix, test_in_sin]

    for cls in classes:
        for test in tests:
            test(cls)

def test_eval_evalf():
    #This test function can be removed when `_eval_evalf` is removed
    class Y:
        def _eval_evalf(self, prec):
            return Float('2')

    class A(Y, Expr):
        pass

    class B(Y, Basic):
        pass

    assert FiniteSet(A()).evalf(2) == FiniteSet(2.0)
    assert FiniteSet(B()).evalf(2) == FiniteSet(2.0)
=======

def test_issue_20291():
    from sympy import FiniteSet, Complement, Intersection, Reals, EmptySet
    a = Symbol('a')
    b = Symbol('b')
    A = FiniteSet(a, b)
    assert A.evalf(subs={a: 1, b: 2}) == FiniteSet(1.0, 2.0)
    B = FiniteSet(a-b, 1)
    assert B.evalf(subs={a: 1, b: 2}) == FiniteSet(-1.0, 1.0)

    sol = Complement(Intersection(FiniteSet(-b/2 - sqrt(b**2-4*pi)/2), Reals), FiniteSet(0))
    assert sol.evalf(subs={b: 1}) == EmptySet
>>>>>>> 25216a21
<|MERGE_RESOLUTION|>--- conflicted
+++ resolved
@@ -581,7 +581,7 @@
 def test_issue_17421():
     assert N(acos(-I + acosh(cosh(cosh(1) + I)))) == 1.0*I
 
-<<<<<<< HEAD
+    
 def test_evalfmixin():
     x = Symbol('x')
     y = Float('3.141592653589793238462643383279502884197', 10)
@@ -626,6 +626,7 @@
     #_eval_evalf_options are preferred over _eval_evalf if both are given.
     assert A(a).evalf(40) != B(a).evalf(40) #_eval_evalf is less precise
 
+    
 def test_evalf_options():
     x = Symbol('x')
     class X:
@@ -695,7 +696,6 @@
 
     assert FiniteSet(A()).evalf(2) == FiniteSet(2.0)
     assert FiniteSet(B()).evalf(2) == FiniteSet(2.0)
-=======
 
 def test_issue_20291():
     from sympy import FiniteSet, Complement, Intersection, Reals, EmptySet
@@ -707,5 +707,4 @@
     assert B.evalf(subs={a: 1, b: 2}) == FiniteSet(-1.0, 1.0)
 
     sol = Complement(Intersection(FiniteSet(-b/2 - sqrt(b**2-4*pi)/2), Reals), FiniteSet(0))
-    assert sol.evalf(subs={b: 1}) == EmptySet
->>>>>>> 25216a21
+    assert sol.evalf(subs={b: 1}) == EmptySet