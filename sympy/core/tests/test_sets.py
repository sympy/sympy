from sympy import (
    Symbol, Set, Union, Interval, oo, S, sympify, nan,
    LessThan, Max, Min, And, Or, Eq, Ge, Le, Gt, Lt, Float,
    FiniteSet, Intersection, imageset
)
from sympy.mpmath import mpi

<<<<<<< HEAD
from sympy.utilities.pytest import raises, XFAIL
=======
from sympy.utilities.pytest import raises
>>>>>>> fa451a08


def test_interval_arguments():
    assert Interval(0, oo) == Interval(0, oo, False, True)
    assert Interval(0, oo).right_open is True
    assert Interval(-oo, 0) == Interval(-oo, 0, True, False)
    assert Interval(-oo, 0).left_open is True

    assert isinstance(Interval(1, 1), FiniteSet)

    assert Interval(1, 0) == S.EmptySet
    assert Interval(1, 1).measure == 0

    assert Interval(1, 1, False, True) == S.EmptySet
    assert Interval(1, 1, True, False) == S.EmptySet
    assert Interval(1, 1, True, True) == S.EmptySet

    raises(ValueError, lambda: Interval(0, S.ImaginaryUnit))
    raises(ValueError, lambda: Interval(0, Symbol('z')))

    assert isinstance(Interval(1, Symbol('a', real=True)), Interval)


def test_interval_symbolic_end_points():
    a = Symbol('a', real=True)

    assert Union(Interval(0, a), Interval(0, 3)).sup == Max(a, 3)
    assert Union(Interval(a, 0), Interval(-3, 0)).inf == Min(-3, a)

    assert Interval(0, a).contains(1) == LessThan(1, a)


def test_union():
    assert Union(Interval(1, 2), Interval(2, 3)) == Interval(1, 3)
    assert Union(Interval(1, 2), Interval(2, 3, True)) == Interval(1, 3)
    assert Union(Interval(1, 3), Interval(2, 4)) == Interval(1, 4)
    assert Union(Interval(1, 2), Interval(1, 3)) == Interval(1, 3)
    assert Union(Interval(1, 3), Interval(1, 2)) == Interval(1, 3)
    assert Union(Interval(1, 3, False, True), Interval(1, 2)) == \
        Interval(1, 3, False, True)
    assert Union(Interval(1, 3), Interval(1, 2, False, True)) == Interval(1, 3)
    assert Union(Interval(1, 2, True), Interval(1, 3)) == Interval(1, 3)
    assert Union(Interval(1, 2, True), Interval(1, 3, True)) == \
        Interval(1, 3, True)
    assert Union(Interval(1, 2, True), Interval(1, 3, True, True)) == \
        Interval(1, 3, True, True)
    assert Union(Interval(1, 2, True, True), Interval(1, 3, True)) == \
        Interval(1, 3, True)
    assert Union(Interval(1, 3), Interval(2, 3)) == Interval(1, 3)
    assert Union(Interval(1, 3, False, True), Interval(2, 3)) == \
        Interval(1, 3)
    assert Union(Interval(1, 2, False, True), Interval(2, 3, True)) != \
        Interval(1, 3)
    assert Union(Interval(1, 2), S.EmptySet) == Interval(1, 2)
    assert Union(S.EmptySet) == S.EmptySet

    assert Union(Interval(0, 1), [FiniteSet(1.0/n) for n in range(1, 10)]) == \
        Interval(0, 1)

    assert Interval(1, 2).union(Interval(2, 3)) == \
        Interval(1, 2) + Interval(2, 3)

    assert Interval(1, 2).union(Interval(2, 3)) == Interval(1, 3)

    assert Union(Set()) == Set()

    assert FiniteSet(1) + FiniteSet(2) + FiniteSet(3) == FiniteSet(1, 2, 3)
    assert FiniteSet(['ham']) + FiniteSet(['eggs']) == FiniteSet('ham', 'eggs')
    assert FiniteSet(1, 2, 3) + S.EmptySet == FiniteSet(1, 2, 3)

    assert FiniteSet(1, 2, 3) & FiniteSet(2, 3, 4) == FiniteSet(2, 3)
    assert FiniteSet(1, 2, 3) | FiniteSet(2, 3, 4) == FiniteSet(1, 2, 3, 4)

    x = Symbol("x")
    y = Symbol("y")
    z = Symbol("z")
    assert S.EmptySet | FiniteSet(x, FiniteSet(y, z)) == \
        FiniteSet(x, FiniteSet(y, z))

    # Test that Intervals and FiniteSets play nicely
    assert Interval(1, 3) + FiniteSet(2) == Interval(1, 3)
    assert Interval(1, 3, True, True) + FiniteSet(3) == \
        Interval(1, 3, True, False)
    X = Interval(1, 3) + FiniteSet(5)
    Y = Interval(1, 2) + FiniteSet(3)
    XandY = X.intersect(Y)
    assert 2 in X and 3 in X and 3 in XandY
    assert X.subset(XandY) and Y.subset(XandY)

    raises(TypeError, lambda: Union(1, 2, 3))

    assert X.is_iterable is False


def test_difference():
    assert Interval(1, 3) - Interval(1, 2) == Interval(2, 3, True)
    assert Interval(1, 3) - Interval(2, 3) == Interval(1, 2, False, True)
    assert Interval(1, 3, True) - Interval(2, 3) == Interval(1, 2, True, True)
    assert Interval(1, 3, True) - Interval(2, 3, True) == \
        Interval(1, 2, True, False)
    assert Interval(0, 2) - FiniteSet(1) == \
        Union(Interval(0, 1, False, True), Interval(1, 2, True, False))

    assert FiniteSet(1, 2, 3) - FiniteSet(2) == FiniteSet(1, 3)
    assert FiniteSet('ham', 'eggs') - FiniteSet(['eggs']) == FiniteSet(['ham'])
    assert FiniteSet(1, 2, 3, 4) - Interval(2, 10, True, False) == \
        FiniteSet(1, 2)
    assert FiniteSet(1, 2, 3, 4) - S.EmptySet == FiniteSet(1, 2, 3, 4)
    assert Union(Interval(0, 2), FiniteSet(2, 3, 4)) - Interval(1, 3) == \
        Union(Interval(0, 1, False, True), FiniteSet(4))


def test_complement():
    assert Interval(0, 1).complement == \
        Union(Interval(-oo, 0, True, True), Interval(1, oo, True, True))
    assert Interval(0, 1, True, False).complement == \
        Union(Interval(-oo, 0, True, False), Interval(1, oo, True, True))
    assert Interval(0, 1, False, True).complement == \
        Union(Interval(-oo, 0, True, True), Interval(1, oo, False, True))
    assert Interval(0, 1, True, True).complement == \
        Union(Interval(-oo, 0, True, False), Interval(1, oo, False, True))

    assert -S.EmptySet == S.EmptySet.complement
    assert ~S.EmptySet == S.EmptySet.complement

    assert S.EmptySet.complement == S.UniversalSet
    assert S.UniversalSet.complement == S.EmptySet

    assert Union(Interval(0, 1), Interval(2, 3)).complement == \
        Union(Interval(-oo, 0, True, True), Interval(1, 2, True, True),
              Interval(3, oo, True, True))

    assert FiniteSet(0).complement == Union(Interval(-oo, 0, True, True),
            Interval(0, oo, True, True))

    assert (FiniteSet(5) + Interval(S.NegativeInfinity, 0)).complement == \
        Interval(0, 5, True, True) + Interval(5, S.Infinity, True, True)

    assert FiniteSet(1, 2, 3).complement == \
        Interval(S.NegativeInfinity, 1, True, True) + Interval(1, 2, True, True) + \
        Interval(2, 3, True, True) + Interval(3, S.Infinity, True, True)

    X = Interval(1, 3) + FiniteSet(5)
    assert X.intersect(X.complement) == S.EmptySet

    square = Interval(0, 1) * Interval(0, 1)
    notsquare = square.complement

    assert all(pt in square for pt in [(0, 0), (.5, .5), (1, 0), (1, 1)])
    assert not any(
        pt in notsquare for pt in [(0, 0), (.5, .5), (1, 0), (1, 1)])
    assert not any(pt in square for pt in [(-1, 0), (1.5, .5), (10, 10)])
    assert all(pt in notsquare for pt in [(-1, 0), (1.5, .5), (10, 10)])


def test_intersect():
    x = Symbol('x')
    assert Interval(0, 2).intersect(Interval(1, 2)) == Interval(1, 2)
    assert Interval(0, 2).intersect(Interval(1, 2, True)) == \
        Interval(1, 2, True)
    assert Interval(0, 2, True).intersect(Interval(1, 2)) == \
        Interval(1, 2, False, False)
    assert Interval(0, 2, True, True).intersect(Interval(1, 2)) == \
        Interval(1, 2, False, True)
    assert Interval(0, 2).intersect(Union(Interval(0, 1), Interval(2, 3))) == \
        Union(Interval(0, 1), Interval(2, 2))

    assert FiniteSet(1, 2, x).intersect(FiniteSet(x)) == FiniteSet(x)
    assert FiniteSet('ham', 'eggs').intersect(FiniteSet(['ham'])) == \
        FiniteSet(['ham'])
    assert FiniteSet(1, 2, 3, 4, 5).intersect(S.EmptySet) == S.EmptySet

    assert Interval(0, 5).intersect(FiniteSet(1, 3)) == FiniteSet(1, 3)
    assert Interval(0, 1, True, True).intersect(FiniteSet(1)) == S.EmptySet

    assert Union(Interval(0, 1), Interval(2, 3)).intersect(Interval(1, 2)) == \
        Union(Interval(1, 1), Interval(2, 2))
    assert Union(Interval(0, 1), Interval(2, 3)).intersect(Interval(0, 2)) == \
        Union(Interval(0, 1), Interval(2, 2))
    assert Union(Interval(0, 1), Interval(2, 3)).intersect(Interval(1, 2, True, True)) == \
        S.EmptySet
    assert Union(Interval(0, 1), Interval(2, 3)).intersect(S.EmptySet) == \
        S.EmptySet
    assert Union(Interval(0, 5), FiniteSet(['Ham'])).intersect(FiniteSet(2, 3, 4, 5, 6)) == \
        FiniteSet(2, 3, 4, 5)


def test_intersection():
    # iterable
    i = Intersection(FiniteSet(1, 2, 3), Interval(2, 5), evaluate=False)
    assert i.is_iterable
    assert set(i) == set([S(2), S(3)])

    # challenging intervals
    x = Symbol('x', real=True)
    i = Intersection(Interval(0, 3), Interval(x, 6))
    assert (5 in i) is False
    raises(TypeError, lambda: 2 in i)

    # Singleton special cases
    assert Intersection(Interval(0, 1), S.EmptySet) == S.EmptySet
    assert Intersection(Interval(0, 1), S.UniversalSet) == Interval(0, 1)

    # Products
    line = Interval(0, 5)
    i = Intersection(line**2, line**3, evaluate=False)
    assert (2, 2) not in i
    assert (2, 2, 2) not in i
    raises(ValueError, lambda: list(i))


def test_interval_subs():
    a = Symbol('a', real=True)

    assert Interval(0, a).subs(a, 2) == Interval(0, 2)
    assert Interval(a, 0).subs(a, 2) == S.EmptySet


def test_interval_to_mpi():
    assert Interval(0, 1).to_mpi() == mpi(0, 1)
    assert Interval(0, 1, True, False).to_mpi() == mpi(0, 1)
    assert type(Interval(0, 1).to_mpi()) == type(mpi(0, 1))


def test_measure():
    a = Symbol('a', real=True)

    assert Interval(1, 3).measure == 2
    assert Interval(0, a).measure == a
    assert Interval(1, a).measure == a - 1

    assert Union(Interval(1, 2), Interval(3, 4)).measure == 2
    assert Union(Interval(1, 2), Interval(3, 4), FiniteSet(5, 6, 7)).measure \
        == 2

    assert FiniteSet(1, 2, oo, a, -oo, -5).measure == 0

    assert S.EmptySet.measure == 0

    square = Interval(0, 10) * Interval(0, 10)
    offsetsquare = Interval(5, 15) * Interval(5, 15)
    band = Interval(-oo, oo) * Interval(2, 4)

    assert square.measure == offsetsquare.measure == 100
    assert (square + offsetsquare).measure == 175  # there is some overlap
    assert (square - offsetsquare).measure == 75
    assert (square * FiniteSet(1, 2, 3)).measure == 0
    assert (square.intersect(band)).measure == 20
    assert (square + band).measure == oo
    assert (band * FiniteSet(1, 2, 3)).measure == nan


def test_subset():
    assert Interval(0, 2).subset(Interval(0, 1)) is True
    assert Interval(0, 2).subset(Interval(0, 3)) is False

    assert FiniteSet(1, 2, 3, 4).subset(FiniteSet(1, 2))
    assert FiniteSet(1, 2, 3, 4).subset(FiniteSet(4, 5)) is False
    assert Interval(0, 2).subset(FiniteSet(1))
    assert Interval(0, 2, True, True).subset(FiniteSet(1, 2)) is False
    assert (Interval(0, 2, False, True) + FiniteSet(2, 3)).subset(
        Interval(1, 2) + FiniteSet(3))

    assert Union(Interval(0, 1), Interval(2, 5)).subset(Interval(3, 4)) is True
    assert Union(Interval(0, 1), Interval(2, 5)).subset(Interval(3, 6)) is False

    assert Interval(0, 5).subset(FiniteSet(1, 2, 3, 4)) is True
    assert FiniteSet(1, 2, 3).subset(S.EmptySet) is True

    assert S.EmptySet.subset(Interval(0, 1)) is False
    assert S.EmptySet.subset(S.EmptySet) is True

    raises(ValueError, lambda: S.EmptySet.subset(1))


def test_contains():
    assert Interval(0, 2).contains(1) is True
    assert Interval(0, 2).contains(3) is False
    assert Interval(0, 2, True, False).contains(0) is False
    assert Interval(0, 2, True, False).contains(2) is True
    assert Interval(0, 2, False, True).contains(0) is True
    assert Interval(0, 2, False, True).contains(2) is False
    assert Interval(0, 2, True, True).contains(0) is False
    assert Interval(0, 2, True, True).contains(2) is False

    assert FiniteSet(1, 2, 3).contains(2)
    assert FiniteSet(1, 2, Symbol('x')).contains(Symbol('x'))

    items = [1, 2, S.Infinity, S('ham'), -1.1]
    fset = FiniteSet(*items)
    assert all(item in fset for item in items)
    assert all(fset.contains(item) is True for item in items)

    assert Union(Interval(0, 1), Interval(2, 5)).contains(3) is True
    assert Union(Interval(0, 1), Interval(2, 5)).contains(6) is False
    assert Union(Interval(0, 1), FiniteSet(2, 5)).contains(3) is False

    assert S.EmptySet.contains(1) is False


def test_interval_symbolic():
    x = Symbol('x')
    e = Interval(0, 1)
    assert e.contains(x) == And(0 <= x, x <= 1)
    raises(TypeError, lambda: x in e)
    e = Interval(0, 1, True, True)
    assert e.contains(x) == And(0 < x, x < 1)


def test_union_contains():
    x = Symbol('x')
    i1 = Interval(0, 1)
    i2 = Interval(2, 3)
    i3 = Union(i1, i2)
    raises(TypeError, lambda: x in i3)
    e = i3.contains(x)
    assert e == Or(And(0 <= x, x <= 1), And(2 <= x, x <= 3))
    assert e.subs(x, -0.5) is False
    assert e.subs(x, 0.5) is True
    assert e.subs(x, 1.5) is False
    assert e.subs(x, 2.5) is True
    assert e.subs(x, 3.5) is False

    U = Interval(0, 2, True, True) + Interval(10, oo) + FiniteSet(-1, 2, 5, 6)
    assert all(el not in U for el in [0, 4, -oo])
    assert all(el in U for el in [2, 5, 10])


def test_is_number():
    assert Interval(0, 1).is_number is False
    assert Set().is_number is False


def test_Interval_is_left_unbounded():
    assert Interval(3, 4).is_left_unbounded is False
    assert Interval(-oo, 3).is_left_unbounded is True
    assert Interval(Float("-inf"), 3).is_left_unbounded is True


def test_Interval_is_right_unbounded():
    assert Interval(3, 4).is_right_unbounded is False
    assert Interval(3, oo).is_right_unbounded is True
    assert Interval(3, Float("+inf")).is_right_unbounded is True


def test_Interval_as_relational():
    x = Symbol('x')

    assert Interval(-1, 2, False, False).as_relational(x) == \
        And(Le(-1, x), Le(x, 2))
    assert Interval(-1, 2, True, False).as_relational(x) == \
        And(Lt(-1, x), Le(x, 2))
    assert Interval(-1, 2, False, True).as_relational(x) == \
        And(Le(-1, x), Lt(x, 2))
    assert Interval(-1, 2, True, True).as_relational(x) == \
        And(Lt(-1, x), Lt(x, 2))

    assert Interval(-oo, 2, right_open=False).as_relational(x) == Le(x, 2)
    assert Interval(-oo, 2, right_open=True).as_relational(x) == Lt(x, 2)

    assert Interval(-2, oo, left_open=False).as_relational(x) == Ge(x, -2)
    assert Interval(-2, oo, left_open=True).as_relational(x) == Gt(x, -2)

    assert Interval(-oo, oo).as_relational(x) is True


def test_Finite_as_relational():
    x = Symbol('x')
    y = Symbol('y')

    assert FiniteSet(1, 2).as_relational(x) == Or(Eq(x, 1), Eq(x, 2))
    assert FiniteSet(y, -5).as_relational(x) == Or(Eq(x, y), Eq(x, -5))


def test_Union_as_relational():
    x = Symbol('x')
    assert (Interval(0, 1) + FiniteSet(2)).as_relational(x) == \
        Or(And(Le(0, x), Le(x, 1)), Eq(x, 2))
    assert (Interval(0, 1, True, True) + FiniteSet(1)).as_relational(x) == \
        And(Lt(0, x), Le(x, 1))


def test_Intersection_as_relational():
    x = Symbol('x')
    assert (Intersection(Interval(0, 1), FiniteSet(2),
            evaluate=False).as_relational(x)
            == And(And(Le(0, x), Le(x, 1)), Eq(x, 2)))


def test_EmptySet_as_relational():
    assert S.EmptySet.as_relational(Symbol('x')) is False


def test_finite_basic():
    x = Symbol('x')
    A = FiniteSet(1, 2, 3)
    B = FiniteSet(3, 4, 5)
    AorB = Union(A, B)
    AandB = A.intersect(B)
    assert AorB.subset(A) and AorB.subset(B)
    assert A.subset(AandB)
    assert AandB == FiniteSet(3)

    assert A.inf == 1 and A.sup == 3
    assert AorB.inf == 1 and AorB.sup == 5
    assert FiniteSet(x, 1, 5).sup == Max(x, 5)
    assert FiniteSet(x, 1, 5).inf == Min(x, 1)

    # Ensure a variety of types can exist in a FiniteSet
    S = FiniteSet((1, 2), Float, A, -5, x, 'eggs', x**2, Interval)


def test_product_basic():
    H, T = 'H', 'T'
    unit_line = Interval(0, 1)
    d6 = FiniteSet(1, 2, 3, 4, 5, 6)
    d4 = FiniteSet(1, 2, 3, 4)
    coin = FiniteSet(H, T)

    square = unit_line * unit_line

    assert (0, 0) in square
    assert 0 not in square
    assert (H, T) in coin ** 2
    assert (.5, .5, .5) in square * unit_line
    assert (H, 3, 3) in coin * d6* d6
    HH, TT = sympify(H), sympify(T)
    assert set(coin**2) == set(((HH, HH), (HH, TT), (TT, HH), (TT, TT)))

    assert (d6*d6).subset(d4*d4)

    inf, neginf = S.Infinity, S.NegativeInfinity
    assert square.complement == Union(
        Interval(0, 1) *
        (Interval(neginf, 0, True, True) + Interval(1, inf, True, True)),
        (Interval(neginf, 0, True, True) + Interval(1, inf, True, True)) *
        Interval(0, 1),
        ((Interval(neginf, 0, True, True) + Interval(1, inf, True, True))
         * (Interval(neginf, 0, True, True) + Interval(1, inf, True, True))))

    assert (Interval(-10, 10)**3).subset(Interval(-5, 5)**3)
    assert not (Interval(-5, 5)**3).subset(Interval(-10, 10)**3)
    assert not (Interval(-10, 10)**2).subset(Interval(-5, 5)**3)

    assert square.subset(Interval(.2, .5)*FiniteSet(.5))  # segment in square


def test_real():
    x = Symbol('x', real=True)

    I = Interval(0, 5)
    J = Interval(10, 20)
    A = FiniteSet(1, 2, 30, x, S.Pi, S.Infinity)
    B = FiniteSet(-4, 0)
    C = FiniteSet(100, S.NegativeInfinity)
    D = FiniteSet('Ham', 'Eggs')

    assert all(s.is_real for s in [I, J, A, B, C])
    assert not D.is_real
    assert all((a + b).is_real for a in [I, J, A, B, C] for b in [I, J, A, B, C])
    assert not any((a + D).is_real for a in [I, J, A, B, C, D])

    assert not (I + A + D).is_real


def test_supinf():
    x = Symbol('x', real=True)
    y = Symbol('y', real=True)

    assert (Interval(0, 1) + FiniteSet(2)).sup == 2
    assert (Interval(0, 1) + FiniteSet(2)).inf == 0
    assert (Interval(0, 1) + FiniteSet(x)).sup == Max(1, x)
    assert (Interval(0, 1) + FiniteSet(x)).inf == Min(0, x)
    assert FiniteSet(5, 1, x).sup == Max(5, x)
    assert FiniteSet(5, 1, x).inf == Min(1, x)
    assert FiniteSet(5, 1, x, y).sup == Max(5, x, y)
    assert FiniteSet(5, 1, x, y).inf == Min(1, x, y)
    assert FiniteSet(5, 1, x, y, S.Infinity, S.NegativeInfinity).sup == \
        S.Infinity
    assert FiniteSet(5, 1, x, y, S.Infinity, S.NegativeInfinity).inf == \
        S.NegativeInfinity
    assert FiniteSet('Ham', 'Eggs').sup == Max('Ham', 'Eggs')


def test_universalset():
    U = S.UniversalSet
    x = Symbol('x')
    assert U.as_relational(x) is True
    assert U.union(Interval(2, 4)) == U


def test_Interval_free_symbols():
    x = Symbol('x', real=True)
    assert set(Interval(0, x).free_symbols) == set((x,))

def test_image_interval():
    x = Symbol('x', real=True)
    assert imageset(x, 2*x, Interval(-2, 1)) == Interval(-4, 2)
    assert imageset(x, 2*x, Interval(-2, 1, True, False)) == \
            Interval(-4, 2, True, False)
    assert imageset(x, x**2, Interval(-2, 1, True, False)) == \
            Interval(0, 4, False, True)
    assert imageset(x, x**2, Interval(-2, 1)) == Interval(0, 4)
    assert imageset(x, x**2, Interval(-2, 1, True, False)) == \
            Interval(0, 4, False, True)
    assert imageset(x, x**2, Interval(-2, 1, True, True)) == \
            Interval(0, 4, False, True)

def test_image_FiniteSet():
    x = Symbol('x', real=True)
    assert imageset(x, 2*x, FiniteSet(1, 2, 3)) == FiniteSet(2, 4, 6)

def test_image_Union():
    x = Symbol('x', real=True)
    assert imageset(x, x**2, Interval(-2, 0) + FiniteSet(1, 2, 3)) == \
            (Interval(0, 4) + FiniteSet(9))

def test_image_Intersection():
    x = Symbol('x', real=True)
    y = Symbol('y', real=True)
    assert imageset(x, x**2, Interval(-2, 0).intersect(Interval(x, y))) == \
           Interval(0, 4).intersect(Interval(Min(x**2, y**2), Max(x**2, y**2)))

def test_image_EmptySet():
    x = Symbol('x', real=True)
    assert imageset(x, 2*x, S.EmptySet) == S.EmptySet<|MERGE_RESOLUTION|>--- conflicted
+++ resolved
@@ -5,11 +5,7 @@
 )
 from sympy.mpmath import mpi
 
-<<<<<<< HEAD
-from sympy.utilities.pytest import raises, XFAIL
-=======
 from sympy.utilities.pytest import raises
->>>>>>> fa451a08
 
 
 def test_interval_arguments():
