--- conflicted
+++ resolved
@@ -868,11 +868,11 @@
 
     assert Derivative(f(x), (x, n)).doit() == Derivative(f(x), (x, n))
 
-<<<<<<< HEAD
 def test_issue_13873():
     from sympy.abc import x
     raises(ValueError, lambda: Derivative(sin(x), (x,-1)))
-=======
+    raises(ValueError, lambda: Derivative(sin(x), (x, sqrt(-1))))
+
 def test_order_could_be_zero():
     x, y = symbols('x, y')
     n = symbols('n', integer=True, nonnegative=True)
@@ -880,7 +880,6 @@
     assert diff(y, (x, n)) == Derivative(y, (x, n))
     assert diff(y, (x, n + 1)) == S.Zero
     assert diff(y, (x, m)) == S.Zero
->>>>>>> cd2736bb
 
 def test_undefined_function_eq():
     f = Function('f')
