--- conflicted
+++ resolved
@@ -1714,7 +1714,11 @@
     assert x*abs(x)*abs(x) == x**3
 
 
-<<<<<<< HEAD
+def test_issue_10755():
+    x = symbols('x')
+    raises(TypeError, lambda: int(log(x)))
+    raises(TypeError, lambda: log(x).round(2))
+
 def test_eval_derivative_wrt():
     class MyClass(Expr):
         _diff_wrt = True
@@ -1727,10 +1731,4 @@
             return (new_expr, new_self)
 
     assert (x*MyClass()).diff(MyClass()) == x
-    assert (y*MyClass()).diff(MyClass()) == Derivative(y*MyClass(), MyClass())
-=======
-def test_issue_10755():
-    x = symbols('x')
-    raises(TypeError, lambda: int(log(x)))
-    raises(TypeError, lambda: log(x).round(2))
->>>>>>> 86e94fe4
+    assert (y*MyClass()).diff(MyClass()) == Derivative(y*MyClass(), MyClass())