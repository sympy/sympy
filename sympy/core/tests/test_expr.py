--- conflicted
+++ resolved
@@ -1012,19 +1012,16 @@
     assert (sqrt(x)).extract_multiplicatively(x) is None
     assert (sqrt(x)).extract_multiplicatively(1/x) is None
     assert x.extract_multiplicatively(-x) is None
-<<<<<<< HEAD
     assert Float(6.0).extract_multiplicatively(2) == Float(3.0)
     assert Float(-6.0).extract_multiplicatively(-2) == Float(3.0)
     assert Float(6.0).extract_multiplicatively(-2) is None
     assert Float(0.0).extract_multiplicatively(2) == Float(0.0)
-=======
     assert (-2 - 4*I).extract_multiplicatively(-2) == 1 + 2*I
     assert (-2 - 4*I).extract_multiplicatively(3) is None
     assert (-2*x - 4*y - 8).extract_multiplicatively(-2) == x + 2*y + 4
     assert (-2*x*y - 4*x**2*y).extract_multiplicatively(-2*y) == 2*x**2 + x
     assert (2*x*y + 4*x**2*y).extract_multiplicatively(2*y) == 2*x**2 + x
     assert (-4*y**2*x).extract_multiplicatively(-3*y) is None
->>>>>>> 6eb2021e
 
     assert ((x*y)**3).extract_additively(1) is None
     assert (x + 1).extract_additively(x) == 1
