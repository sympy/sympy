"""Test whether all elements of cls.args are instances of Basic. """

# NOTE: keep tests sorted by (module, class name) key. If a class can't
# be instantiated, add it here anyway with @SKIP("abstract class) (see
# e.g. Function).

import os
import re
from pathlib import Path

from sympy.assumptions.ask import Q
from sympy.core.basic import Basic
from sympy.core.function import (Function, Lambda)
from sympy.core.numbers import (Rational, oo, pi)
from sympy.core.relational import Eq
from sympy.core.singleton import S
from sympy.core.symbol import symbols
from sympy.functions.elementary.exponential import (exp, log)
from sympy.functions.elementary.miscellaneous import sqrt
from sympy.functions.elementary.trigonometric import sin

from sympy.testing.pytest import SKIP, warns_deprecated_sympy

a, b, c, x, y, z, s = symbols('a,b,c,x,y,z,s')


whitelist = [
     "sympy.assumptions.predicates",    # tested by test_predicates()
     "sympy.assumptions.relation.equality",    # tested by test_predicates()
]

def test_all_classes_are_tested():
    this = os.path.split(__file__)[0]
    path = os.path.join(this, os.pardir, os.pardir)
    sympy_path = os.path.abspath(path)
    prefix = os.path.split(sympy_path)[0] + os.sep

    re_cls = re.compile(r"^class ([A-Za-z][A-Za-z0-9_]*)\s*\(", re.MULTILINE)

    modules = {}

    for root, dirs, files in os.walk(sympy_path):
        module = root.replace(prefix, "").replace(os.sep, ".")

        for file in files:
            if file.startswith(("_", "test_", "bench_")):
                continue
            if not file.endswith(".py"):
                continue

            text = Path(os.path.join(root, file)).read_text(encoding='utf-8')

            submodule = module + '.' + file[:-3]

            if any(submodule.startswith(wpath) for wpath in whitelist):
                continue

            names = re_cls.findall(text)

            if not names:
                continue

            try:
                mod = __import__(submodule, fromlist=names)
            except ImportError:
                continue

            def is_Basic(name):
                cls = getattr(mod, name)
                if hasattr(cls, '_sympy_deprecated_func'):
                    cls = cls._sympy_deprecated_func
                if not isinstance(cls, type):
                    # check instance of singleton class with same name
                    cls = type(cls)
                return issubclass(cls, Basic)

            names = list(filter(is_Basic, names))

            if names:
                modules[submodule] = names

    ns = globals()
    failed = []

    for module, names in modules.items():
        mod = module.replace('.', '__')

        for name in names:
            test = 'test_' + mod + '__' + name

            if test not in ns:
                failed.append(module + '.' + name)

    assert not failed, "Missing classes: %s.  Please add tests for these to sympy/core/tests/test_args.py." % ", ".join(failed)


def _test_args(obj):
    all_basic = all(isinstance(arg, Basic) for arg in obj.args)
    # Ideally obj.func(*obj.args) would always recreate the object, but for
    # now, we only require it for objects with non-empty .args
    recreatable = not obj.args or obj.func(*obj.args) == obj
    return all_basic and recreatable


def test_sympy__algebras__quaternion__Quaternion():
    from sympy.algebras.quaternion import Quaternion
    assert _test_args(Quaternion(x, 1, 2, 3))


def test_sympy__assumptions__assume__AppliedPredicate():
    from sympy.assumptions.assume import AppliedPredicate, Predicate
    assert _test_args(AppliedPredicate(Predicate("test"), 2))
    assert _test_args(Q.is_true(True))

@SKIP("abstract class")
def test_sympy__assumptions__assume__Predicate():
    pass

def test_predicates():
    predicates = [
        getattr(Q, attr)
        for attr in Q.__class__.__dict__
        if not attr.startswith('__')]
    for p in predicates:
        assert _test_args(p)

def test_sympy__assumptions__assume__UndefinedPredicate():
    from sympy.assumptions.assume import Predicate
    assert _test_args(Predicate("test"))

@SKIP('abstract class')
def test_sympy__assumptions__relation__binrel__BinaryRelation():
    pass

def test_sympy__assumptions__relation__binrel__AppliedBinaryRelation():
    assert _test_args(Q.eq(1, 2))

def test_sympy__assumptions__wrapper__AssumptionsWrapper():
    from sympy.assumptions.wrapper import AssumptionsWrapper
    assert _test_args(AssumptionsWrapper(x, Q.positive(x)))

@SKIP("abstract Class")
def test_sympy__codegen__ast__CodegenAST():
    from sympy.codegen.ast import CodegenAST
    assert _test_args(CodegenAST())

@SKIP("abstract Class")
def test_sympy__codegen__ast__AssignmentBase():
    from sympy.codegen.ast import AssignmentBase
    assert _test_args(AssignmentBase(x, 1))

@SKIP("abstract Class")
def test_sympy__codegen__ast__AugmentedAssignment():
    from sympy.codegen.ast import AugmentedAssignment
    assert _test_args(AugmentedAssignment(x, 1))

def test_sympy__codegen__ast__AddAugmentedAssignment():
    from sympy.codegen.ast import AddAugmentedAssignment
    assert _test_args(AddAugmentedAssignment(x, 1))

def test_sympy__codegen__ast__SubAugmentedAssignment():
    from sympy.codegen.ast import SubAugmentedAssignment
    assert _test_args(SubAugmentedAssignment(x, 1))

def test_sympy__codegen__ast__MulAugmentedAssignment():
    from sympy.codegen.ast import MulAugmentedAssignment
    assert _test_args(MulAugmentedAssignment(x, 1))

def test_sympy__codegen__ast__DivAugmentedAssignment():
    from sympy.codegen.ast import DivAugmentedAssignment
    assert _test_args(DivAugmentedAssignment(x, 1))

def test_sympy__codegen__ast__ModAugmentedAssignment():
    from sympy.codegen.ast import ModAugmentedAssignment
    assert _test_args(ModAugmentedAssignment(x, 1))

def test_sympy__codegen__ast__CodeBlock():
    from sympy.codegen.ast import CodeBlock, Assignment
    assert _test_args(CodeBlock(Assignment(x, 1), Assignment(y, 2)))

def test_sympy__codegen__ast__For():
    from sympy.codegen.ast import For, CodeBlock, AddAugmentedAssignment
    from sympy.sets import Range
    assert _test_args(For(x, Range(10), CodeBlock(AddAugmentedAssignment(y, 1))))


def test_sympy__codegen__ast__Token():
    from sympy.codegen.ast import Token
    assert _test_args(Token())


def test_sympy__codegen__ast__ContinueToken():
    from sympy.codegen.ast import ContinueToken
    assert _test_args(ContinueToken())

def test_sympy__codegen__ast__BreakToken():
    from sympy.codegen.ast import BreakToken
    assert _test_args(BreakToken())

def test_sympy__codegen__ast__NoneToken():
    from sympy.codegen.ast import NoneToken
    assert _test_args(NoneToken())

def test_sympy__codegen__ast__String():
    from sympy.codegen.ast import String
    assert _test_args(String('foobar'))

def test_sympy__codegen__ast__QuotedString():
    from sympy.codegen.ast import QuotedString
    assert _test_args(QuotedString('foobar'))

def test_sympy__codegen__ast__Comment():
    from sympy.codegen.ast import Comment
    assert _test_args(Comment('this is a comment'))

def test_sympy__codegen__ast__Node():
    from sympy.codegen.ast import Node
    assert _test_args(Node())
    assert _test_args(Node(attrs={1, 2, 3}))


def test_sympy__codegen__ast__Type():
    from sympy.codegen.ast import Type
    assert _test_args(Type('float128'))


def test_sympy__codegen__ast__IntBaseType():
    from sympy.codegen.ast import IntBaseType
    assert _test_args(IntBaseType('bigint'))


def test_sympy__codegen__ast___SizedIntType():
    from sympy.codegen.ast import _SizedIntType
    assert _test_args(_SizedIntType('int128', 128))


def test_sympy__codegen__ast__SignedIntType():
    from sympy.codegen.ast import SignedIntType
    assert _test_args(SignedIntType('int128_with_sign', 128))


def test_sympy__codegen__ast__UnsignedIntType():
    from sympy.codegen.ast import UnsignedIntType
    assert _test_args(UnsignedIntType('unt128', 128))


def test_sympy__codegen__ast__FloatBaseType():
    from sympy.codegen.ast import FloatBaseType
    assert _test_args(FloatBaseType('positive_real'))


def test_sympy__codegen__ast__FloatType():
    from sympy.codegen.ast import FloatType
    assert _test_args(FloatType('float242', 242, nmant=142, nexp=99))


def test_sympy__codegen__ast__ComplexBaseType():
    from sympy.codegen.ast import ComplexBaseType
    assert _test_args(ComplexBaseType('positive_cmplx'))

def test_sympy__codegen__ast__ComplexType():
    from sympy.codegen.ast import ComplexType
    assert _test_args(ComplexType('complex42', 42, nmant=15, nexp=5))


def test_sympy__codegen__ast__Attribute():
    from sympy.codegen.ast import Attribute
    assert _test_args(Attribute('noexcept'))


def test_sympy__codegen__ast__Variable():
    from sympy.codegen.ast import Variable, Type, value_const
    assert _test_args(Variable(x))
    assert _test_args(Variable(y, Type('float32'), {value_const}))
    assert _test_args(Variable(z, type=Type('float64')))


def test_sympy__codegen__ast__Pointer():
    from sympy.codegen.ast import Pointer, Type, pointer_const
    assert _test_args(Pointer(x))
    assert _test_args(Pointer(y, type=Type('float32')))
    assert _test_args(Pointer(z, Type('float64'), {pointer_const}))


def test_sympy__codegen__ast__Declaration():
    from sympy.codegen.ast import Declaration, Variable, Type
    vx = Variable(x, type=Type('float'))
    assert _test_args(Declaration(vx))


def test_sympy__codegen__ast__While():
    from sympy.codegen.ast import While, AddAugmentedAssignment
    assert _test_args(While(abs(x) < 1, [AddAugmentedAssignment(x, -1)]))


def test_sympy__codegen__ast__Scope():
    from sympy.codegen.ast import Scope, AddAugmentedAssignment
    assert _test_args(Scope([AddAugmentedAssignment(x, -1)]))


def test_sympy__codegen__ast__Stream():
    from sympy.codegen.ast import Stream
    assert _test_args(Stream('stdin'))

def test_sympy__codegen__ast__Print():
    from sympy.codegen.ast import Print
    assert _test_args(Print([x, y]))
    assert _test_args(Print([x, y], "%d %d"))


def test_sympy__codegen__ast__FunctionPrototype():
    from sympy.codegen.ast import FunctionPrototype, real, Declaration, Variable
    inp_x = Declaration(Variable(x, type=real))
    assert _test_args(FunctionPrototype(real, 'pwer', [inp_x]))


def test_sympy__codegen__ast__FunctionDefinition():
    from sympy.codegen.ast import FunctionDefinition, real, Declaration, Variable, Assignment
    inp_x = Declaration(Variable(x, type=real))
    assert _test_args(FunctionDefinition(real, 'pwer', [inp_x], [Assignment(x, x**2)]))


def test_sympy__codegen__ast__Raise():
    from sympy.codegen.ast import Raise
    assert _test_args(Raise(x))


def test_sympy__codegen__ast__Return():
    from sympy.codegen.ast import Return
    assert _test_args(Return(x))


def test_sympy__codegen__ast__RuntimeError_():
    from sympy.codegen.ast import RuntimeError_
    assert _test_args(RuntimeError_('"message"'))


def test_sympy__codegen__ast__FunctionCall():
    from sympy.codegen.ast import FunctionCall
    assert _test_args(FunctionCall('pwer', [x]))


def test_sympy__codegen__ast__KeywordFunctionCall():
    from sympy.codegen.ast import KeywordFunctionCall, String
    from sympy.core.containers import Tuple
    from sympy.core.symbol import Symbol
    obj = KeywordFunctionCall(String('reshape'), Tuple(Symbol('x'), Symbol('y')), {'order': Symbol('z')})
    assert _test_args(obj)


def test_sympy__codegen__ast__Element():
    from sympy.codegen.ast import Element
    assert _test_args(Element('x', range(3)))


def test_sympy__codegen__cnodes__CommaOperator():
    from sympy.codegen.cnodes import CommaOperator
    assert _test_args(CommaOperator(1, 2))


def test_sympy__codegen__cnodes__goto():
    from sympy.codegen.cnodes import goto
    assert _test_args(goto('early_exit'))


def test_sympy__codegen__cnodes__Label():
    from sympy.codegen.cnodes import Label
    assert _test_args(Label('early_exit'))


def test_sympy__codegen__cnodes__PreDecrement():
    from sympy.codegen.cnodes import PreDecrement
    assert _test_args(PreDecrement(x))


def test_sympy__codegen__cnodes__PostDecrement():
    from sympy.codegen.cnodes import PostDecrement
    assert _test_args(PostDecrement(x))


def test_sympy__codegen__cnodes__PreIncrement():
    from sympy.codegen.cnodes import PreIncrement
    assert _test_args(PreIncrement(x))


def test_sympy__codegen__cnodes__PostIncrement():
    from sympy.codegen.cnodes import PostIncrement
    assert _test_args(PostIncrement(x))


def test_sympy__codegen__cnodes__struct():
    from sympy.codegen.ast import real, Variable
    from sympy.codegen.cnodes import struct
    assert _test_args(struct(declarations=[
        Variable(x, type=real),
        Variable(y, type=real)
    ]))


def test_sympy__codegen__cnodes__union():
    from sympy.codegen.ast import float32, int32, Variable
    from sympy.codegen.cnodes import union
    assert _test_args(union(declarations=[
        Variable(x, type=float32),
        Variable(y, type=int32)
    ]))


def test_sympy__codegen__cxxnodes__using():
    from sympy.codegen.cxxnodes import using
    assert _test_args(using('std::vector'))
    assert _test_args(using('std::vector', 'vec'))


def test_sympy__codegen__fnodes__Program():
    from sympy.codegen.fnodes import Program
    assert _test_args(Program('foobar', []))

def test_sympy__codegen__fnodes__Module():
    from sympy.codegen.fnodes import Module
    assert _test_args(Module('foobar', [], []))


def test_sympy__codegen__fnodes__Subroutine():
    from sympy.codegen.fnodes import Subroutine
    x = symbols('x', real=True)
    assert _test_args(Subroutine('foo', [x], []))


def test_sympy__codegen__fnodes__GoTo():
    from sympy.codegen.fnodes import GoTo
    assert _test_args(GoTo([10]))
    assert _test_args(GoTo([10, 20], x > 1))


def test_sympy__codegen__fnodes__FortranReturn():
    from sympy.codegen.fnodes import FortranReturn
    assert _test_args(FortranReturn(10))


def test_sympy__codegen__fnodes__Extent():
    from sympy.codegen.fnodes import Extent
    assert _test_args(Extent())
    assert _test_args(Extent(None))
    assert _test_args(Extent(':'))
    assert _test_args(Extent(-3, 4))
    assert _test_args(Extent(x, y))


def test_sympy__codegen__fnodes__use_rename():
    from sympy.codegen.fnodes import use_rename
    assert _test_args(use_rename('loc', 'glob'))


def test_sympy__codegen__fnodes__use():
    from sympy.codegen.fnodes import use
    assert _test_args(use('modfoo', only='bar'))


def test_sympy__codegen__fnodes__SubroutineCall():
    from sympy.codegen.fnodes import SubroutineCall
    assert _test_args(SubroutineCall('foo', ['bar', 'baz']))


def test_sympy__codegen__fnodes__Do():
    from sympy.codegen.fnodes import Do
    assert _test_args(Do([], 'i', 1, 42))


def test_sympy__codegen__fnodes__ImpliedDoLoop():
    from sympy.codegen.fnodes import ImpliedDoLoop
    assert _test_args(ImpliedDoLoop('i', 'i', 1, 42))


def test_sympy__codegen__fnodes__ArrayConstructor():
    from sympy.codegen.fnodes import ArrayConstructor
    assert _test_args(ArrayConstructor([1, 2, 3]))
    from sympy.codegen.fnodes import ImpliedDoLoop
    idl = ImpliedDoLoop('i', 'i', 1, 42)
    assert _test_args(ArrayConstructor([1, idl, 3]))


def test_sympy__codegen__fnodes__sum_():
    from sympy.codegen.fnodes import sum_
    assert _test_args(sum_('arr'))


def test_sympy__codegen__fnodes__product_():
    from sympy.codegen.fnodes import product_
    assert _test_args(product_('arr'))


def test_sympy__codegen__numpy_nodes__logaddexp():
    from sympy.codegen.numpy_nodes import logaddexp
    assert _test_args(logaddexp(x, y))


def test_sympy__codegen__numpy_nodes__logaddexp2():
    from sympy.codegen.numpy_nodes import logaddexp2
    assert _test_args(logaddexp2(x, y))


def test_sympy__codegen__numpy_nodes__amin():
    from sympy.codegen.numpy_nodes import amin
    assert _test_args(amin(x))


def test_sympy__codegen__numpy_nodes__amax():
    from sympy.codegen.numpy_nodes import amax
    assert _test_args(amax(x))


def test_sympy__codegen__numpy_nodes__minimum():
    from sympy.codegen.numpy_nodes import minimum
    assert _test_args(minimum(x, y, z))


def test_sympy__codegen__numpy_nodes__maximum():
    from sympy.codegen.numpy_nodes import maximum
    assert _test_args(maximum(x, y, z))


def test_sympy__codegen__pynodes__List():
    from sympy.codegen.pynodes import List
    assert _test_args(List(1, 2, 3))


def test_sympy__codegen__pynodes__NumExprEvaluate():
    from sympy.codegen.pynodes import NumExprEvaluate
    assert _test_args(NumExprEvaluate(x))


def test_sympy__codegen__scipy_nodes__cosm1():
    from sympy.codegen.scipy_nodes import cosm1
    assert _test_args(cosm1(x))


def test_sympy__codegen__scipy_nodes__powm1():
    from sympy.codegen.scipy_nodes import powm1
    assert _test_args(powm1(x, y))


def test_sympy__codegen__abstract_nodes__List():
    from sympy.codegen.abstract_nodes import List
    assert _test_args(List(1, 2, 3))

def test_sympy__combinatorics__graycode__GrayCode():
    from sympy.combinatorics.graycode import GrayCode
    # an integer is given and returned from GrayCode as the arg
    assert _test_args(GrayCode(3, start='100'))
    assert _test_args(GrayCode(3, rank=1))


def test_sympy__combinatorics__permutations__Permutation():
    from sympy.combinatorics.permutations import Permutation
    assert _test_args(Permutation([0, 1, 2, 3]))

def test_sympy__combinatorics__permutations__AppliedPermutation():
    from sympy.combinatorics.permutations import Permutation
    from sympy.combinatorics.permutations import AppliedPermutation
    p = Permutation([0, 1, 2, 3])
    assert _test_args(AppliedPermutation(p, x))

def test_sympy__combinatorics__perm_groups__PermutationGroup():
    from sympy.combinatorics.permutations import Permutation
    from sympy.combinatorics.perm_groups import PermutationGroup
    assert _test_args(PermutationGroup([Permutation([0, 1])]))


def test_sympy__combinatorics__polyhedron__Polyhedron():
    from sympy.combinatorics.permutations import Permutation
    from sympy.combinatorics.polyhedron import Polyhedron
    from sympy.abc import w, x, y, z
    pgroup = [Permutation([[0, 1, 2], [3]]),
              Permutation([[0, 1, 3], [2]]),
              Permutation([[0, 2, 3], [1]]),
              Permutation([[1, 2, 3], [0]]),
              Permutation([[0, 1], [2, 3]]),
              Permutation([[0, 2], [1, 3]]),
              Permutation([[0, 3], [1, 2]]),
              Permutation([[0, 1, 2, 3]])]
    corners = [w, x, y, z]
    faces = [(w, x, y), (w, y, z), (w, z, x), (x, y, z)]
    assert _test_args(Polyhedron(corners, faces, pgroup))


def test_sympy__combinatorics__prufer__Prufer():
    from sympy.combinatorics.prufer import Prufer
    assert _test_args(Prufer([[0, 1], [0, 2], [0, 3]], 4))


def test_sympy__combinatorics__partitions__Partition():
    from sympy.combinatorics.partitions import Partition
    assert _test_args(Partition([1]))


def test_sympy__combinatorics__partitions__IntegerPartition():
    from sympy.combinatorics.partitions import IntegerPartition
    assert _test_args(IntegerPartition([1]))


def test_sympy__concrete__products__Product():
    from sympy.concrete.products import Product
    assert _test_args(Product(x, (x, 0, 10)))
    assert _test_args(Product(x, (x, 0, y), (y, 0, 10)))


@SKIP("abstract Class")
def test_sympy__concrete__expr_with_limits__ExprWithLimits():
    from sympy.concrete.expr_with_limits import ExprWithLimits
    assert _test_args(ExprWithLimits(x, (x, 0, 10)))
    assert _test_args(ExprWithLimits(x*y, (x, 0, 10.),(y,1.,3)))


@SKIP("abstract Class")
def test_sympy__concrete__expr_with_limits__AddWithLimits():
    from sympy.concrete.expr_with_limits import AddWithLimits
    assert _test_args(AddWithLimits(x, (x, 0, 10)))
    assert _test_args(AddWithLimits(x*y, (x, 0, 10),(y,1,3)))


@SKIP("abstract Class")
def test_sympy__concrete__expr_with_intlimits__ExprWithIntLimits():
    from sympy.concrete.expr_with_intlimits import ExprWithIntLimits
    assert _test_args(ExprWithIntLimits(x, (x, 0, 10)))
    assert _test_args(ExprWithIntLimits(x*y, (x, 0, 10),(y,1,3)))


def test_sympy__concrete__summations__Sum():
    from sympy.concrete.summations import Sum
    assert _test_args(Sum(x, (x, 0, 10)))
    assert _test_args(Sum(x, (x, 0, y), (y, 0, 10)))


def test_sympy__core__add__Add():
    from sympy.core.add import Add
    assert _test_args(Add(x, y, z, 2))


def test_sympy__core__basic__Atom():
    from sympy.core.basic import Atom
    assert _test_args(Atom())


def test_sympy__core__basic__Basic():
    from sympy.core.basic import Basic
    assert _test_args(Basic())


def test_sympy__core__containers__Dict():
    from sympy.core.containers import Dict
    assert _test_args(Dict({x: y, y: z}))


def test_sympy__core__containers__Tuple():
    from sympy.core.containers import Tuple
    assert _test_args(Tuple(x, y, z, 2))


def test_sympy__core__expr__AtomicExpr():
    from sympy.core.expr import AtomicExpr
    assert _test_args(AtomicExpr())


def test_sympy__core__expr__Expr():
    from sympy.core.expr import Expr
    assert _test_args(Expr())


def test_sympy__core__expr__UnevaluatedExpr():
    from sympy.core.expr import UnevaluatedExpr
    from sympy.abc import x
    assert _test_args(UnevaluatedExpr(x))


def test_sympy__core__function__Application():
    from sympy.core.function import Application
    assert _test_args(Application(1, 2, 3))


def test_sympy__core__function__AppliedUndef():
    from sympy.core.function import AppliedUndef
    assert _test_args(AppliedUndef(1, 2, 3))


def test_sympy__core__function__DefinedFunction():
    from sympy.core.function import DefinedFunction
    assert _test_args(DefinedFunction(1, 2, 3))


def test_sympy__core__function__Derivative():
    from sympy.core.function import Derivative
    assert _test_args(Derivative(2, x, y, 3))


@SKIP("abstract class")
def test_sympy__core__function__Function():
    pass


def test_sympy__core__function__Lambda():
    assert _test_args(Lambda((x, y), x + y + z))


def test_sympy__core__function__Subs():
    from sympy.core.function import Subs
    assert _test_args(Subs(x + y, x, 2))


def test_sympy__core__function__WildFunction():
    from sympy.core.function import WildFunction
    assert _test_args(WildFunction('f'))


def test_sympy__core__mod__Mod():
    from sympy.core.mod import Mod
    assert _test_args(Mod(x, 2))


def test_sympy__core__mul__Mul():
    from sympy.core.mul import Mul
    assert _test_args(Mul(2, x, y, z))


def test_sympy__core__numbers__Catalan():
    from sympy.core.numbers import Catalan
    assert _test_args(Catalan())


def test_sympy__core__numbers__ComplexInfinity():
    from sympy.core.numbers import ComplexInfinity
    assert _test_args(ComplexInfinity())


def test_sympy__core__numbers__EulerGamma():
    from sympy.core.numbers import EulerGamma
    assert _test_args(EulerGamma())


def test_sympy__core__numbers__Exp1():
    from sympy.core.numbers import Exp1
    assert _test_args(Exp1())


def test_sympy__core__numbers__Float():
    from sympy.core.numbers import Float
    assert _test_args(Float(1.23))


def test_sympy__core__numbers__GoldenRatio():
    from sympy.core.numbers import GoldenRatio
    assert _test_args(GoldenRatio())


def test_sympy__core__numbers__TribonacciConstant():
    from sympy.core.numbers import TribonacciConstant
    assert _test_args(TribonacciConstant())


def test_sympy__core__numbers__Half():
    from sympy.core.numbers import Half
    assert _test_args(Half())


def test_sympy__core__numbers__ImaginaryUnit():
    from sympy.core.numbers import ImaginaryUnit
    assert _test_args(ImaginaryUnit())


def test_sympy__core__numbers__Infinity():
    from sympy.core.numbers import Infinity
    assert _test_args(Infinity())


def test_sympy__core__numbers__Integer():
    from sympy.core.numbers import Integer
    assert _test_args(Integer(7))


@SKIP("abstract class")
def test_sympy__core__numbers__IntegerConstant():
    pass


def test_sympy__core__numbers__NaN():
    from sympy.core.numbers import NaN
    assert _test_args(NaN())


def test_sympy__core__numbers__NegativeInfinity():
    from sympy.core.numbers import NegativeInfinity
    assert _test_args(NegativeInfinity())


def test_sympy__core__numbers__NegativeOne():
    from sympy.core.numbers import NegativeOne
    assert _test_args(NegativeOne())


def test_sympy__core__numbers__Number():
    from sympy.core.numbers import Number
    assert _test_args(Number(1, 7))


def test_sympy__core__numbers__NumberSymbol():
    from sympy.core.numbers import NumberSymbol
    assert _test_args(NumberSymbol())


def test_sympy__core__numbers__One():
    from sympy.core.numbers import One
    assert _test_args(One())


def test_sympy__core__numbers__Pi():
    from sympy.core.numbers import Pi
    assert _test_args(Pi())


def test_sympy__core__numbers__Rational():
    from sympy.core.numbers import Rational
    assert _test_args(Rational(1, 7))


@SKIP("abstract class")
def test_sympy__core__numbers__RationalConstant():
    pass


def test_sympy__core__numbers__Zero():
    from sympy.core.numbers import Zero
    assert _test_args(Zero())


@SKIP("abstract class")
def test_sympy__core__operations__AssocOp():
    pass


@SKIP("abstract class")
def test_sympy__core__operations__LatticeOp():
    pass


def test_sympy__core__power__Pow():
    from sympy.core.power import Pow
    assert _test_args(Pow(x, 2))


def test_sympy__core__relational__Equality():
    from sympy.core.relational import Equality
    assert _test_args(Equality(x, 2))


def test_sympy__core__relational__GreaterThan():
    from sympy.core.relational import GreaterThan
    assert _test_args(GreaterThan(x, 2))


def test_sympy__core__relational__LessThan():
    from sympy.core.relational import LessThan
    assert _test_args(LessThan(x, 2))


@SKIP("abstract class")
def test_sympy__core__relational__Relational():
    pass


def test_sympy__core__relational__StrictGreaterThan():
    from sympy.core.relational import StrictGreaterThan
    assert _test_args(StrictGreaterThan(x, 2))


def test_sympy__core__relational__StrictLessThan():
    from sympy.core.relational import StrictLessThan
    assert _test_args(StrictLessThan(x, 2))


def test_sympy__core__relational__Unequality():
    from sympy.core.relational import Unequality
    assert _test_args(Unequality(x, 2))


def test_sympy__sandbox__indexed_integrals__IndexedIntegral():
    from sympy.tensor import IndexedBase, Idx
    from sympy.sandbox.indexed_integrals import IndexedIntegral
    A = IndexedBase('A')
    i, j = symbols('i j', integer=True)
    a1, a2 = symbols('a1:3', cls=Idx)
    assert _test_args(IndexedIntegral(A[a1], A[a2]))
    assert _test_args(IndexedIntegral(A[i], A[j]))


def test_sympy__calculus__accumulationbounds__AccumulationBounds():
    from sympy.calculus.accumulationbounds import AccumulationBounds
    assert _test_args(AccumulationBounds(0, 1))


def test_sympy__sets__ordinals__OmegaPower():
    from sympy.sets.ordinals import OmegaPower
    assert _test_args(OmegaPower(1, 1))

def test_sympy__sets__ordinals__Ordinal():
    from sympy.sets.ordinals import Ordinal, OmegaPower
    assert _test_args(Ordinal(OmegaPower(2, 1)))

def test_sympy__sets__ordinals__OrdinalOmega():
    from sympy.sets.ordinals import OrdinalOmega
    assert _test_args(OrdinalOmega())

def test_sympy__sets__ordinals__OrdinalZero():
    from sympy.sets.ordinals import OrdinalZero
    assert _test_args(OrdinalZero())


def test_sympy__sets__powerset__PowerSet():
    from sympy.sets.powerset import PowerSet
    from sympy.core.singleton import S
    assert _test_args(PowerSet(S.EmptySet))


def test_sympy__sets__sets__EmptySet():
    from sympy.sets.sets import EmptySet
    assert _test_args(EmptySet())


def test_sympy__sets__sets__UniversalSet():
    from sympy.sets.sets import UniversalSet
    assert _test_args(UniversalSet())


def test_sympy__sets__sets__FiniteSet():
    from sympy.sets.sets import FiniteSet
    assert _test_args(FiniteSet(x, y, z))


def test_sympy__sets__sets__Interval():
    from sympy.sets.sets import Interval
    assert _test_args(Interval(0, 1))


def test_sympy__sets__sets__ProductSet():
    from sympy.sets.sets import ProductSet, Interval
    assert _test_args(ProductSet(Interval(0, 1), Interval(0, 1)))


@SKIP("does it make sense to test this?")
def test_sympy__sets__sets__Set():
    from sympy.sets.sets import Set
    assert _test_args(Set())


def test_sympy__sets__sets__Intersection():
    from sympy.sets.sets import Intersection, Interval
    from sympy.core.symbol import Symbol
    x = Symbol('x')
    y = Symbol('y')
    S = Intersection(Interval(0, x), Interval(y, 1))
    assert isinstance(S, Intersection)
    assert _test_args(S)


def test_sympy__sets__sets__Union():
    from sympy.sets.sets import Union, Interval
    assert _test_args(Union(Interval(0, 1), Interval(2, 3)))


def test_sympy__sets__sets__Complement():
    from sympy.sets.sets import Complement, Interval
    assert _test_args(Complement(Interval(0, 2), Interval(0, 1)))


def test_sympy__sets__sets__SymmetricDifference():
    from sympy.sets.sets import FiniteSet, SymmetricDifference
    assert _test_args(SymmetricDifference(FiniteSet(1, 2, 3), \
           FiniteSet(2, 3, 4)))

def test_sympy__sets__sets__DisjointUnion():
    from sympy.sets.sets import FiniteSet, DisjointUnion
    assert _test_args(DisjointUnion(FiniteSet(1, 2, 3), \
           FiniteSet(2, 3, 4)))


def test_sympy__physics__quantum__trace__Tr():
    from sympy.physics.quantum.trace import Tr
    a, b = symbols('a b', commutative=False)
    assert _test_args(Tr(a + b))


def test_sympy__sets__setexpr__SetExpr():
    from sympy.sets.setexpr import SetExpr
    from sympy.sets.sets import Interval
    assert _test_args(SetExpr(Interval(0, 1)))


def test_sympy__sets__fancysets__Rationals():
    from sympy.sets.fancysets import Rationals
    assert _test_args(Rationals())


def test_sympy__sets__fancysets__Naturals():
    from sympy.sets.fancysets import Naturals
    assert _test_args(Naturals())


def test_sympy__sets__fancysets__Naturals0():
    from sympy.sets.fancysets import Naturals0
    assert _test_args(Naturals0())


def test_sympy__sets__fancysets__Integers():
    from sympy.sets.fancysets import Integers
    assert _test_args(Integers())


def test_sympy__sets__fancysets__Reals():
    from sympy.sets.fancysets import Reals
    assert _test_args(Reals())


def test_sympy__sets__fancysets__Complexes():
    from sympy.sets.fancysets import Complexes
    assert _test_args(Complexes())


def test_sympy__sets__fancysets__ComplexRegion():
    from sympy.sets.fancysets import ComplexRegion
    from sympy.core.singleton import S
    from sympy.sets import Interval
    a = Interval(0, 1)
    b = Interval(2, 3)
    theta = Interval(0, 2*S.Pi)
    assert _test_args(ComplexRegion(a*b))
    assert _test_args(ComplexRegion(a*theta, polar=True))


def test_sympy__sets__fancysets__CartesianComplexRegion():
    from sympy.sets.fancysets import CartesianComplexRegion
    from sympy.sets import Interval
    a = Interval(0, 1)
    b = Interval(2, 3)
    assert _test_args(CartesianComplexRegion(a*b))


def test_sympy__sets__fancysets__PolarComplexRegion():
    from sympy.sets.fancysets import PolarComplexRegion
    from sympy.core.singleton import S
    from sympy.sets import Interval
    a = Interval(0, 1)
    theta = Interval(0, 2*S.Pi)
    assert _test_args(PolarComplexRegion(a*theta))


def test_sympy__sets__fancysets__ImageSet():
    from sympy.sets.fancysets import ImageSet
    from sympy.core.singleton import S
    from sympy.core.symbol import Symbol
    x = Symbol('x')
    assert _test_args(ImageSet(Lambda(x, x**2), S.Naturals))


def test_sympy__sets__fancysets__Range():
    from sympy.sets.fancysets import Range
    assert _test_args(Range(1, 5, 1))


def test_sympy__sets__conditionset__ConditionSet():
    from sympy.sets.conditionset import ConditionSet
    from sympy.core.singleton import S
    from sympy.core.symbol import Symbol
    x = Symbol('x')
    assert _test_args(ConditionSet(x, Eq(x**2, 1), S.Reals))


def test_sympy__sets__contains__Contains():
    from sympy.sets.fancysets import Range
    from sympy.sets.contains import Contains
    assert _test_args(Contains(x, Range(0, 10, 2)))


# STATS


from sympy.stats.crv_types import NormalDistribution
nd = NormalDistribution(0, 1)
from sympy.stats.frv_types import DieDistribution
die = DieDistribution(6)


def test_sympy__stats__crv__ContinuousDomain():
    from sympy.sets.sets import Interval
    from sympy.stats.crv import ContinuousDomain
    assert _test_args(ContinuousDomain({x}, Interval(-oo, oo)))


def test_sympy__stats__crv__SingleContinuousDomain():
    from sympy.sets.sets import Interval
    from sympy.stats.crv import SingleContinuousDomain
    assert _test_args(SingleContinuousDomain(x, Interval(-oo, oo)))


def test_sympy__stats__crv__ProductContinuousDomain():
    from sympy.sets.sets import Interval
    from sympy.stats.crv import SingleContinuousDomain, ProductContinuousDomain
    D = SingleContinuousDomain(x, Interval(-oo, oo))
    E = SingleContinuousDomain(y, Interval(0, oo))
    assert _test_args(ProductContinuousDomain(D, E))


def test_sympy__stats__crv__ConditionalContinuousDomain():
    from sympy.sets.sets import Interval
    from sympy.stats.crv import (SingleContinuousDomain,
            ConditionalContinuousDomain)
    D = SingleContinuousDomain(x, Interval(-oo, oo))
    assert _test_args(ConditionalContinuousDomain(D, x > 0))


def test_sympy__stats__crv__ContinuousPSpace():
    from sympy.sets.sets import Interval
    from sympy.stats.crv import ContinuousPSpace, SingleContinuousDomain
    D = SingleContinuousDomain(x, Interval(-oo, oo))
    assert _test_args(ContinuousPSpace(D, nd))


def test_sympy__stats__crv__SingleContinuousPSpace():
    from sympy.stats.crv import SingleContinuousPSpace
    assert _test_args(SingleContinuousPSpace(x, nd))

@SKIP("abstract class")
def test_sympy__stats__rv__Distribution():
    pass

@SKIP("abstract class")
def test_sympy__stats__crv__SingleContinuousDistribution():
    pass


def test_sympy__stats__drv__SingleDiscreteDomain():
    from sympy.stats.drv import SingleDiscreteDomain
    assert _test_args(SingleDiscreteDomain(x, S.Naturals))


def test_sympy__stats__drv__ProductDiscreteDomain():
    from sympy.stats.drv import SingleDiscreteDomain, ProductDiscreteDomain
    X = SingleDiscreteDomain(x, S.Naturals)
    Y = SingleDiscreteDomain(y, S.Integers)
    assert _test_args(ProductDiscreteDomain(X, Y))


def test_sympy__stats__drv__SingleDiscretePSpace():
    from sympy.stats.drv import SingleDiscretePSpace
    from sympy.stats.drv_types import PoissonDistribution
    assert _test_args(SingleDiscretePSpace(x, PoissonDistribution(1)))

def test_sympy__stats__drv__DiscretePSpace():
    from sympy.stats.drv import DiscretePSpace, SingleDiscreteDomain
    density = Lambda(x, 2**(-x))
    domain = SingleDiscreteDomain(x, S.Naturals)
    assert _test_args(DiscretePSpace(domain, density))

def test_sympy__stats__drv__ConditionalDiscreteDomain():
    from sympy.stats.drv import ConditionalDiscreteDomain, SingleDiscreteDomain
    X = SingleDiscreteDomain(x, S.Naturals0)
    assert _test_args(ConditionalDiscreteDomain(X, x > 2))

def test_sympy__stats__joint_rv__JointPSpace():
    from sympy.stats.joint_rv import JointPSpace, JointDistribution
    assert _test_args(JointPSpace('X', JointDistribution(1)))

def test_sympy__stats__joint_rv__JointRandomSymbol():
    from sympy.stats.joint_rv import JointRandomSymbol
    assert _test_args(JointRandomSymbol(x))

def test_sympy__stats__joint_rv_types__JointDistributionHandmade():
    from sympy.tensor.indexed import Indexed
    from sympy.stats.joint_rv_types import JointDistributionHandmade
    x1, x2 = (Indexed('x', i) for i in (1, 2))
    assert _test_args(JointDistributionHandmade(x1 + x2, S.Reals**2))


def test_sympy__stats__joint_rv__MarginalDistribution():
    from sympy.stats.rv import RandomSymbol
    from sympy.stats.joint_rv import MarginalDistribution
    r = RandomSymbol(S('r'))
    assert _test_args(MarginalDistribution(r, (r,)))


def test_sympy__stats__compound_rv__CompoundDistribution():
    from sympy.stats.compound_rv import CompoundDistribution
    from sympy.stats.drv_types import PoissonDistribution, Poisson
    r = Poisson('r', 10)
    assert _test_args(CompoundDistribution(PoissonDistribution(r)))


def test_sympy__stats__compound_rv__CompoundPSpace():
    from sympy.stats.compound_rv import CompoundPSpace, CompoundDistribution
    from sympy.stats.drv_types import PoissonDistribution, Poisson
    r = Poisson('r', 5)
    C = CompoundDistribution(PoissonDistribution(r))
    assert _test_args(CompoundPSpace('C', C))


@SKIP("abstract class")
def test_sympy__stats__drv__SingleDiscreteDistribution():
    pass

@SKIP("abstract class")
def test_sympy__stats__drv__DiscreteDistribution():
    pass

@SKIP("abstract class")
def test_sympy__stats__drv__DiscreteDomain():
    pass


def test_sympy__stats__rv__RandomDomain():
    from sympy.stats.rv import RandomDomain
    from sympy.sets.sets import FiniteSet
    assert _test_args(RandomDomain(FiniteSet(x), FiniteSet(1, 2, 3)))


def test_sympy__stats__rv__SingleDomain():
    from sympy.stats.rv import SingleDomain
    from sympy.sets.sets import FiniteSet
    assert _test_args(SingleDomain(x, FiniteSet(1, 2, 3)))


def test_sympy__stats__rv__ConditionalDomain():
    from sympy.stats.rv import ConditionalDomain, RandomDomain
    from sympy.sets.sets import FiniteSet
    D = RandomDomain(FiniteSet(x), FiniteSet(1, 2))
    assert _test_args(ConditionalDomain(D, x > 1))

def test_sympy__stats__rv__MatrixDomain():
    from sympy.stats.rv import MatrixDomain
    from sympy.matrices import MatrixSet
    from sympy.core.singleton import S
    assert _test_args(MatrixDomain(x, MatrixSet(2, 2, S.Reals)))

def test_sympy__stats__rv__PSpace():
    from sympy.stats.rv import PSpace, RandomDomain
    from sympy.sets.sets import FiniteSet
    D = RandomDomain(FiniteSet(x), FiniteSet(1, 2, 3, 4, 5, 6))
    assert _test_args(PSpace(D, die))


@SKIP("abstract Class")
def test_sympy__stats__rv__SinglePSpace():
    pass


def test_sympy__stats__rv__RandomSymbol():
    from sympy.stats.rv import RandomSymbol
    from sympy.stats.crv import SingleContinuousPSpace
    A = SingleContinuousPSpace(x, nd)
    assert _test_args(RandomSymbol(x, A))


@SKIP("abstract Class")
def test_sympy__stats__rv__ProductPSpace():
    pass


def test_sympy__stats__rv__IndependentProductPSpace():
    from sympy.stats.rv import IndependentProductPSpace
    from sympy.stats.crv import SingleContinuousPSpace
    A = SingleContinuousPSpace(x, nd)
    B = SingleContinuousPSpace(y, nd)
    assert _test_args(IndependentProductPSpace(A, B))


def test_sympy__stats__rv__ProductDomain():
    from sympy.sets.sets import Interval
    from sympy.stats.rv import ProductDomain, SingleDomain
    D = SingleDomain(x, Interval(-oo, oo))
    E = SingleDomain(y, Interval(0, oo))
    assert _test_args(ProductDomain(D, E))


def test_sympy__stats__symbolic_probability__Probability():
    from sympy.stats.symbolic_probability import Probability
    from sympy.stats import Normal
    X = Normal('X', 0, 1)
    assert _test_args(Probability(X > 0))


def test_sympy__stats__symbolic_probability__Expectation():
    from sympy.stats.symbolic_probability import Expectation
    from sympy.stats import Normal
    X = Normal('X', 0, 1)
    assert _test_args(Expectation(X > 0))


def test_sympy__stats__symbolic_probability__Covariance():
    from sympy.stats.symbolic_probability import Covariance
    from sympy.stats import Normal
    X = Normal('X', 0, 1)
    Y = Normal('Y', 0, 3)
    assert _test_args(Covariance(X, Y))


def test_sympy__stats__symbolic_probability__Variance():
    from sympy.stats.symbolic_probability import Variance
    from sympy.stats import Normal
    X = Normal('X', 0, 1)
    assert _test_args(Variance(X))


def test_sympy__stats__symbolic_probability__Moment():
    from sympy.stats.symbolic_probability import Moment
    from sympy.stats import Normal
    X = Normal('X', 0, 1)
    assert _test_args(Moment(X, 3, 2, X > 3))


def test_sympy__stats__symbolic_probability__CentralMoment():
    from sympy.stats.symbolic_probability import CentralMoment
    from sympy.stats import Normal
    X = Normal('X', 0, 1)
    assert _test_args(CentralMoment(X, 2, X > 1))


def test_sympy__stats__frv_types__DiscreteUniformDistribution():
    from sympy.stats.frv_types import DiscreteUniformDistribution
    from sympy.core.containers import Tuple
    assert _test_args(DiscreteUniformDistribution(Tuple(*list(range(6)))))


def test_sympy__stats__frv_types__DieDistribution():
    assert _test_args(die)


def test_sympy__stats__frv_types__BernoulliDistribution():
    from sympy.stats.frv_types import BernoulliDistribution
    assert _test_args(BernoulliDistribution(S.Half, 0, 1))


def test_sympy__stats__frv_types__BinomialDistribution():
    from sympy.stats.frv_types import BinomialDistribution
    assert _test_args(BinomialDistribution(5, S.Half, 1, 0))

def test_sympy__stats__frv_types__BetaBinomialDistribution():
    from sympy.stats.frv_types import BetaBinomialDistribution
    assert _test_args(BetaBinomialDistribution(5, 1, 1))


def test_sympy__stats__frv_types__HypergeometricDistribution():
    from sympy.stats.frv_types import HypergeometricDistribution
    assert _test_args(HypergeometricDistribution(10, 5, 3))


def test_sympy__stats__frv_types__RademacherDistribution():
    from sympy.stats.frv_types import RademacherDistribution
    assert _test_args(RademacherDistribution())

def test_sympy__stats__frv_types__IdealSolitonDistribution():
    from sympy.stats.frv_types import IdealSolitonDistribution
    assert _test_args(IdealSolitonDistribution(10))

def test_sympy__stats__frv_types__RobustSolitonDistribution():
    from sympy.stats.frv_types import RobustSolitonDistribution
    assert _test_args(RobustSolitonDistribution(1000, 0.5, 0.1))

def test_sympy__stats__frv__FiniteDomain():
    from sympy.stats.frv import FiniteDomain
    assert _test_args(FiniteDomain({(x, 1), (x, 2)}))  # x can be 1 or 2


def test_sympy__stats__frv__SingleFiniteDomain():
    from sympy.stats.frv import SingleFiniteDomain
    assert _test_args(SingleFiniteDomain(x, {1, 2}))  # x can be 1 or 2


def test_sympy__stats__frv__ProductFiniteDomain():
    from sympy.stats.frv import SingleFiniteDomain, ProductFiniteDomain
    xd = SingleFiniteDomain(x, {1, 2})
    yd = SingleFiniteDomain(y, {1, 2})
    assert _test_args(ProductFiniteDomain(xd, yd))


def test_sympy__stats__frv__ConditionalFiniteDomain():
    from sympy.stats.frv import SingleFiniteDomain, ConditionalFiniteDomain
    xd = SingleFiniteDomain(x, {1, 2})
    assert _test_args(ConditionalFiniteDomain(xd, x > 1))


def test_sympy__stats__frv__FinitePSpace():
    from sympy.stats.frv import FinitePSpace, SingleFiniteDomain
    xd = SingleFiniteDomain(x, {1, 2, 3, 4, 5, 6})
    assert _test_args(FinitePSpace(xd, {(x, 1): S.Half, (x, 2): S.Half}))

    xd = SingleFiniteDomain(x, {1, 2})
    assert _test_args(FinitePSpace(xd, {(x, 1): S.Half, (x, 2): S.Half}))


def test_sympy__stats__frv__SingleFinitePSpace():
    from sympy.stats.frv import SingleFinitePSpace
    from sympy.core.symbol import Symbol

    assert _test_args(SingleFinitePSpace(Symbol('x'), die))


def test_sympy__stats__frv__ProductFinitePSpace():
    from sympy.stats.frv import SingleFinitePSpace, ProductFinitePSpace
    from sympy.core.symbol import Symbol
    xp = SingleFinitePSpace(Symbol('x'), die)
    yp = SingleFinitePSpace(Symbol('y'), die)
    assert _test_args(ProductFinitePSpace(xp, yp))

@SKIP("abstract class")
def test_sympy__stats__frv__SingleFiniteDistribution():
    pass

@SKIP("abstract class")
def test_sympy__stats__crv__ContinuousDistribution():
    pass


def test_sympy__stats__frv_types__FiniteDistributionHandmade():
    from sympy.stats.frv_types import FiniteDistributionHandmade
    from sympy.core.containers import Dict
    assert _test_args(FiniteDistributionHandmade(Dict({1: 1})))


def test_sympy__stats__crv_types__ContinuousDistributionHandmade():
    from sympy.stats.crv_types import ContinuousDistributionHandmade
    from sympy.core.function import Lambda
    from sympy.sets.sets import Interval
    from sympy.abc import x
    assert _test_args(ContinuousDistributionHandmade(Lambda(x, 2*x),
                                                     Interval(0, 1)))


def test_sympy__stats__drv_types__DiscreteDistributionHandmade():
    from sympy.stats.drv_types import DiscreteDistributionHandmade
    from sympy.core.function import Lambda
    from sympy.sets.sets import FiniteSet
    from sympy.abc import x
    assert _test_args(DiscreteDistributionHandmade(Lambda(x, Rational(1, 10)),
                                                    FiniteSet(*range(10))))


def test_sympy__stats__rv__Density():
    from sympy.stats.rv import Density
    from sympy.stats.crv_types import Normal
    assert _test_args(Density(Normal('x', 0, 1)))


def test_sympy__stats__crv_types__ArcsinDistribution():
    from sympy.stats.crv_types import ArcsinDistribution
    assert _test_args(ArcsinDistribution(0, 1))


def test_sympy__stats__crv_types__BeniniDistribution():
    from sympy.stats.crv_types import BeniniDistribution
    assert _test_args(BeniniDistribution(1, 1, 1))


def test_sympy__stats__crv_types__BetaDistribution():
    from sympy.stats.crv_types import BetaDistribution
    assert _test_args(BetaDistribution(1, 1))

def test_sympy__stats__crv_types__BetaNoncentralDistribution():
    from sympy.stats.crv_types import BetaNoncentralDistribution
    assert _test_args(BetaNoncentralDistribution(1, 1, 1))


def test_sympy__stats__crv_types__BetaPrimeDistribution():
    from sympy.stats.crv_types import BetaPrimeDistribution
    assert _test_args(BetaPrimeDistribution(1, 1))

def test_sympy__stats__crv_types__BoundedParetoDistribution():
    from sympy.stats.crv_types import BoundedParetoDistribution
    assert _test_args(BoundedParetoDistribution(1, 1, 2))

def test_sympy__stats__crv_types__CauchyDistribution():
    from sympy.stats.crv_types import CauchyDistribution
    assert _test_args(CauchyDistribution(0, 1))


def test_sympy__stats__crv_types__ChiDistribution():
    from sympy.stats.crv_types import ChiDistribution
    assert _test_args(ChiDistribution(1))


def test_sympy__stats__crv_types__ChiNoncentralDistribution():
    from sympy.stats.crv_types import ChiNoncentralDistribution
    assert _test_args(ChiNoncentralDistribution(1,1))


def test_sympy__stats__crv_types__ChiSquaredDistribution():
    from sympy.stats.crv_types import ChiSquaredDistribution
    assert _test_args(ChiSquaredDistribution(1))


def test_sympy__stats__crv_types__DagumDistribution():
    from sympy.stats.crv_types import DagumDistribution
    assert _test_args(DagumDistribution(1, 1, 1))


def test_sympy__stats__crv_types__DavisDistribution():
    from sympy.stats.crv_types import DavisDistribution
    assert _test_args(DavisDistribution(1, 1, 1))


def test_sympy__stats__crv_types__ExGaussianDistribution():
    from sympy.stats.crv_types import ExGaussianDistribution
    assert _test_args(ExGaussianDistribution(1, 1, 1))


def test_sympy__stats__crv_types__ExponentialDistribution():
    from sympy.stats.crv_types import ExponentialDistribution
    assert _test_args(ExponentialDistribution(1))


def test_sympy__stats__crv_types__ExponentialPowerDistribution():
    from sympy.stats.crv_types import ExponentialPowerDistribution
    assert _test_args(ExponentialPowerDistribution(0, 1, 1))


def test_sympy__stats__crv_types__FDistributionDistribution():
    from sympy.stats.crv_types import FDistributionDistribution
    assert _test_args(FDistributionDistribution(1, 1))


def test_sympy__stats__crv_types__FisherZDistribution():
    from sympy.stats.crv_types import FisherZDistribution
    assert _test_args(FisherZDistribution(1, 1))


def test_sympy__stats__crv_types__FrechetDistribution():
    from sympy.stats.crv_types import FrechetDistribution
    assert _test_args(FrechetDistribution(1, 1, 1))


def test_sympy__stats__crv_types__GammaInverseDistribution():
    from sympy.stats.crv_types import GammaInverseDistribution
    assert _test_args(GammaInverseDistribution(1, 1))


def test_sympy__stats__crv_types__GammaDistribution():
    from sympy.stats.crv_types import GammaDistribution
    assert _test_args(GammaDistribution(1, 1))

def test_sympy__stats__crv_types__GumbelDistribution():
    from sympy.stats.crv_types import GumbelDistribution
    assert _test_args(GumbelDistribution(1, 1, False))

def test_sympy__stats__crv_types__GompertzDistribution():
    from sympy.stats.crv_types import GompertzDistribution
    assert _test_args(GompertzDistribution(1, 1))

def test_sympy__stats__crv_types__KumaraswamyDistribution():
    from sympy.stats.crv_types import KumaraswamyDistribution
    assert _test_args(KumaraswamyDistribution(1, 1))

def test_sympy__stats__crv_types__LaplaceDistribution():
    from sympy.stats.crv_types import LaplaceDistribution
    assert _test_args(LaplaceDistribution(0, 1))

def test_sympy__stats__crv_types__LevyDistribution():
    from sympy.stats.crv_types import LevyDistribution
    assert _test_args(LevyDistribution(0, 1))

def test_sympy__stats__crv_types__LogCauchyDistribution():
    from sympy.stats.crv_types import LogCauchyDistribution
    assert _test_args(LogCauchyDistribution(0, 1))

def test_sympy__stats__crv_types__LogisticDistribution():
    from sympy.stats.crv_types import LogisticDistribution
    assert _test_args(LogisticDistribution(0, 1))

def test_sympy__stats__crv_types__LogLogisticDistribution():
    from sympy.stats.crv_types import LogLogisticDistribution
    assert _test_args(LogLogisticDistribution(1, 1))

def test_sympy__stats__crv_types__LogitNormalDistribution():
    from sympy.stats.crv_types import LogitNormalDistribution
    assert _test_args(LogitNormalDistribution(0, 1))

def test_sympy__stats__crv_types__LogNormalDistribution():
    from sympy.stats.crv_types import LogNormalDistribution
    assert _test_args(LogNormalDistribution(0, 1))

def test_sympy__stats__crv_types__LomaxDistribution():
    from sympy.stats.crv_types import LomaxDistribution
    assert _test_args(LomaxDistribution(1, 2))

def test_sympy__stats__crv_types__MaxwellDistribution():
    from sympy.stats.crv_types import MaxwellDistribution
    assert _test_args(MaxwellDistribution(1))

def test_sympy__stats__crv_types__MoyalDistribution():
    from sympy.stats.crv_types import MoyalDistribution
    assert _test_args(MoyalDistribution(1,2))

def test_sympy__stats__crv_types__NakagamiDistribution():
    from sympy.stats.crv_types import NakagamiDistribution
    assert _test_args(NakagamiDistribution(1, 1))


def test_sympy__stats__crv_types__NormalDistribution():
    from sympy.stats.crv_types import NormalDistribution
    assert _test_args(NormalDistribution(0, 1))

def test_sympy__stats__crv_types__GaussianInverseDistribution():
    from sympy.stats.crv_types import GaussianInverseDistribution
    assert _test_args(GaussianInverseDistribution(1, 1))


def test_sympy__stats__crv_types__ParetoDistribution():
    from sympy.stats.crv_types import ParetoDistribution
    assert _test_args(ParetoDistribution(1, 1))

def test_sympy__stats__crv_types__PowerFunctionDistribution():
    from sympy.stats.crv_types import PowerFunctionDistribution
    assert _test_args(PowerFunctionDistribution(2,0,1))

def test_sympy__stats__crv_types__QuadraticUDistribution():
    from sympy.stats.crv_types import QuadraticUDistribution
    assert _test_args(QuadraticUDistribution(1, 2))

def test_sympy__stats__crv_types__RaisedCosineDistribution():
    from sympy.stats.crv_types import RaisedCosineDistribution
    assert _test_args(RaisedCosineDistribution(1, 1))

def test_sympy__stats__crv_types__RayleighDistribution():
    from sympy.stats.crv_types import RayleighDistribution
    assert _test_args(RayleighDistribution(1))

def test_sympy__stats__crv_types__ReciprocalDistribution():
    from sympy.stats.crv_types import ReciprocalDistribution
    assert _test_args(ReciprocalDistribution(5, 30))

def test_sympy__stats__crv_types__ShiftedGompertzDistribution():
    from sympy.stats.crv_types import ShiftedGompertzDistribution
    assert _test_args(ShiftedGompertzDistribution(1, 1))

def test_sympy__stats__crv_types__StudentTDistribution():
    from sympy.stats.crv_types import StudentTDistribution
    assert _test_args(StudentTDistribution(1))

def test_sympy__stats__crv_types__TrapezoidalDistribution():
    from sympy.stats.crv_types import TrapezoidalDistribution
    assert _test_args(TrapezoidalDistribution(1, 2, 3, 4))

def test_sympy__stats__crv_types__TriangularDistribution():
    from sympy.stats.crv_types import TriangularDistribution
    assert _test_args(TriangularDistribution(-1, 0, 1))


def test_sympy__stats__crv_types__UniformDistribution():
    from sympy.stats.crv_types import UniformDistribution
    assert _test_args(UniformDistribution(0, 1))


def test_sympy__stats__crv_types__UniformSumDistribution():
    from sympy.stats.crv_types import UniformSumDistribution
    assert _test_args(UniformSumDistribution(1))


def test_sympy__stats__crv_types__VonMisesDistribution():
    from sympy.stats.crv_types import VonMisesDistribution
    assert _test_args(VonMisesDistribution(1, 1))


def test_sympy__stats__crv_types__WeibullDistribution():
    from sympy.stats.crv_types import WeibullDistribution
    assert _test_args(WeibullDistribution(1, 1))


def test_sympy__stats__crv_types__WignerSemicircleDistribution():
    from sympy.stats.crv_types import WignerSemicircleDistribution
    assert _test_args(WignerSemicircleDistribution(1))


def test_sympy__stats__drv_types__GeometricDistribution():
    from sympy.stats.drv_types import GeometricDistribution
    assert _test_args(GeometricDistribution(.5))

def test_sympy__stats__drv_types__HermiteDistribution():
    from sympy.stats.drv_types import HermiteDistribution
    assert _test_args(HermiteDistribution(1, 2))

def test_sympy__stats__drv_types__LogarithmicDistribution():
    from sympy.stats.drv_types import LogarithmicDistribution
    assert _test_args(LogarithmicDistribution(.5))


def test_sympy__stats__drv_types__NegativeBinomialDistribution():
    from sympy.stats.drv_types import NegativeBinomialDistribution
    assert _test_args(NegativeBinomialDistribution(.5, .5))

def test_sympy__stats__drv_types__FlorySchulzDistribution():
    from sympy.stats.drv_types import FlorySchulzDistribution
    assert _test_args(FlorySchulzDistribution(.5))

def test_sympy__stats__drv_types__PoissonDistribution():
    from sympy.stats.drv_types import PoissonDistribution
    assert _test_args(PoissonDistribution(1))


def test_sympy__stats__drv_types__SkellamDistribution():
    from sympy.stats.drv_types import SkellamDistribution
    assert _test_args(SkellamDistribution(1, 1))


def test_sympy__stats__drv_types__YuleSimonDistribution():
    from sympy.stats.drv_types import YuleSimonDistribution
    assert _test_args(YuleSimonDistribution(.5))


def test_sympy__stats__drv_types__ZetaDistribution():
    from sympy.stats.drv_types import ZetaDistribution
    assert _test_args(ZetaDistribution(1.5))


def test_sympy__stats__joint_rv__JointDistribution():
    from sympy.stats.joint_rv import JointDistribution
    assert _test_args(JointDistribution(1, 2, 3, 4))


def test_sympy__stats__joint_rv_types__MultivariateNormalDistribution():
    from sympy.stats.joint_rv_types import MultivariateNormalDistribution
    assert _test_args(
        MultivariateNormalDistribution([0, 1], [[1, 0],[0, 1]]))

def test_sympy__stats__joint_rv_types__MultivariateLaplaceDistribution():
    from sympy.stats.joint_rv_types import MultivariateLaplaceDistribution
    assert _test_args(MultivariateLaplaceDistribution([0, 1], [[1, 0],[0, 1]]))


def test_sympy__stats__joint_rv_types__MultivariateTDistribution():
    from sympy.stats.joint_rv_types import MultivariateTDistribution
    assert _test_args(MultivariateTDistribution([0, 1], [[1, 0],[0, 1]], 1))


def test_sympy__stats__joint_rv_types__NormalGammaDistribution():
    from sympy.stats.joint_rv_types import NormalGammaDistribution
    assert _test_args(NormalGammaDistribution(1, 2, 3, 4))

def test_sympy__stats__joint_rv_types__GeneralizedMultivariateLogGammaDistribution():
    from sympy.stats.joint_rv_types import GeneralizedMultivariateLogGammaDistribution
    v, l, mu = (4, [1, 2, 3, 4], [1, 2, 3, 4])
    assert _test_args(GeneralizedMultivariateLogGammaDistribution(S.Half, v, l, mu))

def test_sympy__stats__joint_rv_types__MultivariateBetaDistribution():
    from sympy.stats.joint_rv_types import MultivariateBetaDistribution
    assert _test_args(MultivariateBetaDistribution([1, 2, 3]))

def test_sympy__stats__joint_rv_types__MultivariateEwensDistribution():
    from sympy.stats.joint_rv_types import MultivariateEwensDistribution
    assert _test_args(MultivariateEwensDistribution(5, 1))

def test_sympy__stats__joint_rv_types__MultinomialDistribution():
    from sympy.stats.joint_rv_types import MultinomialDistribution
    assert _test_args(MultinomialDistribution(5, [0.5, 0.1, 0.3]))

def test_sympy__stats__joint_rv_types__NegativeMultinomialDistribution():
    from sympy.stats.joint_rv_types import NegativeMultinomialDistribution
    assert _test_args(NegativeMultinomialDistribution(5, [0.5, 0.1, 0.3]))

def test_sympy__stats__rv__RandomIndexedSymbol():
    from sympy.stats.rv import RandomIndexedSymbol, pspace
    from sympy.stats.stochastic_process_types import DiscreteMarkovChain
    X = DiscreteMarkovChain("X")
    assert _test_args(RandomIndexedSymbol(X[0].symbol, pspace(X[0])))

def test_sympy__stats__rv__RandomMatrixSymbol():
    from sympy.stats.rv import RandomMatrixSymbol
    from sympy.stats.random_matrix import RandomMatrixPSpace
    pspace = RandomMatrixPSpace('P')
    assert _test_args(RandomMatrixSymbol('M', 3, 3, pspace))

def test_sympy__stats__stochastic_process__StochasticPSpace():
    from sympy.stats.stochastic_process import StochasticPSpace
    from sympy.stats.stochastic_process_types import StochasticProcess
    from sympy.stats.frv_types import BernoulliDistribution
    assert _test_args(StochasticPSpace("Y", StochasticProcess("Y", [1, 2, 3]), BernoulliDistribution(S.Half, 1, 0)))

def test_sympy__stats__stochastic_process_types__StochasticProcess():
    from sympy.stats.stochastic_process_types import StochasticProcess
    assert _test_args(StochasticProcess("Y", [1, 2, 3]))

def test_sympy__stats__stochastic_process_types__MarkovProcess():
    from sympy.stats.stochastic_process_types import MarkovProcess
    assert _test_args(MarkovProcess("Y", [1, 2, 3]))

def test_sympy__stats__stochastic_process_types__DiscreteTimeStochasticProcess():
    from sympy.stats.stochastic_process_types import DiscreteTimeStochasticProcess
    assert _test_args(DiscreteTimeStochasticProcess("Y", [1, 2, 3]))

def test_sympy__stats__stochastic_process_types__ContinuousTimeStochasticProcess():
    from sympy.stats.stochastic_process_types import ContinuousTimeStochasticProcess
    assert _test_args(ContinuousTimeStochasticProcess("Y", [1, 2, 3]))

def test_sympy__stats__stochastic_process_types__TransitionMatrixOf():
    from sympy.stats.stochastic_process_types import TransitionMatrixOf, DiscreteMarkovChain
    from sympy.matrices.expressions.matexpr import MatrixSymbol
    DMC = DiscreteMarkovChain("Y")
    assert _test_args(TransitionMatrixOf(DMC, MatrixSymbol('T', 3, 3)))

def test_sympy__stats__stochastic_process_types__GeneratorMatrixOf():
    from sympy.stats.stochastic_process_types import GeneratorMatrixOf, ContinuousMarkovChain
    from sympy.matrices.expressions.matexpr import MatrixSymbol
    DMC = ContinuousMarkovChain("Y")
    assert _test_args(GeneratorMatrixOf(DMC, MatrixSymbol('T', 3, 3)))

def test_sympy__stats__stochastic_process_types__StochasticStateSpaceOf():
    from sympy.stats.stochastic_process_types import StochasticStateSpaceOf, DiscreteMarkovChain
    DMC = DiscreteMarkovChain("Y")
    assert _test_args(StochasticStateSpaceOf(DMC, [0, 1, 2]))

def test_sympy__stats__stochastic_process_types__DiscreteMarkovChain():
    from sympy.stats.stochastic_process_types import DiscreteMarkovChain
    from sympy.matrices.expressions.matexpr import MatrixSymbol
    assert _test_args(DiscreteMarkovChain("Y", [0, 1, 2], MatrixSymbol('T', 3, 3)))

def test_sympy__stats__stochastic_process_types__ContinuousMarkovChain():
    from sympy.stats.stochastic_process_types import ContinuousMarkovChain
    from sympy.matrices.expressions.matexpr import MatrixSymbol
    assert _test_args(ContinuousMarkovChain("Y", [0, 1, 2], MatrixSymbol('T', 3, 3)))

def test_sympy__stats__stochastic_process_types__BernoulliProcess():
    from sympy.stats.stochastic_process_types import BernoulliProcess
    assert _test_args(BernoulliProcess("B", 0.5, 1, 0))

def test_sympy__stats__stochastic_process_types__CountingProcess():
    from sympy.stats.stochastic_process_types import CountingProcess
    assert _test_args(CountingProcess("C"))

def test_sympy__stats__stochastic_process_types__PoissonProcess():
    from sympy.stats.stochastic_process_types import PoissonProcess
    assert _test_args(PoissonProcess("X", 2))

def test_sympy__stats__stochastic_process_types__WienerProcess():
    from sympy.stats.stochastic_process_types import WienerProcess
    assert _test_args(WienerProcess("X"))

def test_sympy__stats__stochastic_process_types__GammaProcess():
    from sympy.stats.stochastic_process_types import GammaProcess
    assert _test_args(GammaProcess("X", 1, 2))

def test_sympy__stats__random_matrix__RandomMatrixPSpace():
    from sympy.stats.random_matrix import RandomMatrixPSpace
    from sympy.stats.random_matrix_models import RandomMatrixEnsembleModel
    model = RandomMatrixEnsembleModel('R', 3)
    assert _test_args(RandomMatrixPSpace('P', model=model))

def test_sympy__stats__random_matrix_models__RandomMatrixEnsembleModel():
    from sympy.stats.random_matrix_models import RandomMatrixEnsembleModel
    assert _test_args(RandomMatrixEnsembleModel('R', 3))

def test_sympy__stats__random_matrix_models__GaussianEnsembleModel():
    from sympy.stats.random_matrix_models import GaussianEnsembleModel
    assert _test_args(GaussianEnsembleModel('G', 3))

def test_sympy__stats__random_matrix_models__GaussianUnitaryEnsembleModel():
    from sympy.stats.random_matrix_models import GaussianUnitaryEnsembleModel
    assert _test_args(GaussianUnitaryEnsembleModel('U', 3))

def test_sympy__stats__random_matrix_models__GaussianOrthogonalEnsembleModel():
    from sympy.stats.random_matrix_models import GaussianOrthogonalEnsembleModel
    assert _test_args(GaussianOrthogonalEnsembleModel('U', 3))

def test_sympy__stats__random_matrix_models__GaussianSymplecticEnsembleModel():
    from sympy.stats.random_matrix_models import GaussianSymplecticEnsembleModel
    assert _test_args(GaussianSymplecticEnsembleModel('U', 3))

def test_sympy__stats__random_matrix_models__CircularEnsembleModel():
    from sympy.stats.random_matrix_models import CircularEnsembleModel
    assert _test_args(CircularEnsembleModel('C', 3))

def test_sympy__stats__random_matrix_models__CircularUnitaryEnsembleModel():
    from sympy.stats.random_matrix_models import CircularUnitaryEnsembleModel
    assert _test_args(CircularUnitaryEnsembleModel('U', 3))

def test_sympy__stats__random_matrix_models__CircularOrthogonalEnsembleModel():
    from sympy.stats.random_matrix_models import CircularOrthogonalEnsembleModel
    assert _test_args(CircularOrthogonalEnsembleModel('O', 3))

def test_sympy__stats__random_matrix_models__CircularSymplecticEnsembleModel():
    from sympy.stats.random_matrix_models import CircularSymplecticEnsembleModel
    assert _test_args(CircularSymplecticEnsembleModel('S', 3))

def test_sympy__stats__symbolic_multivariate_probability__ExpectationMatrix():
    from sympy.stats import ExpectationMatrix
    from sympy.stats.rv import RandomMatrixSymbol
    assert _test_args(ExpectationMatrix(RandomMatrixSymbol('R', 2, 1)))

def test_sympy__stats__symbolic_multivariate_probability__VarianceMatrix():
    from sympy.stats import VarianceMatrix
    from sympy.stats.rv import RandomMatrixSymbol
    assert _test_args(VarianceMatrix(RandomMatrixSymbol('R', 3, 1)))

def test_sympy__stats__symbolic_multivariate_probability__CrossCovarianceMatrix():
    from sympy.stats import CrossCovarianceMatrix
    from sympy.stats.rv import RandomMatrixSymbol
    assert _test_args(CrossCovarianceMatrix(RandomMatrixSymbol('R', 3, 1),
                        RandomMatrixSymbol('X', 3, 1)))

def test_sympy__stats__matrix_distributions__MatrixPSpace():
    from sympy.stats.matrix_distributions import MatrixDistribution, MatrixPSpace
    from sympy.matrices.dense import Matrix
    M = MatrixDistribution(1, Matrix([[1, 0], [0, 1]]))
    assert _test_args(MatrixPSpace('M', M, 2, 2))

def test_sympy__stats__matrix_distributions__MatrixDistribution():
    from sympy.stats.matrix_distributions import MatrixDistribution
    from sympy.matrices.dense import Matrix
    assert _test_args(MatrixDistribution(1, Matrix([[1, 0], [0, 1]])))

def test_sympy__stats__matrix_distributions__MatrixGammaDistribution():
    from sympy.stats.matrix_distributions import MatrixGammaDistribution
    from sympy.matrices.dense import Matrix
    assert _test_args(MatrixGammaDistribution(3, 4, Matrix([[1, 0], [0, 1]])))

def test_sympy__stats__matrix_distributions__WishartDistribution():
    from sympy.stats.matrix_distributions import WishartDistribution
    from sympy.matrices.dense import Matrix
    assert _test_args(WishartDistribution(3, Matrix([[1, 0], [0, 1]])))

def test_sympy__stats__matrix_distributions__MatrixNormalDistribution():
    from sympy.stats.matrix_distributions import MatrixNormalDistribution
    from sympy.matrices.expressions.matexpr import MatrixSymbol
    L = MatrixSymbol('L', 1, 2)
    S1 = MatrixSymbol('S1', 1, 1)
    S2 = MatrixSymbol('S2', 2, 2)
    assert _test_args(MatrixNormalDistribution(L, S1, S2))

def test_sympy__stats__matrix_distributions__MatrixStudentTDistribution():
    from sympy.stats.matrix_distributions import MatrixStudentTDistribution
    from sympy.matrices.expressions.matexpr import MatrixSymbol
    v = symbols('v', positive=True)
    Omega = MatrixSymbol('Omega', 3, 3)
    Sigma = MatrixSymbol('Sigma', 1, 1)
    Location = MatrixSymbol('Location', 1, 3)
    assert _test_args(MatrixStudentTDistribution(v, Location, Omega, Sigma))

def test_sympy__utilities__matchpy_connector__WildDot():
    from sympy.utilities.matchpy_connector import WildDot
    assert _test_args(WildDot("w_"))


def test_sympy__utilities__matchpy_connector__WildPlus():
    from sympy.utilities.matchpy_connector import WildPlus
    assert _test_args(WildPlus("w__"))


def test_sympy__utilities__matchpy_connector__WildStar():
    from sympy.utilities.matchpy_connector import WildStar
    assert _test_args(WildStar("w___"))


def test_sympy__core__symbol__Str():
    from sympy.core.symbol import Str
    assert _test_args(Str('t'))

def test_sympy__core__symbol__Dummy():
    from sympy.core.symbol import Dummy
    assert _test_args(Dummy('t'))


def test_sympy__core__symbol__Symbol():
    from sympy.core.symbol import Symbol
    assert _test_args(Symbol('t'))


def test_sympy__core__symbol__Wild():
    from sympy.core.symbol import Wild
    assert _test_args(Wild('x', exclude=[x]))


@SKIP("abstract class")
def test_sympy__functions__combinatorial__factorials__CombinatorialFunction():
    pass


def test_sympy__functions__combinatorial__factorials__FallingFactorial():
    from sympy.functions.combinatorial.factorials import FallingFactorial
    assert _test_args(FallingFactorial(2, x))


def test_sympy__functions__combinatorial__factorials__MultiFactorial():
    from sympy.functions.combinatorial.factorials import MultiFactorial
    assert _test_args(MultiFactorial(x))


def test_sympy__functions__combinatorial__factorials__RisingFactorial():
    from sympy.functions.combinatorial.factorials import RisingFactorial
    assert _test_args(RisingFactorial(2, x))


def test_sympy__functions__combinatorial__factorials__binomial():
    from sympy.functions.combinatorial.factorials import binomial
    assert _test_args(binomial(2, x))


def test_sympy__functions__combinatorial__factorials__subfactorial():
    from sympy.functions.combinatorial.factorials import subfactorial
    assert _test_args(subfactorial(x))


def test_sympy__functions__combinatorial__factorials__factorial():
    from sympy.functions.combinatorial.factorials import factorial
    assert _test_args(factorial(x))


def test_sympy__functions__combinatorial__factorials__factorial2():
    from sympy.functions.combinatorial.factorials import factorial2
    assert _test_args(factorial2(x))


def test_sympy__functions__combinatorial__numbers__bell():
    from sympy.functions.combinatorial.numbers import bell
    assert _test_args(bell(x, y))


def test_sympy__functions__combinatorial__numbers__bernoulli():
    from sympy.functions.combinatorial.numbers import bernoulli
    assert _test_args(bernoulli(x))


def test_sympy__functions__combinatorial__numbers__catalan():
    from sympy.functions.combinatorial.numbers import catalan
    assert _test_args(catalan(x))


def test_sympy__functions__combinatorial__numbers__genocchi():
    from sympy.functions.combinatorial.numbers import genocchi
    assert _test_args(genocchi(x))


def test_sympy__functions__combinatorial__numbers__euler():
    from sympy.functions.combinatorial.numbers import euler
    assert _test_args(euler(x))


def test_sympy__functions__combinatorial__numbers__andre():
    from sympy.functions.combinatorial.numbers import andre
    assert _test_args(andre(x))


def test_sympy__functions__combinatorial__numbers__carmichael():
    from sympy.functions.combinatorial.numbers import carmichael
    assert _test_args(carmichael(x))


def test_sympy__functions__combinatorial__numbers__divisor_sigma():
    from sympy.functions.combinatorial.numbers import divisor_sigma
    k = symbols('k', integer=True)
    n = symbols('n', integer=True)
    t = divisor_sigma(n, k)
    assert _test_args(t)


def test_sympy__functions__combinatorial__numbers__fibonacci():
    from sympy.functions.combinatorial.numbers import fibonacci
    assert _test_args(fibonacci(x))


def test_sympy__functions__combinatorial__numbers__jacobi_symbol():
    from sympy.functions.combinatorial.numbers import jacobi_symbol
    assert _test_args(jacobi_symbol(2, 3))


def test_sympy__functions__combinatorial__numbers__kronecker_symbol():
    from sympy.functions.combinatorial.numbers import kronecker_symbol
    assert _test_args(kronecker_symbol(2, 3))


def test_sympy__functions__combinatorial__numbers__legendre_symbol():
    from sympy.functions.combinatorial.numbers import legendre_symbol
    assert _test_args(legendre_symbol(2, 3))


def test_sympy__functions__combinatorial__numbers__mobius():
    from sympy.functions.combinatorial.numbers import mobius
    assert _test_args(mobius(2))


def test_sympy__functions__combinatorial__numbers__motzkin():
    from sympy.functions.combinatorial.numbers import motzkin
    assert _test_args(motzkin(5))


def test_sympy__functions__combinatorial__numbers__partition():
    from sympy.core.symbol import Symbol
    from sympy.functions.combinatorial.numbers import partition
    assert _test_args(partition(Symbol('a', integer=True)))


def test_sympy__functions__combinatorial__numbers__primenu():
    from sympy.functions.combinatorial.numbers import primenu
    n = symbols('n', integer=True)
    t = primenu(n)
    assert _test_args(t)


def test_sympy__functions__combinatorial__numbers__primeomega():
    from sympy.functions.combinatorial.numbers import primeomega
    n = symbols('n', integer=True)
    t = primeomega(n)
    assert _test_args(t)


def test_sympy__functions__combinatorial__numbers__primepi():
    from sympy.functions.combinatorial.numbers import primepi
    n = symbols('n')
    t = primepi(n)
    assert _test_args(t)


def test_sympy__functions__combinatorial__numbers__reduced_totient():
    from sympy.functions.combinatorial.numbers import reduced_totient
    k = symbols('k', integer=True)
    t = reduced_totient(k)
    assert _test_args(t)


def test_sympy__functions__combinatorial__numbers__totient():
    from sympy.functions.combinatorial.numbers import totient
    k = symbols('k', integer=True)
    t = totient(k)
    assert _test_args(t)


def test_sympy__functions__combinatorial__numbers__tribonacci():
    from sympy.functions.combinatorial.numbers import tribonacci
    assert _test_args(tribonacci(x))


def test_sympy__functions__combinatorial__numbers__udivisor_sigma():
    from sympy.functions.combinatorial.numbers import udivisor_sigma
    k = symbols('k', integer=True)
    n = symbols('n', integer=True)
    t = udivisor_sigma(n, k)
    assert _test_args(t)


def test_sympy__functions__combinatorial__numbers__harmonic():
    from sympy.functions.combinatorial.numbers import harmonic
    assert _test_args(harmonic(x, 2))


def test_sympy__functions__combinatorial__numbers__lucas():
    from sympy.functions.combinatorial.numbers import lucas
    assert _test_args(lucas(x))


def test_sympy__functions__elementary__complexes__Abs():
    from sympy.functions.elementary.complexes import Abs
    assert _test_args(Abs(x))


def test_sympy__functions__elementary__complexes__adjoint():
    from sympy.functions.elementary.complexes import adjoint
    assert _test_args(adjoint(x))


def test_sympy__functions__elementary__complexes__arg():
    from sympy.functions.elementary.complexes import arg
    assert _test_args(arg(x))


def test_sympy__functions__elementary__complexes__conjugate():
    from sympy.functions.elementary.complexes import conjugate
    assert _test_args(conjugate(x))


def test_sympy__functions__elementary__complexes__im():
    from sympy.functions.elementary.complexes import im
    assert _test_args(im(x))


def test_sympy__functions__elementary__complexes__re():
    from sympy.functions.elementary.complexes import re
    assert _test_args(re(x))


def test_sympy__functions__elementary__complexes__sign():
    from sympy.functions.elementary.complexes import sign
    assert _test_args(sign(x))


def test_sympy__functions__elementary__complexes__polar_lift():
    from sympy.functions.elementary.complexes import polar_lift
    assert _test_args(polar_lift(x))


def test_sympy__functions__elementary__complexes__periodic_argument():
    from sympy.functions.elementary.complexes import periodic_argument
    assert _test_args(periodic_argument(x, y))


def test_sympy__functions__elementary__complexes__principal_branch():
    from sympy.functions.elementary.complexes import principal_branch
    assert _test_args(principal_branch(x, y))


def test_sympy__functions__elementary__complexes__transpose():
    from sympy.functions.elementary.complexes import transpose
    assert _test_args(transpose(x))


def test_sympy__functions__elementary__exponential__LambertW():
    from sympy.functions.elementary.exponential import LambertW
    assert _test_args(LambertW(2))


@SKIP("abstract class")
def test_sympy__functions__elementary__exponential__ExpBase():
    pass


def test_sympy__functions__elementary__exponential__exp():
    from sympy.functions.elementary.exponential import exp
    assert _test_args(exp(2))


def test_sympy__functions__elementary__exponential__exp_polar():
    from sympy.functions.elementary.exponential import exp_polar
    assert _test_args(exp_polar(2))


def test_sympy__functions__elementary__exponential__log():
    from sympy.functions.elementary.exponential import log
    assert _test_args(log(2))


@SKIP("abstract class")
def test_sympy__functions__elementary__hyperbolic__HyperbolicFunction():
    pass


@SKIP("abstract class")
def test_sympy__functions__elementary__hyperbolic__ReciprocalHyperbolicFunction():
    pass


@SKIP("abstract class")
def test_sympy__functions__elementary__hyperbolic__InverseHyperbolicFunction():
    pass


def test_sympy__functions__elementary__hyperbolic__acosh():
    from sympy.functions.elementary.hyperbolic import acosh
    assert _test_args(acosh(2))


def test_sympy__functions__elementary__hyperbolic__acoth():
    from sympy.functions.elementary.hyperbolic import acoth
    assert _test_args(acoth(2))


def test_sympy__functions__elementary__hyperbolic__asinh():
    from sympy.functions.elementary.hyperbolic import asinh
    assert _test_args(asinh(2))


def test_sympy__functions__elementary__hyperbolic__atanh():
    from sympy.functions.elementary.hyperbolic import atanh
    assert _test_args(atanh(2))


def test_sympy__functions__elementary__hyperbolic__asech():
    from sympy.functions.elementary.hyperbolic import asech
    assert _test_args(asech(x))

def test_sympy__functions__elementary__hyperbolic__acsch():
    from sympy.functions.elementary.hyperbolic import acsch
    assert _test_args(acsch(x))

def test_sympy__functions__elementary__hyperbolic__cosh():
    from sympy.functions.elementary.hyperbolic import cosh
    assert _test_args(cosh(2))


def test_sympy__functions__elementary__hyperbolic__coth():
    from sympy.functions.elementary.hyperbolic import coth
    assert _test_args(coth(2))


def test_sympy__functions__elementary__hyperbolic__csch():
    from sympy.functions.elementary.hyperbolic import csch
    assert _test_args(csch(2))


def test_sympy__functions__elementary__hyperbolic__sech():
    from sympy.functions.elementary.hyperbolic import sech
    assert _test_args(sech(2))


def test_sympy__functions__elementary__hyperbolic__sinh():
    from sympy.functions.elementary.hyperbolic import sinh
    assert _test_args(sinh(2))


def test_sympy__functions__elementary__hyperbolic__tanh():
    from sympy.functions.elementary.hyperbolic import tanh
    assert _test_args(tanh(2))


@SKIP("abstract class")
def test_sympy__functions__elementary__integers__RoundFunction():
    pass


def test_sympy__functions__elementary__integers__ceiling():
    from sympy.functions.elementary.integers import ceiling
    assert _test_args(ceiling(x))


def test_sympy__functions__elementary__integers__floor():
    from sympy.functions.elementary.integers import floor
    assert _test_args(floor(x))


def test_sympy__functions__elementary__integers__frac():
    from sympy.functions.elementary.integers import frac
    assert _test_args(frac(x))


def test_sympy__functions__elementary__miscellaneous__IdentityFunction():
    from sympy.functions.elementary.miscellaneous import IdentityFunction
    assert _test_args(IdentityFunction())


def test_sympy__functions__elementary__miscellaneous__Max():
    from sympy.functions.elementary.miscellaneous import Max
    assert _test_args(Max(x, 2))


def test_sympy__functions__elementary__miscellaneous__Min():
    from sympy.functions.elementary.miscellaneous import Min
    assert _test_args(Min(x, 2))


@SKIP("abstract class")
def test_sympy__functions__elementary__miscellaneous__MinMaxBase():
    pass


def test_sympy__functions__elementary__miscellaneous__Rem():
    from sympy.functions.elementary.miscellaneous import Rem
    assert _test_args(Rem(x, 2))


def test_sympy__functions__elementary__piecewise__ExprCondPair():
    from sympy.functions.elementary.piecewise import ExprCondPair
    assert _test_args(ExprCondPair(1, True))


def test_sympy__functions__elementary__piecewise__Piecewise():
    from sympy.functions.elementary.piecewise import Piecewise
    assert _test_args(Piecewise((1, x >= 0), (0, True)))


@SKIP("abstract class")
def test_sympy__functions__elementary__trigonometric__TrigonometricFunction():
    pass

@SKIP("abstract class")
def test_sympy__functions__elementary__trigonometric__ReciprocalTrigonometricFunction():
    pass

@SKIP("abstract class")
def test_sympy__functions__elementary__trigonometric__InverseTrigonometricFunction():
    pass

def test_sympy__functions__elementary__trigonometric__acos():
    from sympy.functions.elementary.trigonometric import acos
    assert _test_args(acos(2))


def test_sympy__functions__elementary__trigonometric__acot():
    from sympy.functions.elementary.trigonometric import acot
    assert _test_args(acot(2))


def test_sympy__functions__elementary__trigonometric__asin():
    from sympy.functions.elementary.trigonometric import asin
    assert _test_args(asin(2))


def test_sympy__functions__elementary__trigonometric__asec():
    from sympy.functions.elementary.trigonometric import asec
    assert _test_args(asec(x))


def test_sympy__functions__elementary__trigonometric__acsc():
    from sympy.functions.elementary.trigonometric import acsc
    assert _test_args(acsc(x))


def test_sympy__functions__elementary__trigonometric__atan():
    from sympy.functions.elementary.trigonometric import atan
    assert _test_args(atan(2))


def test_sympy__functions__elementary__trigonometric__atan2():
    from sympy.functions.elementary.trigonometric import atan2
    assert _test_args(atan2(2, 3))


def test_sympy__functions__elementary__trigonometric__cos():
    from sympy.functions.elementary.trigonometric import cos
    assert _test_args(cos(2))


def test_sympy__functions__elementary__trigonometric__csc():
    from sympy.functions.elementary.trigonometric import csc
    assert _test_args(csc(2))


def test_sympy__functions__elementary__trigonometric__cot():
    from sympy.functions.elementary.trigonometric import cot
    assert _test_args(cot(2))


def test_sympy__functions__elementary__trigonometric__sin():
    assert _test_args(sin(2))


def test_sympy__functions__elementary__trigonometric__sinc():
    from sympy.functions.elementary.trigonometric import sinc
    assert _test_args(sinc(2))


def test_sympy__functions__elementary__trigonometric__sec():
    from sympy.functions.elementary.trigonometric import sec
    assert _test_args(sec(2))


def test_sympy__functions__elementary__trigonometric__tan():
    from sympy.functions.elementary.trigonometric import tan
    assert _test_args(tan(2))


@SKIP("abstract class")
def test_sympy__functions__special__bessel__BesselBase():
    pass


@SKIP("abstract class")
def test_sympy__functions__special__bessel__SphericalBesselBase():
    pass


@SKIP("abstract class")
def test_sympy__functions__special__bessel__SphericalHankelBase():
    pass


def test_sympy__functions__special__bessel__besseli():
    from sympy.functions.special.bessel import besseli
    assert _test_args(besseli(x, 1))


def test_sympy__functions__special__bessel__besselj():
    from sympy.functions.special.bessel import besselj
    assert _test_args(besselj(x, 1))


def test_sympy__functions__special__bessel__besselk():
    from sympy.functions.special.bessel import besselk
    assert _test_args(besselk(x, 1))


def test_sympy__functions__special__bessel__bessely():
    from sympy.functions.special.bessel import bessely
    assert _test_args(bessely(x, 1))


def test_sympy__functions__special__bessel__hankel1():
    from sympy.functions.special.bessel import hankel1
    assert _test_args(hankel1(x, 1))


def test_sympy__functions__special__bessel__hankel2():
    from sympy.functions.special.bessel import hankel2
    assert _test_args(hankel2(x, 1))


def test_sympy__functions__special__bessel__jn():
    from sympy.functions.special.bessel import jn
    assert _test_args(jn(0, x))


def test_sympy__functions__special__bessel__yn():
    from sympy.functions.special.bessel import yn
    assert _test_args(yn(0, x))


def test_sympy__functions__special__bessel__hn1():
    from sympy.functions.special.bessel import hn1
    assert _test_args(hn1(0, x))


def test_sympy__functions__special__bessel__hn2():
    from sympy.functions.special.bessel import hn2
    assert _test_args(hn2(0, x))


def test_sympy__functions__special__bessel__AiryBase():
    pass


def test_sympy__functions__special__bessel__airyai():
    from sympy.functions.special.bessel import airyai
    assert _test_args(airyai(2))


def test_sympy__functions__special__bessel__airybi():
    from sympy.functions.special.bessel import airybi
    assert _test_args(airybi(2))


def test_sympy__functions__special__bessel__airyaiprime():
    from sympy.functions.special.bessel import airyaiprime
    assert _test_args(airyaiprime(2))


def test_sympy__functions__special__bessel__airybiprime():
    from sympy.functions.special.bessel import airybiprime
    assert _test_args(airybiprime(2))


def test_sympy__functions__special__bessel__marcumq():
    from sympy.functions.special.bessel import marcumq
    assert _test_args(marcumq(x, y, z))


def test_sympy__functions__special__elliptic_integrals__elliptic_k():
    from sympy.functions.special.elliptic_integrals import elliptic_k as K
    assert _test_args(K(x))


def test_sympy__functions__special__elliptic_integrals__elliptic_f():
    from sympy.functions.special.elliptic_integrals import elliptic_f as F
    assert _test_args(F(x, y))


def test_sympy__functions__special__elliptic_integrals__elliptic_e():
    from sympy.functions.special.elliptic_integrals import elliptic_e as E
    assert _test_args(E(x))
    assert _test_args(E(x, y))


def test_sympy__functions__special__elliptic_integrals__elliptic_pi():
    from sympy.functions.special.elliptic_integrals import elliptic_pi as P
    assert _test_args(P(x, y))
    assert _test_args(P(x, y, z))


def test_sympy__functions__special__delta_functions__DiracDelta():
    from sympy.functions.special.delta_functions import DiracDelta
    assert _test_args(DiracDelta(x, 1))


def test_sympy__functions__special__singularity_functions__SingularityFunction():
    from sympy.functions.special.singularity_functions import SingularityFunction
    assert _test_args(SingularityFunction(x, y, z))


def test_sympy__functions__special__delta_functions__Heaviside():
    from sympy.functions.special.delta_functions import Heaviside
    assert _test_args(Heaviside(x))


def test_sympy__functions__special__error_functions__erf():
    from sympy.functions.special.error_functions import erf
    assert _test_args(erf(2))

def test_sympy__functions__special__error_functions__erfc():
    from sympy.functions.special.error_functions import erfc
    assert _test_args(erfc(2))

def test_sympy__functions__special__error_functions__erfi():
    from sympy.functions.special.error_functions import erfi
    assert _test_args(erfi(2))

def test_sympy__functions__special__error_functions__erf2():
    from sympy.functions.special.error_functions import erf2
    assert _test_args(erf2(2, 3))

def test_sympy__functions__special__error_functions__erfinv():
    from sympy.functions.special.error_functions import erfinv
    assert _test_args(erfinv(2))

def test_sympy__functions__special__error_functions__erfcinv():
    from sympy.functions.special.error_functions import erfcinv
    assert _test_args(erfcinv(2))

def test_sympy__functions__special__error_functions__erf2inv():
    from sympy.functions.special.error_functions import erf2inv
    assert _test_args(erf2inv(2, 3))

@SKIP("abstract class")
def test_sympy__functions__special__error_functions__FresnelIntegral():
    pass


def test_sympy__functions__special__error_functions__fresnels():
    from sympy.functions.special.error_functions import fresnels
    assert _test_args(fresnels(2))


def test_sympy__functions__special__error_functions__fresnelc():
    from sympy.functions.special.error_functions import fresnelc
    assert _test_args(fresnelc(2))


def test_sympy__functions__special__error_functions__erfs():
    from sympy.functions.special.error_functions import _erfs
    assert _test_args(_erfs(2))


def test_sympy__functions__special__error_functions__Ei():
    from sympy.functions.special.error_functions import Ei
    assert _test_args(Ei(2))


def test_sympy__functions__special__error_functions__li():
    from sympy.functions.special.error_functions import li
    assert _test_args(li(2))


def test_sympy__functions__special__error_functions__Li():
    from sympy.functions.special.error_functions import Li
    assert _test_args(Li(5))


@SKIP("abstract class")
def test_sympy__functions__special__error_functions__TrigonometricIntegral():
    pass


def test_sympy__functions__special__error_functions__Si():
    from sympy.functions.special.error_functions import Si
    assert _test_args(Si(2))


def test_sympy__functions__special__error_functions__Ci():
    from sympy.functions.special.error_functions import Ci
    assert _test_args(Ci(2))


def test_sympy__functions__special__error_functions__Shi():
    from sympy.functions.special.error_functions import Shi
    assert _test_args(Shi(2))


def test_sympy__functions__special__error_functions__Chi():
    from sympy.functions.special.error_functions import Chi
    assert _test_args(Chi(2))


def test_sympy__functions__special__error_functions__expint():
    from sympy.functions.special.error_functions import expint
    assert _test_args(expint(y, x))


def test_sympy__functions__special__gamma_functions__gamma():
    from sympy.functions.special.gamma_functions import gamma
    assert _test_args(gamma(x))


def test_sympy__functions__special__gamma_functions__loggamma():
    from sympy.functions.special.gamma_functions import loggamma
    assert _test_args(loggamma(x))


def test_sympy__functions__special__gamma_functions__lowergamma():
    from sympy.functions.special.gamma_functions import lowergamma
    assert _test_args(lowergamma(x, 2))


def test_sympy__functions__special__gamma_functions__polygamma():
    from sympy.functions.special.gamma_functions import polygamma
    assert _test_args(polygamma(x, 2))

def test_sympy__functions__special__gamma_functions__digamma():
    from sympy.functions.special.gamma_functions import digamma
    assert _test_args(digamma(x))

def test_sympy__functions__special__gamma_functions__trigamma():
    from sympy.functions.special.gamma_functions import trigamma
    assert _test_args(trigamma(x))

def test_sympy__functions__special__gamma_functions__uppergamma():
    from sympy.functions.special.gamma_functions import uppergamma
    assert _test_args(uppergamma(x, 2))

def test_sympy__functions__special__gamma_functions__multigamma():
    from sympy.functions.special.gamma_functions import multigamma
    assert _test_args(multigamma(x, 1))


def test_sympy__functions__special__beta_functions__beta():
    from sympy.functions.special.beta_functions import beta
    assert _test_args(beta(x))
    assert _test_args(beta(x, x))

def test_sympy__functions__special__beta_functions__betainc():
    from sympy.functions.special.beta_functions import betainc
    assert _test_args(betainc(a, b, x, y))

def test_sympy__functions__special__beta_functions__betainc_regularized():
    from sympy.functions.special.beta_functions import betainc_regularized
    assert _test_args(betainc_regularized(a, b, x, y))


def test_sympy__functions__special__mathieu_functions__MathieuBase():
    pass


def test_sympy__functions__special__mathieu_functions__mathieus():
    from sympy.functions.special.mathieu_functions import mathieus
    assert _test_args(mathieus(1, 1, 1))


def test_sympy__functions__special__mathieu_functions__mathieuc():
    from sympy.functions.special.mathieu_functions import mathieuc
    assert _test_args(mathieuc(1, 1, 1))


def test_sympy__functions__special__mathieu_functions__mathieusprime():
    from sympy.functions.special.mathieu_functions import mathieusprime
    assert _test_args(mathieusprime(1, 1, 1))


def test_sympy__functions__special__mathieu_functions__mathieucprime():
    from sympy.functions.special.mathieu_functions import mathieucprime
    assert _test_args(mathieucprime(1, 1, 1))


@SKIP("abstract class")
def test_sympy__functions__special__hyper__TupleParametersBase():
    pass


@SKIP("abstract class")
def test_sympy__functions__special__hyper__TupleArg():
    pass


def test_sympy__functions__special__hyper__hyper():
    from sympy.functions.special.hyper import hyper
    assert _test_args(hyper([1, 2, 3], [4, 5], x))


def test_sympy__functions__special__hyper__meijerg():
    from sympy.functions.special.hyper import meijerg
    assert _test_args(meijerg([1, 2, 3], [4, 5], [6], [], x))


@SKIP("abstract class")
def test_sympy__functions__special__hyper__HyperRep():
    pass


def test_sympy__functions__special__hyper__HyperRep_power1():
    from sympy.functions.special.hyper import HyperRep_power1
    assert _test_args(HyperRep_power1(x, y))


def test_sympy__functions__special__hyper__HyperRep_power2():
    from sympy.functions.special.hyper import HyperRep_power2
    assert _test_args(HyperRep_power2(x, y))


def test_sympy__functions__special__hyper__HyperRep_log1():
    from sympy.functions.special.hyper import HyperRep_log1
    assert _test_args(HyperRep_log1(x))


def test_sympy__functions__special__hyper__HyperRep_atanh():
    from sympy.functions.special.hyper import HyperRep_atanh
    assert _test_args(HyperRep_atanh(x))


def test_sympy__functions__special__hyper__HyperRep_asin1():
    from sympy.functions.special.hyper import HyperRep_asin1
    assert _test_args(HyperRep_asin1(x))


def test_sympy__functions__special__hyper__HyperRep_asin2():
    from sympy.functions.special.hyper import HyperRep_asin2
    assert _test_args(HyperRep_asin2(x))


def test_sympy__functions__special__hyper__HyperRep_sqrts1():
    from sympy.functions.special.hyper import HyperRep_sqrts1
    assert _test_args(HyperRep_sqrts1(x, y))


def test_sympy__functions__special__hyper__HyperRep_sqrts2():
    from sympy.functions.special.hyper import HyperRep_sqrts2
    assert _test_args(HyperRep_sqrts2(x, y))


def test_sympy__functions__special__hyper__HyperRep_log2():
    from sympy.functions.special.hyper import HyperRep_log2
    assert _test_args(HyperRep_log2(x))


def test_sympy__functions__special__hyper__HyperRep_cosasin():
    from sympy.functions.special.hyper import HyperRep_cosasin
    assert _test_args(HyperRep_cosasin(x, y))


def test_sympy__functions__special__hyper__HyperRep_sinasin():
    from sympy.functions.special.hyper import HyperRep_sinasin
    assert _test_args(HyperRep_sinasin(x, y))

def test_sympy__functions__special__hyper__appellf1():
    from sympy.functions.special.hyper import appellf1
    a, b1, b2, c, x, y = symbols('a b1 b2 c x y')
    assert _test_args(appellf1(a, b1, b2, c, x, y))

@SKIP("abstract class")
def test_sympy__functions__special__polynomials__OrthogonalPolynomial():
    pass


def test_sympy__functions__special__polynomials__jacobi():
    from sympy.functions.special.polynomials import jacobi
    assert _test_args(jacobi(x, y, 2, 2))


def test_sympy__functions__special__polynomials__gegenbauer():
    from sympy.functions.special.polynomials import gegenbauer
    assert _test_args(gegenbauer(x, 2, 2))


def test_sympy__functions__special__polynomials__chebyshevt():
    from sympy.functions.special.polynomials import chebyshevt
    assert _test_args(chebyshevt(x, 2))


def test_sympy__functions__special__polynomials__chebyshevt_root():
    from sympy.functions.special.polynomials import chebyshevt_root
    assert _test_args(chebyshevt_root(3, 2))


def test_sympy__functions__special__polynomials__chebyshevu():
    from sympy.functions.special.polynomials import chebyshevu
    assert _test_args(chebyshevu(x, 2))


def test_sympy__functions__special__polynomials__chebyshevu_root():
    from sympy.functions.special.polynomials import chebyshevu_root
    assert _test_args(chebyshevu_root(3, 2))


def test_sympy__functions__special__polynomials__hermite():
    from sympy.functions.special.polynomials import hermite
    assert _test_args(hermite(x, 2))


def test_sympy__functions__special__polynomials__hermite_prob():
    from sympy.functions.special.polynomials import hermite_prob
    assert _test_args(hermite_prob(x, 2))


def test_sympy__functions__special__polynomials__legendre():
    from sympy.functions.special.polynomials import legendre
    assert _test_args(legendre(x, 2))


def test_sympy__functions__special__polynomials__assoc_legendre():
    from sympy.functions.special.polynomials import assoc_legendre
    assert _test_args(assoc_legendre(x, 0, y))


def test_sympy__functions__special__polynomials__laguerre():
    from sympy.functions.special.polynomials import laguerre
    assert _test_args(laguerre(x, 2))


def test_sympy__functions__special__polynomials__assoc_laguerre():
    from sympy.functions.special.polynomials import assoc_laguerre
    assert _test_args(assoc_laguerre(x, 0, y))


def test_sympy__functions__special__spherical_harmonics__Ynm():
    from sympy.functions.special.spherical_harmonics import Ynm
    assert _test_args(Ynm(1, 1, x, y))


def test_sympy__functions__special__spherical_harmonics__Znm():
    from sympy.functions.special.spherical_harmonics import Znm
    assert _test_args(Znm(x, y, 1, 1))


def test_sympy__functions__special__tensor_functions__LeviCivita():
    from sympy.functions.special.tensor_functions import LeviCivita
    assert _test_args(LeviCivita(x, y, 2))


def test_sympy__functions__special__tensor_functions__KroneckerDelta():
    from sympy.functions.special.tensor_functions import KroneckerDelta
    assert _test_args(KroneckerDelta(x, y))


def test_sympy__functions__special__zeta_functions__dirichlet_eta():
    from sympy.functions.special.zeta_functions import dirichlet_eta
    assert _test_args(dirichlet_eta(x))


def test_sympy__functions__special__zeta_functions__riemann_xi():
    from sympy.functions.special.zeta_functions import riemann_xi
    assert _test_args(riemann_xi(x))


def test_sympy__functions__special__zeta_functions__zeta():
    from sympy.functions.special.zeta_functions import zeta
    assert _test_args(zeta(101))


def test_sympy__functions__special__zeta_functions__lerchphi():
    from sympy.functions.special.zeta_functions import lerchphi
    assert _test_args(lerchphi(x, y, z))


def test_sympy__functions__special__zeta_functions__polylog():
    from sympy.functions.special.zeta_functions import polylog
    assert _test_args(polylog(x, y))


def test_sympy__functions__special__zeta_functions__stieltjes():
    from sympy.functions.special.zeta_functions import stieltjes
    assert _test_args(stieltjes(x, y))


def test_sympy__integrals__integrals__Integral():
    from sympy.integrals.integrals import Integral
    assert _test_args(Integral(2, (x, 0, 1)))


def test_sympy__integrals__risch__NonElementaryIntegral():
    from sympy.integrals.risch import NonElementaryIntegral
    assert _test_args(NonElementaryIntegral(exp(-x**2), x))


@SKIP("abstract class")
def test_sympy__integrals__transforms__IntegralTransform():
    pass


def test_sympy__integrals__transforms__MellinTransform():
    from sympy.integrals.transforms import MellinTransform
    assert _test_args(MellinTransform(2, x, y))


def test_sympy__integrals__transforms__InverseMellinTransform():
    from sympy.integrals.transforms import InverseMellinTransform
    assert _test_args(InverseMellinTransform(2, x, y, 0, 1))


def test_sympy__integrals__laplace__LaplaceTransform():
    from sympy.integrals.laplace import LaplaceTransform
    assert _test_args(LaplaceTransform(2, x, y))


def test_sympy__integrals__laplace__InverseLaplaceTransform():
    from sympy.integrals.laplace import InverseLaplaceTransform
    assert _test_args(InverseLaplaceTransform(2, x, y, 0))


@SKIP("abstract class")
def test_sympy__integrals__transforms__FourierTypeTransform():
    pass


def test_sympy__integrals__transforms__InverseFourierTransform():
    from sympy.integrals.transforms import InverseFourierTransform
    assert _test_args(InverseFourierTransform(2, x, y))


def test_sympy__integrals__transforms__FourierTransform():
    from sympy.integrals.transforms import FourierTransform
    assert _test_args(FourierTransform(2, x, y))


@SKIP("abstract class")
def test_sympy__integrals__transforms__SineCosineTypeTransform():
    pass


def test_sympy__integrals__transforms__InverseSineTransform():
    from sympy.integrals.transforms import InverseSineTransform
    assert _test_args(InverseSineTransform(2, x, y))


def test_sympy__integrals__transforms__SineTransform():
    from sympy.integrals.transforms import SineTransform
    assert _test_args(SineTransform(2, x, y))


def test_sympy__integrals__transforms__InverseCosineTransform():
    from sympy.integrals.transforms import InverseCosineTransform
    assert _test_args(InverseCosineTransform(2, x, y))


def test_sympy__integrals__transforms__CosineTransform():
    from sympy.integrals.transforms import CosineTransform
    assert _test_args(CosineTransform(2, x, y))


@SKIP("abstract class")
def test_sympy__integrals__transforms__HankelTypeTransform():
    pass


def test_sympy__integrals__transforms__InverseHankelTransform():
    from sympy.integrals.transforms import InverseHankelTransform
    assert _test_args(InverseHankelTransform(2, x, y, 0))


def test_sympy__integrals__transforms__HankelTransform():
    from sympy.integrals.transforms import HankelTransform
    assert _test_args(HankelTransform(2, x, y, 0))


def test_sympy__liealgebras__cartan_type__Standard_Cartan():
    from sympy.liealgebras.cartan_type import Standard_Cartan
    assert _test_args(Standard_Cartan("A", 2))

def test_sympy__liealgebras__weyl_group__WeylGroup():
    from sympy.liealgebras.weyl_group import WeylGroup
    assert _test_args(WeylGroup("B4"))

def test_sympy__liealgebras__root_system__RootSystem():
    from sympy.liealgebras.root_system import RootSystem
    assert _test_args(RootSystem("A2"))

def test_sympy__liealgebras__type_a__TypeA():
    from sympy.liealgebras.type_a import TypeA
    assert _test_args(TypeA(2))

def test_sympy__liealgebras__type_b__TypeB():
    from sympy.liealgebras.type_b import TypeB
    assert _test_args(TypeB(4))

def test_sympy__liealgebras__type_c__TypeC():
    from sympy.liealgebras.type_c import TypeC
    assert _test_args(TypeC(4))

def test_sympy__liealgebras__type_d__TypeD():
    from sympy.liealgebras.type_d import TypeD
    assert _test_args(TypeD(4))

def test_sympy__liealgebras__type_e__TypeE():
    from sympy.liealgebras.type_e import TypeE
    assert _test_args(TypeE(6))

def test_sympy__liealgebras__type_f__TypeF():
    from sympy.liealgebras.type_f import TypeF
    assert _test_args(TypeF(4))

def test_sympy__liealgebras__type_g__TypeG():
    from sympy.liealgebras.type_g import TypeG
    assert _test_args(TypeG(2))


def test_sympy__logic__boolalg__And():
    from sympy.logic.boolalg import And
    assert _test_args(And(x, y, 1))


@SKIP("abstract class")
def test_sympy__logic__boolalg__Boolean():
    pass


def test_sympy__logic__boolalg__BooleanFunction():
    from sympy.logic.boolalg import BooleanFunction
    assert _test_args(BooleanFunction(1, 2, 3))

@SKIP("abstract class")
def test_sympy__logic__boolalg__BooleanAtom():
    pass

def test_sympy__logic__boolalg__BooleanTrue():
    from sympy.logic.boolalg import true
    assert _test_args(true)

def test_sympy__logic__boolalg__BooleanFalse():
    from sympy.logic.boolalg import false
    assert _test_args(false)

def test_sympy__logic__boolalg__Equivalent():
    from sympy.logic.boolalg import Equivalent
    assert _test_args(Equivalent(x, 2))


def test_sympy__logic__boolalg__ITE():
    from sympy.logic.boolalg import ITE
    assert _test_args(ITE(x, y, 1))


def test_sympy__logic__boolalg__Implies():
    from sympy.logic.boolalg import Implies
    assert _test_args(Implies(x, y))


def test_sympy__logic__boolalg__Nand():
    from sympy.logic.boolalg import Nand
    assert _test_args(Nand(x, y, 1))


def test_sympy__logic__boolalg__Nor():
    from sympy.logic.boolalg import Nor
    assert _test_args(Nor(x, y))


def test_sympy__logic__boolalg__Not():
    from sympy.logic.boolalg import Not
    assert _test_args(Not(x))


def test_sympy__logic__boolalg__Or():
    from sympy.logic.boolalg import Or
    assert _test_args(Or(x, y))


def test_sympy__logic__boolalg__Xor():
    from sympy.logic.boolalg import Xor
    assert _test_args(Xor(x, y, 2))

def test_sympy__logic__boolalg__Xnor():
    from sympy.logic.boolalg import Xnor
    assert _test_args(Xnor(x, y, 2))

def test_sympy__logic__boolalg__Exclusive():
    from sympy.logic.boolalg import Exclusive
    assert _test_args(Exclusive(x, y, z))


def test_sympy__matrices__matrixbase__DeferredVector():
    from sympy.matrices.matrixbase import DeferredVector
    assert _test_args(DeferredVector("X"))


@SKIP("abstract class")
def test_sympy__matrices__expressions__matexpr__MatrixBase():
    pass


@SKIP("abstract class")
def test_sympy__matrices__immutable__ImmutableRepMatrix():
    pass


def test_sympy__matrices__immutable__ImmutableDenseMatrix():
    from sympy.matrices.immutable import ImmutableDenseMatrix
    m = ImmutableDenseMatrix([[1, 2], [3, 4]])
    assert _test_args(m)
    assert _test_args(Basic(*list(m)))
    m = ImmutableDenseMatrix(1, 1, [1])
    assert _test_args(m)
    assert _test_args(Basic(*list(m)))
    m = ImmutableDenseMatrix(2, 2, lambda i, j: 1)
    assert m[0, 0] is S.One
    m = ImmutableDenseMatrix(2, 2, lambda i, j: 1/(1 + i) + 1/(1 + j))
    assert m[1, 1] is S.One  # true div. will give 1.0 if i,j not sympified
    assert _test_args(m)
    assert _test_args(Basic(*list(m)))


def test_sympy__matrices__immutable__ImmutableSparseMatrix():
    from sympy.matrices.immutable import ImmutableSparseMatrix
    m = ImmutableSparseMatrix([[1, 2], [3, 4]])
    assert _test_args(m)
    assert _test_args(Basic(*list(m)))
    m = ImmutableSparseMatrix(1, 1, {(0, 0): 1})
    assert _test_args(m)
    assert _test_args(Basic(*list(m)))
    m = ImmutableSparseMatrix(1, 1, [1])
    assert _test_args(m)
    assert _test_args(Basic(*list(m)))
    m = ImmutableSparseMatrix(2, 2, lambda i, j: 1)
    assert m[0, 0] is S.One
    m = ImmutableSparseMatrix(2, 2, lambda i, j: 1/(1 + i) + 1/(1 + j))
    assert m[1, 1] is S.One  # true div. will give 1.0 if i,j not sympified
    assert _test_args(m)
    assert _test_args(Basic(*list(m)))


def test_sympy__matrices__expressions__slice__MatrixSlice():
    from sympy.matrices.expressions.slice import MatrixSlice
    from sympy.matrices.expressions import MatrixSymbol
    X = MatrixSymbol('X', 4, 4)
    assert _test_args(MatrixSlice(X, (0, 2), (0, 2)))


def test_sympy__matrices__expressions__applyfunc__ElementwiseApplyFunction():
    from sympy.matrices.expressions.applyfunc import ElementwiseApplyFunction
    from sympy.matrices.expressions import MatrixSymbol
    X = MatrixSymbol("X", x, x)
    func = Lambda(x, x**2)
    assert _test_args(ElementwiseApplyFunction(func, X))


def test_sympy__matrices__expressions__blockmatrix__BlockDiagMatrix():
    from sympy.matrices.expressions.blockmatrix import BlockDiagMatrix
    from sympy.matrices.expressions import MatrixSymbol
    X = MatrixSymbol('X', x, x)
    Y = MatrixSymbol('Y', y, y)
    assert _test_args(BlockDiagMatrix(X, Y))


def test_sympy__matrices__expressions__blockmatrix__BlockMatrix():
    from sympy.matrices.expressions.blockmatrix import BlockMatrix
    from sympy.matrices.expressions import MatrixSymbol, ZeroMatrix
    X = MatrixSymbol('X', x, x)
    Y = MatrixSymbol('Y', y, y)
    Z = MatrixSymbol('Z', x, y)
    O = ZeroMatrix(y, x)
    assert _test_args(BlockMatrix([[X, Z], [O, Y]]))


def test_sympy__matrices__expressions__inverse__Inverse():
    from sympy.matrices.expressions.inverse import Inverse
    from sympy.matrices.expressions import MatrixSymbol
    assert _test_args(Inverse(MatrixSymbol('A', 3, 3)))


def test_sympy__matrices__expressions__matadd__MatAdd():
    from sympy.matrices.expressions.matadd import MatAdd
    from sympy.matrices.expressions import MatrixSymbol
    X = MatrixSymbol('X', x, y)
    Y = MatrixSymbol('Y', x, y)
    assert _test_args(MatAdd(X, Y))


@SKIP("abstract class")
def test_sympy__matrices__expressions__matexpr__MatrixExpr():
    pass

def test_sympy__matrices__expressions__matexpr__MatrixElement():
    from sympy.matrices.expressions.matexpr import MatrixSymbol, MatrixElement
    from sympy.core.singleton import S
    assert _test_args(MatrixElement(MatrixSymbol('A', 3, 5), S(2), S(3)))

def test_sympy__matrices__expressions__matexpr__MatrixSymbol():
    from sympy.matrices.expressions.matexpr import MatrixSymbol
    assert _test_args(MatrixSymbol('A', 3, 5))


def test_sympy__matrices__expressions__special__OneMatrix():
    from sympy.matrices.expressions.special import OneMatrix
    assert _test_args(OneMatrix(3, 5))


def test_sympy__matrices__expressions__special__ZeroMatrix():
    from sympy.matrices.expressions.special import ZeroMatrix
    assert _test_args(ZeroMatrix(3, 5))


def test_sympy__matrices__expressions__special__GenericZeroMatrix():
    from sympy.matrices.expressions.special import GenericZeroMatrix
    assert _test_args(GenericZeroMatrix())


def test_sympy__matrices__expressions__special__Identity():
    from sympy.matrices.expressions.special import Identity
    assert _test_args(Identity(3))


def test_sympy__matrices__expressions__special__GenericIdentity():
    from sympy.matrices.expressions.special import GenericIdentity
    assert _test_args(GenericIdentity())


def test_sympy__matrices__expressions__sets__MatrixSet():
    from sympy.matrices.expressions.sets import MatrixSet
    from sympy.core.singleton import S
    assert _test_args(MatrixSet(2, 2, S.Reals))

def test_sympy__matrices__expressions__matmul__MatMul():
    from sympy.matrices.expressions.matmul import MatMul
    from sympy.matrices.expressions import MatrixSymbol
    X = MatrixSymbol('X', x, y)
    Y = MatrixSymbol('Y', y, x)
    assert _test_args(MatMul(X, Y))


def test_sympy__matrices__expressions__dotproduct__DotProduct():
    from sympy.matrices.expressions.dotproduct import DotProduct
    from sympy.matrices.expressions import MatrixSymbol
    X = MatrixSymbol('X', x, 1)
    Y = MatrixSymbol('Y', x, 1)
    assert _test_args(DotProduct(X, Y))

def test_sympy__matrices__expressions__diagonal__DiagonalMatrix():
    from sympy.matrices.expressions.diagonal import DiagonalMatrix
    from sympy.matrices.expressions import MatrixSymbol
    x = MatrixSymbol('x', 10, 1)
    assert _test_args(DiagonalMatrix(x))

def test_sympy__matrices__expressions__diagonal__DiagonalOf():
    from sympy.matrices.expressions.diagonal import DiagonalOf
    from sympy.matrices.expressions import MatrixSymbol
    X = MatrixSymbol('x', 10, 10)
    assert _test_args(DiagonalOf(X))

def test_sympy__matrices__expressions__diagonal__DiagMatrix():
    from sympy.matrices.expressions.diagonal import DiagMatrix
    from sympy.matrices.expressions import MatrixSymbol
    x = MatrixSymbol('x', 10, 1)
    assert _test_args(DiagMatrix(x))

def test_sympy__matrices__expressions__hadamard__HadamardProduct():
    from sympy.matrices.expressions.hadamard import HadamardProduct
    from sympy.matrices.expressions import MatrixSymbol
    X = MatrixSymbol('X', x, y)
    Y = MatrixSymbol('Y', x, y)
    assert _test_args(HadamardProduct(X, Y))

def test_sympy__matrices__expressions__hadamard__HadamardPower():
    from sympy.matrices.expressions.hadamard import HadamardPower
    from sympy.matrices.expressions import MatrixSymbol
    from sympy.core.symbol import Symbol
    X = MatrixSymbol('X', x, y)
    n = Symbol("n")
    assert _test_args(HadamardPower(X, n))

def test_sympy__matrices__expressions__kronecker__KroneckerProduct():
    from sympy.matrices.expressions.kronecker import KroneckerProduct
    from sympy.matrices.expressions import MatrixSymbol
    X = MatrixSymbol('X', x, y)
    Y = MatrixSymbol('Y', x, y)
    assert _test_args(KroneckerProduct(X, Y))


def test_sympy__matrices__expressions__matpow__MatPow():
    from sympy.matrices.expressions.matpow import MatPow
    from sympy.matrices.expressions import MatrixSymbol
    X = MatrixSymbol('X', x, x)
    assert _test_args(MatPow(X, 2))


def test_sympy__matrices__expressions__transpose__Transpose():
    from sympy.matrices.expressions.transpose import Transpose
    from sympy.matrices.expressions import MatrixSymbol
    assert _test_args(Transpose(MatrixSymbol('A', 3, 5)))


def test_sympy__matrices__expressions__adjoint__Adjoint():
    from sympy.matrices.expressions.adjoint import Adjoint
    from sympy.matrices.expressions import MatrixSymbol
    assert _test_args(Adjoint(MatrixSymbol('A', 3, 5)))


def test_sympy__matrices__expressions__trace__Trace():
    from sympy.matrices.expressions.trace import Trace
    from sympy.matrices.expressions import MatrixSymbol
    assert _test_args(Trace(MatrixSymbol('A', 3, 3)))

def test_sympy__matrices__expressions__determinant__Determinant():
    from sympy.matrices.expressions.determinant import Determinant
    from sympy.matrices.expressions import MatrixSymbol
    assert _test_args(Determinant(MatrixSymbol('A', 3, 3)))

def test_sympy__matrices__expressions__determinant__Permanent():
    from sympy.matrices.expressions.determinant import Permanent
    from sympy.matrices.expressions import MatrixSymbol
    assert _test_args(Permanent(MatrixSymbol('A', 3, 4)))

def test_sympy__matrices__expressions__funcmatrix__FunctionMatrix():
    from sympy.matrices.expressions.funcmatrix import FunctionMatrix
    from sympy.core.symbol import symbols
    i, j = symbols('i,j')
    assert _test_args(FunctionMatrix(3, 3, Lambda((i, j), i - j) ))

def test_sympy__matrices__expressions__fourier__DFT():
    from sympy.matrices.expressions.fourier import DFT
    from sympy.core.singleton import S
    assert _test_args(DFT(S(2)))

def test_sympy__matrices__expressions__fourier__IDFT():
    from sympy.matrices.expressions.fourier import IDFT
    from sympy.core.singleton import S
    assert _test_args(IDFT(S(2)))

from sympy.matrices.expressions import MatrixSymbol
X = MatrixSymbol('X', 10, 10)

def test_sympy__matrices__expressions__factorizations__LofLU():
    from sympy.matrices.expressions.factorizations import LofLU
    assert _test_args(LofLU(X))

def test_sympy__matrices__expressions__factorizations__UofLU():
    from sympy.matrices.expressions.factorizations import UofLU
    assert _test_args(UofLU(X))

def test_sympy__matrices__expressions__factorizations__QofQR():
    from sympy.matrices.expressions.factorizations import QofQR
    assert _test_args(QofQR(X))

def test_sympy__matrices__expressions__factorizations__RofQR():
    from sympy.matrices.expressions.factorizations import RofQR
    assert _test_args(RofQR(X))

def test_sympy__matrices__expressions__factorizations__LofCholesky():
    from sympy.matrices.expressions.factorizations import LofCholesky
    assert _test_args(LofCholesky(X))

def test_sympy__matrices__expressions__factorizations__UofCholesky():
    from sympy.matrices.expressions.factorizations import UofCholesky
    assert _test_args(UofCholesky(X))

def test_sympy__matrices__expressions__factorizations__EigenVectors():
    from sympy.matrices.expressions.factorizations import EigenVectors
    assert _test_args(EigenVectors(X))

def test_sympy__matrices__expressions__factorizations__EigenValues():
    from sympy.matrices.expressions.factorizations import EigenValues
    assert _test_args(EigenValues(X))

def test_sympy__matrices__expressions__factorizations__UofSVD():
    from sympy.matrices.expressions.factorizations import UofSVD
    assert _test_args(UofSVD(X))

def test_sympy__matrices__expressions__factorizations__VofSVD():
    from sympy.matrices.expressions.factorizations import VofSVD
    assert _test_args(VofSVD(X))

def test_sympy__matrices__expressions__factorizations__SofSVD():
    from sympy.matrices.expressions.factorizations import SofSVD
    assert _test_args(SofSVD(X))

@SKIP("abstract class")
def test_sympy__matrices__expressions__factorizations__Factorization():
    pass

def test_sympy__matrices__expressions__permutation__PermutationMatrix():
    from sympy.combinatorics import Permutation
    from sympy.matrices.expressions.permutation import PermutationMatrix
    assert _test_args(PermutationMatrix(Permutation([2, 0, 1])))

def test_sympy__matrices__expressions__permutation__MatrixPermute():
    from sympy.combinatorics import Permutation
    from sympy.matrices.expressions.matexpr import MatrixSymbol
    from sympy.matrices.expressions.permutation import MatrixPermute
    A = MatrixSymbol('A', 3, 3)
    assert _test_args(MatrixPermute(A, Permutation([2, 0, 1])))

def test_sympy__matrices__expressions__companion__CompanionMatrix():
    from sympy.core.symbol import Symbol
    from sympy.matrices.expressions.companion import CompanionMatrix
    from sympy.polys.polytools import Poly

    x = Symbol('x')
    p = Poly([1, 2, 3], x)
    assert _test_args(CompanionMatrix(p))

def test_sympy__physics__vector__frame__CoordinateSym():
    from sympy.physics.vector import CoordinateSym
    from sympy.physics.vector import ReferenceFrame
    assert _test_args(CoordinateSym('R_x', ReferenceFrame('R'), 0))


@SKIP("abstract class")
def test_sympy__physics__biomechanics__curve__CharacteristicCurveFunction():
    pass


def test_sympy__physics__biomechanics__curve__TendonForceLengthDeGroote2016():
    from sympy.physics.biomechanics import TendonForceLengthDeGroote2016
    l_T_tilde, c0, c1, c2, c3 = symbols('l_T_tilde, c0, c1, c2, c3')
    assert _test_args(TendonForceLengthDeGroote2016(l_T_tilde, c0, c1, c2, c3))


def test_sympy__physics__biomechanics__curve__TendonForceLengthInverseDeGroote2016():
    from sympy.physics.biomechanics import TendonForceLengthInverseDeGroote2016
    fl_T, c0, c1, c2, c3 = symbols('fl_T, c0, c1, c2, c3')
    assert _test_args(TendonForceLengthInverseDeGroote2016(fl_T, c0, c1, c2, c3))


def test_sympy__physics__biomechanics__curve__FiberForceLengthPassiveDeGroote2016():
    from sympy.physics.biomechanics import FiberForceLengthPassiveDeGroote2016
    l_M_tilde, c0, c1 = symbols('l_M_tilde, c0, c1')
    assert _test_args(FiberForceLengthPassiveDeGroote2016(l_M_tilde, c0, c1))


def test_sympy__physics__biomechanics__curve__FiberForceLengthPassiveInverseDeGroote2016():
    from sympy.physics.biomechanics import FiberForceLengthPassiveInverseDeGroote2016
    fl_M_pas, c0, c1 = symbols('fl_M_pas, c0, c1')
    assert _test_args(FiberForceLengthPassiveInverseDeGroote2016(fl_M_pas, c0, c1))


def test_sympy__physics__biomechanics__curve__FiberForceLengthActiveDeGroote2016():
    from sympy.physics.biomechanics import FiberForceLengthActiveDeGroote2016
    l_M_tilde, c0, c1, c2, c3, c4, c5, c6, c7, c8, c9, c10, c11 = symbols('l_M_tilde, c0:12')
    assert _test_args(FiberForceLengthActiveDeGroote2016(l_M_tilde, c0, c1, c2, c3, c4, c5, c6, c7, c8, c9, c10, c11))


def test_sympy__physics__biomechanics__curve__FiberForceVelocityDeGroote2016():
    from sympy.physics.biomechanics import FiberForceVelocityDeGroote2016
    v_M_tilde, c0, c1, c2, c3 = symbols('v_M_tilde, c0, c1, c2, c3')
    assert _test_args(FiberForceVelocityDeGroote2016(v_M_tilde, c0, c1, c2, c3))


def test_sympy__physics__biomechanics__curve__FiberForceVelocityInverseDeGroote2016():
    from sympy.physics.biomechanics import FiberForceVelocityInverseDeGroote2016
    fv_M, c0, c1, c2, c3 = symbols('fv_M, c0, c1, c2, c3')
    assert _test_args(FiberForceVelocityInverseDeGroote2016(fv_M, c0, c1, c2, c3))


def test_sympy__physics__paulialgebra__Pauli():
    from sympy.physics.paulialgebra import Pauli
    assert _test_args(Pauli(1))


def test_sympy__physics__quantum__anticommutator__AntiCommutator():
    from sympy.physics.quantum.anticommutator import AntiCommutator
    assert _test_args(AntiCommutator(x, y))


def test_sympy__physics__quantum__cartesian__PositionBra3D():
    from sympy.physics.quantum.cartesian import PositionBra3D
    assert _test_args(PositionBra3D(x, y, z))


def test_sympy__physics__quantum__cartesian__PositionKet3D():
    from sympy.physics.quantum.cartesian import PositionKet3D
    assert _test_args(PositionKet3D(x, y, z))


def test_sympy__physics__quantum__cartesian__PositionState3D():
    from sympy.physics.quantum.cartesian import PositionState3D
    assert _test_args(PositionState3D(x, y, z))


def test_sympy__physics__quantum__cartesian__PxBra():
    from sympy.physics.quantum.cartesian import PxBra
    assert _test_args(PxBra(x, y, z))


def test_sympy__physics__quantum__cartesian__PxKet():
    from sympy.physics.quantum.cartesian import PxKet
    assert _test_args(PxKet(x, y, z))


def test_sympy__physics__quantum__cartesian__PxOp():
    from sympy.physics.quantum.cartesian import PxOp
    assert _test_args(PxOp(x, y, z))


def test_sympy__physics__quantum__cartesian__XBra():
    from sympy.physics.quantum.cartesian import XBra
    assert _test_args(XBra(x))


def test_sympy__physics__quantum__cartesian__XKet():
    from sympy.physics.quantum.cartesian import XKet
    assert _test_args(XKet(x))


def test_sympy__physics__quantum__cartesian__XOp():
    from sympy.physics.quantum.cartesian import XOp
    assert _test_args(XOp(x))


def test_sympy__physics__quantum__cartesian__YOp():
    from sympy.physics.quantum.cartesian import YOp
    assert _test_args(YOp(x))


def test_sympy__physics__quantum__cartesian__ZOp():
    from sympy.physics.quantum.cartesian import ZOp
    assert _test_args(ZOp(x))


def test_sympy__physics__quantum__cg__CG():
    from sympy.physics.quantum.cg import CG
    from sympy.core.singleton import S
    assert _test_args(CG(Rational(3, 2), Rational(3, 2), S.Half, Rational(-1, 2), 1, 1))


def test_sympy__physics__quantum__cg__Wigner3j():
    from sympy.physics.quantum.cg import Wigner3j
    assert _test_args(Wigner3j(6, 0, 4, 0, 2, 0))


def test_sympy__physics__quantum__cg__Wigner6j():
    from sympy.physics.quantum.cg import Wigner6j
    assert _test_args(Wigner6j(1, 2, 3, 2, 1, 2))


def test_sympy__physics__quantum__cg__Wigner9j():
    from sympy.physics.quantum.cg import Wigner9j
    assert _test_args(Wigner9j(2, 1, 1, Rational(3, 2), S.Half, 1, S.Half, S.Half, 0))

def test_sympy__physics__quantum__circuitplot__Mz():
    from sympy.physics.quantum.circuitplot import Mz
    assert _test_args(Mz(0))

def test_sympy__physics__quantum__circuitplot__Mx():
    from sympy.physics.quantum.circuitplot import Mx
    assert _test_args(Mx(0))

def test_sympy__physics__quantum__commutator__Commutator():
    from sympy.physics.quantum.commutator import Commutator
    A, B = symbols('A,B', commutative=False)
    assert _test_args(Commutator(A, B))


def test_sympy__physics__quantum__constants__HBar():
    from sympy.physics.quantum.constants import HBar
    assert _test_args(HBar())


def test_sympy__physics__quantum__dagger__Dagger():
    from sympy.physics.quantum.dagger import Dagger
    from sympy.physics.quantum.state import Ket
    assert _test_args(Dagger(Dagger(Ket('psi'))))


def test_sympy__physics__quantum__gate__CGate():
    from sympy.physics.quantum.gate import CGate, Gate
    assert _test_args(CGate((0, 1), Gate(2)))


def test_sympy__physics__quantum__gate__CGateS():
    from sympy.physics.quantum.gate import CGateS, Gate
    assert _test_args(CGateS((0, 1), Gate(2)))


def test_sympy__physics__quantum__gate__CNotGate():
    from sympy.physics.quantum.gate import CNotGate
    assert _test_args(CNotGate(0, 1))


def test_sympy__physics__quantum__gate__Gate():
    from sympy.physics.quantum.gate import Gate
    assert _test_args(Gate(0))


def test_sympy__physics__quantum__gate__HadamardGate():
    from sympy.physics.quantum.gate import HadamardGate
    assert _test_args(HadamardGate(0))


def test_sympy__physics__quantum__gate__IdentityGate():
    from sympy.physics.quantum.gate import IdentityGate
    assert _test_args(IdentityGate(0))


def test_sympy__physics__quantum__gate__OneQubitGate():
    from sympy.physics.quantum.gate import OneQubitGate
    assert _test_args(OneQubitGate(0))


def test_sympy__physics__quantum__gate__PhaseGate():
    from sympy.physics.quantum.gate import PhaseGate
    assert _test_args(PhaseGate(0))


def test_sympy__physics__quantum__gate__SwapGate():
    from sympy.physics.quantum.gate import SwapGate
    assert _test_args(SwapGate(0, 1))


def test_sympy__physics__quantum__gate__TGate():
    from sympy.physics.quantum.gate import TGate
    assert _test_args(TGate(0))


def test_sympy__physics__quantum__gate__TwoQubitGate():
    from sympy.physics.quantum.gate import TwoQubitGate
    assert _test_args(TwoQubitGate(0))


def test_sympy__physics__quantum__gate__UGate():
    from sympy.physics.quantum.gate import UGate
    from sympy.matrices.immutable import ImmutableDenseMatrix
    from sympy.core.containers import Tuple
    from sympy.core.numbers import Integer
    assert _test_args(
        UGate(Tuple(Integer(1)), ImmutableDenseMatrix([[1, 0], [0, 2]])))


def test_sympy__physics__quantum__gate__XGate():
    from sympy.physics.quantum.gate import XGate
    assert _test_args(XGate(0))


def test_sympy__physics__quantum__gate__YGate():
    from sympy.physics.quantum.gate import YGate
    assert _test_args(YGate(0))


def test_sympy__physics__quantum__gate__ZGate():
    from sympy.physics.quantum.gate import ZGate
    assert _test_args(ZGate(0))


def test_sympy__physics__quantum__grover__OracleGateFunction():
    from sympy.physics.quantum.grover import OracleGateFunction
    @OracleGateFunction
    def f(qubit):
        return
    assert _test_args(f)

def test_sympy__physics__quantum__grover__OracleGate():
    from sympy.physics.quantum.grover import OracleGate
    def f(qubit):
        return
    assert _test_args(OracleGate(1,f))


def test_sympy__physics__quantum__grover__WGate():
    from sympy.physics.quantum.grover import WGate
    assert _test_args(WGate(1))


def test_sympy__physics__quantum__hilbert__ComplexSpace():
    from sympy.physics.quantum.hilbert import ComplexSpace
    assert _test_args(ComplexSpace(x))


def test_sympy__physics__quantum__hilbert__DirectSumHilbertSpace():
    from sympy.physics.quantum.hilbert import DirectSumHilbertSpace, ComplexSpace, FockSpace
    c = ComplexSpace(2)
    f = FockSpace()
    assert _test_args(DirectSumHilbertSpace(c, f))


def test_sympy__physics__quantum__hilbert__FockSpace():
    from sympy.physics.quantum.hilbert import FockSpace
    assert _test_args(FockSpace())


def test_sympy__physics__quantum__hilbert__HilbertSpace():
    from sympy.physics.quantum.hilbert import HilbertSpace
    assert _test_args(HilbertSpace())


def test_sympy__physics__quantum__hilbert__L2():
    from sympy.physics.quantum.hilbert import L2
    from sympy.core.numbers import oo
    from sympy.sets.sets import Interval
    assert _test_args(L2(Interval(0, oo)))


def test_sympy__physics__quantum__hilbert__TensorPowerHilbertSpace():
    from sympy.physics.quantum.hilbert import TensorPowerHilbertSpace, FockSpace
    f = FockSpace()
    assert _test_args(TensorPowerHilbertSpace(f, 2))


def test_sympy__physics__quantum__hilbert__TensorProductHilbertSpace():
    from sympy.physics.quantum.hilbert import TensorProductHilbertSpace, FockSpace, ComplexSpace
    c = ComplexSpace(2)
    f = FockSpace()
    assert _test_args(TensorProductHilbertSpace(f, c))


def test_sympy__physics__quantum__innerproduct__InnerProduct():
    from sympy.physics.quantum import Bra, Ket, InnerProduct
    b = Bra('b')
    k = Ket('k')
    assert _test_args(InnerProduct(b, k))


def test_sympy__physics__quantum__operator__DifferentialOperator():
    from sympy.physics.quantum.operator import DifferentialOperator
    from sympy.core.function import (Derivative, Function)
    f = Function('f')
    assert _test_args(DifferentialOperator(1/x*Derivative(f(x), x), f(x)))


def test_sympy__physics__quantum__operator__HermitianOperator():
    from sympy.physics.quantum.operator import HermitianOperator
    assert _test_args(HermitianOperator('H'))


def test_sympy__physics__quantum__operator__IdentityOperator():
    with warns_deprecated_sympy():
        from sympy.physics.quantum.operator import IdentityOperator
        assert _test_args(IdentityOperator(5))


def test_sympy__physics__quantum__operator__Operator():
    from sympy.physics.quantum.operator import Operator
    assert _test_args(Operator('A'))


def test_sympy__physics__quantum__operator__OuterProduct():
    from sympy.physics.quantum.operator import OuterProduct
    from sympy.physics.quantum import Ket, Bra
    b = Bra('b')
    k = Ket('k')
    assert _test_args(OuterProduct(k, b))


def test_sympy__physics__quantum__operator__UnitaryOperator():
    from sympy.physics.quantum.operator import UnitaryOperator
    assert _test_args(UnitaryOperator('U'))


def test_sympy__physics__quantum__piab__PIABBra():
    from sympy.physics.quantum.piab import PIABBra
    assert _test_args(PIABBra('B'))


def test_sympy__physics__quantum__boson__BosonOp():
    from sympy.physics.quantum.boson import BosonOp
    assert _test_args(BosonOp('a'))
    assert _test_args(BosonOp('a', False))


def test_sympy__physics__quantum__boson__BosonFockKet():
    from sympy.physics.quantum.boson import BosonFockKet
    assert _test_args(BosonFockKet(1))


def test_sympy__physics__quantum__boson__BosonFockBra():
    from sympy.physics.quantum.boson import BosonFockBra
    assert _test_args(BosonFockBra(1))


def test_sympy__physics__quantum__boson__BosonCoherentKet():
    from sympy.physics.quantum.boson import BosonCoherentKet
    assert _test_args(BosonCoherentKet(1))


def test_sympy__physics__quantum__boson__BosonCoherentBra():
    from sympy.physics.quantum.boson import BosonCoherentBra
    assert _test_args(BosonCoherentBra(1))


def test_sympy__physics__quantum__fermion__FermionOp():
    from sympy.physics.quantum.fermion import FermionOp
    assert _test_args(FermionOp('c'))
    assert _test_args(FermionOp('c', False))


def test_sympy__physics__quantum__fermion__FermionFockKet():
    from sympy.physics.quantum.fermion import FermionFockKet
    assert _test_args(FermionFockKet(1))


def test_sympy__physics__quantum__fermion__FermionFockBra():
    from sympy.physics.quantum.fermion import FermionFockBra
    assert _test_args(FermionFockBra(1))


def test_sympy__physics__quantum__pauli__SigmaOpBase():
    from sympy.physics.quantum.pauli import SigmaOpBase
    assert _test_args(SigmaOpBase())


def test_sympy__physics__quantum__pauli__SigmaX():
    from sympy.physics.quantum.pauli import SigmaX
    assert _test_args(SigmaX())


def test_sympy__physics__quantum__pauli__SigmaY():
    from sympy.physics.quantum.pauli import SigmaY
    assert _test_args(SigmaY())


def test_sympy__physics__quantum__pauli__SigmaZ():
    from sympy.physics.quantum.pauli import SigmaZ
    assert _test_args(SigmaZ())


def test_sympy__physics__quantum__pauli__SigmaMinus():
    from sympy.physics.quantum.pauli import SigmaMinus
    assert _test_args(SigmaMinus())


def test_sympy__physics__quantum__pauli__SigmaPlus():
    from sympy.physics.quantum.pauli import SigmaPlus
    assert _test_args(SigmaPlus())


def test_sympy__physics__quantum__pauli__SigmaZKet():
    from sympy.physics.quantum.pauli import SigmaZKet
    assert _test_args(SigmaZKet(0))


def test_sympy__physics__quantum__pauli__SigmaZBra():
    from sympy.physics.quantum.pauli import SigmaZBra
    assert _test_args(SigmaZBra(0))


def test_sympy__physics__quantum__piab__PIABHamiltonian():
    from sympy.physics.quantum.piab import PIABHamiltonian
    assert _test_args(PIABHamiltonian('P'))


def test_sympy__physics__quantum__piab__PIABKet():
    from sympy.physics.quantum.piab import PIABKet
    assert _test_args(PIABKet('K'))


def test_sympy__physics__quantum__qexpr__QExpr():
    from sympy.physics.quantum.qexpr import QExpr
    assert _test_args(QExpr(0))


def test_sympy__physics__quantum__qft__Fourier():
    from sympy.physics.quantum.qft import Fourier
    assert _test_args(Fourier(0, 1))


def test_sympy__physics__quantum__qft__IQFT():
    from sympy.physics.quantum.qft import IQFT
    assert _test_args(IQFT(0, 1))


def test_sympy__physics__quantum__qft__QFT():
    from sympy.physics.quantum.qft import QFT
    assert _test_args(QFT(0, 1))


def test_sympy__physics__quantum__qft__RkGate():
    from sympy.physics.quantum.qft import RkGate
    assert _test_args(RkGate(0, 1))


def test_sympy__physics__quantum__qubit__IntQubit():
    from sympy.physics.quantum.qubit import IntQubit
    assert _test_args(IntQubit(0))


def test_sympy__physics__quantum__qubit__IntQubitBra():
    from sympy.physics.quantum.qubit import IntQubitBra
    assert _test_args(IntQubitBra(0))


def test_sympy__physics__quantum__qubit__IntQubitState():
    from sympy.physics.quantum.qubit import IntQubitState, QubitState
    assert _test_args(IntQubitState(QubitState(0, 1)))


def test_sympy__physics__quantum__qubit__Qubit():
    from sympy.physics.quantum.qubit import Qubit
    assert _test_args(Qubit(0, 0, 0))


def test_sympy__physics__quantum__qubit__QubitBra():
    from sympy.physics.quantum.qubit import QubitBra
    assert _test_args(QubitBra('1', 0))


def test_sympy__physics__quantum__qubit__QubitState():
    from sympy.physics.quantum.qubit import QubitState
    assert _test_args(QubitState(0, 1))


def test_sympy__physics__quantum__density__Density():
    from sympy.physics.quantum.density import Density
    from sympy.physics.quantum.state import Ket
    assert _test_args(Density([Ket(0), 0.5], [Ket(1), 0.5]))


@SKIP("TODO: sympy.physics.quantum.shor: Cmod Not Implemented")
def test_sympy__physics__quantum__shor__CMod():
    from sympy.physics.quantum.shor import CMod
    assert _test_args(CMod())


def test_sympy__physics__quantum__spin__CoupledSpinState():
    from sympy.physics.quantum.spin import CoupledSpinState
    assert _test_args(CoupledSpinState(1, 0, (1, 1)))
    assert _test_args(CoupledSpinState(1, 0, (1, S.Half, S.Half)))
    assert _test_args(CoupledSpinState(
        1, 0, (1, S.Half, S.Half), ((2, 3, S.Half), (1, 2, 1)) ))
    j, m, j1, j2, j3, j12, x = symbols('j m j1:4 j12 x')
    assert CoupledSpinState(
        j, m, (j1, j2, j3)).subs(j2, x) == CoupledSpinState(j, m, (j1, x, j3))
    assert CoupledSpinState(j, m, (j1, j2, j3), ((1, 3, j12), (1, 2, j)) ).subs(j12, x) == \
        CoupledSpinState(j, m, (j1, j2, j3), ((1, 3, x), (1, 2, j)) )


def test_sympy__physics__quantum__spin__J2Op():
    from sympy.physics.quantum.spin import J2Op
    assert _test_args(J2Op('J'))


def test_sympy__physics__quantum__spin__JminusOp():
    from sympy.physics.quantum.spin import JminusOp
    assert _test_args(JminusOp('J'))


def test_sympy__physics__quantum__spin__JplusOp():
    from sympy.physics.quantum.spin import JplusOp
    assert _test_args(JplusOp('J'))


def test_sympy__physics__quantum__spin__JxBra():
    from sympy.physics.quantum.spin import JxBra
    assert _test_args(JxBra(1, 0))


def test_sympy__physics__quantum__spin__JxBraCoupled():
    from sympy.physics.quantum.spin import JxBraCoupled
    assert _test_args(JxBraCoupled(1, 0, (1, 1)))


def test_sympy__physics__quantum__spin__JxKet():
    from sympy.physics.quantum.spin import JxKet
    assert _test_args(JxKet(1, 0))


def test_sympy__physics__quantum__spin__JxKetCoupled():
    from sympy.physics.quantum.spin import JxKetCoupled
    assert _test_args(JxKetCoupled(1, 0, (1, 1)))


def test_sympy__physics__quantum__spin__JxOp():
    from sympy.physics.quantum.spin import JxOp
    assert _test_args(JxOp('J'))


def test_sympy__physics__quantum__spin__JyBra():
    from sympy.physics.quantum.spin import JyBra
    assert _test_args(JyBra(1, 0))


def test_sympy__physics__quantum__spin__JyBraCoupled():
    from sympy.physics.quantum.spin import JyBraCoupled
    assert _test_args(JyBraCoupled(1, 0, (1, 1)))


def test_sympy__physics__quantum__spin__JyKet():
    from sympy.physics.quantum.spin import JyKet
    assert _test_args(JyKet(1, 0))


def test_sympy__physics__quantum__spin__JyKetCoupled():
    from sympy.physics.quantum.spin import JyKetCoupled
    assert _test_args(JyKetCoupled(1, 0, (1, 1)))


def test_sympy__physics__quantum__spin__JyOp():
    from sympy.physics.quantum.spin import JyOp
    assert _test_args(JyOp('J'))


def test_sympy__physics__quantum__spin__JzBra():
    from sympy.physics.quantum.spin import JzBra
    assert _test_args(JzBra(1, 0))


def test_sympy__physics__quantum__spin__JzBraCoupled():
    from sympy.physics.quantum.spin import JzBraCoupled
    assert _test_args(JzBraCoupled(1, 0, (1, 1)))


def test_sympy__physics__quantum__spin__JzKet():
    from sympy.physics.quantum.spin import JzKet
    assert _test_args(JzKet(1, 0))


def test_sympy__physics__quantum__spin__JzKetCoupled():
    from sympy.physics.quantum.spin import JzKetCoupled
    assert _test_args(JzKetCoupled(1, 0, (1, 1)))


def test_sympy__physics__quantum__spin__JzOp():
    from sympy.physics.quantum.spin import JzOp
    assert _test_args(JzOp('J'))


def test_sympy__physics__quantum__spin__Rotation():
    from sympy.physics.quantum.spin import Rotation
    assert _test_args(Rotation(pi, 0, pi/2))


def test_sympy__physics__quantum__spin__SpinState():
    from sympy.physics.quantum.spin import SpinState
    assert _test_args(SpinState(1, 0))


def test_sympy__physics__quantum__spin__WignerD():
    from sympy.physics.quantum.spin import WignerD
    assert _test_args(WignerD(0, 1, 2, 3, 4, 5))


def test_sympy__physics__quantum__state__Bra():
    from sympy.physics.quantum.state import Bra
    assert _test_args(Bra(0))


def test_sympy__physics__quantum__state__BraBase():
    from sympy.physics.quantum.state import BraBase
    assert _test_args(BraBase(0))


def test_sympy__physics__quantum__state__Ket():
    from sympy.physics.quantum.state import Ket
    assert _test_args(Ket(0))


def test_sympy__physics__quantum__state__KetBase():
    from sympy.physics.quantum.state import KetBase
    assert _test_args(KetBase(0))


def test_sympy__physics__quantum__state__State():
    from sympy.physics.quantum.state import State
    assert _test_args(State(0))


def test_sympy__physics__quantum__state__StateBase():
    from sympy.physics.quantum.state import StateBase
    assert _test_args(StateBase(0))


def test_sympy__physics__quantum__state__OrthogonalBra():
    from sympy.physics.quantum.state import OrthogonalBra
    assert _test_args(OrthogonalBra(0))


def test_sympy__physics__quantum__state__OrthogonalKet():
    from sympy.physics.quantum.state import OrthogonalKet
    assert _test_args(OrthogonalKet(0))


def test_sympy__physics__quantum__state__OrthogonalState():
    from sympy.physics.quantum.state import OrthogonalState
    assert _test_args(OrthogonalState(0))


def test_sympy__physics__quantum__state__TimeDepBra():
    from sympy.physics.quantum.state import TimeDepBra
    assert _test_args(TimeDepBra('psi', 't'))


def test_sympy__physics__quantum__state__TimeDepKet():
    from sympy.physics.quantum.state import TimeDepKet
    assert _test_args(TimeDepKet('psi', 't'))


def test_sympy__physics__quantum__state__TimeDepState():
    from sympy.physics.quantum.state import TimeDepState
    assert _test_args(TimeDepState('psi', 't'))


def test_sympy__physics__quantum__state__Wavefunction():
    from sympy.physics.quantum.state import Wavefunction
    from sympy.functions import sin
    from sympy.functions.elementary.piecewise import Piecewise
    n = 1
    L = 1
    g = Piecewise((0, x < 0), (0, x > L), (sqrt(2//L)*sin(n*pi*x/L), True))
    assert _test_args(Wavefunction(g, x))


def test_sympy__physics__quantum__tensorproduct__TensorProduct():
    from sympy.physics.quantum.tensorproduct import TensorProduct
    x, y = symbols("x y", commutative=False)
    assert _test_args(TensorProduct(x, y))


def test_sympy__physics__quantum__identitysearch__GateIdentity():
    from sympy.physics.quantum.gate import X
    from sympy.physics.quantum.identitysearch import GateIdentity
    assert _test_args(GateIdentity(X(0), X(0)))


def test_sympy__physics__quantum__sho1d__SHOOp():
    from sympy.physics.quantum.sho1d import SHOOp
    assert _test_args(SHOOp('a'))


def test_sympy__physics__quantum__sho1d__RaisingOp():
    from sympy.physics.quantum.sho1d import RaisingOp
    assert _test_args(RaisingOp('a'))


def test_sympy__physics__quantum__sho1d__LoweringOp():
    from sympy.physics.quantum.sho1d import LoweringOp
    assert _test_args(LoweringOp('a'))


def test_sympy__physics__quantum__sho1d__NumberOp():
    from sympy.physics.quantum.sho1d import NumberOp
    assert _test_args(NumberOp('N'))


def test_sympy__physics__quantum__sho1d__Hamiltonian():
    from sympy.physics.quantum.sho1d import Hamiltonian
    assert _test_args(Hamiltonian('H'))


def test_sympy__physics__quantum__sho1d__SHOState():
    from sympy.physics.quantum.sho1d import SHOState
    assert _test_args(SHOState(0))


def test_sympy__physics__quantum__sho1d__SHOKet():
    from sympy.physics.quantum.sho1d import SHOKet
    assert _test_args(SHOKet(0))


def test_sympy__physics__quantum__sho1d__SHOBra():
    from sympy.physics.quantum.sho1d import SHOBra
    assert _test_args(SHOBra(0))


def test_sympy__physics__secondquant__AnnihilateBoson():
    from sympy.physics.secondquant import AnnihilateBoson
    assert _test_args(AnnihilateBoson(0))


def test_sympy__physics__secondquant__AnnihilateFermion():
    from sympy.physics.secondquant import AnnihilateFermion
    assert _test_args(AnnihilateFermion(0))


@SKIP("abstract class")
def test_sympy__physics__secondquant__Annihilator():
    pass


def test_sympy__physics__secondquant__AntiSymmetricTensor():
    from sympy.physics.secondquant import AntiSymmetricTensor
    i, j = symbols('i j', below_fermi=True)
    a, b = symbols('a b', above_fermi=True)
    assert _test_args(AntiSymmetricTensor('v', (a, i), (b, j)))


def test_sympy__physics__secondquant__BosonState():
    from sympy.physics.secondquant import BosonState
    assert _test_args(BosonState((0, 1)))


@SKIP("abstract class")
def test_sympy__physics__secondquant__BosonicOperator():
    pass


def test_sympy__physics__secondquant__Commutator():
    from sympy.physics.secondquant import Commutator
    x, y = symbols('x y', commutative=False)
    assert _test_args(Commutator(x, y))


def test_sympy__physics__secondquant__CreateBoson():
    from sympy.physics.secondquant import CreateBoson
    assert _test_args(CreateBoson(0))


def test_sympy__physics__secondquant__CreateFermion():
    from sympy.physics.secondquant import CreateFermion
    assert _test_args(CreateFermion(0))


@SKIP("abstract class")
def test_sympy__physics__secondquant__Creator():
    pass


def test_sympy__physics__secondquant__Dagger():
    from sympy.physics.secondquant import Dagger
    assert _test_args(Dagger(x))


def test_sympy__physics__secondquant__FermionState():
    from sympy.physics.secondquant import FermionState
    assert _test_args(FermionState((0, 1)))


def test_sympy__physics__secondquant__FermionicOperator():
    from sympy.physics.secondquant import FermionicOperator
    assert _test_args(FermionicOperator(0))


def test_sympy__physics__secondquant__FockState():
    from sympy.physics.secondquant import FockState
    assert _test_args(FockState((0, 1)))


def test_sympy__physics__secondquant__FockStateBosonBra():
    from sympy.physics.secondquant import FockStateBosonBra
    assert _test_args(FockStateBosonBra((0, 1)))


def test_sympy__physics__secondquant__FockStateBosonKet():
    from sympy.physics.secondquant import FockStateBosonKet
    assert _test_args(FockStateBosonKet((0, 1)))


def test_sympy__physics__secondquant__FockStateBra():
    from sympy.physics.secondquant import FockStateBra
    assert _test_args(FockStateBra((0, 1)))


def test_sympy__physics__secondquant__FockStateFermionBra():
    from sympy.physics.secondquant import FockStateFermionBra
    assert _test_args(FockStateFermionBra((0, 1)))


def test_sympy__physics__secondquant__FockStateFermionKet():
    from sympy.physics.secondquant import FockStateFermionKet
    assert _test_args(FockStateFermionKet((0, 1)))


def test_sympy__physics__secondquant__FockStateKet():
    from sympy.physics.secondquant import FockStateKet
    assert _test_args(FockStateKet((0, 1)))


def test_sympy__physics__secondquant__InnerProduct():
    from sympy.physics.secondquant import InnerProduct
    from sympy.physics.secondquant import FockStateKet, FockStateBra
    assert _test_args(InnerProduct(FockStateBra((0, 1)), FockStateKet((0, 1))))


def test_sympy__physics__secondquant__NO():
    from sympy.physics.secondquant import NO, F, Fd
    assert _test_args(NO(Fd(x)*F(y)))


def test_sympy__physics__secondquant__PermutationOperator():
    from sympy.physics.secondquant import PermutationOperator
    assert _test_args(PermutationOperator(0, 1))


def test_sympy__physics__secondquant__SqOperator():
    from sympy.physics.secondquant import SqOperator
    assert _test_args(SqOperator(0))


def test_sympy__physics__secondquant__TensorSymbol():
    from sympy.physics.secondquant import TensorSymbol
    assert _test_args(TensorSymbol(x))


def test_sympy__physics__control__lti__LinearTimeInvariant():
    # Direct instances of LinearTimeInvariant class are not allowed.
    # func(*args) tests for its derived classes (TransferFunction,
    # Series, Parallel and TransferFunctionMatrix) should pass.
    pass


def test_sympy__physics__control__lti__SISOLinearTimeInvariant():
    # Direct instances of SISOLinearTimeInvariant class are not allowed.
    pass


def test_sympy__physics__control__lti__MIMOLinearTimeInvariant():
    # Direct instances of MIMOLinearTimeInvariant class are not allowed.
    pass


def test_sympy__physics__control__lti__TransferFunctionBase():
    # Direct instances of TransferFunctionBase class are not allowed.
    pass


def test_sympy__physics__control__lti__TransferFunction():
    from sympy.physics.control.lti import TransferFunction
    assert _test_args(TransferFunction(2, 3, x))


def test_sympy__physics__control__lti__DiscreteTransferFunction():
    from sympy.physics.control.lti import DiscreteTransferFunction
    assert _test_args(DiscreteTransferFunction(2, 3, x, 0.1))

def _test_args_PIDController(obj):
    from sympy.physics.control.lti import PIDController
    if isinstance(obj, PIDController):
        kp, ki, kd, tf = obj.kp, obj.ki, obj.kd, obj.tf
        recreated_pid = PIDController(kp, ki, kd, tf, s)
        return recreated_pid == obj
    return False


def test_sympy__physics__control__lti__PIDController():
    from sympy.physics.control.lti import PIDController
    kp, ki, kd, tf = 1, 0.1, 0.01, 0
    assert _test_args_PIDController(PIDController(kp, ki, kd, tf, s))


def test_sympy__physics__control__lti__Series():
    from sympy.physics.control import Series, TransferFunction
    tf1 = TransferFunction(x**2 - y**3, y - z, x)
    tf2 = TransferFunction(y - x, z + y, x)
    assert _test_args(Series(tf1, tf2))


def test_sympy__physics__control__lti__MIMOSeries():
    from sympy.physics.control import MIMOSeries, TransferFunction, TransferFunctionMatrix
    tf1 = TransferFunction(x**2 - y**3, y - z, x)
    tf2 = TransferFunction(y - x, z + y, x)
    tfm_1 = TransferFunctionMatrix([[tf2, tf1]])
    tfm_2 = TransferFunctionMatrix([[tf1, tf2], [tf2, tf1]])
    tfm_3 = TransferFunctionMatrix([[tf1], [tf2]])
    assert _test_args(MIMOSeries(tfm_3, tfm_2, tfm_1))


def test_sympy__physics__control__lti__Parallel():
    from sympy.physics.control import Parallel, TransferFunction
    tf1 = TransferFunction(x**2 - y**3, y - z, x)
    tf2 = TransferFunction(y - x, z + y, x)
    assert _test_args(Parallel(tf1, tf2))


def test_sympy__physics__control__lti__MIMOParallel():
    from sympy.physics.control import MIMOParallel, TransferFunction, TransferFunctionMatrix
    tf1 = TransferFunction(x**2 - y**3, y - z, x)
    tf2 = TransferFunction(y - x, z + y, x)
    tfm_1 = TransferFunctionMatrix([[tf1, tf2], [tf2, tf1]])
    tfm_2 = TransferFunctionMatrix([[tf2, tf1], [tf1, tf2]])
    assert _test_args(MIMOParallel(tfm_1, tfm_2))


def test_sympy__physics__control__lti__Feedback():
    from sympy.physics.control import TransferFunction, Feedback
    tf1 = TransferFunction(x**2 - y**3, y - z, x)
    tf2 = TransferFunction(y - x, z + y, x)
    assert _test_args(Feedback(tf1, tf2))
    assert _test_args(Feedback(tf1, tf2, 1))


def test_sympy__physics__control__lti__MIMOFeedback():
    from sympy.physics.control import TransferFunction, MIMOFeedback, TransferFunctionMatrix
    tf1 = TransferFunction(x**2 - y**3, y - z, x)
    tf2 = TransferFunction(y - x, z + y, x)
    tfm_1 = TransferFunctionMatrix([[tf2, tf1], [tf1, tf2]])
    tfm_2 = TransferFunctionMatrix([[tf1, tf2], [tf2, tf1]])
    assert _test_args(MIMOFeedback(tfm_1, tfm_2))
    assert _test_args(MIMOFeedback(tfm_1, tfm_2, 1))


def test_sympy__physics__control__lti__TransferFunctionMatrix():
    from sympy.physics.control import TransferFunction, TransferFunctionMatrix
    tf1 = TransferFunction(x**2 - y**3, y - z, x)
    tf2 = TransferFunction(y - x, z + y, x)
    assert _test_args(TransferFunctionMatrix([[tf1, tf2]]))


def test_sympy__physics__control__lti__StateSpaceBase():
    # Direct instances of StateSpaceBase class are not allowed.
    pass


def test_sympy__physics__control__lti__StateSpace():
    from sympy.matrices.dense import Matrix
    from sympy.physics.control import StateSpace
    A = Matrix([[-5, -1], [3, -1]])
    B = Matrix([2, 5])
    C = Matrix([[1, 2]])
    D = Matrix([0])
    assert _test_args(StateSpace(A, B, C, D))


def test_sympy__physics__control__lti__DiscreteStateSpace():
<<<<<<< HEAD
    from sympy.matrices.dense import Matrix
    from sympy.physics.control import DiscreteStateSpace
    A = Matrix([[-5, -1], [3, -1]])
    B = Matrix([2, 5])
    C = Matrix([[1, 2]])
    D = Matrix([0])
    assert _test_args(DiscreteStateSpace(A, B, C, D, 0.1))
=======
    #TODO
    pass
>>>>>>> 95c86543


def test_sympy__physics__units__dimensions__Dimension():
    from sympy.physics.units.dimensions import Dimension
    assert _test_args(Dimension("length", "L"))


def test_sympy__physics__units__dimensions__DimensionSystem():
    from sympy.physics.units.dimensions import DimensionSystem
    from sympy.physics.units.definitions.dimension_definitions import length, time, velocity
    assert _test_args(DimensionSystem((length, time), (velocity,)))


def test_sympy__physics__units__quantities__Quantity():
    from sympy.physics.units.quantities import Quantity
    assert _test_args(Quantity("dam"))


def test_sympy__physics__units__quantities__PhysicalConstant():
    from sympy.physics.units.quantities import PhysicalConstant
    assert _test_args(PhysicalConstant("foo"))


def test_sympy__physics__units__prefixes__Prefix():
    from sympy.physics.units.prefixes import Prefix
    assert _test_args(Prefix('kilo', 'k', 3))


def test_sympy__core__numbers__AlgebraicNumber():
    from sympy.core.numbers import AlgebraicNumber
    assert _test_args(AlgebraicNumber(sqrt(2), [1, 2, 3]))


def test_sympy__polys__polytools__GroebnerBasis():
    from sympy.polys.polytools import GroebnerBasis
    assert _test_args(GroebnerBasis([x, y, z], x, y, z))


def test_sympy__polys__polytools__Poly():
    from sympy.polys.polytools import Poly
    assert _test_args(Poly(2, x, y))


def test_sympy__polys__polytools__PurePoly():
    from sympy.polys.polytools import PurePoly
    assert _test_args(PurePoly(2, x, y))


@SKIP('abstract class')
def test_sympy__polys__rootoftools__RootOf():
    pass


def test_sympy__polys__rootoftools__ComplexRootOf():
    from sympy.polys.rootoftools import ComplexRootOf
    assert _test_args(ComplexRootOf(x**3 + x + 1, 0))


def test_sympy__polys__rootoftools__RootSum():
    from sympy.polys.rootoftools import RootSum
    assert _test_args(RootSum(x**3 + x + 1, sin))


def test_sympy__series__limits__Limit():
    from sympy.series.limits import Limit
    assert _test_args(Limit(x, x, 0, dir='-'))


def test_sympy__series__order__Order():
    from sympy.series.order import Order
    assert _test_args(Order(1, x, y))


@SKIP('Abstract Class')
def test_sympy__series__sequences__SeqBase():
    pass


def test_sympy__series__sequences__EmptySequence():
    # Need to import the instance from series not the class from
    # series.sequence
    from sympy.series import EmptySequence
    assert _test_args(EmptySequence)


@SKIP('Abstract Class')
def test_sympy__series__sequences__SeqExpr():
    pass


def test_sympy__series__sequences__SeqPer():
    from sympy.series.sequences import SeqPer
    assert _test_args(SeqPer((1, 2, 3), (0, 10)))


def test_sympy__series__sequences__SeqFormula():
    from sympy.series.sequences import SeqFormula
    assert _test_args(SeqFormula(x**2, (0, 10)))


def test_sympy__series__sequences__RecursiveSeq():
    from sympy.series.sequences import RecursiveSeq
    y = Function("y")
    n = symbols("n")
    assert _test_args(RecursiveSeq(y(n - 1) + y(n - 2), y(n), n, (0, 1)))
    assert _test_args(RecursiveSeq(y(n - 1) + y(n - 2), y(n), n))


def test_sympy__series__sequences__SeqExprOp():
    from sympy.series.sequences import SeqExprOp, sequence
    s1 = sequence((1, 2, 3))
    s2 = sequence(x**2)
    assert _test_args(SeqExprOp(s1, s2))


def test_sympy__series__sequences__SeqAdd():
    from sympy.series.sequences import SeqAdd, sequence
    s1 = sequence((1, 2, 3))
    s2 = sequence(x**2)
    assert _test_args(SeqAdd(s1, s2))


def test_sympy__series__sequences__SeqMul():
    from sympy.series.sequences import SeqMul, sequence
    s1 = sequence((1, 2, 3))
    s2 = sequence(x**2)
    assert _test_args(SeqMul(s1, s2))


@SKIP('Abstract Class')
def test_sympy__series__series_class__SeriesBase():
    pass


def test_sympy__series__fourier__FourierSeries():
    from sympy.series.fourier import fourier_series
    assert _test_args(fourier_series(x, (x, -pi, pi)))

def test_sympy__series__fourier__FiniteFourierSeries():
    from sympy.series.fourier import fourier_series
    assert _test_args(fourier_series(sin(pi*x), (x, -1, 1)))


def test_sympy__series__formal__FormalPowerSeries():
    from sympy.series.formal import fps
    assert _test_args(fps(log(1 + x), x))


def test_sympy__series__formal__Coeff():
    from sympy.series.formal import fps
    assert _test_args(fps(x**2 + x + 1, x))


@SKIP('Abstract Class')
def test_sympy__series__formal__FiniteFormalPowerSeries():
    pass


def test_sympy__series__formal__FormalPowerSeriesProduct():
    from sympy.series.formal import fps
    f1, f2 = fps(sin(x)), fps(exp(x))
    assert _test_args(f1.product(f2, x))


def test_sympy__series__formal__FormalPowerSeriesCompose():
    from sympy.series.formal import fps
    f1, f2 = fps(exp(x)), fps(sin(x))
    assert _test_args(f1.compose(f2, x))


def test_sympy__series__formal__FormalPowerSeriesInverse():
    from sympy.series.formal import fps
    f1 = fps(exp(x))
    assert _test_args(f1.inverse(x))


def test_sympy__simplify__hyperexpand__Hyper_Function():
    from sympy.simplify.hyperexpand import Hyper_Function
    assert _test_args(Hyper_Function([2], [1]))


def test_sympy__simplify__hyperexpand__G_Function():
    from sympy.simplify.hyperexpand import G_Function
    assert _test_args(G_Function([2], [1], [], []))


@SKIP("abstract class")
def test_sympy__tensor__array__ndim_array__ImmutableNDimArray():
    pass


def test_sympy__tensor__array__dense_ndim_array__ImmutableDenseNDimArray():
    from sympy.tensor.array.dense_ndim_array import ImmutableDenseNDimArray
    densarr = ImmutableDenseNDimArray(range(10, 34), (2, 3, 4))
    assert _test_args(densarr)


def test_sympy__tensor__array__sparse_ndim_array__ImmutableSparseNDimArray():
    from sympy.tensor.array.sparse_ndim_array import ImmutableSparseNDimArray
    sparr = ImmutableSparseNDimArray(range(10, 34), (2, 3, 4))
    assert _test_args(sparr)


def test_sympy__tensor__array__array_comprehension__ArrayComprehension():
    from sympy.tensor.array.array_comprehension import ArrayComprehension
    arrcom = ArrayComprehension(x, (x, 1, 5))
    assert _test_args(arrcom)

def test_sympy__tensor__array__array_comprehension__ArrayComprehensionMap():
    from sympy.tensor.array.array_comprehension import ArrayComprehensionMap
    arrcomma = ArrayComprehensionMap(lambda: 0, (x, 1, 5))
    assert _test_args(arrcomma)


def test_sympy__tensor__array__array_derivatives__ArrayDerivative():
    from sympy.tensor.array.array_derivatives import ArrayDerivative
    A = MatrixSymbol("A", 2, 2)
    arrder = ArrayDerivative(A, A, evaluate=False)
    assert _test_args(arrder)

def test_sympy__tensor__array__expressions__array_expressions__ArraySymbol():
    from sympy.tensor.array.expressions.array_expressions import ArraySymbol
    m, n, k = symbols("m n k")
    array = ArraySymbol("A", (m, n, k, 2))
    assert _test_args(array)

def test_sympy__tensor__array__expressions__array_expressions__ArrayElement():
    from sympy.tensor.array.expressions.array_expressions import ArrayElement
    m, n, k = symbols("m n k")
    ae = ArrayElement("A", (m, n, k, 2))
    assert _test_args(ae)

def test_sympy__tensor__array__expressions__array_expressions__ZeroArray():
    from sympy.tensor.array.expressions.array_expressions import ZeroArray
    m, n, k = symbols("m n k")
    za = ZeroArray(m, n, k, 2)
    assert _test_args(za)

def test_sympy__tensor__array__expressions__array_expressions__OneArray():
    from sympy.tensor.array.expressions.array_expressions import OneArray
    m, n, k = symbols("m n k")
    za = OneArray(m, n, k, 2)
    assert _test_args(za)

def test_sympy__tensor__functions__TensorProduct():
    from sympy.tensor.functions import TensorProduct
    A = MatrixSymbol('A', 3, 3)
    B = MatrixSymbol('B', 3, 3)
    tp = TensorProduct(A, B)
    assert _test_args(tp)


def test_sympy__tensor__indexed__Idx():
    from sympy.tensor.indexed import Idx
    assert _test_args(Idx('test'))
    assert _test_args(Idx('test', (0, 10)))
    assert _test_args(Idx('test', 2))
    assert _test_args(Idx('test', x))


def test_sympy__tensor__indexed__Indexed():
    from sympy.tensor.indexed import Indexed, Idx
    assert _test_args(Indexed('A', Idx('i'), Idx('j')))


def test_sympy__tensor__indexed__IndexedBase():
    from sympy.tensor.indexed import IndexedBase
    assert _test_args(IndexedBase('A', shape=(x, y)))
    assert _test_args(IndexedBase('A', 1))
    assert _test_args(IndexedBase('A')[0, 1])


def test_sympy__tensor__tensor__TensorIndexType():
    from sympy.tensor.tensor import TensorIndexType
    assert _test_args(TensorIndexType('Lorentz'))


@SKIP("deprecated class")
def test_sympy__tensor__tensor__TensorType():
    pass


def test_sympy__tensor__tensor__TensorSymmetry():
    from sympy.tensor.tensor import TensorSymmetry, get_symmetric_group_sgs
    assert _test_args(TensorSymmetry(get_symmetric_group_sgs(2)))


def test_sympy__tensor__tensor__TensorHead():
    from sympy.tensor.tensor import TensorIndexType, TensorSymmetry, get_symmetric_group_sgs, TensorHead
    Lorentz = TensorIndexType('Lorentz', dummy_name='L')
    sym = TensorSymmetry(get_symmetric_group_sgs(1))
    assert _test_args(TensorHead('p', [Lorentz], sym, 0))


def test_sympy__tensor__tensor__TensorIndex():
    from sympy.tensor.tensor import TensorIndexType, TensorIndex
    Lorentz = TensorIndexType('Lorentz', dummy_name='L')
    assert _test_args(TensorIndex('i', Lorentz))

@SKIP("abstract class")
def test_sympy__tensor__tensor__TensExpr():
    pass

def test_sympy__tensor__tensor__TensAdd():
    from sympy.tensor.tensor import TensorIndexType, TensorSymmetry, get_symmetric_group_sgs, tensor_indices, TensAdd, tensor_heads
    Lorentz = TensorIndexType('Lorentz', dummy_name='L')
    a, b = tensor_indices('a,b', Lorentz)
    sym = TensorSymmetry(get_symmetric_group_sgs(1))
    p, q = tensor_heads('p,q', [Lorentz], sym)
    t1 = p(a)
    t2 = q(a)
    assert _test_args(TensAdd(t1, t2))


def test_sympy__tensor__tensor__Tensor():
    from sympy.tensor.tensor import TensorIndexType, TensorSymmetry, get_symmetric_group_sgs, tensor_indices, TensorHead
    Lorentz = TensorIndexType('Lorentz', dummy_name='L')
    a, b = tensor_indices('a,b', Lorentz)
    sym = TensorSymmetry(get_symmetric_group_sgs(1))
    p = TensorHead('p', [Lorentz], sym)
    assert _test_args(p(a))


def test_sympy__tensor__tensor__TensMul():
    from sympy.tensor.tensor import TensorIndexType, TensorSymmetry, get_symmetric_group_sgs, tensor_indices, tensor_heads
    Lorentz = TensorIndexType('Lorentz', dummy_name='L')
    a, b = tensor_indices('a,b', Lorentz)
    sym = TensorSymmetry(get_symmetric_group_sgs(1))
    p, q = tensor_heads('p, q', [Lorentz], sym)
    assert _test_args(3*p(a)*q(b))


def test_sympy__tensor__tensor__TensorElement():
    from sympy.tensor.tensor import TensorIndexType, TensorHead, TensorElement
    L = TensorIndexType("L")
    A = TensorHead("A", [L, L])
    telem = TensorElement(A(x, y), {x: 1})
    assert _test_args(telem)

def test_sympy__tensor__tensor__WildTensor():
    from sympy.tensor.tensor import TensorIndexType, WildTensorHead, TensorIndex
    Lorentz = TensorIndexType('Lorentz', dummy_name='L')
    a = TensorIndex('a', Lorentz)
    p = WildTensorHead('p')
    assert _test_args(p(a))

def test_sympy__tensor__tensor__WildTensorHead():
    from sympy.tensor.tensor import WildTensorHead
    assert _test_args(WildTensorHead('p'))

def test_sympy__tensor__tensor__WildTensorIndex():
    from sympy.tensor.tensor import TensorIndexType, WildTensorIndex
    Lorentz = TensorIndexType('Lorentz', dummy_name='L')
    assert _test_args(WildTensorIndex('i', Lorentz))

def test_sympy__tensor__toperators__PartialDerivative():
    from sympy.tensor.tensor import TensorIndexType, tensor_indices, TensorHead
    from sympy.tensor.toperators import PartialDerivative
    Lorentz = TensorIndexType('Lorentz', dummy_name='L')
    a, b = tensor_indices('a,b', Lorentz)
    A = TensorHead("A", [Lorentz])
    assert _test_args(PartialDerivative(A(a), A(b)))


def test_as_coeff_add():
    assert (7, (3*x, 4*x**2)) == (7 + 3*x + 4*x**2).as_coeff_add()


def test_sympy__geometry__curve__Curve():
    from sympy.geometry.curve import Curve
    assert _test_args(Curve((x, 1), (x, 0, 1)))


def test_sympy__geometry__point__Point():
    from sympy.geometry.point import Point
    assert _test_args(Point(0, 1))


def test_sympy__geometry__point__Point2D():
    from sympy.geometry.point import Point2D
    assert _test_args(Point2D(0, 1))


def test_sympy__geometry__point__Point3D():
    from sympy.geometry.point import Point3D
    assert _test_args(Point3D(0, 1, 2))


def test_sympy__geometry__ellipse__Ellipse():
    from sympy.geometry.ellipse import Ellipse
    assert _test_args(Ellipse((0, 1), 2, 3))


def test_sympy__geometry__ellipse__Circle():
    from sympy.geometry.ellipse import Circle
    assert _test_args(Circle((0, 1), 2))


def test_sympy__geometry__parabola__Parabola():
    from sympy.geometry.parabola import Parabola
    from sympy.geometry.line import Line
    assert _test_args(Parabola((0, 0), Line((2, 3), (4, 3))))


@SKIP("abstract class")
def test_sympy__geometry__line__LinearEntity():
    pass


def test_sympy__geometry__line__Line():
    from sympy.geometry.line import Line
    assert _test_args(Line((0, 1), (2, 3)))


def test_sympy__geometry__line__Ray():
    from sympy.geometry.line import Ray
    assert _test_args(Ray((0, 1), (2, 3)))


def test_sympy__geometry__line__Segment():
    from sympy.geometry.line import Segment
    assert _test_args(Segment((0, 1), (2, 3)))

@SKIP("abstract class")
def test_sympy__geometry__line__LinearEntity2D():
    pass


def test_sympy__geometry__line__Line2D():
    from sympy.geometry.line import Line2D
    assert _test_args(Line2D((0, 1), (2, 3)))


def test_sympy__geometry__line__Ray2D():
    from sympy.geometry.line import Ray2D
    assert _test_args(Ray2D((0, 1), (2, 3)))


def test_sympy__geometry__line__Segment2D():
    from sympy.geometry.line import Segment2D
    assert _test_args(Segment2D((0, 1), (2, 3)))


@SKIP("abstract class")
def test_sympy__geometry__line__LinearEntity3D():
    pass


def test_sympy__geometry__line__Line3D():
    from sympy.geometry.line import Line3D
    assert _test_args(Line3D((0, 1, 1), (2, 3, 4)))


def test_sympy__geometry__line__Segment3D():
    from sympy.geometry.line import Segment3D
    assert _test_args(Segment3D((0, 1, 1), (2, 3, 4)))


def test_sympy__geometry__line__Ray3D():
    from sympy.geometry.line import Ray3D
    assert _test_args(Ray3D((0, 1, 1), (2, 3, 4)))


def test_sympy__geometry__plane__Plane():
    from sympy.geometry.plane import Plane
    assert _test_args(Plane((1, 1, 1), (-3, 4, -2), (1, 2, 3)))


def test_sympy__geometry__polygon__Polygon():
    from sympy.geometry.polygon import Polygon
    assert _test_args(Polygon((0, 1), (2, 3), (4, 5), (6, 7)))


def test_sympy__geometry__polygon__RegularPolygon():
    from sympy.geometry.polygon import RegularPolygon
    assert _test_args(RegularPolygon((0, 1), 2, 3, 4))


def test_sympy__geometry__polygon__Triangle():
    from sympy.geometry.polygon import Triangle
    assert _test_args(Triangle((0, 1), (2, 3), (4, 5)))


def test_sympy__geometry__entity__GeometryEntity():
    from sympy.geometry.entity import GeometryEntity
    from sympy.geometry.point import Point
    assert _test_args(GeometryEntity(Point(1, 0), 1, [1, 2]))

@SKIP("abstract class")
def test_sympy__geometry__entity__GeometrySet():
    pass

def test_sympy__diffgeom__diffgeom__Manifold():
    from sympy.diffgeom import Manifold
    assert _test_args(Manifold('name', 3))


def test_sympy__diffgeom__diffgeom__Patch():
    from sympy.diffgeom import Manifold, Patch
    assert _test_args(Patch('name', Manifold('name', 3)))


def test_sympy__diffgeom__diffgeom__CoordSystem():
    from sympy.diffgeom import Manifold, Patch, CoordSystem
    assert _test_args(CoordSystem('name', Patch('name', Manifold('name', 3))))
    assert _test_args(CoordSystem('name', Patch('name', Manifold('name', 3)), [a, b, c]))


def test_sympy__diffgeom__diffgeom__CoordinateSymbol():
    from sympy.diffgeom import Manifold, Patch, CoordSystem, CoordinateSymbol
    assert _test_args(CoordinateSymbol(CoordSystem('name', Patch('name', Manifold('name', 3)), [a, b, c]), 0))


def test_sympy__diffgeom__diffgeom__Point():
    from sympy.diffgeom import Manifold, Patch, CoordSystem, Point
    assert _test_args(Point(
        CoordSystem('name', Patch('name', Manifold('name', 3)), [a, b, c]), [x, y]))


def test_sympy__diffgeom__diffgeom__BaseScalarField():
    from sympy.diffgeom import Manifold, Patch, CoordSystem, BaseScalarField
    cs = CoordSystem('name', Patch('name', Manifold('name', 3)), [a, b, c])
    assert _test_args(BaseScalarField(cs, 0))


def test_sympy__diffgeom__diffgeom__BaseVectorField():
    from sympy.diffgeom import Manifold, Patch, CoordSystem, BaseVectorField
    cs = CoordSystem('name', Patch('name', Manifold('name', 3)), [a, b, c])
    assert _test_args(BaseVectorField(cs, 0))


def test_sympy__diffgeom__diffgeom__Differential():
    from sympy.diffgeom import Manifold, Patch, CoordSystem, BaseScalarField, Differential
    cs = CoordSystem('name', Patch('name', Manifold('name', 3)), [a, b, c])
    assert _test_args(Differential(BaseScalarField(cs, 0)))


def test_sympy__diffgeom__diffgeom__Commutator():
    from sympy.diffgeom import Manifold, Patch, CoordSystem, BaseVectorField, Commutator
    cs = CoordSystem('name', Patch('name', Manifold('name', 3)), [a, b, c])
    cs1 = CoordSystem('name1', Patch('name', Manifold('name', 3)), [a, b, c])
    v = BaseVectorField(cs, 0)
    v1 = BaseVectorField(cs1, 0)
    assert _test_args(Commutator(v, v1))


def test_sympy__diffgeom__diffgeom__TensorProduct():
    from sympy.diffgeom import Manifold, Patch, CoordSystem, BaseScalarField, Differential, TensorProduct
    cs = CoordSystem('name', Patch('name', Manifold('name', 3)), [a, b, c])
    d = Differential(BaseScalarField(cs, 0))
    assert _test_args(TensorProduct(d, d))


def test_sympy__diffgeom__diffgeom__WedgeProduct():
    from sympy.diffgeom import Manifold, Patch, CoordSystem, BaseScalarField, Differential, WedgeProduct
    cs = CoordSystem('name', Patch('name', Manifold('name', 3)), [a, b, c])
    d = Differential(BaseScalarField(cs, 0))
    d1 = Differential(BaseScalarField(cs, 1))
    assert _test_args(WedgeProduct(d, d1))


def test_sympy__diffgeom__diffgeom__LieDerivative():
    from sympy.diffgeom import Manifold, Patch, CoordSystem, BaseScalarField, Differential, BaseVectorField, LieDerivative
    cs = CoordSystem('name', Patch('name', Manifold('name', 3)), [a, b, c])
    d = Differential(BaseScalarField(cs, 0))
    v = BaseVectorField(cs, 0)
    assert _test_args(LieDerivative(v, d))


def test_sympy__diffgeom__diffgeom__BaseCovarDerivativeOp():
    from sympy.diffgeom import Manifold, Patch, CoordSystem, BaseCovarDerivativeOp
    cs = CoordSystem('name', Patch('name', Manifold('name', 3)), [a, b, c])
    assert _test_args(BaseCovarDerivativeOp(cs, 0, [[[0, ]*3, ]*3, ]*3))


def test_sympy__diffgeom__diffgeom__CovarDerivativeOp():
    from sympy.diffgeom import Manifold, Patch, CoordSystem, BaseVectorField, CovarDerivativeOp
    cs = CoordSystem('name', Patch('name', Manifold('name', 3)), [a, b, c])
    v = BaseVectorField(cs, 0)
    _test_args(CovarDerivativeOp(v, [[[0, ]*3, ]*3, ]*3))


def test_sympy__categories__baseclasses__Class():
    from sympy.categories.baseclasses import Class
    assert _test_args(Class())


def test_sympy__categories__baseclasses__Object():
    from sympy.categories import Object
    assert _test_args(Object("A"))


@SKIP("abstract class")
def test_sympy__categories__baseclasses__Morphism():
    pass


def test_sympy__categories__baseclasses__IdentityMorphism():
    from sympy.categories import Object, IdentityMorphism
    assert _test_args(IdentityMorphism(Object("A")))


def test_sympy__categories__baseclasses__NamedMorphism():
    from sympy.categories import Object, NamedMorphism
    assert _test_args(NamedMorphism(Object("A"), Object("B"), "f"))


def test_sympy__categories__baseclasses__CompositeMorphism():
    from sympy.categories import Object, NamedMorphism, CompositeMorphism
    A = Object("A")
    B = Object("B")
    C = Object("C")
    f = NamedMorphism(A, B, "f")
    g = NamedMorphism(B, C, "g")
    assert _test_args(CompositeMorphism(f, g))


def test_sympy__categories__baseclasses__Diagram():
    from sympy.categories import Object, NamedMorphism, Diagram
    A = Object("A")
    B = Object("B")
    f = NamedMorphism(A, B, "f")
    d = Diagram([f])
    assert _test_args(d)


def test_sympy__categories__baseclasses__Category():
    from sympy.categories import Object, NamedMorphism, Diagram, Category
    A = Object("A")
    B = Object("B")
    C = Object("C")
    f = NamedMorphism(A, B, "f")
    g = NamedMorphism(B, C, "g")
    d1 = Diagram([f, g])
    d2 = Diagram([f])
    K = Category("K", commutative_diagrams=[d1, d2])
    assert _test_args(K)


def test_sympy__physics__optics__waves__TWave():
    from sympy.physics.optics import TWave
    A, f, phi = symbols('A, f, phi')
    assert _test_args(TWave(A, f, phi))


def test_sympy__physics__optics__gaussopt__BeamParameter():
    from sympy.physics.optics import BeamParameter
    assert _test_args(BeamParameter(530e-9, 1, w=1e-3, n=1))


def test_sympy__physics__optics__medium__Medium():
    from sympy.physics.optics import Medium
    assert _test_args(Medium('m'))


def test_sympy__physics__optics__medium__MediumN():
    from sympy.physics.optics.medium import Medium
    assert _test_args(Medium('m', n=2))


def test_sympy__physics__optics__medium__MediumPP():
    from sympy.physics.optics.medium import Medium
    assert _test_args(Medium('m', permittivity=2, permeability=2))


def test_sympy__tensor__array__expressions__array_expressions__ArrayContraction():
    from sympy.tensor.array.expressions.array_expressions import ArrayContraction
    from sympy.tensor.indexed import IndexedBase
    A = symbols("A", cls=IndexedBase)
    assert _test_args(ArrayContraction(A, (0, 1)))


def test_sympy__tensor__array__expressions__array_expressions__ArrayDiagonal():
    from sympy.tensor.array.expressions.array_expressions import ArrayDiagonal
    from sympy.tensor.indexed import IndexedBase
    A = symbols("A", cls=IndexedBase)
    assert _test_args(ArrayDiagonal(A, (0, 1)))


def test_sympy__tensor__array__expressions__array_expressions__ArrayTensorProduct():
    from sympy.tensor.array.expressions.array_expressions import ArrayTensorProduct
    from sympy.tensor.indexed import IndexedBase
    A, B = symbols("A B", cls=IndexedBase)
    assert _test_args(ArrayTensorProduct(A, B))


def test_sympy__tensor__array__expressions__array_expressions__ArrayAdd():
    from sympy.tensor.array.expressions.array_expressions import ArrayAdd
    from sympy.tensor.indexed import IndexedBase
    A, B = symbols("A B", cls=IndexedBase)
    assert _test_args(ArrayAdd(A, B))


def test_sympy__tensor__array__expressions__array_expressions__PermuteDims():
    from sympy.tensor.array.expressions.array_expressions import PermuteDims
    A = MatrixSymbol("A", 4, 4)
    assert _test_args(PermuteDims(A, (1, 0)))


def test_sympy__tensor__array__expressions__array_expressions__ArrayElementwiseApplyFunc():
    from sympy.tensor.array.expressions.array_expressions import ArraySymbol, ArrayElementwiseApplyFunc
    A = ArraySymbol("A", (4,))
    assert _test_args(ArrayElementwiseApplyFunc(exp, A))


def test_sympy__tensor__array__expressions__array_expressions__Reshape():
    from sympy.tensor.array.expressions.array_expressions import ArraySymbol, Reshape
    A = ArraySymbol("A", (4,))
    assert _test_args(Reshape(A, (2, 2)))


def test_sympy__codegen__ast__Assignment():
    from sympy.codegen.ast import Assignment
    assert _test_args(Assignment(x, y))


def test_sympy__codegen__cfunctions__expm1():
    from sympy.codegen.cfunctions import expm1
    assert _test_args(expm1(x))


def test_sympy__codegen__cfunctions__log1p():
    from sympy.codegen.cfunctions import log1p
    assert _test_args(log1p(x))


def test_sympy__codegen__cfunctions__exp2():
    from sympy.codegen.cfunctions import exp2
    assert _test_args(exp2(x))


def test_sympy__codegen__cfunctions__log2():
    from sympy.codegen.cfunctions import log2
    assert _test_args(log2(x))


def test_sympy__codegen__cfunctions__fma():
    from sympy.codegen.cfunctions import fma
    assert _test_args(fma(x, y, z))


def test_sympy__codegen__cfunctions__log10():
    from sympy.codegen.cfunctions import log10
    assert _test_args(log10(x))


def test_sympy__codegen__cfunctions__Sqrt():
    from sympy.codegen.cfunctions import Sqrt
    assert _test_args(Sqrt(x))

def test_sympy__codegen__cfunctions__Cbrt():
    from sympy.codegen.cfunctions import Cbrt
    assert _test_args(Cbrt(x))

def test_sympy__codegen__cfunctions__hypot():
    from sympy.codegen.cfunctions import hypot
    assert _test_args(hypot(x, y))


def test_sympy__codegen__cfunctions__isnan():
    from sympy.codegen.cfunctions import isnan
    assert _test_args(isnan(x))


def test_sympy__codegen__cfunctions__isinf():
    from sympy.codegen.cfunctions import isinf
    assert _test_args(isinf(x))


def test_sympy__codegen__fnodes__FFunction():
    from sympy.codegen.fnodes import FFunction
    assert _test_args(FFunction('f'))


def test_sympy__codegen__fnodes__F95Function():
    from sympy.codegen.fnodes import F95Function
    assert _test_args(F95Function('f'))


def test_sympy__codegen__fnodes__isign():
    from sympy.codegen.fnodes import isign
    assert _test_args(isign(1, x))


def test_sympy__codegen__fnodes__dsign():
    from sympy.codegen.fnodes import dsign
    assert _test_args(dsign(1, x))


def test_sympy__codegen__fnodes__cmplx():
    from sympy.codegen.fnodes import cmplx
    assert _test_args(cmplx(x, y))


def test_sympy__codegen__fnodes__kind():
    from sympy.codegen.fnodes import kind
    assert _test_args(kind(x))


def test_sympy__codegen__fnodes__merge():
    from sympy.codegen.fnodes import merge
    assert _test_args(merge(1, 2, Eq(x, 0)))


def test_sympy__codegen__fnodes___literal():
    from sympy.codegen.fnodes import _literal
    assert _test_args(_literal(1))


def test_sympy__codegen__fnodes__literal_sp():
    from sympy.codegen.fnodes import literal_sp
    assert _test_args(literal_sp(1))


def test_sympy__codegen__fnodes__literal_dp():
    from sympy.codegen.fnodes import literal_dp
    assert _test_args(literal_dp(1))


def test_sympy__codegen__matrix_nodes__MatrixSolve():
    from sympy.matrices import MatrixSymbol
    from sympy.codegen.matrix_nodes import MatrixSolve
    A = MatrixSymbol('A', 3, 3)
    v = MatrixSymbol('x', 3, 1)
    assert _test_args(MatrixSolve(A, v))


def test_sympy__printing__rust__TypeCast():
    from sympy.printing.rust import TypeCast
    from sympy.codegen.ast import real
    assert _test_args(TypeCast(x, real))


def test_sympy__printing__rust__float_floor():
    from sympy.printing.rust import float_floor
    assert _test_args(float_floor(x))


def test_sympy__printing__rust__float_ceiling():
    from sympy.printing.rust import float_ceiling
    assert _test_args(float_ceiling(x))


def test_sympy__vector__coordsysrect__CoordSys3D():
    from sympy.vector.coordsysrect import CoordSys3D
    assert _test_args(CoordSys3D('C'))


def test_sympy__vector__point__Point():
    from sympy.vector.point import Point
    assert _test_args(Point('P'))


def test_sympy__vector__basisdependent__BasisDependent():
    #from sympy.vector.basisdependent import BasisDependent
    #These classes have been created to maintain an OOP hierarchy
    #for Vectors and Dyadics. Are NOT meant to be initialized
    pass


def test_sympy__vector__basisdependent__BasisDependentMul():
    #from sympy.vector.basisdependent import BasisDependentMul
    #These classes have been created to maintain an OOP hierarchy
    #for Vectors and Dyadics. Are NOT meant to be initialized
    pass


def test_sympy__vector__basisdependent__BasisDependentAdd():
    #from sympy.vector.basisdependent import BasisDependentAdd
    #These classes have been created to maintain an OOP hierarchy
    #for Vectors and Dyadics. Are NOT meant to be initialized
    pass


def test_sympy__vector__basisdependent__BasisDependentZero():
    #from sympy.vector.basisdependent import BasisDependentZero
    #These classes have been created to maintain an OOP hierarchy
    #for Vectors and Dyadics. Are NOT meant to be initialized
    pass


def test_sympy__vector__vector__BaseVector():
    from sympy.vector.vector import BaseVector
    from sympy.vector.coordsysrect import CoordSys3D
    C = CoordSys3D('C')
    assert _test_args(BaseVector(0, C, ' ', ' '))


def test_sympy__vector__vector__VectorAdd():
    from sympy.vector.vector import VectorAdd, VectorMul
    from sympy.vector.coordsysrect import CoordSys3D
    C = CoordSys3D('C')
    from sympy.abc import a, b, c, x, y, z
    v1 = a*C.i + b*C.j + c*C.k
    v2 = x*C.i + y*C.j + z*C.k
    assert _test_args(VectorAdd(v1, v2))
    assert _test_args(VectorMul(x, v1))


def test_sympy__vector__vector__VectorMul():
    from sympy.vector.vector import VectorMul
    from sympy.vector.coordsysrect import CoordSys3D
    C = CoordSys3D('C')
    from sympy.abc import a
    assert _test_args(VectorMul(a, C.i))


def test_sympy__vector__vector__VectorZero():
    from sympy.vector.vector import VectorZero
    assert _test_args(VectorZero())


def test_sympy__vector__vector__Vector():
    #from sympy.vector.vector import Vector
    #Vector is never to be initialized using args
    pass


def test_sympy__vector__vector__Cross():
    from sympy.vector.vector import Cross
    from sympy.vector.coordsysrect import CoordSys3D
    C = CoordSys3D('C')
    _test_args(Cross(C.i, C.j))


def test_sympy__vector__vector__Dot():
    from sympy.vector.vector import Dot
    from sympy.vector.coordsysrect import CoordSys3D
    C = CoordSys3D('C')
    _test_args(Dot(C.i, C.j))


def test_sympy__vector__dyadic__Dyadic():
    #from sympy.vector.dyadic import Dyadic
    #Dyadic is never to be initialized using args
    pass


def test_sympy__vector__dyadic__BaseDyadic():
    from sympy.vector.dyadic import BaseDyadic
    from sympy.vector.coordsysrect import CoordSys3D
    C = CoordSys3D('C')
    assert _test_args(BaseDyadic(C.i, C.j))


def test_sympy__vector__dyadic__DyadicMul():
    from sympy.vector.dyadic import BaseDyadic, DyadicMul
    from sympy.vector.coordsysrect import CoordSys3D
    C = CoordSys3D('C')
    assert _test_args(DyadicMul(3, BaseDyadic(C.i, C.j)))


def test_sympy__vector__dyadic__DyadicAdd():
    from sympy.vector.dyadic import BaseDyadic, DyadicAdd
    from sympy.vector.coordsysrect import CoordSys3D
    C = CoordSys3D('C')
    assert _test_args(2 * DyadicAdd(BaseDyadic(C.i, C.i),
                                    BaseDyadic(C.i, C.j)))


def test_sympy__vector__dyadic__DyadicZero():
    from sympy.vector.dyadic import DyadicZero
    assert _test_args(DyadicZero())


def test_sympy__vector__deloperator__Del():
    from sympy.vector.deloperator import Del
    assert _test_args(Del())


def test_sympy__vector__implicitregion__ImplicitRegion():
    from sympy.vector.implicitregion import ImplicitRegion
    from sympy.abc import x, y
    assert _test_args(ImplicitRegion((x, y), y**3 - 4*x))


def test_sympy__vector__integrals__ParametricIntegral():
    from sympy.vector.integrals import ParametricIntegral
    from sympy.vector.parametricregion import ParametricRegion
    from sympy.vector.coordsysrect import CoordSys3D
    C = CoordSys3D('C')
    assert _test_args(ParametricIntegral(C.y*C.i - 10*C.j,\
                    ParametricRegion((x, y), (x, 1, 3), (y, -2, 2))))

def test_sympy__vector__operators__Curl():
    from sympy.vector.operators import Curl
    from sympy.vector.coordsysrect import CoordSys3D
    C = CoordSys3D('C')
    assert _test_args(Curl(C.i))


def test_sympy__vector__operators__Laplacian():
    from sympy.vector.operators import Laplacian
    from sympy.vector.coordsysrect import CoordSys3D
    C = CoordSys3D('C')
    assert _test_args(Laplacian(C.i))


def test_sympy__vector__operators__Divergence():
    from sympy.vector.operators import Divergence
    from sympy.vector.coordsysrect import CoordSys3D
    C = CoordSys3D('C')
    assert _test_args(Divergence(C.i))


def test_sympy__vector__operators__Gradient():
    from sympy.vector.operators import Gradient
    from sympy.vector.coordsysrect import CoordSys3D
    C = CoordSys3D('C')
    assert _test_args(Gradient(C.x))


def test_sympy__vector__orienters__Orienter():
    #from sympy.vector.orienters import Orienter
    #Not to be initialized
    pass


def test_sympy__vector__orienters__ThreeAngleOrienter():
    #from sympy.vector.orienters import ThreeAngleOrienter
    #Not to be initialized
    pass


def test_sympy__vector__orienters__AxisOrienter():
    from sympy.vector.orienters import AxisOrienter
    from sympy.vector.coordsysrect import CoordSys3D
    C = CoordSys3D('C')
    assert _test_args(AxisOrienter(x, C.i))


def test_sympy__vector__orienters__BodyOrienter():
    from sympy.vector.orienters import BodyOrienter
    assert _test_args(BodyOrienter(x, y, z, '123'))


def test_sympy__vector__orienters__SpaceOrienter():
    from sympy.vector.orienters import SpaceOrienter
    assert _test_args(SpaceOrienter(x, y, z, '123'))


def test_sympy__vector__orienters__QuaternionOrienter():
    from sympy.vector.orienters import QuaternionOrienter
    a, b, c, d = symbols('a b c d')
    assert _test_args(QuaternionOrienter(a, b, c, d))


def test_sympy__vector__parametricregion__ParametricRegion():
    from sympy.abc import t
    from sympy.vector.parametricregion import ParametricRegion
    assert _test_args(ParametricRegion((t, t**3), (t, 0, 2)))


def test_sympy__vector__scalar__BaseScalar():
    from sympy.vector.scalar import BaseScalar
    from sympy.vector.coordsysrect import CoordSys3D
    C = CoordSys3D('C')
    assert _test_args(BaseScalar(0, C, ' ', ' '))


def test_sympy__physics__wigner__Wigner3j():
    from sympy.physics.wigner import Wigner3j
    assert _test_args(Wigner3j(0, 0, 0, 0, 0, 0))


def test_sympy__combinatorics__schur_number__SchurNumber():
    from sympy.combinatorics.schur_number import SchurNumber
    assert _test_args(SchurNumber(x))


def test_sympy__combinatorics__perm_groups__SymmetricPermutationGroup():
    from sympy.combinatorics.perm_groups import SymmetricPermutationGroup
    assert _test_args(SymmetricPermutationGroup(5))


def test_sympy__combinatorics__perm_groups__Coset():
    from sympy.combinatorics.permutations import Permutation
    from sympy.combinatorics.perm_groups import PermutationGroup, Coset
    a = Permutation(1, 2)
    b = Permutation(0, 1)
    G = PermutationGroup([a, b])
    assert _test_args(Coset(a, G))<|MERGE_RESOLUTION|>--- conflicted
+++ resolved
@@ -4369,6 +4369,7 @@
     from sympy.physics.control.lti import DiscreteTransferFunction
     assert _test_args(DiscreteTransferFunction(2, 3, x, 0.1))
 
+
 def _test_args_PIDController(obj):
     from sympy.physics.control.lti import PIDController
     if isinstance(obj, PIDController):
@@ -4458,7 +4459,6 @@
 
 
 def test_sympy__physics__control__lti__DiscreteStateSpace():
-<<<<<<< HEAD
     from sympy.matrices.dense import Matrix
     from sympy.physics.control import DiscreteStateSpace
     A = Matrix([[-5, -1], [3, -1]])
@@ -4466,10 +4466,6 @@
     C = Matrix([[1, 2]])
     D = Matrix([0])
     assert _test_args(DiscreteStateSpace(A, B, C, D, 0.1))
-=======
-    #TODO
-    pass
->>>>>>> 95c86543
 
 
 def test_sympy__physics__units__dimensions__Dimension():
