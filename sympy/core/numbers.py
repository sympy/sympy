import numbers
import decimal
import fractions
import math
import re as regex
import sys
from functools import lru_cache
from typing import Set as tSet

from .containers import Tuple
from .sympify import (SympifyError, converter, sympify, _convert_numpy_types, _sympify,
                      _is_numpy_instance)
from .singleton import S, Singleton
from .basic import Basic
from .expr import Expr, AtomicExpr
from .evalf import pure_complex
from .cache import cacheit, clear_cache
from .decorators import _sympifyit
from .logic import fuzzy_not
from .kind import NumberKind
from sympy.external.gmpy import SYMPY_INTS, HAS_GMPY, gmpy
from sympy.multipledispatch import dispatch
import mpmath
import mpmath.libmp as mlib
from mpmath.libmp import bitcount, round_nearest as rnd
from mpmath.libmp.backend import MPZ
from mpmath.libmp import mpf_pow, mpf_pi, mpf_e, phi_fixed
from mpmath.ctx_mp import mpnumeric
from mpmath.libmp.libmpf import (
    finf as _mpf_inf, fninf as _mpf_ninf,
    fnan as _mpf_nan, fzero, _normalize as mpf_normalize,
    prec_to_dps, dps_to_prec)
from sympy.utilities.misc import as_int, debug, filldedent
from .parameters import global_parameters

from sympy.utilities.exceptions import SymPyDeprecationWarning

_LOG2 = math.log(2)


def comp(z1, z2, tol=None):
    """Return a bool indicating whether the error between z1 and z2
    is <= tol.

    Examples
    ========

    If ``tol`` is None then True will be returned if
    ``abs(z1 - z2)*10**p <= 5`` where ``p`` is minimum value of the
    decimal precision of each value.

    >>> from sympy import comp, pi
    >>> pi4 = pi.n(4); pi4
    3.142
    >>> comp(_, 3.142)
    True
    >>> comp(pi4, 3.141)
    False
    >>> comp(pi4, 3.143)
    False

    A comparison of strings will be made
    if ``z1`` is a Number and ``z2`` is a string or ``tol`` is ''.

    >>> comp(pi4, 3.1415)
    True
    >>> comp(pi4, 3.1415, '')
    False

    When ``tol`` is provided and ``z2`` is non-zero and
    ``|z1| > 1`` the error is normalized by ``|z1|``:

    >>> abs(pi4 - 3.14)/pi4
    0.000509791731426756
    >>> comp(pi4, 3.14, .001)  # difference less than 0.1%
    True
    >>> comp(pi4, 3.14, .0005)  # difference less than 0.1%
    False

    When ``|z1| <= 1`` the absolute error is used:

    >>> 1/pi4
    0.3183
    >>> abs(1/pi4 - 0.3183)/(1/pi4)
    3.07371499106316e-5
    >>> abs(1/pi4 - 0.3183)
    9.78393554684764e-6
    >>> comp(1/pi4, 0.3183, 1e-5)
    True

    To see if the absolute error between ``z1`` and ``z2`` is less
    than or equal to ``tol``, call this as ``comp(z1 - z2, 0, tol)``
    or ``comp(z1 - z2, tol=tol)``:

    >>> abs(pi4 - 3.14)
    0.00160156249999988
    >>> comp(pi4 - 3.14, 0, .002)
    True
    >>> comp(pi4 - 3.14, 0, .001)
    False
    """
    if type(z2) is str:
        if not pure_complex(z1, or_real=True):
            raise ValueError('when z2 is a str z1 must be a Number')
        return str(z1) == z2
    if not z1:
        z1, z2 = z2, z1
    if not z1:
        return True
    if not tol:
        a, b = z1, z2
        if tol == '':
            return str(a) == str(b)
        if tol is None:
            a, b = sympify(a), sympify(b)
            if not all(i.is_number for i in (a, b)):
                raise ValueError('expecting 2 numbers')
            fa = a.atoms(Float)
            fb = b.atoms(Float)
            if not fa and not fb:
                # no floats -- compare exactly
                return a == b
            # get a to be pure_complex
            for _ in range(2):
                ca = pure_complex(a, or_real=True)
                if not ca:
                    if fa:
                        a = a.n(prec_to_dps(min([i._prec for i in fa])))
                        ca = pure_complex(a, or_real=True)
                        break
                    else:
                        fa, fb = fb, fa
                        a, b = b, a
            cb = pure_complex(b)
            if not cb and fb:
                b = b.n(prec_to_dps(min([i._prec for i in fb])))
                cb = pure_complex(b, or_real=True)
            if ca and cb and (ca[1] or cb[1]):
                return all(comp(i, j) for i, j in zip(ca, cb))
            tol = 10**prec_to_dps(min(a._prec, getattr(b, '_prec', a._prec)))
            return int(abs(a - b)*tol) <= 5
    diff = abs(z1 - z2)
    az1 = abs(z1)
    if z2 and az1 > 1:
        return diff/az1 <= tol
    else:
        return diff <= tol


def mpf_norm(mpf, prec):
    """Return the mpf tuple normalized appropriately for the indicated
    precision after doing a check to see if zero should be returned or
    not when the mantissa is 0. ``mpf_normlize`` always assumes that this
    is zero, but it may not be since the mantissa for mpf's values "+inf",
    "-inf" and "nan" have a mantissa of zero, too.

    Note: this is not intended to validate a given mpf tuple, so sending
    mpf tuples that were not created by mpmath may produce bad results. This
    is only a wrapper to ``mpf_normalize`` which provides the check for non-
    zero mpfs that have a 0 for the mantissa.
    """
    sign, man, expt, bc = mpf
    if not man:
        # hack for mpf_normalize which does not do this;
        # it assumes that if man is zero the result is 0
        # (see issue 6639)
        if not bc:
            return fzero
        else:
            # don't change anything; this should already
            # be a well formed mpf tuple
            return mpf

    # Necessary if mpmath is using the gmpy backend
    from mpmath.libmp.backend import MPZ
    rv = mpf_normalize(sign, MPZ(man), expt, bc, prec, rnd)
    return rv

# TODO: we should use the warnings module
_errdict = {"divide": False}


def seterr(divide=False):
    """
    Should SymPy raise an exception on 0/0 or return a nan?

    divide == True .... raise an exception
    divide == False ... return nan
    """
    if _errdict["divide"] != divide:
        clear_cache()
        _errdict["divide"] = divide


def _as_integer_ratio(p):
    neg_pow, man, expt, _ = getattr(p, '_mpf_', mpmath.mpf(p)._mpf_)
    p = [1, -1][neg_pow % 2]*man
    if expt < 0:
        q = 2**-expt
    else:
        q = 1
        p *= 2**expt
    return int(p), int(q)


def _decimal_to_Rational_prec(dec):
    """Convert an ordinary decimal instance to a Rational."""
    if not dec.is_finite():
        raise TypeError("dec must be finite, got %s." % dec)
    s, d, e = dec.as_tuple()
    prec = len(d)
    if e >= 0:  # it's an integer
        rv = Integer(int(dec))
    else:
        s = (-1)**s
        d = sum([di*10**i for i, di in enumerate(reversed(d))])
        rv = Rational(s*d, 10**-e)
    return rv, prec


_floatpat = regex.compile(r"[-+]?((\d*\.\d+)|(\d+\.?))")
def _literal_float(f):
    """Return True if n starts like a floating point number."""
    return bool(_floatpat.match(f))

# (a,b) -> gcd(a,b)

# TODO caching with decorator, but not to degrade performance

@lru_cache(1024)
def igcd(*args):
    """Computes nonnegative integer greatest common divisor.

    Explanation
    ===========

    The algorithm is based on the well known Euclid's algorithm. To
    improve speed, igcd() has its own caching mechanism implemented.

    Examples
    ========

    >>> from sympy import igcd
    >>> igcd(2, 4)
    2
    >>> igcd(5, 10, 15)
    5

    """
    if len(args) < 2:
        raise TypeError(
            'igcd() takes at least 2 arguments (%s given)' % len(args))
    args_temp = [abs(as_int(i)) for i in args]
    if 1 in args_temp:
        return 1
    a = args_temp.pop()
    if HAS_GMPY: # Using gmpy if present to speed up.
        for b in args_temp:
            a = gmpy.gcd(a, b) if b else a
        return as_int(a)
    for b in args_temp:
        a = math.gcd(a, b)
    return a


igcd2 = math.gcd


def igcd_lehmer(a, b):
    """Computes greatest common divisor of two integers.

    Explanation
    ===========

    Euclid's algorithm for the computation of the greatest
    common divisor  gcd(a, b)  of two (positive) integers
    a and b is based on the division identity
        a = q*b + r,
    where the quotient  q  and the remainder  r  are integers
    and  0 <= r < b. Then each common divisor of  a  and  b
    divides  r, and it follows that  gcd(a, b) == gcd(b, r).
    The algorithm works by constructing the sequence
    r0, r1, r2, ..., where  r0 = a, r1 = b,  and each  rn
    is the remainder from the division of the two preceding
    elements.

    In Python, q = a // b  and  r = a % b  are obtained by the
    floor division and the remainder operations, respectively.
    These are the most expensive arithmetic operations, especially
    for large  a  and  b.

    Lehmer's algorithm is based on the observation that the quotients
    qn = r(n-1) // rn  are in general small integers even
    when  a  and  b  are very large. Hence the quotients can be
    usually determined from a relatively small number of most
    significant bits.

    The efficiency of the algorithm is further enhanced by not
    computing each long remainder in Euclid's sequence. The remainders
    are linear combinations of  a  and  b  with integer coefficients
    derived from the quotients. The coefficients can be computed
    as far as the quotients can be determined from the chosen
    most significant parts of  a  and  b. Only then a new pair of
    consecutive remainders is computed and the algorithm starts
    anew with this pair.

    References
    ==========

    .. [1] https://en.wikipedia.org/wiki/Lehmer%27s_GCD_algorithm

    """
    a, b = abs(as_int(a)), abs(as_int(b))
    if a < b:
        a, b = b, a

    # The algorithm works by using one or two digit division
    # whenever possible. The outer loop will replace the
    # pair (a, b) with a pair of shorter consecutive elements
    # of the Euclidean gcd sequence until a and b
    # fit into two Python (long) int digits.
    nbits = 2*sys.int_info.bits_per_digit

    while a.bit_length() > nbits and b != 0:
        # Quotients are mostly small integers that can
        # be determined from most significant bits.
        n = a.bit_length() - nbits
        x, y = int(a >> n), int(b >> n)  # most significant bits

        # Elements of the Euclidean gcd sequence are linear
        # combinations of a and b with integer coefficients.
        # Compute the coefficients of consecutive pairs
        #     a' = A*a + B*b, b' = C*a + D*b
        # using small integer arithmetic as far as possible.
        A, B, C, D = 1, 0, 0, 1  # initial values

        while True:
            # The coefficients alternate in sign while looping.
            # The inner loop combines two steps to keep track
            # of the signs.

            # At this point we have
            #   A > 0, B <= 0, C <= 0, D > 0,
            #   x' = x + B <= x < x" = x + A,
            #   y' = y + C <= y < y" = y + D,
            # and
            #   x'*N <= a' < x"*N, y'*N <= b' < y"*N,
            # where N = 2**n.

            # Now, if y' > 0, and x"//y' and x'//y" agree,
            # then their common value is equal to  q = a'//b'.
            # In addition,
            #   x'%y" = x' - q*y" < x" - q*y' = x"%y',
            # and
            #   (x'%y")*N < a'%b' < (x"%y')*N.

            # On the other hand, we also have  x//y == q,
            # and therefore
            #   x'%y" = x + B - q*(y + D) = x%y + B',
            #   x"%y' = x + A - q*(y + C) = x%y + A',
            # where
            #    B' = B - q*D < 0, A' = A - q*C > 0.

            if y + C <= 0:
                break
            q = (x + A) // (y + C)

            # Now  x'//y" <= q, and equality holds if
            #   x' - q*y" = (x - q*y) + (B - q*D) >= 0.
            # This is a minor optimization to avoid division.
            x_qy, B_qD = x - q*y, B - q*D
            if x_qy + B_qD < 0:
                break

            # Next step in the Euclidean sequence.
            x, y = y, x_qy
            A, B, C, D = C, D, A - q*C, B_qD

            # At this point the signs of the coefficients
            # change and their roles are interchanged.
            #   A <= 0, B > 0, C > 0, D < 0,
            #   x' = x + A <= x < x" = x + B,
            #   y' = y + D < y < y" = y + C.

            if y + D <= 0:
                break
            q = (x + B) // (y + D)
            x_qy, A_qC = x - q*y, A - q*C
            if x_qy + A_qC < 0:
                break

            x, y = y, x_qy
            A, B, C, D = C, D, A_qC, B - q*D
            # Now the conditions on top of the loop
            # are again satisfied.
            #   A > 0, B < 0, C < 0, D > 0.

        if B == 0:
            # This can only happen when y == 0 in the beginning
            # and the inner loop does nothing.
            # Long division is forced.
            a, b = b, a % b
            continue

        # Compute new long arguments using the coefficients.
        a, b = A*a + B*b, C*a + D*b

    # Small divisors. Finish with the standard algorithm.
    while b:
        a, b = b, a % b

    return a


def ilcm(*args):
    """Computes integer least common multiple.

    Examples
    ========

    >>> from sympy import ilcm
    >>> ilcm(5, 10)
    10
    >>> ilcm(7, 3)
    21
    >>> ilcm(5, 10, 15)
    30

    """
    if len(args) < 2:
        raise TypeError(
            'ilcm() takes at least 2 arguments (%s given)' % len(args))
    if 0 in args:
        return 0
    a = args[0]
    for b in args[1:]:
        a = a // igcd(a, b) * b # since gcd(a,b) | a
    return a


def igcdex(a, b):
    """Returns x, y, g such that g = x*a + y*b = gcd(a, b).

    Examples
    ========

    >>> from sympy.core.numbers import igcdex
    >>> igcdex(2, 3)
    (-1, 1, 1)
    >>> igcdex(10, 12)
    (-1, 1, 2)

    >>> x, y, g = igcdex(100, 2004)
    >>> x, y, g
    (-20, 1, 4)
    >>> x*100 + y*2004
    4

    """
    if (not a) and (not b):
        return (0, 1, 0)

    if not a:
        return (0, b//abs(b), abs(b))
    if not b:
        return (a//abs(a), 0, abs(a))

    if a < 0:
        a, x_sign = -a, -1
    else:
        x_sign = 1

    if b < 0:
        b, y_sign = -b, -1
    else:
        y_sign = 1

    x, y, r, s = 1, 0, 0, 1

    while b:
        (c, q) = (a % b, a // b)
        (a, b, r, s, x, y) = (b, c, x - q*r, y - q*s, r, s)

    return (x*x_sign, y*y_sign, a)


def mod_inverse(a, m):
    """
    Return the number c such that, (a * c) = 1 (mod m)
    where c has the same sign as m. If no such value exists,
    a ValueError is raised.

    Examples
    ========

    >>> from sympy import mod_inverse, S

    Suppose we wish to find multiplicative inverse x of
    3 modulo 11. This is the same as finding x such
    that 3 * x = 1 (mod 11). One value of x that satisfies
    this congruence is 4. Because 3 * 4 = 12 and 12 = 1 (mod 11).
    This is the value returned by mod_inverse:

    >>> mod_inverse(3, 11)
    4
    >>> mod_inverse(-3, 11)
    7

    When there is a common factor between the numerators of
    ``a`` and ``m`` the inverse does not exist:

    >>> mod_inverse(2, 4)
    Traceback (most recent call last):
    ...
    ValueError: inverse of 2 mod 4 does not exist

    >>> mod_inverse(S(2)/7, S(5)/2)
    7/2

    References
    ==========

    .. [1] https://en.wikipedia.org/wiki/Modular_multiplicative_inverse
    .. [2] https://en.wikipedia.org/wiki/Extended_Euclidean_algorithm
    """
    c = None
    try:
        a, m = as_int(a), as_int(m)
        if m != 1 and m != -1:
            x, _, g = igcdex(a, m)
            if g == 1:
                c = x % m
    except ValueError:
        a, m = sympify(a), sympify(m)
        if not (a.is_number and m.is_number):
            raise TypeError(filldedent('''
                Expected numbers for arguments; symbolic `mod_inverse`
                is not implemented
                but symbolic expressions can be handled with the
                similar function,
                sympy.polys.polytools.invert'''))
        big = (m > 1)
        if big not in (S.true, S.false):
            raise ValueError('m > 1 did not evaluate; try to simplify %s' % m)
        elif big:
            c = 1/a
    if c is None:
        raise ValueError('inverse of %s (mod %s) does not exist' % (a, m))
    return c


class Number(AtomicExpr):
    """Represents atomic numbers in SymPy.

    Explanation
    ===========

    Floating point numbers are represented by the Float class.
    Rational numbers (of any size) are represented by the Rational class.
    Integer numbers (of any size) are represented by the Integer class.
    Float and Rational are subclasses of Number; Integer is a subclass
    of Rational.

    For example, ``2/3`` is represented as ``Rational(2, 3)`` which is
    a different object from the floating point number obtained with
    Python division ``2/3``. Even for numbers that are exactly
    represented in binary, there is a difference between how two forms,
    such as ``Rational(1, 2)`` and ``Float(0.5)``, are used in SymPy.
    The rational form is to be preferred in symbolic computations.

    Other kinds of numbers, such as algebraic numbers ``sqrt(2)`` or
    complex numbers ``3 + 4*I``, are not instances of Number class as
    they are not atomic.

    See Also
    ========

    Float, Integer, Rational
    """
    is_commutative = True
    is_number = True
    is_Number = True

    __slots__ = ()

    # Used to make max(x._prec, y._prec) return x._prec when only x is a float
    _prec = -1

    kind = NumberKind

    def __new__(cls, *obj):
        if len(obj) == 1:
            obj = obj[0]

        if isinstance(obj, Number):
            return obj
        if isinstance(obj, SYMPY_INTS):
            return Integer(obj)
        if isinstance(obj, tuple) and len(obj) == 2:
            return Rational(*obj)
        if isinstance(obj, (float, mpmath.mpf, decimal.Decimal)):
            return Float(obj)
        if isinstance(obj, str):
            _obj = obj.lower()  # float('INF') == float('inf')
            if _obj == 'nan':
                return S.NaN
            elif _obj == 'inf':
                return S.Infinity
            elif _obj == '+inf':
                return S.Infinity
            elif _obj == '-inf':
                return S.NegativeInfinity
            val = sympify(obj)
            if isinstance(val, Number):
                return val
            else:
                raise ValueError('String "%s" does not denote a Number' % obj)
        msg = "expected str|int|long|float|Decimal|Number object but got %r"
        raise TypeError(msg % type(obj).__name__)

    def could_extract_minus_sign(self):
        return bool(self.is_extended_negative)

    def invert(self, other, *gens, **args):
        from sympy.polys.polytools import invert
        if getattr(other, 'is_number', True):
            return mod_inverse(self, other)
        return invert(self, other, *gens, **args)

    def __divmod__(self, other):
        from sympy.functions.elementary.complexes import sign

        try:
            other = Number(other)
            if self.is_infinite or S.NaN in (self, other):
                return (S.NaN, S.NaN)
        except TypeError:
            return NotImplemented
        if not other:
            raise ZeroDivisionError('modulo by zero')
        if self.is_Integer and other.is_Integer:
            return Tuple(*divmod(self.p, other.p))
        elif isinstance(other, Float):
            rat = self/Rational(other)
        else:
            rat = self/other
        if other.is_finite:
            w = int(rat) if rat >= 0 else int(rat) - 1
            r = self - other*w
        else:
            w = 0 if not self or (sign(self) == sign(other)) else -1
            r = other if w else self
        return Tuple(w, r)

    def __rdivmod__(self, other):
        try:
            other = Number(other)
        except TypeError:
            return NotImplemented
        return divmod(other, self)

    def _as_mpf_val(self, prec):
        """Evaluation of mpf tuple accurate to at least prec bits."""
        raise NotImplementedError('%s needs ._as_mpf_val() method' %
            (self.__class__.__name__))

    def _eval_evalf(self, prec):
        return Float._new(self._as_mpf_val(prec), prec)

    def _as_mpf_op(self, prec):
        prec = max(prec, self._prec)
        return self._as_mpf_val(prec), prec

    def __float__(self):
        return mlib.to_float(self._as_mpf_val(53))

    def floor(self):
        raise NotImplementedError('%s needs .floor() method' %
            (self.__class__.__name__))

    def ceiling(self):
        raise NotImplementedError('%s needs .ceiling() method' %
            (self.__class__.__name__))

    def __floor__(self):
        return self.floor()

    def __ceil__(self):
        return self.ceiling()

    def _eval_conjugate(self):
        return self

    def _eval_order(self, *symbols):
        from sympy.series.order import Order
        # Order(5, x, y) -> Order(1,x,y)
        return Order(S.One, *symbols)

    def _eval_subs(self, old, new):
        if old == -self:
            return -new
        return self  # there is no other possibility

    def _eval_is_finite(self):
        return True

    @classmethod
    def class_key(cls):
        return 1, 0, 'Number'

    @cacheit
    def sort_key(self, order=None):
        return self.class_key(), (0, ()), (), self

    @_sympifyit('other', NotImplemented)
    def __add__(self, other):
        if isinstance(other, Number) and global_parameters.evaluate:
            if other is S.NaN:
                return S.NaN
            elif other is S.Infinity:
                return S.Infinity
            elif other is S.NegativeInfinity:
                return S.NegativeInfinity
        return AtomicExpr.__add__(self, other)

    @_sympifyit('other', NotImplemented)
    def __sub__(self, other):
        if isinstance(other, Number) and global_parameters.evaluate:
            if other is S.NaN:
                return S.NaN
            if other is S.Infinity:
                return S.NegativeInfinity
            if other is S.NegativeInfinity:
                return S.Infinity
            if self == other:
                if self.is_Float or other.is_Float:
                    return Float(0)
                return S.Zero
        return AtomicExpr.__sub__(self, other)

    @_sympifyit('other', NotImplemented)
    def __mul__(self, other):
        if isinstance(other, Number) and global_parameters.evaluate:
            if other is S.NaN:
                return S.NaN
            elif other is S.Infinity:
                if self.is_zero:
                    return S.NaN
                elif self.is_positive:
                    return S.Infinity
                else:
                    return S.NegativeInfinity
            elif other is S.NegativeInfinity:
                if self.is_zero:
                    return S.NaN
                elif self.is_positive:
                    return S.NegativeInfinity
                else:
                    return S.Infinity
        elif isinstance(other, Tuple):
            return NotImplemented
        return AtomicExpr.__mul__(self, other)

    @_sympifyit('other', NotImplemented)
    def __truediv__(self, other):
        if isinstance(other, Number) and global_parameters.evaluate:
            if other is S.NaN:
                return S.NaN
<<<<<<< HEAD
            elif other is S.Infinity or other is S.NegativeInfinity:
                return Float(0)
=======
            elif other in (S.Infinity, S.NegativeInfinity):
                return S.Zero
>>>>>>> 6247eefd
        return AtomicExpr.__truediv__(self, other)

    def __eq__(self, other):
        raise NotImplementedError('%s needs .__eq__() method' %
            (self.__class__.__name__))

    def __ne__(self, other):
        raise NotImplementedError('%s needs .__ne__() method' %
            (self.__class__.__name__))

    def __lt__(self, other):
        try:
            other = _sympify(other)
        except SympifyError:
            raise TypeError("Invalid comparison %s < %s" % (self, other))
        raise NotImplementedError('%s needs .__lt__() method' %
            (self.__class__.__name__))

    def __le__(self, other):
        try:
            other = _sympify(other)
        except SympifyError:
            raise TypeError("Invalid comparison %s <= %s" % (self, other))
        raise NotImplementedError('%s needs .__le__() method' %
            (self.__class__.__name__))

    def __gt__(self, other):
        try:
            other = _sympify(other)
        except SympifyError:
            raise TypeError("Invalid comparison %s > %s" % (self, other))
        return _sympify(other).__lt__(self)

    def __ge__(self, other):
        try:
            other = _sympify(other)
        except SympifyError:
            raise TypeError("Invalid comparison %s >= %s" % (self, other))
        return _sympify(other).__le__(self)

    def __hash__(self):
        return super().__hash__()

    def is_constant(self, *wrt, **flags):
        return True

    def as_coeff_mul(self, *deps, rational=True, **kwargs):
        # a -> c*t
        if self.is_Rational or not rational:
            return self, tuple()
        elif self.is_negative:
            return S.NegativeOne, (-self,)
        return S.One, (self,)

    def as_coeff_add(self, *deps):
        # a -> c + t
        if self.is_Rational:
            return self, tuple()
        return S.Zero, (self,)

    def as_coeff_Mul(self, rational=False):
        """Efficiently extract the coefficient of a product. """
        if rational and not self.is_Rational:
            return S.One, self
        return (self, S.One) if self else (S.One, self)

    def as_coeff_Add(self, rational=False):
        """Efficiently extract the coefficient of a summation. """
        if not rational:
            return self, S.Zero
        return S.Zero, self

    def gcd(self, other):
        """Compute GCD of `self` and `other`. """
        from sympy.polys.polytools import gcd
        return gcd(self, other)

    def lcm(self, other):
        """Compute LCM of `self` and `other`. """
        from sympy.polys.polytools import lcm
        return lcm(self, other)

    def cofactors(self, other):
        """Compute GCD and cofactors of `self` and `other`. """
        from sympy.polys.polytools import cofactors
        return cofactors(self, other)


class Float(Number):
    """Represent a floating-point number of arbitrary precision.

    Examples
    ========

    >>> from sympy import Float
    >>> Float(3.5)
    3.50000000000000
    >>> Float(3)
    3.00000000000000

    Creating Floats from strings (and Python ``int`` and ``long``
    types) will give a minimum precision of 15 digits, but the
    precision will automatically increase to capture all digits
    entered.

    >>> Float(1)
    1.00000000000000
    >>> Float(10**20)
    100000000000000000000.
    >>> Float('1e20')
    100000000000000000000.

    However, *floating-point* numbers (Python ``float`` types) retain
    only 15 digits of precision:

    >>> Float(1e20)
    1.00000000000000e+20
    >>> Float(1.23456789123456789)
    1.23456789123457

    It may be preferable to enter high-precision decimal numbers
    as strings:

    >>> Float('1.23456789123456789')
    1.23456789123456789

    The desired number of digits can also be specified:

    >>> Float('1e-3', 3)
    0.00100
    >>> Float(100, 4)
    100.0

    Float can automatically count significant figures if a null string
    is sent for the precision; spaces or underscores are also allowed. (Auto-
    counting is only allowed for strings, ints and longs).

    >>> Float('123 456 789.123_456', '')
    123456789.123456
    >>> Float('12e-3', '')
    0.012
    >>> Float(3, '')
    3.

    If a number is written in scientific notation, only the digits before the
    exponent are considered significant if a decimal appears, otherwise the
    "e" signifies only how to move the decimal:

    >>> Float('60.e2', '')  # 2 digits significant
    6.0e+3
    >>> Float('60e2', '')  # 4 digits significant
    6000.
    >>> Float('600e-2', '')  # 3 digits significant
    6.00

    Notes
    =====

    Floats are inexact by their nature unless their value is a binary-exact
    value.

    >>> approx, exact = Float(.1, 1), Float(.125, 1)

    For calculation purposes, evalf needs to be able to change the precision
    but this will not increase the accuracy of the inexact value. The
    following is the most accurate 5-digit approximation of a value of 0.1
    that had only 1 digit of precision:

    >>> approx.evalf(5)
    0.099609

    By contrast, 0.125 is exact in binary (as it is in base 10) and so it
    can be passed to Float or evalf to obtain an arbitrary precision with
    matching accuracy:

    >>> Float(exact, 5)
    0.12500
    >>> exact.evalf(20)
    0.12500000000000000000

    Trying to make a high-precision Float from a float is not disallowed,
    but one must keep in mind that the *underlying float* (not the apparent
    decimal value) is being obtained with high precision. For example, 0.3
    does not have a finite binary representation. The closest rational is
    the fraction 5404319552844595/2**54. So if you try to obtain a Float of
    0.3 to 20 digits of precision you will not see the same thing as 0.3
    followed by 19 zeros:

    >>> Float(0.3, 20)
    0.29999999999999998890

    If you want a 20-digit value of the decimal 0.3 (not the floating point
    approximation of 0.3) you should send the 0.3 as a string. The underlying
    representation is still binary but a higher precision than Python's float
    is used:

    >>> Float('0.3', 20)
    0.30000000000000000000

    Although you can increase the precision of an existing Float using Float
    it will not increase the accuracy -- the underlying value is not changed:

    >>> def show(f): # binary rep of Float
    ...     from sympy import Mul, Pow
    ...     s, m, e, b = f._mpf_
    ...     v = Mul(int(m), Pow(2, int(e), evaluate=False), evaluate=False)
    ...     print('%s at prec=%s' % (v, f._prec))
    ...
    >>> t = Float('0.3', 3)
    >>> show(t)
    4915/2**14 at prec=13
    >>> show(Float(t, 20)) # higher prec, not higher accuracy
    4915/2**14 at prec=70
    >>> show(Float(t, 2)) # lower prec
    307/2**10 at prec=10

    The same thing happens when evalf is used on a Float:

    >>> show(t.evalf(20))
    4915/2**14 at prec=70
    >>> show(t.evalf(2))
    307/2**10 at prec=10

    Finally, Floats can be instantiated with an mpf tuple (n, c, p) to
    produce the number (-1)**n*c*2**p:

    >>> n, c, p = 1, 5, 0
    >>> (-1)**n*c*2**p
    -5
    >>> Float((1, 5, 0))
    -5.00000000000000

    An actual mpf tuple also contains the number of bits in c as the last
    element of the tuple:

    >>> _._mpf_
    (1, 5, 0, 3)

    This is not needed for instantiation and is not the same thing as the
    precision. The mpf tuple and the precision are two separate quantities
    that Float tracks.

    In SymPy, a Float is a number that can be computed with arbitrary
    precision. Although floating point 'inf' and 'nan' are not such
    numbers, Float can create these numbers:

    >>> Float('-inf')
    -oo
    >>> _.is_Float
    False
    """
    __slots__ = ('_mpf_', '_prec')

    # A Float represents many real numbers,
    # both rational and irrational.
    is_rational = None
    is_irrational = None
    is_number = True

    is_real = True
    is_extended_real = True

    is_Float = True

    def __new__(cls, num, dps=None, prec=None, precision=None):
        if prec is not None:
            SymPyDeprecationWarning(
                            feature="Using 'prec=XX' to denote decimal precision",
                            useinstead="'dps=XX' for decimal precision and 'precision=XX' "\
                                              "for binary precision",
                            issue=12820,
                            deprecated_since_version="1.1").warn()
            dps = prec
        del prec  # avoid using this deprecated kwarg

        if dps is not None and precision is not None:
            raise ValueError('Both decimal and binary precision supplied. '
                             'Supply only one. ')

        if isinstance(num, str):
            # Float accepts spaces as digit separators
            num = num.replace(' ', '').lower()
            if num.startswith('.') and len(num) > 1:
                num = '0' + num
            elif num.startswith('-.') and len(num) > 2:
                num = '-0.' + num[2:]
            elif num in ('inf', '+inf'):
                return S.Infinity
            elif num == '-inf':
                return S.NegativeInfinity
        elif isinstance(num, float) and num == 0:
            num = '0'
        elif isinstance(num, float) and num == float('inf'):
            return S.Infinity
        elif isinstance(num, float) and num == float('-inf'):
            return S.NegativeInfinity
        elif isinstance(num, float) and math.isnan(num):
            return S.NaN
        elif isinstance(num, (SYMPY_INTS, Integer)):
            num = str(num)
        elif num is S.Infinity:
            return num
        elif num is S.NegativeInfinity:
            return num
        elif num is S.NaN:
            return num
        elif _is_numpy_instance(num):  # support for numpy datatypes
            num = _convert_numpy_types(num)
        elif isinstance(num, mpmath.mpf):
            if precision is None:
                if dps is None:
                    precision = num.context.prec
            num = num._mpf_

        if dps is None and precision is None:
            dps = 15
            if isinstance(num, Float):
                return num
            if isinstance(num, str) and _literal_float(num):
                try:
                    Num = decimal.Decimal(num)
                except decimal.InvalidOperation:
                    pass
                else:
                    isint = '.' not in num
                    num, dps = _decimal_to_Rational_prec(Num)
                    if num.is_Integer and isint:
                        dps = max(dps, len(str(num).lstrip('-')))
                    dps = max(15, dps)
                    precision = dps_to_prec(dps)
        elif precision == '' and dps is None or precision is None and dps == '':
            if not isinstance(num, str):
                raise ValueError('The null string can only be used when '
                'the number to Float is passed as a string or an integer.')
            ok = None
            if _literal_float(num):
                try:
                    Num = decimal.Decimal(num)
                except decimal.InvalidOperation:
                    pass
                else:
                    isint = '.' not in num
                    num, dps = _decimal_to_Rational_prec(Num)
                    if num.is_Integer and isint:
                        dps = max(dps, len(str(num).lstrip('-')))
                        precision = dps_to_prec(dps)
                    ok = True
            if ok is None:
                raise ValueError('string-float not recognized: %s' % num)

        # decimal precision(dps) is set and maybe binary precision(precision)
        # as well.From here on binary precision is used to compute the Float.
        # Hence, if supplied use binary precision else translate from decimal
        # precision.

        if precision is None or precision == '':
            precision = dps_to_prec(dps)

        precision = int(precision)

        if isinstance(num, float):
            _mpf_ = mlib.from_float(num, precision, rnd)
        elif isinstance(num, str):
            _mpf_ = mlib.from_str(num, precision, rnd)
        elif isinstance(num, decimal.Decimal):
            if num.is_finite():
                _mpf_ = mlib.from_str(str(num), precision, rnd)
            elif num.is_nan():
                return S.NaN
            elif num.is_infinite():
                if num > 0:
                    return S.Infinity
                return S.NegativeInfinity
            else:
                raise ValueError("unexpected decimal value %s" % str(num))
        elif isinstance(num, tuple) and len(num) in (3, 4):
            if isinstance(num[1], str):
                # it's a hexadecimal (coming from a pickled object)
                num = list(num)
                # If we're loading an object pickled in Python 2 into
                # Python 3, we may need to strip a tailing 'L' because
                # of a shim for int on Python 3, see issue #13470.
                if num[1].endswith('L'):
                    num[1] = num[1][:-1]
                # Strip leading '0x' - gmpy2 only documents such inputs
                # with base prefix as valid when the 2nd argument (base) is 0.
                # When mpmath uses Sage as the backend, however, it
                # ends up including '0x' when preparing the picklable tuple.
                # See issue #19690.
                if num[1].startswith('0x'):
                    num[1] = num[1][2:]
                # Now we can assume that it is in standard form
                num[1] = MPZ(num[1], 16)
                _mpf_ = tuple(num)
            else:
                if len(num) == 4:
                    # handle normalization hack
                    return Float._new(num, precision)
                else:
                    if not all((
                            num[0] in (0, 1),
                            num[1] >= 0,
                            all(type(i) in (int, int) for i in num)
                            )):
                        raise ValueError('malformed mpf: %s' % (num,))
                    # don't compute number or else it may
                    # over/underflow
                    return Float._new(
                        (num[0], num[1], num[2], bitcount(num[1])),
                        precision)
        else:
            try:
                _mpf_ = num._as_mpf_val(precision)
            except (NotImplementedError, AttributeError):
                _mpf_ = mpmath.mpf(num, prec=precision)._mpf_

        return cls._new(_mpf_, precision, zero=False)

    @classmethod
    def _new(cls, _mpf_, _prec, zero=True):
        # special cases
        if zero and _mpf_ == fzero:
            return S.Zero  # Float(0) -> 0.0; Float._new((0,0,0,0)) -> 0
        elif _mpf_ == _mpf_nan:
            return S.NaN
        elif _mpf_ == _mpf_inf:
            return S.Infinity
        elif _mpf_ == _mpf_ninf:
            return S.NegativeInfinity

        obj = Expr.__new__(cls)
        obj._mpf_ = mpf_norm(_mpf_, _prec)
        obj._prec = _prec
        return obj

    # mpz can't be pickled
    def __getnewargs_ex__(self):
        return ((mlib.to_pickable(self._mpf_),), {'precision': self._prec})

    def _hashable_content(self):
        return (self._mpf_, self._prec)

    def floor(self):
        return Integer(int(mlib.to_int(
            mlib.mpf_floor(self._mpf_, self._prec))))

    def ceiling(self):
        return Integer(int(mlib.to_int(
            mlib.mpf_ceil(self._mpf_, self._prec))))

    def __floor__(self):
        return self.floor()

    def __ceil__(self):
        return self.ceiling()

    @property
    def num(self):
        return mpmath.mpf(self._mpf_)

    def _as_mpf_val(self, prec):
        rv = mpf_norm(self._mpf_, prec)
        if rv != self._mpf_ and self._prec == prec:
            debug(self._mpf_, rv)
        return rv

    def _as_mpf_op(self, prec):
        return self._mpf_, max(prec, self._prec)

    def _eval_is_finite(self):
        if self._mpf_ in (_mpf_inf, _mpf_ninf):
            return False
        return True

    def _eval_is_infinite(self):
        if self._mpf_ in (_mpf_inf, _mpf_ninf):
            return True
        return False

    def _eval_is_integer(self):
        return self._mpf_ == fzero

    def _eval_is_negative(self):
        if self._mpf_ in (_mpf_ninf, _mpf_inf):
            return False
        return self.num < 0

    def _eval_is_positive(self):
        if self._mpf_ in (_mpf_ninf, _mpf_inf):
            return False
        return self.num > 0

    def _eval_is_extended_negative(self):
        if self._mpf_ == _mpf_ninf:
            return True
        if self._mpf_ == _mpf_inf:
            return False
        return self.num < 0

    def _eval_is_extended_positive(self):
        if self._mpf_ == _mpf_inf:
            return True
        if self._mpf_ == _mpf_ninf:
            return False
        return self.num > 0

    def _eval_is_zero(self):
        return self._mpf_ == fzero

    def __bool__(self):
        return self._mpf_ != fzero

    def __neg__(self):
        if not self:
            return self
        return Float._new(mlib.mpf_neg(self._mpf_), self._prec)

    @_sympifyit('other', NotImplemented)
    def __add__(self, other):
        if isinstance(other, Number) and global_parameters.evaluate:
            rhs, prec = other._as_mpf_op(self._prec)
            return Float._new(mlib.mpf_add(self._mpf_, rhs, prec, rnd), prec)
        return Number.__add__(self, other)

    @_sympifyit('other', NotImplemented)
    def __sub__(self, other):
        if isinstance(other, Number) and global_parameters.evaluate:
            rhs, prec = other._as_mpf_op(self._prec)
            return Float._new(mlib.mpf_sub(self._mpf_, rhs, prec, rnd), prec)
        return Number.__sub__(self, other)

    @_sympifyit('other', NotImplemented)
    def __mul__(self, other):
        if isinstance(other, Number) and global_parameters.evaluate:
            rhs, prec = other._as_mpf_op(self._prec)
            return Float._new(mlib.mpf_mul(self._mpf_, rhs, prec, rnd), prec)
        return Number.__mul__(self, other)

    @_sympifyit('other', NotImplemented)
    def __truediv__(self, other):
        if isinstance(other, Number) and other != 0 and global_parameters.evaluate:
            rhs, prec = other._as_mpf_op(self._prec)
            return Float._new(mlib.mpf_div(self._mpf_, rhs, prec, rnd), prec)
        return Number.__truediv__(self, other)

    @_sympifyit('other', NotImplemented)
    def __mod__(self, other):
        if isinstance(other, Rational) and other.q != 1 and global_parameters.evaluate:
            # calculate mod with Rationals, *then* round the result
            return Float(Rational.__mod__(Rational(self), other),
                         precision=self._prec)
        if isinstance(other, Float) and global_parameters.evaluate:
            r = self/other
            if r == int(r):
                return Float(0, precision=max(self._prec, other._prec))
        if isinstance(other, Number) and global_parameters.evaluate:
            rhs, prec = other._as_mpf_op(self._prec)
            return Float._new(mlib.mpf_mod(self._mpf_, rhs, prec, rnd), prec)
        return Number.__mod__(self, other)

    @_sympifyit('other', NotImplemented)
    def __rmod__(self, other):
        if isinstance(other, Float) and global_parameters.evaluate:
            return other.__mod__(self)
        if isinstance(other, Number) and global_parameters.evaluate:
            rhs, prec = other._as_mpf_op(self._prec)
            return Float._new(mlib.mpf_mod(rhs, self._mpf_, prec, rnd), prec)
        return Number.__rmod__(self, other)

    def _eval_power(self, expt):
        """
        expt is symbolic object but not equal to 0, 1

        (-p)**r -> exp(r*log(-p)) -> exp(r*(log(p) + I*Pi)) ->
                  -> p**r*(sin(Pi*r) + cos(Pi*r)*I)
        """
        if self == 1.0:
            if (expt.is_extended_real is False and
                    expt.is_infinite is not False):
                return S.NaN
            if expt.is_finite:
                return self
        if self == 0.0:
            if expt.is_extended_positive:
                if expt.is_positive:
                    return self
                return S.Zero
            if expt.is_extended_negative:
                return S.ComplexInfinity
        if isinstance(expt, Number):
            if isinstance(expt, Integer):
                prec = self._prec
                return Float._new(
                    mlib.mpf_pow_int(self._mpf_, expt.p, prec, rnd), prec)
            elif isinstance(expt, Rational) and \
                    expt.p == 1 and expt.q % 2 and self.is_negative:
                return Pow(S.NegativeOne, expt, evaluate=False)*(
                    -self)._eval_power(expt)
            expt, prec = expt._as_mpf_op(self._prec)
            mpfself = self._mpf_
            try:
                y = mpf_pow(mpfself, expt, prec, rnd)
                return Float._new(y, prec)
            except mlib.ComplexResult:
                re, im = mlib.mpc_pow(
                    (mpfself, fzero), (expt, fzero), prec, rnd)
                return Float._new(re, prec) + \
                    Float._new(im, prec)*S.ImaginaryUnit

    def __abs__(self):
        return Float._new(mlib.mpf_abs(self._mpf_), self._prec)

    def __int__(self):
        if self._mpf_ == fzero:
            return 0
        return int(mlib.to_int(self._mpf_))  # uses round_fast = round_down

    def __eq__(self, other):
        from sympy.logic.boolalg import Boolean
        try:
            other = _sympify(other)
        except SympifyError:
            return NotImplemented
        if isinstance(other, Boolean):
            return False
        if other.is_NumberSymbol:
            if other.is_irrational:
                return False
            return other.__eq__(self)
        if other.is_Float:
            # comparison is exact
            # so Float(.1, 3) != Float(.1, 33)
            return self._mpf_ == other._mpf_
        if other.is_Rational:
            return other.__eq__(self)
        if other.is_Number:
            # numbers should compare at the same precision;
            # all _as_mpf_val routines should be sure to abide
            # by the request to change the prec if necessary; if
            # they don't, the equality test will fail since it compares
            # the mpf tuples
            ompf = other._as_mpf_val(self._prec)
            return bool(mlib.mpf_eq(self._mpf_, ompf))
        if not self:
            return not other
        return False    # Float != non-Number

    def __ne__(self, other):
        return not self == other

    def _Frel(self, other, op):
        try:
            other = _sympify(other)
        except SympifyError:
            return NotImplemented
        if other.is_Rational:
            # test self*other.q <?> other.p without losing precision
            '''
            >>> f = Float(.1,2)
            >>> i = 1234567890
            >>> (f*i)._mpf_
            (0, 471, 18, 9)
            >>> mlib.mpf_mul(f._mpf_, mlib.from_int(i))
            (0, 505555550955, -12, 39)
            '''
            smpf = mlib.mpf_mul(self._mpf_, mlib.from_int(other.q))
            ompf = mlib.from_int(other.p)
            return _sympify(bool(op(smpf, ompf)))
        elif other.is_Float:
            return _sympify(bool(
                        op(self._mpf_, other._mpf_)))
        elif other.is_comparable and other not in (
                S.Infinity, S.NegativeInfinity):
            other = other.evalf(prec_to_dps(self._prec))
            if other._prec > 1:
                if other.is_Number:
                    return _sympify(bool(
                        op(self._mpf_, other._as_mpf_val(self._prec))))

    def __gt__(self, other):
        if isinstance(other, NumberSymbol):
            return other.__lt__(self)
        rv = self._Frel(other, mlib.mpf_gt)
        if rv is None:
            return Expr.__gt__(self, other)
        return rv

    def __ge__(self, other):
        if isinstance(other, NumberSymbol):
            return other.__le__(self)
        rv = self._Frel(other, mlib.mpf_ge)
        if rv is None:
            return Expr.__ge__(self, other)
        return rv

    def __lt__(self, other):
        if isinstance(other, NumberSymbol):
            return other.__gt__(self)
        rv = self._Frel(other, mlib.mpf_lt)
        if rv is None:
            return Expr.__lt__(self, other)
        return rv

    def __le__(self, other):
        if isinstance(other, NumberSymbol):
            return other.__ge__(self)
        rv = self._Frel(other, mlib.mpf_le)
        if rv is None:
            return Expr.__le__(self, other)
        return rv

    def __hash__(self):
        return super().__hash__()

    def epsilon_eq(self, other, epsilon="1e-15"):
        return abs(self - other) < Float(epsilon)

    def __format__(self, format_spec):
        return format(decimal.Decimal(str(self)), format_spec)


# Add sympify converters
converter[float] = converter[decimal.Decimal] = Float

# this is here to work nicely in Sage
RealNumber = Float


class Rational(Number):
    """Represents rational numbers (p/q) of any size.

    Examples
    ========

    >>> from sympy import Rational, nsimplify, S, pi
    >>> Rational(1, 2)
    1/2

    Rational is unprejudiced in accepting input. If a float is passed, the
    underlying value of the binary representation will be returned:

    >>> Rational(.5)
    1/2
    >>> Rational(.2)
    3602879701896397/18014398509481984

    If the simpler representation of the float is desired then consider
    limiting the denominator to the desired value or convert the float to
    a string (which is roughly equivalent to limiting the denominator to
    10**12):

    >>> Rational(str(.2))
    1/5
    >>> Rational(.2).limit_denominator(10**12)
    1/5

    An arbitrarily precise Rational is obtained when a string literal is
    passed:

    >>> Rational("1.23")
    123/100
    >>> Rational('1e-2')
    1/100
    >>> Rational(".1")
    1/10
    >>> Rational('1e-2/3.2')
    1/320

    The conversion of other types of strings can be handled by
    the sympify() function, and conversion of floats to expressions
    or simple fractions can be handled with nsimplify:

    >>> S('.[3]')  # repeating digits in brackets
    1/3
    >>> S('3**2/10')  # general expressions
    9/10
    >>> nsimplify(.3)  # numbers that have a simple form
    3/10

    But if the input does not reduce to a literal Rational, an error will
    be raised:

    >>> Rational(pi)
    Traceback (most recent call last):
    ...
    TypeError: invalid input: pi


    Low-level
    ---------

    Access numerator and denominator as .p and .q:

    >>> r = Rational(3, 4)
    >>> r
    3/4
    >>> r.p
    3
    >>> r.q
    4

    Note that p and q return integers (not SymPy Integers) so some care
    is needed when using them in expressions:

    >>> r.p/r.q
    0.75

    If an unevaluated Rational is desired, ``gcd=1`` can be passed and
    this will keep common divisors of the numerator and denominator
    from being eliminated. It is not possible, however, to leave a
    negative value in the denominator.

    >>> Rational(2, 4, gcd=1)
    2/4
    >>> Rational(2, -4, gcd=1).q
    4

    See Also
    ========
    sympy.core.sympify.sympify, sympy.simplify.simplify.nsimplify
    """
    is_real = True
    is_integer = False
    is_rational = True
    is_number = True

    __slots__ = ('p', 'q')

    is_Rational = True

    @cacheit
    def __new__(cls, p, q=None, gcd=None):
        if q is None:
            if isinstance(p, Rational):
                return p

            if isinstance(p, SYMPY_INTS):
                pass
            else:
                if isinstance(p, (float, Float)):
                    return Rational(*_as_integer_ratio(p))

                if not isinstance(p, str):
                    try:
                        p = sympify(p)
                    except (SympifyError, SyntaxError):
                        pass  # error will raise below
                else:
                    if p.count('/') > 1:
                        raise TypeError('invalid input: %s' % p)
                    p = p.replace(' ', '')
                    pq = p.rsplit('/', 1)
                    if len(pq) == 2:
                        p, q = pq
                        fp = fractions.Fraction(p)
                        fq = fractions.Fraction(q)
                        p = fp/fq
                    try:
                        p = fractions.Fraction(p)
                    except ValueError:
                        pass  # error will raise below
                    else:
                        return Rational(p.numerator, p.denominator, 1)

                if not isinstance(p, Rational):
                    raise TypeError('invalid input: %s' % p)

            q = 1
            gcd = 1

        if not isinstance(p, SYMPY_INTS):
            p = Rational(p)
            q *= p.q
            p = p.p
        else:
            p = int(p)

        if not isinstance(q, SYMPY_INTS):
            q = Rational(q)
            p *= q.q
            q = q.p
        else:
            q = int(q)

        # p and q are now ints
        if q == 0:
            if p == 0:
                if _errdict["divide"]:
                    raise ValueError("Indeterminate 0/0")
                else:
                    return S.NaN
            return S.ComplexInfinity
        if q < 0:
            q = -q
            p = -p
        if not gcd:
            gcd = igcd(abs(p), q)
        if gcd > 1:
            p //= gcd
            q //= gcd
        if q == 1:
            return Integer(p)
        if p == 1 and q == 2:
            return S.Half
        obj = Expr.__new__(cls)
        obj.p = p
        obj.q = q
        return obj

    def limit_denominator(self, max_denominator=1000000):
        """Closest Rational to self with denominator at most max_denominator.

        Examples
        ========

        >>> from sympy import Rational
        >>> Rational('3.141592653589793').limit_denominator(10)
        22/7
        >>> Rational('3.141592653589793').limit_denominator(100)
        311/99

        """
        f = fractions.Fraction(self.p, self.q)
        return Rational(f.limit_denominator(fractions.Fraction(int(max_denominator))))

    def __getnewargs__(self):
        return (self.p, self.q)

    def _hashable_content(self):
        return (self.p, self.q)

    def _eval_is_positive(self):
        return self.p > 0

    def _eval_is_zero(self):
        return self.p == 0

    def __neg__(self):
        return Rational(-self.p, self.q)

    @_sympifyit('other', NotImplemented)
    def __add__(self, other):
        if global_parameters.evaluate:
            if isinstance(other, Integer):
                return Rational(self.p + self.q*other.p, self.q, 1)
            elif isinstance(other, Rational):
                #TODO: this can probably be optimized more
                return Rational(self.p*other.q + self.q*other.p, self.q*other.q)
            elif isinstance(other, Float):
                return other + self
            else:
                return Number.__add__(self, other)
        return Number.__add__(self, other)
    __radd__ = __add__

    @_sympifyit('other', NotImplemented)
    def __sub__(self, other):
        if global_parameters.evaluate:
            if isinstance(other, Integer):
                return Rational(self.p - self.q*other.p, self.q, 1)
            elif isinstance(other, Rational):
                return Rational(self.p*other.q - self.q*other.p, self.q*other.q)
            elif isinstance(other, Float):
                return -other + self
            else:
                return Number.__sub__(self, other)
        return Number.__sub__(self, other)
    @_sympifyit('other', NotImplemented)
    def __rsub__(self, other):
        if global_parameters.evaluate:
            if isinstance(other, Integer):
                return Rational(self.q*other.p - self.p, self.q, 1)
            elif isinstance(other, Rational):
                return Rational(self.q*other.p - self.p*other.q, self.q*other.q)
            elif isinstance(other, Float):
                return -self + other
            else:
                return Number.__rsub__(self, other)
        return Number.__rsub__(self, other)
    @_sympifyit('other', NotImplemented)
    def __mul__(self, other):
        if global_parameters.evaluate:
            if isinstance(other, Integer):
                return Rational(self.p*other.p, self.q, igcd(other.p, self.q))
            elif isinstance(other, Rational):
                return Rational(self.p*other.p, self.q*other.q, igcd(self.p, other.q)*igcd(self.q, other.p))
            elif isinstance(other, Float):
                return other*self
            else:
                return Number.__mul__(self, other)
        return Number.__mul__(self, other)
    __rmul__ = __mul__

    @_sympifyit('other', NotImplemented)
    def __truediv__(self, other):
        if global_parameters.evaluate:
            if isinstance(other, Integer):
                if self.p and other.p == S.Zero:
                    return S.ComplexInfinity
                else:
                    return Rational(self.p, self.q*other.p, igcd(self.p, other.p))
            elif isinstance(other, Rational):
                return Rational(self.p*other.q, self.q*other.p, igcd(self.p, other.p)*igcd(self.q, other.q))
            elif isinstance(other, Float):
                return self*(1/other)
            else:
                return Number.__truediv__(self, other)
        return Number.__truediv__(self, other)
    @_sympifyit('other', NotImplemented)
    def __rtruediv__(self, other):
        if global_parameters.evaluate:
            if isinstance(other, Integer):
                return Rational(other.p*self.q, self.p, igcd(self.p, other.p))
            elif isinstance(other, Rational):
                return Rational(other.p*self.q, other.q*self.p, igcd(self.p, other.p)*igcd(self.q, other.q))
            elif isinstance(other, Float):
                return other*(1/self)
            else:
                return Number.__rtruediv__(self, other)
        return Number.__rtruediv__(self, other)

    @_sympifyit('other', NotImplemented)
    def __mod__(self, other):
        if global_parameters.evaluate:
            if isinstance(other, Rational):
                n = (self.p*other.q) // (other.p*self.q)
                return Rational(self.p*other.q - n*other.p*self.q, self.q*other.q)
            if isinstance(other, Float):
                # calculate mod with Rationals, *then* round the answer
                return Float(self.__mod__(Rational(other)),
                             precision=other._prec)
            return Number.__mod__(self, other)
        return Number.__mod__(self, other)

    @_sympifyit('other', NotImplemented)
    def __rmod__(self, other):
        if isinstance(other, Rational):
            return Rational.__mod__(other, self)
        return Number.__rmod__(self, other)

    def _eval_power(self, expt):
        if isinstance(expt, Number):
            if isinstance(expt, Float):
                return self._eval_evalf(expt._prec)**expt
            if expt.is_extended_negative:
                # (3/4)**-2 -> (4/3)**2
                ne = -expt
                if (ne is S.One):
                    return Rational(self.q, self.p)
                if self.is_negative:
                    return S.NegativeOne**expt*Rational(self.q, -self.p)**ne
                else:
                    return Rational(self.q, self.p)**ne
            if expt is S.Infinity:  # -oo already caught by test for negative
                if self.p > self.q:
                    # (3/2)**oo -> oo
                    return S.Infinity
                if self.p < -self.q:
                    # (-3/2)**oo -> oo + I*oo
                    return S.Infinity + S.Infinity*S.ImaginaryUnit  # XXX just zoo?
                return Float(0)
            if isinstance(expt, Integer):
                # (4/3)**2 -> 4**2 / 3**2
                return Rational(self.p**expt.p, self.q**expt.p, 1)
            if isinstance(expt, Rational):
                intpart = expt.p // expt.q
                if intpart:
                    intpart += 1
                    remfracpart = intpart*expt.q - expt.p
                    ratfracpart = Rational(remfracpart, expt.q)
                    if self.p != 1:
                        return Integer(self.p)**expt*Integer(self.q)**ratfracpart*Rational(1, self.q**intpart, 1)
                    return Integer(self.q)**ratfracpart*Rational(1, self.q**intpart, 1)
                else:
                    remfracpart = expt.q - expt.p
                    ratfracpart = Rational(remfracpart, expt.q)
                    if self.p != 1:
                        return Integer(self.p)**expt*Integer(self.q)**ratfracpart*Rational(1, self.q, 1)
                    return Integer(self.q)**ratfracpart*Rational(1, self.q, 1)

        if self.is_extended_negative and expt.is_even:
            return (-self)**expt

        return

    def _as_mpf_val(self, prec):
        return mlib.from_rational(self.p, self.q, prec, rnd)

    def _mpmath_(self, prec, rnd):
        return mpmath.make_mpf(mlib.from_rational(self.p, self.q, prec, rnd))

    def __abs__(self):
        return Rational(abs(self.p), self.q)

    def __int__(self):
        p, q = self.p, self.q
        if p < 0:
            return -int(-p//q)
        return int(p//q)

    def floor(self):
        return Integer(self.p // self.q)

    def ceiling(self):
        return -Integer(-self.p // self.q)

    def __floor__(self):
        return self.floor()

    def __ceil__(self):
        return self.ceiling()

    def __eq__(self, other):
        try:
            other = _sympify(other)
        except SympifyError:
            return NotImplemented
        if not isinstance(other, Number):
            # S(0) == S.false is False
            # S(0) == False is True
            return False
        if not self:
            return not other
        if other.is_NumberSymbol:
            if other.is_irrational:
                return False
            return other.__eq__(self)
        if other.is_Rational:
            # a Rational is always in reduced form so will never be 2/4
            # so we can just check equivalence of args
            return self.p == other.p and self.q == other.q
        if other.is_Float:
            # all Floats have a denominator that is a power of 2
            # so if self doesn't, it can't be equal to other
            if self.q & (self.q - 1):
                return False
            s, m, t = other._mpf_[:3]
            if s:
                m = -m
            if not t:
                # other is an odd integer
                if not self.is_Integer or self.is_even:
                    return False
                return m == self.p

            from .power import integer_log
            if t > 0:
                # other is an even integer
                if not self.is_Integer:
                    return False
                # does m*2**t == self.p
                return self.p and not self.p % m and \
                    integer_log(self.p//m, 2) == (t, True)
            # does non-integer s*m/2**-t = p/q?
            if self.is_Integer:
                return False
            return m == self.p and integer_log(self.q, 2) == (-t, True)
        return False

    def __ne__(self, other):
        return not self == other

    def _Rrel(self, other, attr):
        # if you want self < other, pass self, other, __gt__
        try:
            other = _sympify(other)
        except SympifyError:
            return NotImplemented
        if other.is_Number:
            op = None
            s, o = self, other
            if other.is_NumberSymbol:
                op = getattr(o, attr)
            elif other.is_Float:
                op = getattr(o, attr)
            elif other.is_Rational:
                s, o = Integer(s.p*o.q), Integer(s.q*o.p)
                op = getattr(o, attr)
            if op:
                return op(s)
            if o.is_number and o.is_extended_real:
                return Integer(s.p), s.q*o

    def __gt__(self, other):
        rv = self._Rrel(other, '__lt__')
        if rv is None:
            rv = self, other
        elif not isinstance(rv, tuple):
            return rv
        return Expr.__gt__(*rv)

    def __ge__(self, other):
        rv = self._Rrel(other, '__le__')
        if rv is None:
            rv = self, other
        elif not isinstance(rv, tuple):
            return rv
        return Expr.__ge__(*rv)

    def __lt__(self, other):
        rv = self._Rrel(other, '__gt__')
        if rv is None:
            rv = self, other
        elif not isinstance(rv, tuple):
            return rv
        return Expr.__lt__(*rv)

    def __le__(self, other):
        rv = self._Rrel(other, '__ge__')
        if rv is None:
            rv = self, other
        elif not isinstance(rv, tuple):
            return rv
        return Expr.__le__(*rv)

    def __hash__(self):
        return super().__hash__()

    def factors(self, limit=None, use_trial=True, use_rho=False,
                use_pm1=False, verbose=False, visual=False):
        """A wrapper to factorint which return factors of self that are
        smaller than limit (or cheap to compute). Special methods of
        factoring are disabled by default so that only trial division is used.
        """
        from sympy.ntheory.factor_ import factorrat

        return factorrat(self, limit=limit, use_trial=use_trial,
                      use_rho=use_rho, use_pm1=use_pm1,
                      verbose=verbose).copy()

    @property
    def numerator(self):
        return self.p

    @property
    def denominator(self):
        return self.q

    @_sympifyit('other', NotImplemented)
    def gcd(self, other):
        if isinstance(other, Rational):
            if other == S.Zero:
                return other
            return Rational(
                igcd(self.p, other.p),
                ilcm(self.q, other.q))
        return Number.gcd(self, other)

    @_sympifyit('other', NotImplemented)
    def lcm(self, other):
        if isinstance(other, Rational):
            return Rational(
                self.p // igcd(self.p, other.p) * other.p,
                igcd(self.q, other.q))
        return Number.lcm(self, other)

    def as_numer_denom(self):
        return Integer(self.p), Integer(self.q)

    def as_content_primitive(self, radical=False, clear=True):
        """Return the tuple (R, self/R) where R is the positive Rational
        extracted from self.

        Examples
        ========

        >>> from sympy import S
        >>> (S(-3)/2).as_content_primitive()
        (3/2, -1)

        See docstring of Expr.as_content_primitive for more examples.
        """

        if self:
            if self.is_positive:
                return self, S.One
            return -self, S.NegativeOne
        return S.One, self

    def as_coeff_Mul(self, rational=False):
        """Efficiently extract the coefficient of a product. """
        return self, S.One

    def as_coeff_Add(self, rational=False):
        """Efficiently extract the coefficient of a summation. """
        return self, S.Zero


class Integer(Rational):
    """Represents integer numbers of any size.

    Examples
    ========

    >>> from sympy import Integer
    >>> Integer(3)
    3

    If a float or a rational is passed to Integer, the fractional part
    will be discarded; the effect is of rounding toward zero.

    >>> Integer(3.8)
    3
    >>> Integer(-3.8)
    -3

    A string is acceptable input if it can be parsed as an integer:

    >>> Integer("9" * 20)
    99999999999999999999

    It is rarely needed to explicitly instantiate an Integer, because
    Python integers are automatically converted to Integer when they
    are used in SymPy expressions.
    """
    q = 1
    is_integer = True
    is_number = True

    is_Integer = True

    __slots__ = ('p',)

    def _as_mpf_val(self, prec):
        return mlib.from_int(self.p, prec, rnd)

    def _mpmath_(self, prec, rnd):
        return mpmath.make_mpf(self._as_mpf_val(prec))

    @cacheit
    def __new__(cls, i):
        if isinstance(i, str):
            i = i.replace(' ', '')
        # whereas we cannot, in general, make a Rational from an
        # arbitrary expression, we can make an Integer unambiguously
        # (except when a non-integer expression happens to round to
        # an integer). So we proceed by taking int() of the input and
        # let the int routines determine whether the expression can
        # be made into an int or whether an error should be raised.
        try:
            ival = int(i)
        except TypeError:
            raise TypeError(
                "Argument of Integer should be of numeric type, got %s." % i)
        # We only work with well-behaved integer types. This converts, for
        # example, numpy.int32 instances.
        if ival == 1:
            return S.One
        if ival == -1:
            return S.NegativeOne
        if ival == 0:
            return S.Zero
        obj = Expr.__new__(cls)
        obj.p = ival
        return obj

    def __getnewargs__(self):
        return (self.p,)

    # Arithmetic operations are here for efficiency
    def __int__(self):
        return self.p

    def floor(self):
        return Integer(self.p)

    def ceiling(self):
        return Integer(self.p)

    def __floor__(self):
        return self.floor()

    def __ceil__(self):
        return self.ceiling()

    def __neg__(self):
        return Integer(-self.p)

    def __abs__(self):
        if self.p >= 0:
            return self
        else:
            return Integer(-self.p)

    def __divmod__(self, other):
        if isinstance(other, Integer) and global_parameters.evaluate:
            return Tuple(*(divmod(self.p, other.p)))
        else:
            return Number.__divmod__(self, other)

    def __rdivmod__(self, other):
        if isinstance(other, int) and global_parameters.evaluate:
            return Tuple(*(divmod(other, self.p)))
        else:
            try:
                other = Number(other)
            except TypeError:
                msg = "unsupported operand type(s) for divmod(): '%s' and '%s'"
                oname = type(other).__name__
                sname = type(self).__name__
                raise TypeError(msg % (oname, sname))
            return Number.__divmod__(other, self)

    # TODO make it decorator + bytecodehacks?
    def __add__(self, other):
        if global_parameters.evaluate:
            if isinstance(other, int):
                return Integer(self.p + other)
            elif isinstance(other, Integer):
                return Integer(self.p + other.p)
            elif isinstance(other, Rational):
                return Rational(self.p*other.q + other.p, other.q, 1)
            return Rational.__add__(self, other)
        else:
            return Add(self, other)

    def __radd__(self, other):
        if global_parameters.evaluate:
            if isinstance(other, int):
                return Integer(other + self.p)
            elif isinstance(other, Rational):
                return Rational(other.p + self.p*other.q, other.q, 1)
            return Rational.__radd__(self, other)
        return Rational.__radd__(self, other)

    def __sub__(self, other):
        if global_parameters.evaluate:
            if isinstance(other, int):
                return Integer(self.p - other)
            elif isinstance(other, Integer):
                return Integer(self.p - other.p)
            elif isinstance(other, Rational):
                return Rational(self.p*other.q - other.p, other.q, 1)
            return Rational.__sub__(self, other)
        return Rational.__sub__(self, other)

    def __rsub__(self, other):
        if global_parameters.evaluate:
            if isinstance(other, int):
                return Integer(other - self.p)
            elif isinstance(other, Rational):
                return Rational(other.p - self.p*other.q, other.q, 1)
            return Rational.__rsub__(self, other)
        return Rational.__rsub__(self, other)

    def __mul__(self, other):
        if global_parameters.evaluate:
            if isinstance(other, int):
                return Integer(self.p*other)
            elif isinstance(other, Integer):
                return Integer(self.p*other.p)
            elif isinstance(other, Rational):
                return Rational(self.p*other.p, other.q, igcd(self.p, other.q))
            return Rational.__mul__(self, other)
        return Rational.__mul__(self, other)

    def __rmul__(self, other):
        if global_parameters.evaluate:
            if isinstance(other, int):
                return Integer(other*self.p)
            elif isinstance(other, Rational):
                return Rational(other.p*self.p, other.q, igcd(self.p, other.q))
            return Rational.__rmul__(self, other)
        return Rational.__rmul__(self, other)

    def __mod__(self, other):
        if global_parameters.evaluate:
            if isinstance(other, int):
                return Integer(self.p % other)
            elif isinstance(other, Integer):
                return Integer(self.p % other.p)
            return Rational.__mod__(self, other)
        return Rational.__mod__(self, other)

    def __rmod__(self, other):
        if global_parameters.evaluate:
            if isinstance(other, int):
                return Integer(other % self.p)
            elif isinstance(other, Integer):
                return Integer(other.p % self.p)
            return Rational.__rmod__(self, other)
        return Rational.__rmod__(self, other)

    def __eq__(self, other):
        if isinstance(other, int):
            return (self.p == other)
        elif isinstance(other, Integer):
            return (self.p == other.p)
        return Rational.__eq__(self, other)

    def __ne__(self, other):
        return not self == other

    def __gt__(self, other):
        try:
            other = _sympify(other)
        except SympifyError:
            return NotImplemented
        if other.is_Integer:
            return _sympify(self.p > other.p)
        return Rational.__gt__(self, other)

    def __lt__(self, other):
        try:
            other = _sympify(other)
        except SympifyError:
            return NotImplemented
        if other.is_Integer:
            return _sympify(self.p < other.p)
        return Rational.__lt__(self, other)

    def __ge__(self, other):
        try:
            other = _sympify(other)
        except SympifyError:
            return NotImplemented
        if other.is_Integer:
            return _sympify(self.p >= other.p)
        return Rational.__ge__(self, other)

    def __le__(self, other):
        try:
            other = _sympify(other)
        except SympifyError:
            return NotImplemented
        if other.is_Integer:
            return _sympify(self.p <= other.p)
        return Rational.__le__(self, other)

    def __hash__(self):
        return hash(self.p)

    def __index__(self):
        return self.p

    ########################################

    def _eval_is_odd(self):
        return bool(self.p % 2)

    def _eval_power(self, expt):
        """
        Tries to do some simplifications on self**expt

        Returns None if no further simplifications can be done.

        Explanation
        ===========

        When exponent is a fraction (so we have for example a square root),
        we try to find a simpler representation by factoring the argument
        up to factors of 2**15, e.g.

          - sqrt(4) becomes 2
          - sqrt(-4) becomes 2*I
          - (2**(3+7)*3**(6+7))**Rational(1,7) becomes 6*18**(3/7)

        Further simplification would require a special call to factorint on
        the argument which is not done here for sake of speed.

        """
        from sympy.ntheory.factor_ import perfect_power

        if expt is S.Infinity:
            if self.p > S.One:
                return S.Infinity
            # cases -1, 0, 1 are done in their respective classes
            return S.Infinity + S.ImaginaryUnit*S.Infinity
        if expt is S.NegativeInfinity:
            return Rational(1, self, 1)**S.Infinity
        if not isinstance(expt, Number):
            # simplify when expt is even
            # (-2)**k --> 2**k
            if self.is_negative and expt.is_even:
                return (-self)**expt
        if isinstance(expt, Float):
            # Rational knows how to exponentiate by a Float
            return super()._eval_power(expt)
        if not isinstance(expt, Rational):
            return
        if expt is S.Half and self.is_negative:
            # we extract I for this special case since everyone is doing so
            return S.ImaginaryUnit*Pow(-self, expt)
        if expt.is_negative:
            # invert base and change sign on exponent
            ne = -expt
            if self.is_negative:
                return S.NegativeOne**expt*Rational(1, -self, 1)**ne
            else:
                return Rational(1, self.p, 1)**ne
        # see if base is a perfect root, sqrt(4) --> 2
        x, xexact = integer_nthroot(abs(self.p), expt.q)
        if xexact:
            # if it's a perfect root we've finished
            result = Integer(x**abs(expt.p))
            if self.is_negative:
                result *= S.NegativeOne**expt
            return result

        # The following is an algorithm where we collect perfect roots
        # from the factors of base.

        # if it's not an nth root, it still might be a perfect power
        b_pos = int(abs(self.p))
        p = perfect_power(b_pos)
        if p is not False:
            dict = {p[0]: p[1]}
        else:
            dict = Integer(b_pos).factors(limit=2**15)

        # now process the dict of factors
        out_int = 1  # integer part
        out_rad = 1  # extracted radicals
        sqr_int = 1
        sqr_gcd = 0
        sqr_dict = {}
        for prime, exponent in dict.items():
            exponent *= expt.p
            # remove multiples of expt.q: (2**12)**(1/10) -> 2*(2**2)**(1/10)
            div_e, div_m = divmod(exponent, expt.q)
            if div_e > 0:
                out_int *= prime**div_e
            if div_m > 0:
                # see if the reduced exponent shares a gcd with e.q
                # (2**2)**(1/10) -> 2**(1/5)
                g = igcd(div_m, expt.q)
                if g != 1:
                    out_rad *= Pow(prime, Rational(div_m//g, expt.q//g, 1))
                else:
                    sqr_dict[prime] = div_m
        # identify gcd of remaining powers
        for p, ex in sqr_dict.items():
            if sqr_gcd == 0:
                sqr_gcd = ex
            else:
                sqr_gcd = igcd(sqr_gcd, ex)
                if sqr_gcd == 1:
                    break
        for k, v in sqr_dict.items():
            sqr_int *= k**(v//sqr_gcd)
        if sqr_int == b_pos and out_int == 1 and out_rad == 1:
            result = None
        else:
            result = out_int*out_rad*Pow(sqr_int, Rational(sqr_gcd, expt.q))
            if self.is_negative:
                result *= Pow(S.NegativeOne, expt)
        return result

    def _eval_is_prime(self):
        from sympy.ntheory.primetest import isprime

        return isprime(self)

    def _eval_is_composite(self):
        if self > 1:
            return fuzzy_not(self.is_prime)
        else:
            return False

    def as_numer_denom(self):
        return self, S.One

    @_sympifyit('other', NotImplemented)
    def __floordiv__(self, other):
        if not isinstance(other, Expr):
            return NotImplemented
        if isinstance(other, Integer):
            return Integer(self.p // other)
        return Integer(divmod(self, other)[0])

    def __rfloordiv__(self, other):
        return Integer(Integer(other).p // self.p)

    # These bitwise operations (__lshift__, __rlshift__, ..., __invert__) are defined
    # for Integer only and not for general SymPy expressions. This is to achieve
    # compatibility with the numbers.Integral ABC which only defines these operations
    # among instances of numbers.Integral. Therefore, these methods check explicitly for
    # integer types rather than using sympify because they should not accept arbitrary
    # symbolic expressions and there is no symbolic analogue of numbers.Integral's
    # bitwise operations.
    def __lshift__(self, other):
        if isinstance(other, (int, Integer, numbers.Integral)):
            return Integer(self.p << int(other))
        else:
            return NotImplemented

    def __rlshift__(self, other):
        if isinstance(other, (int, numbers.Integral)):
            return Integer(int(other) << self.p)
        else:
            return NotImplemented

    def __rshift__(self, other):
        if isinstance(other, (int, Integer, numbers.Integral)):
            return Integer(self.p >> int(other))
        else:
            return NotImplemented

    def __rrshift__(self, other):
        if isinstance(other, (int, numbers.Integral)):
            return Integer(int(other) >> self.p)
        else:
            return NotImplemented

    def __and__(self, other):
        if isinstance(other, (int, Integer, numbers.Integral)):
            return Integer(self.p & int(other))
        else:
            return NotImplemented

    def __rand__(self, other):
        if isinstance(other, (int, numbers.Integral)):
            return Integer(int(other) & self.p)
        else:
            return NotImplemented

    def __xor__(self, other):
        if isinstance(other, (int, Integer, numbers.Integral)):
            return Integer(self.p ^ int(other))
        else:
            return NotImplemented

    def __rxor__(self, other):
        if isinstance(other, (int, numbers.Integral)):
            return Integer(int(other) ^ self.p)
        else:
            return NotImplemented

    def __or__(self, other):
        if isinstance(other, (int, Integer, numbers.Integral)):
            return Integer(self.p | int(other))
        else:
            return NotImplemented

    def __ror__(self, other):
        if isinstance(other, (int, numbers.Integral)):
            return Integer(int(other) | self.p)
        else:
            return NotImplemented

    def __invert__(self):
        return Integer(~self.p)

# Add sympify converters
converter[int] = Integer


class AlgebraicNumber(Expr):
    """Class for representing algebraic numbers in SymPy. """

    __slots__ = ('rep', 'root', 'alias', 'minpoly')

    is_AlgebraicNumber = True
    is_algebraic = True
    is_number = True


    kind = NumberKind

    # Optional alias symbol is not free.
    # Actually, alias should be a Str, but some methods
    # expect that it be an instance of Expr.
    free_symbols: tSet[Basic] = set()

    def __new__(cls, expr, coeffs=None, alias=None, **args):
        """Construct a new algebraic number. """
        from sympy.polys.polyclasses import ANP, DMP
        from sympy.polys.numberfields import minimal_polynomial

        expr = sympify(expr)

        if isinstance(expr, (tuple, Tuple)):
            minpoly, root = expr

            if not minpoly.is_Poly:
                from sympy.polys.polytools import Poly
                minpoly = Poly(minpoly)
        elif expr.is_AlgebraicNumber:
            minpoly, root = expr.minpoly, expr.root
        else:
            minpoly, root = minimal_polynomial(
                expr, args.get('gen'), polys=True), expr

        dom = minpoly.get_domain()

        if coeffs is not None:
            if not isinstance(coeffs, ANP):
                rep = DMP.from_sympy_list(sympify(coeffs), 0, dom)
                scoeffs = Tuple(*coeffs)
            else:
                rep = DMP.from_list(coeffs.to_list(), 0, dom)
                scoeffs = Tuple(*coeffs.to_list())

            if rep.degree() >= minpoly.degree():
                rep = rep.rem(minpoly.rep)

        else:
            rep = DMP.from_list([1, 0], 0, dom)
            scoeffs = Tuple(1, 0)

        sargs = (root, scoeffs)

        if alias is not None:
            from .symbol import Symbol
            if not isinstance(alias, Symbol):
                alias = Symbol(alias)
            sargs = sargs + (alias,)

        obj = Expr.__new__(cls, *sargs)

        obj.rep = rep
        obj.root = root
        obj.alias = alias
        obj.minpoly = minpoly

        return obj

    def __hash__(self):
        return super().__hash__()

    def _eval_evalf(self, prec):
        return self.as_expr()._evalf(prec)

    @property
    def is_aliased(self):
        """Returns ``True`` if ``alias`` was set. """
        return self.alias is not None

    def as_poly(self, x=None):
        """Create a Poly instance from ``self``. """
        from sympy.polys.polytools import Poly, PurePoly
        if x is not None:
            return Poly.new(self.rep, x)
        else:
            if self.alias is not None:
                return Poly.new(self.rep, self.alias)
            else:
                from .symbol import Dummy
                return PurePoly.new(self.rep, Dummy('x'))

    def as_expr(self, x=None):
        """Create a Basic expression from ``self``. """
        return self.as_poly(x or self.root).as_expr().expand()

    def coeffs(self):
        """Returns all SymPy coefficients of an algebraic number. """
        return [ self.rep.dom.to_sympy(c) for c in self.rep.all_coeffs() ]

    def native_coeffs(self):
        """Returns all native coefficients of an algebraic number. """
        return self.rep.all_coeffs()

    def to_algebraic_integer(self):
        """Convert ``self`` to an algebraic integer. """
        from sympy.polys.polytools import Poly

        f = self.minpoly

        if f.LC() == 1:
            return self

        coeff = f.LC()**(f.degree() - 1)
        poly = f.compose(Poly(f.gen/f.LC()))

        minpoly = poly*coeff
        root = f.LC()*self.root

        return AlgebraicNumber((minpoly, root), self.coeffs())

    def _eval_simplify(self, **kwargs):
        from sympy.polys.rootoftools import CRootOf
        from sympy.polys import minpoly
        measure, ratio = kwargs['measure'], kwargs['ratio']
        for r in [r for r in self.minpoly.all_roots() if r.func != CRootOf]:
            if minpoly(self.root - r).is_Symbol:
                # use the matching root if it's simpler
                if measure(r) < ratio*measure(self.root):
                    return AlgebraicNumber(r)
        return self


class RationalConstant(Rational):
    """
    Abstract base class for rationals with specific behaviors

    Derived classes must define class attributes p and q and should probably all
    be singletons.
    """
    __slots__ = ()

    def __new__(cls):
        return AtomicExpr.__new__(cls)


class IntegerConstant(Integer):
    __slots__ = ()

    def __new__(cls):
        return AtomicExpr.__new__(cls)


class Zero(IntegerConstant, metaclass=Singleton):
    """The number zero.

    Zero is a singleton, and can be accessed by ``S.Zero``

    Examples
    ========

    >>> from sympy import S, Integer
    >>> Integer(0) is S.Zero
    True
    >>> 1/S.Zero
    zoo

    References
    ==========

    .. [1] https://en.wikipedia.org/wiki/Zero
    """

    p = 0
    q = 1
    is_positive = False
    is_negative = False
    is_zero = True
    is_number = True
    is_comparable = True

    __slots__ = ()

    def __getnewargs__(self):
        return ()

    @staticmethod
    def __abs__():
        return S.Zero

    @staticmethod
    def __neg__():
        return S.Zero

    def _eval_power(self, expt):
        if expt.is_extended_positive:
            return self
        if expt.is_extended_negative:
            return S.ComplexInfinity
        if expt.is_extended_real is False:
            return S.NaN
        # infinities are already handled with pos and neg
        # tests above; now throw away leading numbers on Mul
        # exponent
        coeff, terms = expt.as_coeff_Mul()
        if coeff.is_negative:
            return S.ComplexInfinity**terms
        if coeff is not S.One:  # there is a Number to discard
            return self**terms

    def _eval_order(self, *symbols):
        # Order(0,x) -> 0
        return self

    def __bool__(self):
        return False

    def as_coeff_Mul(self, rational=False):  # XXX this routine should be deleted
        """Efficiently extract the coefficient of a summation. """
        return S.One, self


class One(IntegerConstant, metaclass=Singleton):
    """The number one.

    One is a singleton, and can be accessed by ``S.One``.

    Examples
    ========

    >>> from sympy import S, Integer
    >>> Integer(1) is S.One
    True

    References
    ==========

    .. [1] https://en.wikipedia.org/wiki/1_%28number%29
    """
    is_number = True
    is_positive = True

    p = 1
    q = 1

    __slots__ = ()

    def __getnewargs__(self):
        return ()

    @staticmethod
    def __abs__():
        return S.One

    @staticmethod
    def __neg__():
        return S.NegativeOne

    def _eval_power(self, expt):
        return self

    def _eval_order(self, *symbols):
        return

    @staticmethod
    def factors(limit=None, use_trial=True, use_rho=False, use_pm1=False,
                verbose=False, visual=False):
        if visual:
            return S.One
        else:
            return {}


class NegativeOne(IntegerConstant, metaclass=Singleton):
    """The number negative one.

    NegativeOne is a singleton, and can be accessed by ``S.NegativeOne``.

    Examples
    ========

    >>> from sympy import S, Integer
    >>> Integer(-1) is S.NegativeOne
    True

    See Also
    ========

    One

    References
    ==========

    .. [1] https://en.wikipedia.org/wiki/%E2%88%921_%28number%29

    """
    is_number = True

    p = -1
    q = 1

    __slots__ = ()

    def __getnewargs__(self):
        return ()

    @staticmethod
    def __abs__():
        return S.One

    @staticmethod
    def __neg__():
        return S.One

    def _eval_power(self, expt):
        if expt.is_odd:
            return S.NegativeOne
        if expt.is_even:
            return S.One
        if isinstance(expt, Number):
            if isinstance(expt, Float):
                return Float(-1.0)**expt
            if expt is S.NaN:
                return S.NaN
            if expt in (S.Infinity, S.NegativeInfinity):
                return S.NaN
            if expt is S.Half:
                return S.ImaginaryUnit
            if isinstance(expt, Rational):
                if expt.q == 2:
                    return S.ImaginaryUnit**Integer(expt.p)
                i, r = divmod(expt.p, expt.q)
                if i:
                    return self**i*self**Rational(r, expt.q)
        return


class Half(RationalConstant, metaclass=Singleton):
    """The rational number 1/2.

    Half is a singleton, and can be accessed by ``S.Half``.

    Examples
    ========

    >>> from sympy import S, Rational
    >>> Rational(1, 2) is S.Half
    True

    References
    ==========

    .. [1] https://en.wikipedia.org/wiki/One_half
    """
    is_number = True

    p = 1
    q = 2

    __slots__ = ()

    def __getnewargs__(self):
        return ()

    @staticmethod
    def __abs__():
        return S.Half


class Infinity(Number, metaclass=Singleton):
    r"""Positive infinite quantity.

    Explanation
    ===========

    In real analysis the symbol `\infty` denotes an unbounded
    limit: `x\to\infty` means that `x` grows without bound.

    Infinity is often used not only to define a limit but as a value
    in the affinely extended real number system.  Points labeled `+\infty`
    and `-\infty` can be added to the topological space of the real numbers,
    producing the two-point compactification of the real numbers.  Adding
    algebraic properties to this gives us the extended real numbers.

    Infinity is a singleton, and can be accessed by ``S.Infinity``,
    or can be imported as ``oo``.

    Examples
    ========

    >>> from sympy import oo, exp, limit, Symbol
    >>> 1 + oo
    oo
    >>> 42/oo
    0
    >>> x = Symbol('x')
    >>> limit(exp(x), x, oo)
    oo

    See Also
    ========

    NegativeInfinity, NaN

    References
    ==========

    .. [1] https://en.wikipedia.org/wiki/Infinity
    """

    is_commutative = True
    is_number = True
    is_complex = False
    is_extended_real = True
    is_infinite = True
    is_comparable = True
    is_extended_positive = True
    is_prime = False

    __slots__ = ()

    def __new__(cls):
        return AtomicExpr.__new__(cls)

    def _latex(self, printer):
        return r"\infty"

    def _eval_subs(self, old, new):
        if self == old:
            return new

    def _eval_evalf(self, prec=None):
        return Float('inf')

    def evalf(self, prec=None, **options):
        return self._eval_evalf(prec)

    @_sympifyit('other', NotImplemented)
    def __add__(self, other):
        if isinstance(other, Number) and global_parameters.evaluate:
            if other in (S.NegativeInfinity, S.NaN):
                return S.NaN
            return self
        return Number.__add__(self, other)
    __radd__ = __add__

    @_sympifyit('other', NotImplemented)
    def __sub__(self, other):
        if isinstance(other, Number) and global_parameters.evaluate:
            if other in (S.Infinity, S.NaN):
                return S.NaN
            return self
        return Number.__sub__(self, other)

    @_sympifyit('other', NotImplemented)
    def __rsub__(self, other):
        return (-self).__add__(other)

    @_sympifyit('other', NotImplemented)
    def __mul__(self, other):
        if isinstance(other, Number) and global_parameters.evaluate:
            if other.is_zero or other is S.NaN:
                return S.NaN
            if other.is_extended_positive:
                return self
            return S.NegativeInfinity
        return Number.__mul__(self, other)
    __rmul__ = __mul__

    @_sympifyit('other', NotImplemented)
    def __truediv__(self, other):
        if isinstance(other, Number) and global_parameters.evaluate:
            if other is S.Infinity or \
                other is S.NegativeInfinity or \
                    other is S.NaN:
                return S.NaN
            if other.is_extended_nonnegative:
                return self
            return S.NegativeInfinity
        return Number.__truediv__(self, other)

    def __abs__(self):
        return S.Infinity

    def __neg__(self):
        return S.NegativeInfinity

    def _eval_power(self, expt):
        """
        ``expt`` is symbolic object but not equal to 0 or 1.

        ================ ======= ==============================
        Expression       Result  Notes
        ================ ======= ==============================
        ``oo ** nan``    ``nan``
        ``oo ** -p``     ``0``   ``p`` is number, ``oo``
        ================ ======= ==============================

        See Also
        ========
        Pow
        NaN
        NegativeInfinity

        """
        if expt.is_extended_positive:
            return S.Infinity
        if expt.is_extended_negative:
            return Float(0)
        if expt is S.NaN:
            return S.NaN
        if expt is S.ComplexInfinity:
            return S.NaN
        if expt.is_extended_real is False and expt.is_number:
            from sympy.functions.elementary.complexes import re
            expt_real = re(expt)
            if expt_real.is_positive:
                return S.ComplexInfinity
            if expt_real.is_negative:
                return Float(0)
            if expt_real.is_zero:
                return S.NaN

            return self**expt.evalf()

    def _as_mpf_val(self, prec):
        return mlib.finf

    def __hash__(self):
        return super().__hash__()

    def __eq__(self, other):
        return other is S.Infinity or other == float('inf')

    def __ne__(self, other):
        return other is not S.Infinity and other != float('inf')

    __gt__ = Expr.__gt__
    __ge__ = Expr.__ge__
    __lt__ = Expr.__lt__
    __le__ = Expr.__le__

    @_sympifyit('other', NotImplemented)
    def __mod__(self, other):
        if not isinstance(other, Expr):
            return NotImplemented
        return S.NaN

    __rmod__ = __mod__

    def floor(self):
        return self

    def ceiling(self):
        return self

oo = S.Infinity


class NegativeInfinity(Number, metaclass=Singleton):
    """Negative infinite quantity.

    NegativeInfinity is a singleton, and can be accessed
    by ``S.NegativeInfinity``.

    See Also
    ========

    Infinity
    """

    is_extended_real = True
    is_complex = False
    is_commutative = True
    is_infinite = True
    is_comparable = True
    is_extended_negative = True
    is_number = True
    is_prime = False

    __slots__ = ()

    def __new__(cls):
        return AtomicExpr.__new__(cls)

    def _latex(self, printer):
        return r"-\infty"

    def _eval_subs(self, old, new):
        if self == old:
            return new

    def _eval_evalf(self, prec=None):
        return Float('-inf')

    def evalf(self, prec=None, **options):
        return self._eval_evalf(prec)

    @_sympifyit('other', NotImplemented)
    def __add__(self, other):
        if isinstance(other, Number) and global_parameters.evaluate:
            if other in (S.Infinity, S.NaN):
                return S.NaN
            return self
        return Number.__add__(self, other)
    __radd__ = __add__

    @_sympifyit('other', NotImplemented)
    def __sub__(self, other):
        if isinstance(other, Number) and global_parameters.evaluate:
            if other in (S.NegativeInfinity, S.NaN):
                return S.NaN
            return self
        return Number.__sub__(self, other)

    @_sympifyit('other', NotImplemented)
    def __rsub__(self, other):
        return (-self).__add__(other)

    @_sympifyit('other', NotImplemented)
    def __mul__(self, other):
        if isinstance(other, Number) and global_parameters.evaluate:
            if other.is_zero or other is S.NaN:
                return S.NaN
            if other.is_extended_positive:
                return self
            return S.Infinity
        return Number.__mul__(self, other)
    __rmul__ = __mul__

    @_sympifyit('other', NotImplemented)
    def __truediv__(self, other):
        if isinstance(other, Number) and global_parameters.evaluate:
            if other is S.Infinity or \
                other is S.NegativeInfinity or \
                    other is S.NaN:
                return S.NaN
            if other.is_extended_nonnegative:
                return self
            return S.Infinity
        return Number.__truediv__(self, other)

    def __abs__(self):
        return S.Infinity

    def __neg__(self):
        return S.Infinity

    def _eval_power(self, expt):
        """
        ``expt`` is symbolic object but not equal to 0 or 1.

        ================ ======= ==============================
        Expression       Result  Notes
        ================ ======= ==============================
        ``(-oo) ** nan`` ``nan``
        ``(-oo) ** oo``  ``nan``
        ``(-oo) ** -oo`` ``nan``
        ``(-oo) ** e``   ``oo``  ``e`` is positive even integer
        ``(-oo) ** o``   ``-oo`` ``o`` is positive odd integer
        ================ ======= ==============================

        See Also
        ========

        Infinity
        Pow
        NaN

        """
        if expt.is_number:
            if expt is S.NaN or \
                expt is S.Infinity or \
                    expt is S.NegativeInfinity:
                return S.NaN

            if isinstance(expt, Integer) and expt.is_extended_positive:
                if expt.is_odd:
                    return S.NegativeInfinity
                else:
                    return S.Infinity

            inf_part = S.Infinity**expt
            s_part = S.NegativeOne**expt
            if inf_part == 0 and s_part.is_finite:
                return inf_part
            return s_part*inf_part

    def _as_mpf_val(self, prec):
        return mlib.fninf

    def __hash__(self):
        return super().__hash__()

    def __eq__(self, other):
        return other is S.NegativeInfinity or other == float('-inf')

    def __ne__(self, other):
        return other is not S.NegativeInfinity and other != float('-inf')

    __gt__ = Expr.__gt__
    __ge__ = Expr.__ge__
    __lt__ = Expr.__lt__
    __le__ = Expr.__le__

    @_sympifyit('other', NotImplemented)
    def __mod__(self, other):
        if not isinstance(other, Expr):
            return NotImplemented
        return S.NaN

    __rmod__ = __mod__

    def floor(self):
        return self

    def ceiling(self):
        return self

    def as_powers_dict(self):
        return {S.NegativeOne: 1, S.Infinity: 1}


class NaN(Number, metaclass=Singleton):
    """
    Not a Number.

    Explanation
    ===========

    This serves as a place holder for numeric values that are indeterminate.
    Most operations on NaN, produce another NaN.  Most indeterminate forms,
    such as ``0/0`` or ``oo - oo` produce NaN.  Two exceptions are ``0**0``
    and ``oo**0``, which all produce ``1`` (this is consistent with Python's
    float).

    NaN is loosely related to floating point nan, which is defined in the
    IEEE 754 floating point standard, and corresponds to the Python
    ``float('nan')``.  Differences are noted below.

    NaN is mathematically not equal to anything else, even NaN itself.  This
    explains the initially counter-intuitive results with ``Eq`` and ``==`` in
    the examples below.

    NaN is not comparable so inequalities raise a TypeError.  This is in
    contrast with floating point nan where all inequalities are false.

    NaN is a singleton, and can be accessed by ``S.NaN``, or can be imported
    as ``nan``.

    Examples
    ========

    >>> from sympy import nan, S, oo, Eq
    >>> nan is S.NaN
    True
    >>> oo - oo
    nan
    >>> nan + 1
    nan
    >>> Eq(nan, nan)   # mathematical equality
    False
    >>> nan == nan     # structural equality
    True

    References
    ==========

    .. [1] https://en.wikipedia.org/wiki/NaN

    """
    is_commutative = True
    is_extended_real = None
    is_real = None
    is_rational = None
    is_algebraic = None
    is_transcendental = None
    is_integer = None
    is_comparable = False
    is_finite = None
    is_zero = None
    is_prime = None
    is_positive = None
    is_negative = None
    is_number = True

    __slots__ = ()

    def __new__(cls):
        return AtomicExpr.__new__(cls)

    def _latex(self, printer):
        return r"\text{NaN}"

    def __neg__(self):
        return self

    @_sympifyit('other', NotImplemented)
    def __add__(self, other):
        return self

    @_sympifyit('other', NotImplemented)
    def __sub__(self, other):
        return self

    @_sympifyit('other', NotImplemented)
    def __mul__(self, other):
        return self

    @_sympifyit('other', NotImplemented)
    def __truediv__(self, other):
        return self

    def _eval_power(self, expt):
        # XXX S.NaN**x -> S.NaN under assumption that x != 0
        return self

    def floor(self):
        return self

    def ceiling(self):
        return self

    def _as_mpf_val(self, prec):
        return _mpf_nan

    def __hash__(self):
        return super().__hash__()

    def __eq__(self, other):
        # NaN is structurally equal to another NaN
        return other is S.NaN

    def __ne__(self, other):
        return other is not S.NaN

    # Expr will _sympify and raise TypeError
    __gt__ = Expr.__gt__
    __ge__ = Expr.__ge__
    __lt__ = Expr.__lt__
    __le__ = Expr.__le__

nan = S.NaN

@dispatch(NaN, Expr) # type:ignore
def _eval_is_eq(a, b): # noqa:F811
    return False


class ComplexInfinity(AtomicExpr, metaclass=Singleton):
    r"""Complex infinity.

    Explanation
    ===========

    In complex analysis the symbol `\tilde\infty`, called "complex
    infinity", represents a quantity with infinite magnitude, but
    undetermined complex phase.

    ComplexInfinity is a singleton, and can be accessed by
    ``S.ComplexInfinity``, or can be imported as ``zoo``.

    Examples
    ========

    >>> from sympy import zoo
    >>> zoo + 42
    zoo
    >>> 42/zoo
    0
    >>> zoo + zoo
    nan
    >>> zoo*zoo
    zoo

    See Also
    ========

    Infinity
    """

    is_commutative = True
    is_infinite = True
    is_number = True
    is_prime = False
    is_complex = False
    is_extended_real = False

    kind = NumberKind

    __slots__ = ()

    def __new__(cls):
        return AtomicExpr.__new__(cls)

    def _latex(self, printer):
        return r"\tilde{\infty}"

    @staticmethod
    def __abs__():
        return S.Infinity

    def floor(self):
        return self

    def ceiling(self):
        return self

    @staticmethod
    def __neg__():
        return S.ComplexInfinity

    def _eval_power(self, expt):
        if expt is S.ComplexInfinity:
            return S.NaN

        if isinstance(expt, Number):
            if expt.is_zero:
                return S.NaN
            else:
                if expt.is_positive:
                    return S.ComplexInfinity
                else:
                    return Float(0)


zoo = S.ComplexInfinity


class NumberSymbol(AtomicExpr):

    is_commutative = True
    is_finite = True
    is_number = True

    __slots__ = ()

    is_NumberSymbol = True

    kind = NumberKind

    def __new__(cls):
        return AtomicExpr.__new__(cls)

    def approximation(self, number_cls):
        """ Return an interval with number_cls endpoints
        that contains the value of NumberSymbol.
        If not implemented, then return None.
        """

    def _eval_evalf(self, prec):
        return Float._new(self._as_mpf_val(prec), prec)

    def _eval_power(self, e):
        if self.is_positive and e is S.NegativeInfinity:
            e = -e
            self = 1/self
        if e is S.Infinity:
            return Float(0) if self < 1 else S.Infinity

    def __eq__(self, other):
        try:
            other = _sympify(other)
        except SympifyError:
            return NotImplemented
        if self is other:
            return True
        if other.is_Number and self.is_irrational:
            return False

        return False    # NumberSymbol != non-(Number|self)

    def __ne__(self, other):
        return not self == other

    def __le__(self, other):
        if self is other:
            return S.true
        return Expr.__le__(self, other)

    def __ge__(self, other):
        if self is other:
            return S.true
        return Expr.__ge__(self, other)

    def __int__(self):
        # subclass with appropriate return value
        raise NotImplementedError

    def __hash__(self):
        return super().__hash__()


class Exp1(NumberSymbol, metaclass=Singleton):
    r"""The `e` constant.

    Explanation
    ===========

    The transcendental number `e = 2.718281828\ldots` is the base of the
    natural logarithm and of the exponential function, `e = \exp(1)`.
    Sometimes called Euler's number or Napier's constant.

    Exp1 is a singleton, and can be accessed by ``S.Exp1``,
    or can be imported as ``E``.

    Examples
    ========

    >>> from sympy import exp, log, E
    >>> E is exp(1)
    True
    >>> log(E)
    1

    References
    ==========

    .. [1] https://en.wikipedia.org/wiki/E_%28mathematical_constant%29
    """

    is_real = True
    is_positive = True
    is_negative = False  # XXX Forces is_negative/is_nonnegative
    is_irrational = True
    is_number = True
    is_algebraic = False
    is_transcendental = True

    __slots__ = ()

    def _latex(self, printer):
        return r"e"

    @staticmethod
    def __abs__():
        return S.Exp1

    def __int__(self):
        return 2

    def _as_mpf_val(self, prec):
        return mpf_e(prec)

    def approximation_interval(self, number_cls):
        if issubclass(number_cls, Integer):
            return (Integer(2), Integer(3))
        elif issubclass(number_cls, Rational):
            pass

    def _eval_power(self, expt):
        if global_parameters.exp_is_pow:
            return self._eval_power_exp_is_pow(expt)
        else:
            from sympy.functions.elementary.exponential import exp
            return exp(expt)

    def _eval_power_exp_is_pow(self, arg):
        if arg.is_Number:
            if arg is oo:
                return oo
            elif arg == -oo:
                return S.Zero
        from sympy.functions.elementary.exponential import log
        if isinstance(arg, log):
            return arg.args[0]

        # don't autoexpand Pow or Mul (see the issue 3351):
        elif not arg.is_Add:
            Ioo = I*oo
            if arg in [Ioo, -Ioo]:
                return nan

            coeff = arg.coeff(pi*I)
            if coeff:
                if (2*coeff).is_integer:
                    if coeff.is_even:
                        return S.One
                    elif coeff.is_odd:
                        return S.NegativeOne
                    elif (coeff + S.Half).is_even:
                        return -I
                    elif (coeff + S.Half).is_odd:
                        return I
                elif coeff.is_Rational:
                    ncoeff = coeff % 2 # restrict to [0, 2pi)
                    if ncoeff > 1: # restrict to (-pi, pi]
                        ncoeff -= 2
                    if ncoeff != coeff:
                        return S.Exp1**(ncoeff*S.Pi*S.ImaginaryUnit)

            # Warning: code in risch.py will be very sensitive to changes
            # in this (see DifferentialExtension).

            # look for a single log factor

            coeff, terms = arg.as_coeff_Mul()

            # but it can't be multiplied by oo
            if coeff in (oo, -oo):
                return

            coeffs, log_term = [coeff], None
            for term in Mul.make_args(terms):
                if isinstance(term, log):
                    if log_term is None:
                        log_term = term.args[0]
                    else:
                        return
                elif term.is_comparable:
                    coeffs.append(term)
                else:
                    return

            return log_term**Mul(*coeffs) if log_term else None
        elif arg.is_Add:
            out = []
            add = []
            argchanged = False
            for a in arg.args:
                if a is S.One:
                    add.append(a)
                    continue
                newa = self**a
                if isinstance(newa, Pow) and newa.base is self:
                    if newa.exp != a:
                        add.append(newa.exp)
                        argchanged = True
                    else:
                        add.append(a)
                else:
                    out.append(newa)
            if out or argchanged:
                return Mul(*out)*Pow(self, Add(*add), evaluate=False)
        elif arg.is_Matrix:
            return arg.exp()

    def _eval_rewrite_as_sin(self, **kwargs):
        from sympy.functions.elementary.trigonometric import sin
        return sin(I + S.Pi/2) - I*sin(I)

    def _eval_rewrite_as_cos(self, **kwargs):
        from sympy.functions.elementary.trigonometric import cos
        return cos(I) + I*cos(I + S.Pi/2)

E = S.Exp1


class Pi(NumberSymbol, metaclass=Singleton):
    r"""The `\pi` constant.

    Explanation
    ===========

    The transcendental number `\pi = 3.141592654\ldots` represents the ratio
    of a circle's circumference to its diameter, the area of the unit circle,
    the half-period of trigonometric functions, and many other things
    in mathematics.

    Pi is a singleton, and can be accessed by ``S.Pi``, or can
    be imported as ``pi``.

    Examples
    ========

    >>> from sympy import S, pi, oo, sin, exp, integrate, Symbol
    >>> S.Pi
    pi
    >>> pi > 3
    True
    >>> pi.is_irrational
    True
    >>> x = Symbol('x')
    >>> sin(x + 2*pi)
    sin(x)
    >>> integrate(exp(-x**2), (x, -oo, oo))
    sqrt(pi)

    References
    ==========

    .. [1] https://en.wikipedia.org/wiki/Pi
    """

    is_real = True
    is_positive = True
    is_negative = False
    is_irrational = True
    is_number = True
    is_algebraic = False
    is_transcendental = True

    __slots__ = ()

    def _latex(self, printer):
        return r"\pi"

    @staticmethod
    def __abs__():
        return S.Pi

    def __int__(self):
        return 3

    def _as_mpf_val(self, prec):
        return mpf_pi(prec)

    def approximation_interval(self, number_cls):
        if issubclass(number_cls, Integer):
            return (Integer(3), Integer(4))
        elif issubclass(number_cls, Rational):
            return (Rational(223, 71, 1), Rational(22, 7, 1))

pi = S.Pi


class GoldenRatio(NumberSymbol, metaclass=Singleton):
    r"""The golden ratio, `\phi`.

    Explanation
    ===========

    `\phi = \frac{1 + \sqrt{5}}{2}` is algebraic number.  Two quantities
    are in the golden ratio if their ratio is the same as the ratio of
    their sum to the larger of the two quantities, i.e. their maximum.

    GoldenRatio is a singleton, and can be accessed by ``S.GoldenRatio``.

    Examples
    ========

    >>> from sympy import S
    >>> S.GoldenRatio > 1
    True
    >>> S.GoldenRatio.expand(func=True)
    1/2 + sqrt(5)/2
    >>> S.GoldenRatio.is_irrational
    True

    References
    ==========

    .. [1] https://en.wikipedia.org/wiki/Golden_ratio
    """

    is_real = True
    is_positive = True
    is_negative = False
    is_irrational = True
    is_number = True
    is_algebraic = True
    is_transcendental = False

    __slots__ = ()

    def _latex(self, printer):
        return r"\phi"

    def __int__(self):
        return 1

    def _as_mpf_val(self, prec):
         # XXX track down why this has to be increased
        rv = mlib.from_man_exp(phi_fixed(prec + 10), -prec - 10)
        return mpf_norm(rv, prec)

    def _eval_expand_func(self, **hints):
        from sympy.functions.elementary.miscellaneous import sqrt
        return S.Half + S.Half*sqrt(5)

    def approximation_interval(self, number_cls):
        if issubclass(number_cls, Integer):
            return (S.One, Rational(2))
        elif issubclass(number_cls, Rational):
            pass

    _eval_rewrite_as_sqrt = _eval_expand_func


class TribonacciConstant(NumberSymbol, metaclass=Singleton):
    r"""The tribonacci constant.

    Explanation
    ===========

    The tribonacci numbers are like the Fibonacci numbers, but instead
    of starting with two predetermined terms, the sequence starts with
    three predetermined terms and each term afterwards is the sum of the
    preceding three terms.

    The tribonacci constant is the ratio toward which adjacent tribonacci
    numbers tend. It is a root of the polynomial `x^3 - x^2 - x - 1 = 0`,
    and also satisfies the equation `x + x^{-3} = 2`.

    TribonacciConstant is a singleton, and can be accessed
    by ``S.TribonacciConstant``.

    Examples
    ========

    >>> from sympy import S
    >>> S.TribonacciConstant > 1
    True
    >>> S.TribonacciConstant.expand(func=True)
    1/3 + (19 - 3*sqrt(33))**(1/3)/3 + (3*sqrt(33) + 19)**(1/3)/3
    >>> S.TribonacciConstant.is_irrational
    True
    >>> S.TribonacciConstant.n(20)
    1.8392867552141611326

    References
    ==========

    .. [1] https://en.wikipedia.org/wiki/Generalizations_of_Fibonacci_numbers#Tribonacci_numbers
    """

    is_real = True
    is_positive = True
    is_negative = False
    is_irrational = True
    is_number = True
    is_algebraic = True
    is_transcendental = False

    __slots__ = ()

    def _latex(self, printer):
        return r"\text{TribonacciConstant}"

    def __int__(self):
        return 1

    def _eval_evalf(self, prec):
        rv = self._eval_expand_func(function=True)._eval_evalf(prec + 4)
        return Float(rv, precision=prec)

    def _eval_expand_func(self, **hints):
        from sympy.functions.elementary.miscellaneous import cbrt, sqrt
        return (1 + cbrt(19 - 3*sqrt(33)) + cbrt(19 + 3*sqrt(33))) / 3

    def approximation_interval(self, number_cls):
        if issubclass(number_cls, Integer):
            return (S.One, Rational(2))
        elif issubclass(number_cls, Rational):
            pass

    _eval_rewrite_as_sqrt = _eval_expand_func


class EulerGamma(NumberSymbol, metaclass=Singleton):
    r"""The Euler-Mascheroni constant.

    Explanation
    ===========

    `\gamma = 0.5772157\ldots` (also called Euler's constant) is a mathematical
    constant recurring in analysis and number theory.  It is defined as the
    limiting difference between the harmonic series and the
    natural logarithm:

    .. math:: \gamma = \lim\limits_{n\to\infty}
              \left(\sum\limits_{k=1}^n\frac{1}{k} - \ln n\right)

    EulerGamma is a singleton, and can be accessed by ``S.EulerGamma``.

    Examples
    ========

    >>> from sympy import S
    >>> S.EulerGamma.is_irrational
    >>> S.EulerGamma > 0
    True
    >>> S.EulerGamma > 1
    False

    References
    ==========

    .. [1] https://en.wikipedia.org/wiki/Euler%E2%80%93Mascheroni_constant
    """

    is_real = True
    is_positive = True
    is_negative = False
    is_irrational = None
    is_number = True

    __slots__ = ()

    def _latex(self, printer):
        return r"\gamma"

    def __int__(self):
        return 0

    def _as_mpf_val(self, prec):
         # XXX track down why this has to be increased
        v = mlib.libhyper.euler_fixed(prec + 10)
        rv = mlib.from_man_exp(v, -prec - 10)
        return mpf_norm(rv, prec)

    def approximation_interval(self, number_cls):
        if issubclass(number_cls, Integer):
            return (S.Zero, S.One)
        elif issubclass(number_cls, Rational):
            return (S.Half, Rational(3, 5, 1))


class Catalan(NumberSymbol, metaclass=Singleton):
    r"""Catalan's constant.

    Explanation
    ===========

    `K = 0.91596559\ldots` is given by the infinite series

    .. math:: K = \sum_{k=0}^{\infty} \frac{(-1)^k}{(2k+1)^2}

    Catalan is a singleton, and can be accessed by ``S.Catalan``.

    Examples
    ========

    >>> from sympy import S
    >>> S.Catalan.is_irrational
    >>> S.Catalan > 0
    True
    >>> S.Catalan > 1
    False

    References
    ==========

    .. [1] https://en.wikipedia.org/wiki/Catalan%27s_constant
    """

    is_real = True
    is_positive = True
    is_negative = False
    is_irrational = None
    is_number = True

    __slots__ = ()

    def __int__(self):
        return 0

    def _as_mpf_val(self, prec):
        # XXX track down why this has to be increased
        v = mlib.catalan_fixed(prec + 10)
        rv = mlib.from_man_exp(v, -prec - 10)
        return mpf_norm(rv, prec)

    def approximation_interval(self, number_cls):
        if issubclass(number_cls, Integer):
            return (S.Zero, S.One)
        elif issubclass(number_cls, Rational):
            return (Rational(9, 10, 1), S.One)

    def _eval_rewrite_as_Sum(self, k_sym=None, symbols=None):
        if (k_sym is not None) or (symbols is not None):
            return self
        from .symbol import Dummy
        from sympy.concrete.summations import Sum
        k = Dummy('k', integer=True, nonnegative=True)
        return Sum((-1)**k / (2*k+1)**2, (k, 0, S.Infinity))


class ImaginaryUnit(AtomicExpr, metaclass=Singleton):
    r"""The imaginary unit, `i = \sqrt{-1}`.

    I is a singleton, and can be accessed by ``S.I``, or can be
    imported as ``I``.

    Examples
    ========

    >>> from sympy import I, sqrt
    >>> sqrt(-1)
    I
    >>> I*I
    -1
    >>> 1/I
    -I

    References
    ==========

    .. [1] https://en.wikipedia.org/wiki/Imaginary_unit
    """

    is_commutative = True
    is_imaginary = True
    is_finite = True
    is_number = True
    is_algebraic = True
    is_transcendental = False

    kind = NumberKind

    __slots__ = ()

    def _latex(self, printer):
        return printer._settings['imaginary_unit_latex']

    @staticmethod
    def __abs__():
        return S.One

    def _eval_evalf(self, prec):
        return self

    def _eval_conjugate(self):
        return -S.ImaginaryUnit

    def _eval_power(self, expt):
        """
        b is I = sqrt(-1)
        e is symbolic object but not equal to 0, 1

        I**r -> (-1)**(r/2) -> exp(r/2*Pi*I) -> sin(Pi*r/2) + cos(Pi*r/2)*I, r is decimal
        I**0 mod 4 -> 1
        I**1 mod 4 -> I
        I**2 mod 4 -> -1
        I**3 mod 4 -> -I
        """

        if isinstance(expt, Integer):
            expt = expt % 4
            if expt == 0:
                return S.One
            elif expt == 1:
                return S.ImaginaryUnit
            elif expt == 2:
                return S.NegativeOne
            elif expt == 3:
                return -S.ImaginaryUnit
        if isinstance(expt, Rational):
            i, r = divmod(expt, 2)
            rv = Pow(S.ImaginaryUnit, r, evaluate=False)
            if i % 2:
                return Mul(S.NegativeOne, rv, evaluate=False)
            return rv

    def as_base_exp(self):
        return S.NegativeOne, S.Half

    @property
    def _mpc_(self):
        return (Float(0)._mpf_, Float(1)._mpf_)

I = S.ImaginaryUnit

@dispatch(Tuple, Number) # type:ignore
def _eval_is_eq(self, other): # noqa: F811
    return False

def sympify_fractions(f):
    return Rational(f.numerator, f.denominator, 1)

converter[fractions.Fraction] = sympify_fractions

if HAS_GMPY:
    def sympify_mpz(x):
        return Integer(int(x))

    # XXX: The sympify_mpq function here was never used because it is
    # overridden by the other sympify_mpq function below. Maybe it should just
    # be removed or maybe it should be used for something...
    def sympify_mpq(x):
        return Rational(int(x.numerator), int(x.denominator))

    converter[type(gmpy.mpz(1))] = sympify_mpz
    converter[type(gmpy.mpq(1, 2))] = sympify_mpq


def sympify_mpmath_mpq(x):
    p, q = x._mpq_
    return Rational(p, q, 1)

converter[type(mpmath.rational.mpq(1, 2))] = sympify_mpmath_mpq


def sympify_mpmath(x):
    return Expr._from_mpmath(x, x.context.prec)

converter[mpnumeric] = sympify_mpmath


def sympify_complex(a):
    real, imag = list(map(sympify, (a.real, a.imag)))
    return real + S.ImaginaryUnit*imag

converter[complex] = sympify_complex

from .power import Pow, integer_nthroot
from .mul import Mul
Mul.identity = One()
from .add import Add
Add.identity = Zero()

def _register_classes():
    numbers.Number.register(Number)
    numbers.Real.register(Float)
    numbers.Rational.register(Rational)
    numbers.Integral.register(Integer)

_register_classes()<|MERGE_RESOLUTION|>--- conflicted
+++ resolved
@@ -766,13 +766,8 @@
         if isinstance(other, Number) and global_parameters.evaluate:
             if other is S.NaN:
                 return S.NaN
-<<<<<<< HEAD
             elif other is S.Infinity or other is S.NegativeInfinity:
                 return Float(0)
-=======
-            elif other in (S.Infinity, S.NegativeInfinity):
-                return S.Zero
->>>>>>> 6247eefd
         return AtomicExpr.__truediv__(self, other)
 
     def __eq__(self, other):
