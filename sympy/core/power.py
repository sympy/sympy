from __future__ import print_function, division

from math import log as _log

from .sympify import _sympify
from .cache import cacheit
from .singleton import S
from .expr import Expr
from .evalf import PrecisionExhausted
from .function import (_coeff_isneg, expand_complex, expand_multinomial,
    expand_mul)
from .logic import fuzzy_bool, fuzzy_not
from .compatibility import as_int, range
from .evaluate import global_evaluate
from sympy.utilities.iterables import sift

from mpmath.libmp import sqrtrem as mpmath_sqrtrem

from math import sqrt as _sqrt


def isqrt(n):
    """Return the largest integer less than or equal to sqrt(n)."""
    if n < 17984395633462800708566937239552:
        return int(_sqrt(n))
    return integer_nthroot(int(n), 2)[0]


def integer_nthroot(y, n):
    """
    Return a tuple containing x = floor(y**(1/n))
    and a boolean indicating whether the result is exact (that is,
    whether x**n == y).

    Examples
    ========

    >>> from sympy import integer_nthroot
    >>> integer_nthroot(16, 2)
    (4, True)
    >>> integer_nthroot(26, 2)
    (5, False)

    To simply determine if a number is a perfect square, the is_square
    function should be used:

    >>> from sympy.ntheory.primetest import is_square
    >>> is_square(26)
    False

    See Also
    ========
    sympy.ntheory.primetest.is_square
    """
    y, n = as_int(y), as_int(n)
    if y < 0:
        raise ValueError("y must be nonnegative")
    if n < 1:
        raise ValueError("n must be positive")
    if y in (0, 1):
        return y, True
    if n == 1:
        return y, True
    if n == 2:
        x, rem = mpmath_sqrtrem(y)
        return int(x), not rem
    if n > y:
        return 1, False
    # Get initial estimate for Newton's method. Care must be taken to
    # avoid overflow
    try:
        guess = int(y**(1./n) + 0.5)
    except OverflowError:
        exp = _log(y, 2)/n
        if exp > 53:
            shift = int(exp - 53)
            guess = int(2.0**(exp - shift) + 1) << shift
        else:
            guess = int(2.0**exp)
    if guess > 2**50:
        # Newton iteration
        xprev, x = -1, guess
        while 1:
            t = x**(n - 1)
            xprev, x = x, ((n - 1)*x + y//t)//n
            if abs(x - xprev) < 2:
                break
    else:
        x = guess
    # Compensate
    t = x**n
    while t < y:
        x += 1
        t = x**n
    while t > y:
        x -= 1
        t = x**n
    return int(x), t == y  # int converts long to int if possible


class Pow(Expr):
    """
    Defines the expression x**y as "x raised to a power y"

    Singleton definitions involving (0, 1, -1, oo, -oo, I, -I):

    +--------------+---------+-----------------------------------------------+
    | expr         | value   | reason                                        |
    +==============+=========+===============================================+
    | z**0         | 1       | Although arguments over 0**0 exist, see [2].  |
    +--------------+---------+-----------------------------------------------+
    | z**1         | z       |                                               |
    +--------------+---------+-----------------------------------------------+
    | (-oo)**(-1)  | 0       |                                               |
    +--------------+---------+-----------------------------------------------+
    | (-1)**-1     | -1      |                                               |
    +--------------+---------+-----------------------------------------------+
    | S.Zero**-1   | zoo     | This is not strictly true, as 0**-1 may be    |
    |              |         | undefined, but is convenient in some contexts |
    |              |         | where the base is assumed to be positive.     |
    +--------------+---------+-----------------------------------------------+
    | 1**-1        | 1       |                                               |
    +--------------+---------+-----------------------------------------------+
    | oo**-1       | 0       |                                               |
    +--------------+---------+-----------------------------------------------+
    | 0**oo        | 0       | Because for all complex numbers z near        |
    |              |         | 0, z**oo -> 0.                                |
    +--------------+---------+-----------------------------------------------+
    | 0**-oo       | zoo     | This is not strictly true, as 0**oo may be    |
    |              |         | oscillating between positive and negative     |
    |              |         | values or rotating in the complex plane.      |
    |              |         | It is convenient, however, when the base      |
    |              |         | is positive.                                  |
    +--------------+---------+-----------------------------------------------+
    | 1**oo        | nan     | Because there are various cases where         |
    | 1**-oo       |         | lim(x(t),t)=1, lim(y(t),t)=oo (or -oo),       |
    | 1**zoo       |         | but lim( x(t)**y(t), t) != 1.  See [3].       |
    +--------------+---------+-----------------------------------------------+
    | (-1)**oo     | nan     | Because of oscillations in the limit.         |
    | (-1)**(-oo)  |         |                                               |
    +--------------+---------+-----------------------------------------------+
    | oo**oo       | oo      |                                               |
    +--------------+---------+-----------------------------------------------+
    | oo**-oo      | 0       |                                               |
    +--------------+---------+-----------------------------------------------+
    | (-oo)**oo    | nan     |                                               |
    | (-oo)**-oo   |         |                                               |
    +--------------+---------+-----------------------------------------------+
    | oo**I        | nan     | oo**e could probably be best thought of as    |
    | (-oo)**I     |         | the limit of x**e for real x as x tends to    |
    |              |         | oo. If e is I, then the limit does not exist  |
    |              |         | and nan is used to indicate that.             |
    +--------------+---------+-----------------------------------------------+
    | oo**(1+I)    | zoo     | If the real part of e is positive, then the   |
    | (-oo)**(1+I) |         | limit of abs(x**e) is oo. So the limit value  |
    |              |         | is zoo.                                       |
    +--------------+---------+-----------------------------------------------+
    | oo**(-1+I)   | 0       | If the real part of e is negative, then the   |
    | -oo**(-1+I)  |         | limit is 0.                                   |
    +--------------+---------+-----------------------------------------------+

    Because symbolic computations are more flexible that floating point
    calculations and we prefer to never return an incorrect answer,
    we choose not to conform to all IEEE 754 conventions.  This helps
    us avoid extra test-case code in the calculation of limits.

    See Also
    ========

    sympy.core.numbers.Infinity
    sympy.core.numbers.NegativeInfinity
    sympy.core.numbers.NaN

    References
    ==========

    .. [1] http://en.wikipedia.org/wiki/Exponentiation
    .. [2] http://en.wikipedia.org/wiki/Exponentiation#Zero_to_the_power_of_zero
    .. [3] http://en.wikipedia.org/wiki/Indeterminate_forms

    """
    is_Pow = True

    __slots__ = ['is_commutative']

    @cacheit
    def __new__(cls, b, e, evaluate=None):
        if evaluate is None:
            evaluate = global_evaluate[0]
        from sympy.functions.elementary.exponential import exp_polar

        b = _sympify(b)
        e = _sympify(e)
        if evaluate:
            if e is S.Zero:
                return S.One
            elif e is S.One:
                return b
            # Only perform autosimplification if exponent or base is a Symbol or number
            elif (b.is_Symbol or b.is_number) and (e.is_Symbol or e.is_number) and\
                e.is_integer and _coeff_isneg(b):
                if e.is_even:
                    b = -b
                elif e.is_odd:
                    return -Pow(-b, e)
            if S.NaN in (b, e):  # XXX S.NaN**x -> S.NaN under assumption that x != 0
                return S.NaN
            elif b is S.One:
                if abs(e).is_infinite:
                    return S.NaN
                return S.One
            else:
                # recognize base as E
                if not e.is_Atom and b is not S.Exp1 and b.func is not exp_polar:
                    from sympy import numer, denom, log, sign, im, factor_terms
                    c, ex = factor_terms(e, sign=False).as_coeff_Mul()
                    den = denom(ex)
                    if den.func is log and den.args[0] == b:
                        return S.Exp1**(c*numer(ex))
                    elif den.is_Add:
                        s = sign(im(b))
                        if s.is_Number and s and den == \
                                log(-factor_terms(b, sign=False)) + s*S.ImaginaryUnit*S.Pi:
                            return S.Exp1**(c*numer(ex))

                obj = b._eval_power(e)
                if obj is not None:
                    return obj
        obj = Expr.__new__(cls, b, e)
        obj = cls._exec_constructor_postprocessors(obj)
        if not isinstance(obj, Pow):
            return obj
        obj.is_commutative = (b.is_commutative and e.is_commutative)
        return obj

    @property
    def base(self):
        return self._args[0]

    @property
    def exp(self):
        return self._args[1]

    @classmethod
    def class_key(cls):
        return 3, 2, cls.__name__

    def _eval_refine(self, assumptions):
        from sympy.assumptions.ask import ask, Q
        b, e = self.as_base_exp()
        if ask(Q.integer(e), assumptions) and _coeff_isneg(b):
            if ask(Q.even(e), assumptions):
                return Pow(-b, e)
            elif ask(Q.odd(e), assumptions):
                return -Pow(-b, e)

    def _eval_power(self, other):
        from sympy import Abs, arg, exp, floor, im, log, re, sign
        b, e = self.as_base_exp()
        if b is S.NaN:
            return (b**e)**other  # let __new__ handle it

        s = None
        if other.is_integer:
            s = 1
        elif b.is_polar:  # e.g. exp_polar, besselj, var('p', polar=True)...
            s = 1
        elif e.is_real is not None:
            # helper functions ===========================
            def _half(e):
                """Return True if the exponent has a literal 2 as the
                denominator, else None."""
                if getattr(e, 'q', None) == 2:
                    return True
                n, d = e.as_numer_denom()
                if n.is_integer and d == 2:
                    return True
            def _n2(e):
                """Return ``e`` evaluated to a Number with 2 significant
                digits, else None."""
                try:
                    rv = e.evalf(2, strict=True)
                    if rv.is_Number:
                        return rv
                except PrecisionExhausted:
                    pass
            # ===================================================
            if e.is_real:
                # we need _half(other) with constant floor or
                # floor(S.Half - e*arg(b)/2/pi) == 0

                # handle -1 as special case
                if e == -1:
                    # floor arg. is 1/2 + arg(b)/2/pi
                    if _half(other):
                        if b.is_negative is True:
                            return S.NegativeOne**other*Pow(-b, e*other)
                        if b.is_real is False:
                            return Pow(b.conjugate()/Abs(b)**2, other)
                elif e.is_even:
                    if b.is_real:
                        b = abs(b)
                    if b.is_imaginary:
                        b = abs(im(b))*S.ImaginaryUnit

                if (abs(e) < 1) == True or e == 1:
                    s = 1  # floor = 0
                elif b.is_nonnegative:
                    s = 1  # floor = 0
                elif re(b).is_nonnegative and (abs(e) < 2) == True:
                    s = 1  # floor = 0
                elif fuzzy_not(im(b).is_zero) and abs(e) == 2:
                    s = 1  # floor = 0
                elif b.is_imaginary and (abs(e) == 2) == True:
                    s = 1  # floor = 0
                elif _half(other):
                    s = exp(2*S.Pi*S.ImaginaryUnit*other*floor(
                        S.Half - e*arg(b)/(2*S.Pi)))
                    if s.is_real and _n2(sign(s) - s) == 0:
                        s = sign(s)
                    else:
                        s = None
            else:
                # e.is_real is False requires:
                #     _half(other) with constant floor or
                #     floor(S.Half - im(e*log(b))/2/pi) == 0
                try:
                    s = exp(2*S.ImaginaryUnit*S.Pi*other*
                        floor(S.Half - im(e*log(b))/2/S.Pi))
                    # be careful to test that s is -1 or 1 b/c sign(I) == I:
                    # so check that s is real
                    if s.is_real and _n2(sign(s) - s) == 0:
                        s = sign(s)
                    else:
                        s = None
                except PrecisionExhausted:
                    s = None

        if s is not None:
            return s*Pow(b, e*other)

    def _eval_Mod(self, q):
        if self.exp.is_integer and self.exp.is_positive:
            if q.is_integer and self.base % q == 0:
                return S.Zero

            '''
            For unevaluated Integer power, use built-in pow modular
            exponentiation.
            '''
            if self.base.is_Integer and self.exp.is_Integer and q.is_Integer:
                return pow(int(self.base), int(self.exp), int(q))

    def _eval_is_even(self):
        if self.exp.is_integer and self.exp.is_positive:
            return self.base.is_even

    def _eval_is_positive(self):
        from sympy import log
        if self.base is S.Exp1:
            if self.exp.is_real:
                return self.exp is not S.NegativeInfinity
            elif self.exp.is_imaginary:
                arg2 = -S.ImaginaryUnit * self.exp / S.Pi
                return arg2.is_even
            return None
        if self.base == self.exp:
            if self.base.is_nonnegative:
                return True
        elif self.base.is_positive:
            if self.exp.is_real:
                return True
        elif self.base.is_negative:
            if self.exp.is_even:
                return True
            if self.exp.is_odd:
                return False
        elif self.base.is_nonpositive:
            if self.exp.is_odd:
                return False
        elif self.base.is_imaginary:
            if self.exp.is_integer:
                m = self.exp % 4
                if m.is_zero:
                    return True
                if m.is_integer and m.is_zero is False:
                    return False
            if self.exp.is_imaginary:
                return log(self.base).is_imaginary

    def _eval_is_negative(self):
        if self.base.is_negative:
            if self.exp.is_odd:
                return True
            if self.exp.is_even:
                return False
        elif self.base.is_positive:
            if self.exp.is_real:
                return False
        elif self.base.is_nonnegative:
            if self.exp.is_nonnegative:
                return False
        elif self.base.is_nonpositive:
            if self.exp.is_even:
                return False
        elif self.base.is_real:
            if self.exp.is_even:
                return False

    def _eval_is_zero(self):
        if self.base.is_zero:
            if self.exp.is_positive:
                return True
            elif self.exp.is_nonpositive:
                return False
        elif self.base.is_zero is False:
            if self.exp.is_finite:
                return False
            elif self.exp.is_infinite:
                if (1 - abs(self.base)).is_positive:
                    return self.exp.is_positive
                elif (1 - abs(self.base)).is_negative:
                    return self.exp.is_negative
        else:
            # when self.base.is_zero is None
            return None

    def _eval_is_integer(self):
        b, e = self.args
        if b.is_rational:
            if b.is_integer is False and e.is_positive:
                return False  # rat**nonneg
        if b.is_integer and e.is_integer:
            if b is S.NegativeOne:
                return True
            if e.is_nonnegative or e.is_positive:
                return True
        if b.is_integer and e.is_negative and (e.is_finite or e.is_integer):
            if fuzzy_not((b - 1).is_zero) and fuzzy_not((b + 1).is_zero):
                return False
        if b.is_Number and e.is_Number:
            check = self.func(*self.args)
            return check.is_Integer

    def _eval_is_real(self):
        from sympy import arg, log, Mul
        if self.base is S.Exp1:
            if self.exp.is_real:
                return True
            elif self.exp.is_imaginary:
                arg2 = -2*S.ImaginaryUnit*self.exp/S.Pi
                return arg2.is_even
        real_b = self.base.is_real
        if real_b is None:
            if self.base.func == Pow and self.base.base is S.Exp1 and self.base.exp.is_imaginary:
                return self.exp.is_imaginary
        real_e = self.exp.is_real
        if real_e is None:
            return None
        if real_b and real_e:
            if self.base.is_positive:
                return True
            elif self.base.is_nonnegative:
                if self.exp.is_nonnegative:
                    return True
            else:
                if self.exp.is_integer:
                    return True
                elif self.base.is_negative:
                    if self.exp.is_Rational:
                        return False
        if real_e and self.exp.is_negative:
            return Pow(self.base, -self.exp).is_real
        im_b = self.base.is_imaginary
        im_e = self.exp.is_imaginary
        if im_b:
            if self.exp.is_integer:
                if self.exp.is_even:
                    return True
                elif self.exp.is_odd:
                    return False
            elif im_e and log(self.base).is_imaginary:
                return True
            elif self.exp.is_Add:
                c, a = self.exp.as_coeff_Add()
                if c and c.is_Integer:
                    return Mul(
                        self.base**c, self.base**a, evaluate=False).is_real
            elif self.base in (-S.ImaginaryUnit, S.ImaginaryUnit):
                if (self.exp/2).is_integer is False:
                    return False
        if real_b and im_e:
            if self.base is S.NegativeOne:
                return True
            c = self.exp.coeff(S.ImaginaryUnit)
            if c:
                ok = (c*log(self.base)/S.Pi).is_Integer
                if ok is not None:
                    return ok

        if real_b is False:  # we already know it's not imag
            i = arg(self.base)*self.exp/S.Pi
            return i.is_integer

    def _eval_is_complex(self):
        if all(a.is_complex for a in self.args):
            return True
        elif self.base is S.Exp1:
            return self.exp.is_complex

    def _eval_is_imaginary(self):
        from sympy import arg, log
        if self.base is S.Exp1:
            if self.exp.is_real:
                return False
            return None
        if self.base.is_imaginary:
            if self.exp.is_integer:
                odd = self.exp.is_odd
                if odd is not None:
                    return odd
                return

        if self.exp.is_imaginary:
            imlog = log(self.base).is_imaginary
            if imlog is not None:
                return False  # I**i -> real; (2*I)**i -> complex ==> not imaginary

        if self.base.is_real and self.exp.is_real:
            if self.base.is_positive:
                return False
            else:
                rat = self.exp.is_rational
                if not rat:
                    return rat
                if self.exp.is_integer:
                    return False
                else:
                    half = (2*self.exp).is_integer
                    if half:
                        return self.base.is_negative
                    return half

        if self.base.is_real is False:  # we already know it's not imag
            i = arg(self.base)*self.exp/S.Pi
            isodd = (2*i).is_odd
            if isodd is not None:
                return isodd

        if self.exp.is_negative:
            return (1/self).is_imaginary

    def _eval_is_odd(self):
        if self.exp.is_integer:
            if self.exp.is_positive:
                return self.base.is_odd
            elif self.exp.is_nonnegative and self.base.is_odd:
                return True
            elif self.base is S.NegativeOne:
                return True

    def _eval_is_finite(self):
        if self.base is S.Exp1:
            if self.exp.is_negative:
                return True
            return self.exp.is_finite
        if self.exp.is_negative:
            if self.base.is_zero:
                return False
            if self.base.is_infinite:
                return True
        c1 = self.base.is_finite
        if c1 is None:
            return
        c2 = self.exp.is_finite
        if c2 is None:
            return
        if c1 and c2:
            if self.exp.is_nonnegative or fuzzy_not(self.base.is_zero):
                return True

    def _eval_is_prime(self):
<<<<<<< HEAD
        if self.base is S.Exp1:
            p = self.func(self.base, self.exp)
            if p.is_Pow:
                return None
            return p.is_prime
        if self.exp == S.One:
            return self.base.is_prime
        if self.is_number:
            return self.doit().is_prime
=======
        '''
        An integer raised to the n(>=2)-th power cannot be a prime.
        '''
        if self.base.is_integer and self.exp.is_integer and (self.exp-1).is_positive:
            return False
>>>>>>> ae3d62ab

    def _eval_is_composite(self):
        """
        A power is composite if both base and exponent are greater than 1
        """
        if (self.base.is_integer and self.exp.is_integer and
            ((self.base-1).is_positive and (self.exp-1).is_positive or
            (self.base+1).is_negative and self.exp.is_positive and self.exp.is_even)):
            return True

    def _eval_is_polar(self):
        return self.base.is_polar

    def _eval_subs(self, old, new):
        from sympy import exp, log, Symbol

        def _check(ct1, ct2, old):
            """Return (bool, pow, remainder_pow) where, if bool is True, then the
            exponent of Pow `old` will combine with `pow` so the substitution
            is valid, otherwise bool will be False.

            For noncommutative objects, `pow` will be an integer, and a factor
            `Pow(old.base, remainder_pow)` needs to be included. If there is
            no such factor, None is returned. For commutative objects,
            remainder_pow is always None.

            cti are the coefficient and terms of an exponent of self or old
            In this _eval_subs routine a change like (b**(2*x)).subs(b**x, y)
            will give y**2 since (b**x)**2 == b**(2*x); if that equality does
            not hold then the substitution should not occur so `bool` will be
            False.

            """
            coeff1, terms1 = ct1
            coeff2, terms2 = ct2
            if terms1 == terms2:
                if old.is_commutative:
                    # Allow fractional powers for commutative objects
                    pow = coeff1/coeff2
                    try:
                        pow = as_int(pow)
                        combines = True
                    except ValueError:
                        combines = Pow._eval_power(
                            Pow(*old.as_base_exp(), evaluate=False),
                            pow) is not None
                    return combines, pow, None
                else:
                    # With noncommutative symbols, substitute only integer powers
                    if not isinstance(terms1, tuple):
                        terms1 = (terms1,)
                    if not all(term.is_integer for term in terms1):
                        return False, None, None

                    try:
                        # Round pow toward zero
                        pow, remainder = divmod(as_int(coeff1), as_int(coeff2))
                        if pow < 0 and remainder != 0:
                            pow += 1
                            remainder -= as_int(coeff2)

                        if remainder == 0:
                            remainder_pow = None
                        else:
                            remainder_pow = Mul(remainder, *terms1)

                        return True, pow, remainder_pow
                    except ValueError:
                        # Can't substitute
                        pass

            return False, None, None

        # Maintain replacements like: `.subs(exp, sin)`
        if old == exp and new.is_Function:
            if self.base is S.Exp1:
                return new(self.exp._subs(old, new))

        if self.base is S.Exp1 and new.is_Function:
            if old is exp or old is S.Exp1:
                return new(self.exp._subs(old, new))
            else:
                return self.base**self.exp._subs(old, new)

        if old == self.base or (old is exp and self.base is S.Exp1):
            return new**self.exp._subs(old, new)

        # issue 10829: (4**x - 3*y + 2).subs(2**x, y) -> y**2 - 3*y + 2
        if old.func is self.func and self.exp == old.exp:
            l = log(self.base, old.base)
            if l.is_Number:
                return Pow(new, l)

        if old.func is self.func and self.base == old.base:
            if self.exp.is_Add is False:
                ct1 = self.exp.as_independent(Symbol, as_Add=False)
                ct2 = old.exp.as_independent(Symbol, as_Add=False)
                ok, pow, remainder_pow = _check(ct1, ct2, old)
                if ok:
                    # issue 5180: (x**(6*y)).subs(x**(3*y),z)->z**2
                    result = self.func(new, pow)
                    if remainder_pow is not None:
                        result = Mul(result, Pow(old.base, remainder_pow))
                    return result
            else:  # b**(6*x+a).subs(b**(3*x), y) -> y**2 * b**a
                # exp(exp(x) + exp(x**2)).subs(exp(exp(x)), w) -> w * exp(exp(x**2))
                oarg = old.exp
                new_l = []
                o_al = []
                ct2 = oarg.as_coeff_mul()
                for a in self.exp.args:
                    newa = a._subs(old, new)
                    ct1 = newa.as_coeff_mul()
                    ok, pow, remainder_pow = _check(ct1, ct2, old)
                    if ok:
                        new_l.append(new**pow)
                        if remainder_pow is not None:
                            o_al.append(remainder_pow)
                        continue
                    elif not old.is_commutative and not newa.is_integer:
                        # If any term in the exponent is non-integer,
                        # we do not do any substitutions in the noncommutative case
                        return
                    o_al.append(newa)
                if new_l:
                    new_l.append(Pow(self.base, Add(*o_al), evaluate=False))
                    return Mul(*new_l)

        if old.is_Pow and old.base is S.Exp1 and self.exp.is_real and self.base.is_positive:
            ct1 = old.exp.as_independent(Symbol, as_Add=False)
            ct2 = (self.exp*log(self.base)).as_independent(
                Symbol, as_Add=False)
            ok, pow, remainder_pow = _check(ct1, ct2, old)
            if ok:
                result = self.func(new, pow)  # (2**x).subs(exp(x*log(2)), z) -> z
                if remainder_pow is not None:
                    result = Mul(result, Pow(old.base, remainder_pow))
                return result

    def as_base_exp(self):
        """Return base and exp of self.

        If base is 1/Integer, then return Integer, -exp. If this extra
        processing is not needed, the base and exp properties will
        give the raw arguments

        Examples
        ========

        >>> from sympy import Pow, S
        >>> p = Pow(S.Half, 2, evaluate=False)
        >>> p.as_base_exp()
        (2, -2)
        >>> p.args
        (1/2, 2)

        """

        b, e = self.args
        if b.is_Rational and b.p == 1 and b.q != 1:
            return Integer(b.q), -e
        return b, e

    @property
    def is_exp(self):
        return self.base is S.Exp1

    def _eval_adjoint(self):
        from sympy.functions.elementary.complexes import adjoint
        i, p = self.exp.is_integer, self.base.is_positive
        if i:
            return adjoint(self.base)**self.exp
        if p:
            return self.base**adjoint(self.exp)
        if i is False and p is False:
            expanded = expand_complex(self)
            if expanded != self:
                return adjoint(expanded)

    def _eval_conjugate(self):
        from sympy.functions.elementary.complexes import conjugate as c
        i, p = self.exp.is_integer, self.base.is_positive
        if i:
            return c(self.base)**self.exp
        if p:
            return self.base**c(self.exp)
        if i is False and p is False:
            expanded = expand_complex(self)
            if expanded != self:
                return c(expanded)
        if self.is_real:
            return self

    def _eval_transpose(self):
        from sympy.functions.elementary.complexes import transpose
        i, p = self.exp.is_integer, self.base.is_complex
        if p:
            return self.base**self.exp
        if i:
            return transpose(self.base)**self.exp
        if i is False and p is False:
            expanded = expand_complex(self)
            if expanded != self:
                return transpose(expanded)

    def _eval_expand_power_exp(self, **hints):
        """a**(n+m) -> a**n*a**m"""
        b = self.base
        e = self.exp
        if e.is_Add and e.is_commutative:
            expr = []
            for x in e.args:
                expr.append(self.func(self.base, x))
            return Mul(*expr)
        return self.func(b, e)

    def _eval_expand_power_base(self, **hints):
        """(a*b)**n -> a**n * b**n"""
        force = hints.get('force', False)

        b = self.base
        e = self.exp
        if not b.is_Mul:
            return self

        cargs, nc = b.args_cnc(split_1=False)

        # expand each term - this is top-level-only
        # expansion but we have to watch out for things
        # that don't have an _eval_expand method
        if nc:
            nc = [i._eval_expand_power_base(**hints)
                if hasattr(i, '_eval_expand_power_base') else i
                for i in nc]

            if e.is_Integer:
                if e.is_positive:
                    rv = Mul(*nc*e)
                else:
                    rv = 1/Mul(*nc*-e)
                if cargs:
                    rv *= Mul(*cargs)**e
                return rv

            if not cargs:
                return self.func(Mul(*nc), e, evaluate=False)

            nc = [Mul(*nc)]

        # sift the commutative bases
        sifted = sift(cargs, lambda x: x.is_real)
        maybe_real = sifted[True] + sifted[None]
        other = sifted[False]
        def pred(x):
            if x is S.ImaginaryUnit:
                return S.ImaginaryUnit
            polar = x.is_polar
            if polar:
                return True
            if polar is None:
                return fuzzy_bool(x.is_nonnegative)
        sifted = sift(maybe_real, pred)
        nonneg = sifted[True]
        other += sifted[None]
        neg = sifted[False]
        imag = sifted[S.ImaginaryUnit]
        if imag:
            I = S.ImaginaryUnit
            i = len(imag) % 4
            if i == 0:
                pass
            elif i == 1:
                other.append(I)
            elif i == 2:
                if neg:
                    nonn = -neg.pop()
                    if nonn is not S.One:
                        nonneg.append(nonn)
                else:
                    neg.append(S.NegativeOne)
            else:
                if neg:
                    nonn = -neg.pop()
                    if nonn is not S.One:
                        nonneg.append(nonn)
                else:
                    neg.append(S.NegativeOne)
                other.append(I)
            del imag

        # bring out the bases that can be separated from the base

        if force or e.is_integer:
            # treat all commutatives the same and put nc in other
            cargs = nonneg + neg + other
            other = nc
        else:
            # this is just like what is happening automatically, except
            # that now we are doing it for an arbitrary exponent for which
            # no automatic expansion is done

            assert not e.is_Integer

            # handle negatives by making them all positive and putting
            # the residual -1 in other
            if len(neg) > 1:
                o = S.One
                if not other and neg[0].is_Number:
                    o *= neg.pop(0)
                if len(neg) % 2:
                    o = -o
                for n in neg:
                    nonneg.append(-n)
                if o is not S.One:
                    other.append(o)
            elif neg and other:
                if neg[0].is_Number and neg[0] is not S.NegativeOne:
                    other.append(S.NegativeOne)
                    nonneg.append(-neg[0])
                else:
                    other.extend(neg)
            else:
                other.extend(neg)
            del neg

            cargs = nonneg
            other += nc

        rv = S.One
        if cargs:
            rv *= Mul(*[self.func(b, e, evaluate=False) for b in cargs])
        if other:
            rv *= self.func(Mul(*other), e, evaluate=False)
        return rv

    def _eval_expand_multinomial(self, **hints):
        """(a+b+..) ** n -> a**n + n*a**(n-1)*b + .., n is nonzero integer"""

        base, exp = self.args
        result = self

        if exp.is_Rational and exp.p > 0 and base.is_Add:
            if not exp.is_Integer:
                n = Integer(exp.p // exp.q)

                if not n:
                    return result
                else:
                    radical, result = self.func(base, exp - n), []

                    expanded_base_n = self.func(base, n)
                    if expanded_base_n.is_Pow:
                        expanded_base_n = \
                            expanded_base_n._eval_expand_multinomial()
                    for term in Add.make_args(expanded_base_n):
                        result.append(term*radical)

                    return Add(*result)

            n = int(exp)

            if base.is_commutative:
                order_terms, other_terms = [], []

                for b in base.args:
                    if b.is_Order:
                        order_terms.append(b)
                    else:
                        other_terms.append(b)

                if order_terms:
                    # (f(x) + O(x^n))^m -> f(x)^m + m*f(x)^{m-1} *O(x^n)
                    f = Add(*other_terms)
                    o = Add(*order_terms)

                    if n == 2:
                        return expand_multinomial(f**n, deep=False) + n*f*o
                    else:
                        g = expand_multinomial(f**(n - 1), deep=False)
                        return expand_mul(f*g, deep=False) + n*g*o

                if base.is_number:
                    # Efficiently expand expressions of the form (a + b*I)**n
                    # where 'a' and 'b' are real numbers and 'n' is integer.
                    a, b = base.as_real_imag()

                    if a.is_Rational and b.is_Rational:
                        if not a.is_Integer:
                            if not b.is_Integer:
                                k = self.func(a.q * b.q, n)
                                a, b = a.p*b.q, a.q*b.p
                            else:
                                k = self.func(a.q, n)
                                a, b = a.p, a.q*b
                        elif not b.is_Integer:
                            k = self.func(b.q, n)
                            a, b = a*b.q, b.p
                        else:
                            k = 1

                        a, b, c, d = int(a), int(b), 1, 0

                        while n:
                            if n & 1:
                                c, d = a*c - b*d, b*c + a*d
                                n -= 1
                            a, b = a*a - b*b, 2*a*b
                            n //= 2

                        I = S.ImaginaryUnit

                        if k == 1:
                            return c + I*d
                        else:
                            return Integer(c)/k + I*d/k

                p = other_terms
                # (x+y)**3 -> x**3 + 3*x**2*y + 3*x*y**2 + y**3
                # in this particular example:
                # p = [x,y]; n = 3
                # so now it's easy to get the correct result -- we get the
                # coefficients first:
                from sympy import multinomial_coefficients
                from sympy.polys.polyutils import basic_from_dict
                expansion_dict = multinomial_coefficients(len(p), n)
                # in our example: {(3, 0): 1, (1, 2): 3, (0, 3): 1, (2, 1): 3}
                # and now construct the expression.
                return basic_from_dict(expansion_dict, *p)
            else:
                if n == 2:
                    return Add(*[f*g for f in base.args for g in base.args])
                else:
                    multi = (base**(n - 1))._eval_expand_multinomial()
                    if multi.is_Add:
                        return Add(*[f*g for f in base.args
                            for g in multi.args])
                    else:
                        # XXX can this ever happen if base was an Add?
                        return Add(*[f*multi for f in base.args])
        elif (exp.is_Rational and exp.p < 0 and base.is_Add and
                abs(exp.p) > exp.q):
            return 1 / self.func(base, -exp)._eval_expand_multinomial()
        elif exp.is_Add and base.is_Number:
            #  a + b      a  b
            # n      --> n  n  , where n, a, b are Numbers

            coeff, tail = S.One, S.Zero
            for term in exp.args:
                if term.is_Number:
                    coeff *= self.func(base, term)
                else:
                    tail += term

            return coeff * self.func(base, tail)
        else:
            return result

    def as_real_imag(self, deep=True, **hints):
        from sympy import atan2, cos, im, re, sin, exp
        from sympy.polys.polytools import poly

        if self.base is S.Exp1:
            re, im = self.exp.as_real_imag()
            if deep:
                re = re.expand(deep, **hints)
                im = im.expand(deep, **hints)
            c, s = cos(im), sin(im)
            return (exp(re)*c, exp(re)*s)

        if self.exp.is_Integer:
            exp = self.exp
            re, im = self.base.as_real_imag(deep=deep)
            if not im:
                return self, S.Zero
            a, b = symbols('a b', cls=Dummy)
            if exp >= 0:
                if re.is_Number and im.is_Number:
                    # We can be more efficient in this case
                    expr = expand_multinomial(self.base**exp)
                    return expr.as_real_imag()

                expr = poly(
                    (a + b)**exp)  # a = re, b = im; expr = (a + b*I)**exp
            else:
                mag = re**2 + im**2
                re, im = re/mag, -im/mag
                if re.is_Number and im.is_Number:
                    # We can be more efficient in this case
                    expr = expand_multinomial((re + im*S.ImaginaryUnit)**-exp)
                    return expr.as_real_imag()

                expr = poly((a + b)**-exp)

            # Terms with even b powers will be real
            r = [i for i in expr.terms() if not i[0][1] % 2]
            re_part = Add(*[cc*a**aa*b**bb for (aa, bb), cc in r])
            # Terms with odd b powers will be imaginary
            r = [i for i in expr.terms() if i[0][1] % 4 == 1]
            im_part1 = Add(*[cc*a**aa*b**bb for (aa, bb), cc in r])
            r = [i for i in expr.terms() if i[0][1] % 4 == 3]
            im_part3 = Add(*[cc*a**aa*b**bb for (aa, bb), cc in r])

            return (re_part.subs({a: re, b: S.ImaginaryUnit*im}),
            im_part1.subs({a: re, b: im}) + im_part3.subs({a: re, b: -im}))

        elif self.exp.is_Rational:
            re, im = self.base.as_real_imag(deep=deep)

            if im.is_zero and self.exp is S.Half:
                if re.is_nonnegative:
                    return self, S.Zero
                if re.is_nonpositive:
                    return S.Zero, (-self.base)**self.exp

            # XXX: This is not totally correct since for x**(p/q) with
            #      x being imaginary there are actually q roots, but
            #      only a single one is returned from here.
            r = self.func(self.func(re, 2) + self.func(im, 2), S.Half)
            t = atan2(im, re)

            rp, tp = self.func(r, self.exp), t*self.exp

            return (rp*cos(tp), rp*sin(tp))
        else:

            if deep:
                hints['complex'] = False

                expanded = self.expand(deep, **hints)
                if hints.get('ignore') == expanded:
                    return None
                else:
                    return (re(expanded), im(expanded))
            else:
                return (re(self), im(self))

    def _eval_derivative(self, s):
        from sympy import log
        dbase = self.base.diff(s)
        dexp = self.exp.diff(s)
        return self * (dexp * log(self.base) + dbase * self.exp/self.base)

    def _eval_evalf(self, prec):
        if self.base is S.Exp1:
            import mpmath
            a = self.exp._to_mpmath(prec + 5)
            with mpmath.workprec(prec):
                v = mpmath.exp(a)
            return Expr._from_mpmath(v, prec)

        base, exp = self.as_base_exp()
        base = base._evalf(prec)
        if not exp.is_Integer:
            exp = exp._evalf(prec)
        if exp.is_negative and base.is_number and base.is_real is False:
            base = base.conjugate() / (base * base.conjugate())._evalf(prec)
            exp = -exp
            return self.func(base, exp).expand()
        return self.func(base, exp)

    def _eval_is_polynomial(self, syms):
        if self.exp.has(*syms):
            return False

        if self.base.has(*syms):
            return bool(self.base._eval_is_polynomial(syms) and
                self.exp.is_Integer and (self.exp >= 0))
        else:
            return True

    def _eval_is_rational(self):
        p = self.func(*self.as_base_exp())  # in case it's unevaluated
        if not p.is_Pow:
            return p.is_rational

        if p.base is S.Exp1:
            if p.exp is S.Zero:
                return True
            elif p.exp.is_rational and fuzzy_not(p.exp.is_zero):
                return False

        b, e = p.as_base_exp()
        if e.is_Rational and b.is_Rational:
            # we didn't check that e is not an Integer
            # because Rational**Integer autosimplifies
            return False
        if e.is_integer:
            if b.is_rational:
                if fuzzy_not(b.is_zero) or e.is_nonnegative:
                    return True
                if b == e:  # always rational, even for 0**0
                    return True
            elif b.is_irrational:
                return e.is_zero

    def _eval_is_algebraic(self):

        def _is_one(expr):
            try:
                return (expr - 1).is_zero
            except ValueError:
                # when the operation is not allowed
                return False

        if self.base is S.Exp1:
            s = self.func(*self.args)
            if s.is_Pow:
                if fuzzy_not(self.exp.is_zero):
                    if self.exp.is_algebraic:
                        return False
                    elif (self.exp / S.Pi).is_rational:
                        return False
                return None
            else:
                return s.is_algebraic
        if self.base.is_zero or _is_one(self.base):
            return True
        elif self.exp.is_rational:
            if self.base.is_algebraic is False:
                return self.exp.is_zero
            return self.base.is_algebraic
        elif self.base.is_algebraic and self.exp.is_algebraic:
            if ((fuzzy_not(self.base.is_zero)
                and fuzzy_not(_is_one(self.base)))
                or self.base.is_integer is False
                or self.base.is_irrational):
                return self.exp.is_rational

    def _eval_is_rational_function(self, syms):
        if self.exp.has(*syms):
            return False

        if self.base.has(*syms):
            return self.base._eval_is_rational_function(syms) and \
                self.exp.is_Integer
        else:
            return True

    def _eval_is_algebraic_expr(self, syms):
        if self.exp.has(*syms):
            return False

        if self.base.has(*syms):
            return self.base._eval_is_algebraic_expr(syms) and \
                self.exp.is_Rational
        else:
            return True

    def as_numer_denom(self):
        if not self.is_commutative:
            return self, S.One
        base, exp = self.as_base_exp()
        n, d = base.as_numer_denom()
        # this should be the same as ExpBase.as_numer_denom wrt
        # exponent handling
        neg_exp = exp.is_negative
        if not neg_exp and not (-exp).is_negative:
            neg_exp = _coeff_isneg(exp)
        int_exp = exp.is_integer
        # the denominator cannot be separated from the numerator if
        # its sign is unknown unless the exponent is an integer, e.g.
        # sqrt(a/b) != sqrt(a)/sqrt(b) when a=1 and b=-1. But if the
        # denominator is negative the numerator and denominator can
        # be negated and the denominator (now positive) separated.
        if not (d.is_real or int_exp):
            n = base
            d = S.One
        dnonpos = d.is_nonpositive
        if dnonpos:
            n, d = -n, -d
        elif dnonpos is None and not int_exp:
            n = base
            d = S.One
        if neg_exp:
            n, d = d, n
            exp = -exp
        return self.func(n, exp), self.func(d, exp)

    def matches(self, expr, repl_dict={}, old=False):
        expr = _sympify(expr)

        # special case, pattern = 1 and expr.exp can match to 0
        if expr is S.One:
            d = repl_dict.copy()
            d = self.exp.matches(S.Zero, d)
            if d is not None:
                return d

        # make sure the expression to be matched is an Expr
        if not isinstance(expr, Expr):
            return None

        b, e = expr.as_base_exp()

        # special case number
        sb, se = self.as_base_exp()
        if sb.is_Symbol and se.is_Integer and expr:
            if e.is_rational:
                return sb.matches(b**(e/se), repl_dict)
            return sb.matches(expr**(1/se), repl_dict)

        d = repl_dict.copy()
        d = self.base.matches(b, d)
        if d is None:
            return None

        d = self.exp.xreplace(d).matches(e, d)
        if d is None:
            return Expr.matches(self, expr, repl_dict)
        return d

    def _eval_nseries(self, x, n, logx):
        # NOTE! This function is an important part of the gruntz algorithm
        #       for computing limits. It has to return a generalized power
        #       series with coefficients in C(log, log(x)). In more detail:
        # It has to return an expression
        #     c_0*x**e_0 + c_1*x**e_1 + ... (finitely many terms)
        # where e_i are numbers (not necessarily integers) and c_i are
        # expressions involving only numbers, the log function, and log(x).
        from sympy import ceiling, collect, exp, log, O, Order, powsimp
        b, e = self.args
        if e.is_Integer:
            if e > 0:
                # positive integer powers are easy to expand, e.g.:
                # sin(x)**4 = (x-x**3/3+...)**4 = ...
                return expand_multinomial(self.func(b._eval_nseries(x, n=n,
                    logx=logx), e), deep=False)
            elif e is S.NegativeOne:
                # this is also easy to expand using the formula:
                # 1/(1 + x) = 1 - x + x**2 - x**3 ...
                # so we need to rewrite base to the form "1+x"

                nuse = n
                cf = 1

                try:
                    ord = b.as_leading_term(x)
                    cf = Order(ord, x).getn()
                    if cf and cf.is_Number:
                        nuse = n + 2*ceiling(cf)
                    else:
                        cf = 1
                except NotImplementedError:
                    pass

                b_orig, prefactor = b, O(1, x)
                while prefactor.is_Order:
                    nuse += 1
                    b = b_orig._eval_nseries(x, n=nuse, logx=logx)
                    prefactor = b.as_leading_term(x)

                # express "rest" as: rest = 1 + k*x**l + ... + O(x**n)
                rest = expand_mul((b - prefactor)/prefactor)

                if rest.is_Order:
                    return 1/prefactor + rest/prefactor + O(x**n, x)

                k, l = rest.leadterm(x)
                if l.is_Rational and l > 0:
                    pass
                elif l.is_number and l > 0:
                    l = l.evalf()
                elif l == 0:
                    k = k.simplify()
                    if k == 0:
                        # if prefactor == w**4 + x**2*w**4 + 2*x*w**4, we need to
                        # factor the w**4 out using collect:
                        return 1/collect(prefactor, x)
                    else:
                        raise NotImplementedError()
                else:
                    raise NotImplementedError()

                if cf < 0:
                    cf = S.One/abs(cf)

                try:
                    dn = Order(1/prefactor, x).getn()
                    if dn and dn < 0:
                        pass
                    else:
                        dn = 0
                except NotImplementedError:
                    dn = 0

                terms = [1/prefactor]
                for m in range(1, ceiling((n - dn + 1)/l*cf)):
                    new_term = terms[-1]*(-rest)
                    if new_term.is_Pow:
                        new_term = new_term._eval_expand_multinomial(
                            deep=False)
                    else:
                        new_term = expand_mul(new_term, deep=False)
                    terms.append(new_term)
                terms.append(O(x**n, x))
                return powsimp(Add(*terms), deep=True, combine='exp')
            else:
                # negative powers are rewritten to the cases above, for
                # example:
                # sin(x)**(-4) = 1/( sin(x)**4) = ...
                # and expand the denominator:
                nuse, denominator = n, O(1, x)
                while denominator.is_Order:
                    denominator = (b**(-e))._eval_nseries(x, n=nuse, logx=logx)
                    nuse += 1
                if 1/denominator == self:
                    return self
                # now we have a type 1/f(x), that we know how to expand
                return (1/denominator)._eval_nseries(x, n=n, logx=logx)

        if e.has(Symbol):
            from sympy import limit, oo
            arg = e*log(b)
            arg_series = arg._eval_nseries(x, n=n, logx=logx)
            if arg_series.is_Order:
                return 1 + arg_series
            arg0 = limit(arg_series.removeO(), x, 0)
            if arg0 in [-oo, oo]:
                return self
            t = Dummy("t")

            def taylor_term(n, x, *previous_terms):
                """
                Calculates the next term in the Taylor series expansion.
                """
                from sympy import sympify, factorial
                if n < 0:
                    return S.Zero
                if n == 0:
                    return S.One
                x = sympify(x)
                if previous_terms:
                    p = previous_terms[-1]
                    if p is not None:
                        return p*x/n
                return x**n/factorial(n)

            def _taylor(expr, x, n):
                l = []
                g = None
                for i in range(n):
                    g = taylor_term(i, expr.exp, g)
                    g = g.nseries(x, n=n)
                    l.append(g)
                return Add(*l) + Order(x**n, x)

            exp_series = _taylor(exp(t), t, n)
            o = exp_series.getO()
            exp_series = exp_series.removeO()
            r = exp(arg0)*exp_series.subs(t, arg_series - arg0)
            r += Order(o.expr.subs(t, (arg_series - arg0)), x)
            r = r.expand()
            return powsimp(r, deep=True, combine='exp')

        # see if the base is as simple as possible
        bx = b
        while bx.is_Pow and bx.exp.is_Rational:
            bx = bx.base
        if bx == x:
            return self

        # work for b(x)**e where e is not an Integer and does not contain x
        # and hopefully has no other symbols

        def e2int(e):
            """return the integer value (if possible) of e and a
            flag indicating whether it is bounded or not."""
            n = e.limit(x, 0)
            infinite = n.is_infinite
            if not infinite:
                # XXX was int or floor intended? int used to behave like floor
                # so int(-Rational(1, 2)) returned -1 rather than int's 0
                try:
                    n = int(n)
                except TypeError:
                    # well, the n is something more complicated (like 1+log(2))
                    try:
                        n = int(n.evalf()) + 1  # XXX why is 1 being added?
                    except TypeError:
                        pass  # hope that base allows this to be resolved
                n = _sympify(n)
            return n, infinite

        order = O(x**n, x)
        ei, infinite = e2int(e)
        b0 = b.limit(x, 0)
        if infinite and (b0 is S.One or b0.has(Symbol)):
            # XXX what order
            if b0 is S.One:
                resid = (b - 1)
                if resid.is_positive:
                    return S.Infinity
                elif resid.is_negative:
                    return S.Zero
                raise ValueError('cannot determine sign of %s' % resid)

            return b0**ei

        if (b0 is S.Zero or b0.is_infinite):
            if infinite is not False:
                return b0**e  # XXX what order

            if not ei.is_number:  # if not, how will we proceed?
                raise ValueError(
                    'expecting numerical exponent but got %s' % ei)

            nuse = n - ei

            if e.is_real and e.is_positive:
                lt = b.as_leading_term(x)

                # Try to correct nuse (= m) guess from:
                # (lt + rest + O(x**m))**e =
                # lt**e*(1 + rest/lt + O(x**m)/lt)**e =
                # lt**e + ... + O(x**m)*lt**(e - 1) = ... + O(x**n)
                try:
                    cf = Order(lt, x).getn()
                    nuse = ceiling(n - cf*(e - 1))
                except NotImplementedError:
                    pass

            bs = b._eval_nseries(x, n=nuse, logx=logx)
            terms = bs.removeO()
            if terms.is_Add:
                bs = terms
                lt = terms.as_leading_term(x)

                # bs -> lt + rest -> lt*(1 + (bs/lt - 1))
                return ((self.func(lt, e) * self.func((bs/lt).expand(), e).nseries(
                    x, n=nuse, logx=logx)).expand() + order)

            if bs.is_Add:
                from sympy import O
                # So, bs + O() == terms
                c = Dummy('c')
                res = []
                for arg in bs.args:
                    if arg.is_Order:
                        arg = c*arg.expr
                    res.append(arg)
                bs = Add(*res)
                rv = (bs**e).series(x).subs(c, O(1, x))
                rv += order
                return rv

            rv = bs**e
            if terms != bs:
                rv += order
            return rv

        # either b0 is bounded but neither 1 nor 0 or e is infinite
        # b -> b0 + (b-b0) -> b0 * (1 + (b/b0-1))
        o2 = order*(b0**-e)
        z = (b/b0 - 1)
        o = O(z, x)
        if o is S.Zero or o2 is S.Zero:
            infinite = True
        else:
            if o.expr.is_number:
                e2 = log(o2.expr*x)/log(x)
            else:
                e2 = log(o2.expr)/log(o.expr)
            n, infinite = e2int(e2)
        if infinite:
            # requested accuracy gives infinite series,
            # order is probably non-polynomial e.g. O(exp(-1/x), x).
            r = 1 + z
        else:
            l = []
            g = None
            for i in range(n + 2):
                g = self._taylor_term(i, z, g)
                g = g.nseries(x, n=n, logx=logx)
                l.append(g)
            r = Add(*l)
        return expand_mul(r*b0**e) + order

    def _eval_as_leading_term(self, x):
        from sympy import exp, log, Order
        if not self.exp.has(x):
            return self.func(self.base.as_leading_term(x), self.exp)
        elif self.base is S.Exp1:
            arg = self.exp
            if arg.is_Add:
                return Mul(*[exp(f).as_leading_term(x) for f in arg.args])
            arg = self.exp.as_leading_term(x)
            if Order(1, x).contains(arg):
                return S.One
            return exp(arg)
        else:
            return exp(self.exp*log(self.base)).as_leading_term(x)

    def _eval_rewrite_as_sin(self, base, exp):
        from sympy import sin
        if self.base is S.Exp1:
            I = S.ImaginaryUnit
            return sin(I*self.exp + S.Pi/2) - I*sin(I*self.exp)

    def _eval_rewrite_as_cos(self, base, exp):
        from sympy import cos
        if self.base is S.Exp1:
            I = S.ImaginaryUnit
            return cos(I*self.exp) + I*cos(I*self.exp + S.Pi/2)

    def _eval_rewrite_as_tanh(self, base, exp):
        from sympy import tanh
        if self.base is S.Exp1:
            return (1 + tanh(self.exp/2))/(1 - tanh(self.exp/2))

    @cacheit
    def _taylor_term(self, n, x, *previous_terms): # of (1+x)**e
        from sympy import binomial
        return binomial(self.exp, n) * self.func(x, n)

    def _sage_(self):
        return self.args[0]._sage_()**self.args[1]._sage_()

    def as_content_primitive(self, radical=False, clear=True):
        """Return the tuple (R, self/R) where R is the positive Rational
        extracted from self.

        Examples
        ========

        >>> from sympy import sqrt
        >>> sqrt(4 + 4*sqrt(2)).as_content_primitive()
        (2, sqrt(1 + sqrt(2)))
        >>> sqrt(3 + 3*sqrt(2)).as_content_primitive()
        (1, sqrt(3)*sqrt(1 + sqrt(2)))

        >>> from sympy import expand_power_base, powsimp, Mul
        >>> from sympy.abc import x, y

        >>> ((2*x + 2)**2).as_content_primitive()
        (4, (x + 1)**2)
        >>> (4**((1 + y)/2)).as_content_primitive()
        (2, 4**(y/2))
        >>> (3**((1 + y)/2)).as_content_primitive()
        (1, 3**((y + 1)/2))
        >>> (3**((5 + y)/2)).as_content_primitive()
        (9, 3**((y + 1)/2))
        >>> eq = 3**(2 + 2*x)
        >>> powsimp(eq) == eq
        True
        >>> eq.as_content_primitive()
        (9, 3**(2*x))
        >>> powsimp(Mul(*_))
        3**(2*x + 2)

        >>> eq = (2 + 2*x)**y
        >>> s = expand_power_base(eq); s.is_Mul, s
        (False, (2*x + 2)**y)
        >>> eq.as_content_primitive()
        (1, (2*(x + 1))**y)
        >>> s = expand_power_base(_[1]); s.is_Mul, s
        (True, 2**y*(x + 1)**y)

        See Also
        ========

        sympy.core.expr.Expr.as_content_primitive
        """

        b, e = self.as_base_exp()
        b = _keep_coeff(*b.as_content_primitive(radical=radical, clear=clear))
        ce, pe = e.as_content_primitive(radical=radical, clear=clear)
        if b.is_Rational:
            # e
            # = ce*pe
            # = ce*(h + t)
            # = ce*h + ce*t
            # => self
            # = b**(ce*h)*b**(ce*t)
            # = b**(cehp/cehq)*b**(ce*t)
            # = b**(iceh+r/cehq)*b**(ce*t)
            # = b**(iceh)*b**(r/cehq)*b**(ce*t)
            # = b**(iceh)*b**(ce*t + r/cehq)
            h, t = pe.as_coeff_Add()
            if h.is_Rational:
                ceh = ce*h
                c = self.func(b, ceh)
                r = S.Zero
                if not c.is_Rational:
                    iceh, r = divmod(ceh.p, ceh.q)
                    c = self.func(b, iceh)
                return c, self.func(b, _keep_coeff(ce, t + r/ce/ceh.q))
        e = _keep_coeff(ce, pe)
        # b**e = (h*t)**e = h**e*t**e = c*m*t**e
        if e.is_Rational and b.is_Mul:
            h, t = b.as_content_primitive(radical=radical, clear=clear)  # h is positive
            c, m = self.func(h, e).as_coeff_Mul()  # so c is positive
            m, me = m.as_base_exp()
            if m is S.One or me == e:  # probably always true
                # return the following, not return c, m*Pow(t, e)
                # which would change Pow into Mul; we let sympy
                # decide what to do by using the unevaluated Mul, e.g
                # should it stay as sqrt(2 + 2*sqrt(5)) or become
                # sqrt(2)*sqrt(1 + sqrt(5))
                return c, self.func(_keep_coeff(m, t), e)
        return S.One, self.func(b, e)

    def is_constant(self, *wrt, **flags):
        expr = self
        if flags.get('simplify', True):
            expr = expr.simplify()
        b, e = expr.as_base_exp()
        bz = b.equals(0)
        if bz:  # recalculate with assumptions in case it's unevaluated
            new = b**e
            if new != expr:
                return new.is_constant()
        econ = e.is_constant(*wrt)
        bcon = b.is_constant(*wrt)
        if bcon:
            if econ:
                return True
            bz = b.equals(0)
            if bz is False:
                return False
        elif bcon is None:
            return None

        return e.equals(0)

    def _eval_difference_delta(self, n, step):
        b, e = self.args
        if e.has(n) and not b.has(n):
            new_e = e.subs(n, n + step)
            return (b**(new_e - e) - 1) * self


from .add import Add
from .numbers import Integer
from .mul import Mul, _keep_coeff
from .symbol import Symbol, Dummy, symbols<|MERGE_RESOLUTION|>--- conflicted
+++ resolved
@@ -311,8 +311,6 @@
                     s = 1  # floor = 0
                 elif fuzzy_not(im(b).is_zero) and abs(e) == 2:
                     s = 1  # floor = 0
-                elif b.is_imaginary and (abs(e) == 2) == True:
-                    s = 1  # floor = 0
                 elif _half(other):
                     s = exp(2*S.Pi*S.ImaginaryUnit*other*floor(
                         S.Half - e*arg(b)/(2*S.Pi)))
@@ -340,6 +338,9 @@
             return s*Pow(b, e*other)
 
     def _eval_Mod(self, q):
+        if self.base is S.Exp1:
+            raise NotImplementedError
+
         if self.exp.is_integer and self.exp.is_positive:
             if q.is_integer and self.base % q == 0:
                 return S.Zero
@@ -361,9 +362,7 @@
             if self.exp.is_real:
                 return self.exp is not S.NegativeInfinity
             elif self.exp.is_imaginary:
-                arg2 = -S.ImaginaryUnit * self.exp / S.Pi
-                return arg2.is_even
-            return None
+                return (-S.ImaginaryUnit * self.exp / S.Pi).is_even
         if self.base == self.exp:
             if self.base.is_nonnegative:
                 return True
@@ -448,11 +447,12 @@
             if self.exp.is_real:
                 return True
             elif self.exp.is_imaginary:
-                arg2 = -2*S.ImaginaryUnit*self.exp/S.Pi
-                return arg2.is_even
+                return (-S.ImaginaryUnit*self.exp/S.Pi).is_integer
+            else:
+                return None
         real_b = self.base.is_real
         if real_b is None:
-            if self.base.func == Pow and self.base.base is S.Exp1 and self.base.exp.is_imaginary:
+            if self.base.is_Pow and self.base.base is S.Exp1 and self.base.exp.is_imaginary:
                 return self.exp.is_imaginary
         real_e = self.exp.is_real
         if real_e is None:
@@ -505,15 +505,13 @@
     def _eval_is_complex(self):
         if all(a.is_complex for a in self.args):
             return True
-        elif self.base is S.Exp1:
-            return self.exp.is_complex
 
     def _eval_is_imaginary(self):
         from sympy import arg, log
         if self.base is S.Exp1:
             if self.exp.is_real:
                 return False
-            return None
+            return (2*self.exp/(S.Pi*S.I)).is_odd
         if self.base.is_imaginary:
             if self.exp.is_integer:
                 odd = self.exp.is_odd
@@ -580,23 +578,11 @@
                 return True
 
     def _eval_is_prime(self):
-<<<<<<< HEAD
-        if self.base is S.Exp1:
-            p = self.func(self.base, self.exp)
-            if p.is_Pow:
-                return None
-            return p.is_prime
-        if self.exp == S.One:
-            return self.base.is_prime
-        if self.is_number:
-            return self.doit().is_prime
-=======
         '''
         An integer raised to the n(>=2)-th power cannot be a prime.
         '''
         if self.base.is_integer and self.exp.is_integer and (self.exp-1).is_positive:
             return False
->>>>>>> ae3d62ab
 
     def _eval_is_composite(self):
         """
