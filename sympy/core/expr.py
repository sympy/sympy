from __future__ import annotations

from typing import TYPE_CHECKING, overload, Literal
from collections.abc import Iterable, Mapping
from functools import reduce
import re

from .sympify import sympify, _sympify
from .basic import Basic, Atom
from .singleton import S
from .evalf import EvalfMixin, pure_complex, DEFAULT_MAXPREC
from .decorators import call_highest_priority, sympify_method_args, sympify_return
from .cache import cacheit
from .logic import fuzzy_or, fuzzy_not
from .intfunc import mod_inverse
from .sorting import default_sort_key
from .kind import NumberKind
from sympy.utilities.exceptions import sympy_deprecation_warning
from sympy.utilities.misc import as_int, func_name, filldedent
from sympy.utilities.iterables import has_variety, sift, _sift_true_false
from mpmath.libmp import mpf_log, prec_to_dps
from mpmath.libmp.libintmath import giant_steps


if TYPE_CHECKING:
    from typing import Any, Hashable
    from typing_extensions import Self
    from .numbers import Number

from collections import defaultdict


def _corem(eq, c):  # helper for extract_additively
    # return co, diff from co*c + diff
    co = []
    non = []
    for i in Add.make_args(eq):
        ci = i.coeff(c)
        if not ci:
            non.append(i)
        else:
            co.append(ci)
    return Add(*co), Add(*non)


@sympify_method_args
class Expr(Basic, EvalfMixin):
    """
    Base class for algebraic expressions.

    Explanation
    ===========

    Everything that requires arithmetic operations to be defined
    should subclass this class, instead of Basic (which should be
    used only for argument storage and expression manipulation, i.e.
    pattern matching, substitutions, etc).

    If you want to override the comparisons of expressions:
    Should use _eval_is_ge for inequality, or _eval_is_eq, with multiple dispatch.
    _eval_is_ge return true if x >= y, false if x < y, and None if the two types
    are not comparable or the comparison is indeterminate

    See Also
    ========

    sympy.core.basic.Basic
    """

    __slots__: tuple[str, ...] = ()

    if TYPE_CHECKING:

        def __new__(cls, *args: Basic) -> Self:
            ...

        @overload # type: ignore
        def subs(self, arg1: Mapping[Basic | complex, Expr | complex], arg2: None=None) -> Expr: ...
        @overload
        def subs(self, arg1: Iterable[tuple[Basic | complex, Expr | complex]], arg2: None=None, **kwargs: Any) -> Expr: ...
        @overload
        def subs(self, arg1: Expr | complex, arg2: Expr | complex) -> Expr: ...
        @overload
        def subs(self, arg1: Mapping[Basic | complex, Basic | complex], arg2: None=None, **kwargs: Any) -> Basic: ...
        @overload
        def subs(self, arg1: Iterable[tuple[Basic | complex, Basic | complex]], arg2: None=None, **kwargs: Any) -> Basic: ...
        @overload
        def subs(self, arg1: Basic | complex, arg2: Basic | complex, **kwargs: Any) -> Basic: ...

        def subs(self, arg1: Mapping[Basic | complex, Basic | complex] | Basic | complex, # type: ignore
                 arg2: Basic | complex | None = None, **kwargs: Any) -> Basic:
            ...

        def simplify(self, **kwargs) -> Expr:
            ...

        def evalf(self, n: int = 15, subs: dict[Basic, Basic | float] | None = None,
                  maxn: int = 100, chop: bool | int = False, strict: bool  = False,
                  quad: str | None = None, verbose: bool = False) -> Expr:
            ...

        n = evalf

    is_scalar = True  # self derivative is 1

    @property
    def is_hermitian(self):
        if self.is_real:
            return True

        if callable(getattr(self, '_eval_is_hermitian', None)):
            return self._eval_is_hermitian()
        return None

    @property
    def is_antihermitian(self):
        if self.is_imaginary or self.is_zero:
            return True

        if callable(getattr(self, '_eval_is_antihermitian', None)):
            return self._eval_is_antihermitian()
        return None

    @property
    def _diff_wrt(self) -> bool:
        """Return True if one can differentiate with respect to this
        object, else False.

        Explanation
        ===========

        Subclasses such as Symbol, Function and Derivative return True
        to enable derivatives wrt them. The implementation in Derivative
        separates the Symbol and non-Symbol (_diff_wrt=True) variables and
        temporarily converts the non-Symbols into Symbols when performing
        the differentiation. By default, any object deriving from Expr
        will behave like a scalar with self.diff(self) == 1. If this is
        not desired then the object must also set `is_scalar = False` or
        else define an _eval_derivative routine.

        Note, see the docstring of Derivative for how this should work
        mathematically. In particular, note that expr.subs(yourclass, Symbol)
        should be well-defined on a structural level, or this will lead to
        inconsistent results.

        Examples
        ========

        >>> from sympy import Expr
        >>> e = Expr()
        >>> e._diff_wrt
        False
        >>> class MyScalar(Expr):
        ...     _diff_wrt = True
        ...
        >>> MyScalar().diff(MyScalar())
        1
        >>> class MySymbol(Expr):
        ...     _diff_wrt = True
        ...     is_scalar = False
        ...
        >>> MySymbol().diff(MySymbol())
        Derivative(MySymbol(), MySymbol())
        """
        return False

    @cacheit
    def sort_key(self, order=None):

        coeff, expr = self.as_coeff_Mul()

        if expr.is_Pow:
            base, exp = expr.as_base_exp()
            if base is S.Exp1:
                # If we remove this, many doctests will go crazy:
                # (keeps E**x sorted like the exp(x) function,
                #  part of exp(x) to E**x transition)
                base, exp = Function("exp")(exp), S.One
            expr = base
        else:
            exp = S.One

        if expr.is_Dummy:
            args = (expr.sort_key(),)
        elif expr.is_Atom:
            args = (str(expr),)
        else:
            if expr.is_Add:
                args = expr.as_ordered_terms(order=order)
            elif expr.is_Mul:
                args = expr.as_ordered_factors(order=order)
            else:
                args = expr.args

            args = tuple(
                [ default_sort_key(arg, order=order) for arg in args ])

        args = (len(args), tuple(args))
        exp = exp.sort_key(order=order)

        return expr.class_key(), args, exp, coeff

    def _hashable_content(self) -> tuple[Basic, ...] | tuple[Hashable, ...]:
        """Return a tuple of information about self that can be used to
        compute the hash. If a class defines additional attributes,
        like ``name`` in Symbol, then this method should be updated
        accordingly to return such relevant attributes.
        Defining more than _hashable_content is necessary if __eq__ has
        been defined by a class. See note about this in Basic.__eq__."""
        return self._args

    # ***************
    # * Arithmetics *
    # ***************
    # Expr and its subclasses use _op_priority to determine which object
    # passed to a binary special method (__mul__, etc.) will handle the
    # operation. In general, the 'call_highest_priority' decorator will choose
    # the object with the highest _op_priority to handle the call.
    # Custom subclasses that want to define their own binary special methods
    # should set an _op_priority value that is higher than the default.
    #
    # **NOTE**:
    # This is a temporary fix, and will eventually be replaced with
    # something better and more powerful.  See issue 5510.
    _op_priority = 10.0

    @property
    def _add_handler(self):
        return Add

    @property
    def _mul_handler(self):
        return Mul

    def __pos__(self) -> Expr:
        return self

    def __neg__(self) -> Expr:
        # Mul has its own __neg__ routine, so we just
        # create a 2-args Mul with the -1 in the canonical
        # slot 0.
        c = self.is_commutative
        return Mul._from_args((S.NegativeOne, self), c)

    def __abs__(self) -> Expr:
        from sympy.functions.elementary.complexes import Abs
        return Abs(self)

    @sympify_return([('other', 'Expr')], NotImplemented)
    @call_highest_priority('__radd__')
    def __add__(self, other: complex) -> Expr:
        return Add(self, other)

    @sympify_return([('other', 'Expr')], NotImplemented)
    @call_highest_priority('__add__')
    def __radd__(self, other: Expr | complex) -> Expr:
        return Add(other, self)

    @sympify_return([('other', 'Expr')], NotImplemented)
    @call_highest_priority('__rsub__')
    def __sub__(self, other: complex) -> Expr:
        return Add(self, -other)

    @sympify_return([('other', 'Expr')], NotImplemented)
    @call_highest_priority('__sub__')
    def __rsub__(self, other: Expr | complex) -> Expr:
        return Add(other, -self)

    @sympify_return([('other', 'Expr')], NotImplemented)
    @call_highest_priority('__rmul__')
    def __mul__(self, other: complex) -> Expr:
        return Mul(self, other)

    @sympify_return([('other', 'Expr')], NotImplemented)
    @call_highest_priority('__mul__')
    def __rmul__(self, other: Expr | complex) -> Expr:
        return Mul(other, self)

    @sympify_return([('other', 'Expr')], NotImplemented)
    @call_highest_priority('__rpow__')
    def _pow(self, other):
        return Pow(self, other)

    def __pow__(self, other, mod=None) -> Expr:
        if mod is None:
            return self._pow(other)
        try:
            _self, other, mod = as_int(self), as_int(other), as_int(mod)
            if other >= 0:
                return _sympify(pow(_self, other, mod))
            else:
                return _sympify(mod_inverse(pow(_self, -other, mod), mod))
        except ValueError:
            power = self._pow(other)
            try:
                return power%mod
            except TypeError:
                return NotImplemented

    @sympify_return([('other', 'Expr')], NotImplemented)
    @call_highest_priority('__pow__')
    def __rpow__(self, other) -> Expr:
        return Pow(other, self)

    @sympify_return([('other', 'Expr')], NotImplemented)
    @call_highest_priority('__rtruediv__')
    def __truediv__(self, other) -> Expr:
        denom = Pow(other, S.NegativeOne)
        if self is S.One:
            return denom
        else:
            return Mul(self, denom)

    @sympify_return([('other', 'Expr')], NotImplemented)
    @call_highest_priority('__truediv__')
    def __rtruediv__(self, other) -> Expr:
        denom = Pow(self, S.NegativeOne)
        if other is S.One:
            return denom
        else:
            return Mul(other, denom)

    @sympify_return([('other', 'Expr')], NotImplemented)
    @call_highest_priority('__rmod__')
    def __mod__(self, other) -> Expr:
        return Mod(self, other)

    @sympify_return([('other', 'Expr')], NotImplemented)
    @call_highest_priority('__mod__')
    def __rmod__(self, other) -> Expr:
        return Mod(other, self)

    @sympify_return([('other', 'Expr')], NotImplemented)
    @call_highest_priority('__rfloordiv__')
    def __floordiv__(self, other) -> Expr:
        from sympy.functions.elementary.integers import floor
        return floor(self / other)

    @sympify_return([('other', 'Expr')], NotImplemented)
    @call_highest_priority('__floordiv__')
    def __rfloordiv__(self, other) -> Expr:
        from sympy.functions.elementary.integers import floor
        return floor(other / self)


    @sympify_return([('other', 'Expr')], NotImplemented)
    @call_highest_priority('__rdivmod__')
    def __divmod__(self, other) -> tuple[Expr, Expr]:
        from sympy.functions.elementary.integers import floor
        return floor(self / other), Mod(self, other)

    @sympify_return([('other', 'Expr')], NotImplemented)
    @call_highest_priority('__divmod__')
    def __rdivmod__(self, other) -> tuple[Expr, Expr]:
        from sympy.functions.elementary.integers import floor
        return floor(other / self), Mod(other, self)

    def __int__(self) -> int:
        if not self.is_number:
            raise TypeError("Cannot convert symbols to int")
        if self.is_complex and not self.is_real:
            raise TypeError("Cannot convert complex to int")
<<<<<<< HEAD
        if not self.is_comparable:
            raise TypeError("Cannot convert non-comparable expression to int")
    
=======

>>>>>>> 326131e2
        r = self.round(2)
        if not r.is_Number:
            raise TypeError("Cannot convert %s to int" % r)
        if r in (S.NaN, S.Infinity, S.NegativeInfinity):
            raise TypeError("Cannot convert %s to int" % r)

        i = int(r)
        if not i:
            return i

        if int_valued(r):
            return self._handle_int_valued_case(i)

        return i

    def _handle_int_valued_case(self, i):
        """Handle the case where the rounded value is integer-valued."""
        # Check if self is greater than the rounded integer
        if (self > i) is S.true:
            return i
        # Check if self is less than the rounded integer
        if (self < i) is S.true:
            return i - 1

        # Check if self equals the rounded integer
        ok = self.equals(i)
        if ok is None:
            raise TypeError('cannot compute int value accurately')
        if ok:
            return i

        # Handle off-by-one case
        return i - (1 if i > 0 else -1)

    def __float__(self) -> float:
        # Don't bother testing if it's a number; if it's not this is going
        # to fail, and if it is we still need to check that it evalf'ed to
        # a number.
        result = self.evalf()
        if result.is_Number:
            return float(result)
        if result.is_number and result.as_real_imag()[1]:
            raise TypeError("Cannot convert complex to float")
        raise TypeError("Cannot convert expression to float")

    def __complex__(self) -> complex:
        result = self.evalf()
        re, im = result.as_real_imag()
        return complex(float(re), float(im))

    @sympify_return([('other', 'Expr')], NotImplemented)
    def __ge__(self, other):
        from .relational import GreaterThan
        return GreaterThan(self, other)

    @sympify_return([('other', 'Expr')], NotImplemented)
    def __le__(self, other):
        from .relational import LessThan
        return LessThan(self, other)

    @sympify_return([('other', 'Expr')], NotImplemented)
    def __gt__(self, other):
        from .relational import StrictGreaterThan
        return StrictGreaterThan(self, other)

    @sympify_return([('other', 'Expr')], NotImplemented)
    def __lt__(self, other):
        from .relational import StrictLessThan
        return StrictLessThan(self, other)

    def __trunc__(self):
        if not self.is_number:
            raise TypeError("Cannot truncate symbols and expressions")
        else:
            return Integer(self)

    def __format__(self, format_spec: str):
        if self.is_number:
            mt = re.match(r'\+?\d*\.(\d+)f', format_spec)
            if mt:
                prec = int(mt.group(1))
                rounded = self.round(prec)
                if rounded.is_Integer:
                    return format(int(rounded), format_spec)
                if rounded.is_Float:
                    return format(rounded, format_spec)
        return super().__format__(format_spec)

    @staticmethod
    def _from_mpmath(x, prec):
        if hasattr(x, "_mpf_"):
            return Float._new(x._mpf_, prec)
        elif hasattr(x, "_mpc_"):
            re, im = x._mpc_
            re = Float._new(re, prec)
            im = Float._new(im, prec)*S.ImaginaryUnit
            return re + im
        else:
            raise TypeError("expected mpmath number (mpf or mpc)")

    @property
    def is_number(self):
        """Returns True if ``self`` has no free symbols and no
        undefined functions (AppliedUndef, to be precise). It will be
        faster than ``if not self.free_symbols``, however, since
        ``is_number`` will fail as soon as it hits a free symbol
        or undefined function.

        Examples
        ========

        >>> from sympy import Function, Integral, cos, sin, pi
        >>> from sympy.abc import x
        >>> f = Function('f')

        >>> x.is_number
        False
        >>> f(1).is_number
        False
        >>> (2*x).is_number
        False
        >>> (2 + Integral(2, x)).is_number
        False
        >>> (2 + Integral(2, (x, 1, 2))).is_number
        True

        Not all numbers are Numbers in the SymPy sense:

        >>> pi.is_number, pi.is_Number
        (True, False)

        If something is a number it should evaluate to a number with
        real and imaginary parts that are Numbers; the result may not
        be comparable, however, since the real and/or imaginary part
        of the result may not have precision.

        >>> cos(1).is_number and cos(1).is_comparable
        True

        >>> z = cos(1)**2 + sin(1)**2 - 1
        >>> z.is_number
        True
        >>> z.is_comparable
        False

        See Also
        ========

        sympy.core.basic.Basic.is_comparable
        """
        return all(obj.is_number for obj in self.args)

    def _eval_is_comparable(self):
        # Basic._eval_is_comparable always returns False, so we override it
        # here
        is_extended_real = self.is_extended_real
        if is_extended_real is False:
            return False
        if not self.is_number:
            return False

        # XXX: as_real_imag() can be a very expensive operation. It should not
        # be used here because is_comparable is used implicitly in many places.
        # Probably this method should just return self.evalf(2).is_Number.

        n, i = self.as_real_imag()

        if not n.is_Number:
            n = n.evalf(2)
            if not n.is_Number:
                return False

        if not i.is_Number:
            i = i.evalf(2)
            if not i.is_Number:
                return False

        if i:
            # if _prec = 1 we can't decide and if not,
            # the answer is False because numbers with
            # imaginary parts can't be compared
            # so return False
            return False
        else:
            return n._prec != 1

    def _random(self, n=None, re_min=-1, im_min=-1, re_max=1, im_max=1):
        """Return self evaluated, if possible, replacing free symbols with
        random complex values, if necessary.

        Explanation
        ===========

        The random complex value for each free symbol is generated
        by the random_complex_number routine giving real and imaginary
        parts in the range given by the re_min, re_max, im_min, and im_max
        values. The returned value is evaluated to a precision of n
        (if given) else the maximum of 15 and the precision needed
        to get more than 1 digit of precision. If the expression
        could not be evaluated to a number, or could not be evaluated
        to more than 1 digit of precision, then None is returned.

        Examples
        ========

        >>> from sympy import sqrt
        >>> from sympy.abc import x, y
        >>> x._random()                         # doctest: +SKIP
        0.0392918155679172 + 0.916050214307199*I
        >>> x._random(2)                        # doctest: +SKIP
        -0.77 - 0.87*I
        >>> (x + y/2)._random(2)                # doctest: +SKIP
        -0.57 + 0.16*I
        >>> sqrt(2)._random(2)
        1.4

        See Also
        ========

        sympy.core.random.random_complex_number
        """

        free = self.free_symbols
        prec = 1
        if free:
            from sympy.core.random import random_complex_number
            a, c, b, d = re_min, re_max, im_min, im_max
            reps = dict(list(zip(free, [random_complex_number(a, b, c, d, rational=True)
                           for zi in free])))
            try:
                nmag = abs(self.evalf(2, subs=reps))
            except (ValueError, TypeError):
                # if an out of range value resulted in evalf problems
                # then return None -- XXX is there a way to know how to
                # select a good random number for a given expression?
                # e.g. when calculating n! negative values for n should not
                # be used
                return None
        else:
            reps = {}
            nmag = abs(self.evalf(2))

        if not hasattr(nmag, '_prec'):
            # e.g. exp_polar(2*I*pi) doesn't evaluate but is_number is True
            return None

        if nmag._prec == 1:
            # increase the precision up to the default maximum
            # precision to see if we can get any significance

            # evaluate
            for prec in giant_steps(2, DEFAULT_MAXPREC):
                nmag = abs(self.evalf(prec, subs=reps))
                if nmag._prec != 1:
                    break

        if nmag._prec != 1:
            if n is None:
                n = max(prec, 15)
            return self.evalf(n, subs=reps)

        # never got any significance
        return None

    def is_constant(self, *wrt, **flags):
        """Return True if self is constant, False if not, or None if
        the constancy could not be determined conclusively.

        Explanation
        ===========

        If an expression has no free symbols then it is a constant. If
        there are free symbols it is possible that the expression is a
        constant, perhaps (but not necessarily) zero. To test such
        expressions, a few strategies are tried:

        1) numerical evaluation at two random points. If two such evaluations
        give two different values and the values have a precision greater than
        1 then self is not constant. If the evaluations agree or could not be
        obtained with any precision, no decision is made. The numerical testing
        is done only if ``wrt`` is different than the free symbols.

        2) differentiation with respect to variables in 'wrt' (or all free
        symbols if omitted) to see if the expression is constant or not. This
        will not always lead to an expression that is zero even though an
        expression is constant (see added test in test_expr.py). If
        all derivatives are zero then self is constant with respect to the
        given symbols.

        3) finding out zeros of denominator expression with free_symbols.
        It will not be constant if there are zeros. It gives more negative
        answers for expression that are not constant.

        If neither evaluation nor differentiation can prove the expression is
        constant, None is returned unless two numerical values happened to be
        the same and the flag ``failing_number`` is True -- in that case the
        numerical value will be returned.

        If flag simplify=False is passed, self will not be simplified;
        the default is True since self should be simplified before testing.

        Examples
        ========

        >>> from sympy import cos, sin, Sum, S, pi
        >>> from sympy.abc import a, n, x, y
        >>> x.is_constant()
        False
        >>> S(2).is_constant()
        True
        >>> Sum(x, (x, 1, 10)).is_constant()
        True
        >>> Sum(x, (x, 1, n)).is_constant()
        False
        >>> Sum(x, (x, 1, n)).is_constant(y)
        True
        >>> Sum(x, (x, 1, n)).is_constant(n)
        False
        >>> Sum(x, (x, 1, n)).is_constant(x)
        True
        >>> eq = a*cos(x)**2 + a*sin(x)**2 - a
        >>> eq.is_constant()
        True
        >>> eq.subs({x: pi, a: 2}) == eq.subs({x: pi, a: 3}) == 0
        True

        >>> (0**x).is_constant()
        False
        >>> x.is_constant()
        False
        >>> (x**x).is_constant()
        False
        >>> one = cos(x)**2 + sin(x)**2
        >>> one.is_constant()
        True
        >>> ((one - 1)**(x + 1)).is_constant() in (True, False) # could be 0 or 1
        True
        """

        simplify = flags.get('simplify', True)

        if self.is_number:
            return True
        free = self.free_symbols
        if not free:
            return True  # assume f(1) is some constant

        # if we are only interested in some symbols and they are not in the
        # free symbols then this expression is constant wrt those symbols
        wrt = set(wrt)
        if wrt and not wrt & free:
            return True
        wrt = wrt or free

        # simplify unless this has already been done
        expr = self
        if simplify:
            expr = expr.simplify()

        # is_zero should be a quick assumptions check; it can be wrong for
        # numbers (see test_is_not_constant test), giving False when it
        # shouldn't, but hopefully it will never give True unless it is sure.
        if expr.is_zero:
            return True

        # Don't attempt substitution or differentiation with non-number symbols
        wrt_number = {sym for sym in wrt if sym.kind is NumberKind}

        # try numerical evaluation to see if we get two different values
        failing_number = None
        if wrt_number == free:
            # try 0 (for a) and 1 (for b)
            try:
                a = expr.subs(list(zip(free, [0]*len(free))),
                    simultaneous=True)
                if a is S.NaN:
                    # evaluation may succeed when substitution fails
                    a = expr._random(None, 0, 0, 0, 0)
            except ZeroDivisionError:
                a = None
            if a is not None and a is not S.NaN:
                try:
                    b = expr.subs(list(zip(free, [1]*len(free))),
                        simultaneous=True)
                    if b is S.NaN:
                        # evaluation may succeed when substitution fails
                        b = expr._random(None, 1, 0, 1, 0)
                except ZeroDivisionError:
                    b = None
                if b is not None and b is not S.NaN and b.equals(a) is False:
                    return False
                # try random real
                b = expr._random(None, -1, 0, 1, 0)
                if b is not None and b is not S.NaN and b.equals(a) is False:
                    return False
                # try random complex
                b = expr._random()
                if b is not None and b is not S.NaN:
                    if b.equals(a) is False:
                        return False
                    failing_number = a if a.is_number else b

        # now we will test each wrt symbol (or all free symbols) to see if the
        # expression depends on them or not using differentiation. This is
        # not sufficient for all expressions, however, so we don't return
        # False if we get a derivative other than 0 with free symbols.
        for w in wrt_number:
            deriv = expr.diff(w)
            if simplify:
                deriv = deriv.simplify()
            if deriv != 0:
                if not (pure_complex(deriv, or_real=True)):
                    if flags.get('failing_number', False):
                        return failing_number
                return False
        from sympy.solvers.solvers import denoms
        return fuzzy_not(fuzzy_or(den.is_zero for den in denoms(self)))

    def equals(self, other, failing_expression=False):
        """Return True if self == other, False if it does not, or None. If
        failing_expression is True then the expression which did not simplify
        to a 0 will be returned instead of None.

        Explanation
        ===========

        If ``self`` is a Number (or complex number) that is not zero, then
        the result is False.

        If ``self`` is a number and has not evaluated to zero, evalf will be
        used to test whether the expression evaluates to zero. If it does so
        and the result has significance (i.e. the precision is either -1, for
        a Rational result, or is greater than 1) then the evalf value will be
        used to return True or False.

        """
        from sympy.simplify.simplify import nsimplify, simplify
        from sympy.solvers.solvers import solve
        from sympy.polys.polyerrors import NotAlgebraic
        from sympy.polys.numberfields import minimal_polynomial

        other = sympify(other)

        if not isinstance(other, Expr):
            return False

        if self == other:
            return True

        # they aren't the same so see if we can make the difference 0;
        # don't worry about doing simplification steps one at a time
        # because if the expression ever goes to 0 then the subsequent
        # simplification steps that are done will be very fast.
        diff = factor_terms(simplify(self - other), radical=True)

        if not diff:
            return True

        if not diff.has(Add, Mod):
            # if there is no expanding to be done after simplifying
            # then this can't be a zero
            return False

        factors = diff.as_coeff_mul()[1]
        if len(factors) > 1:  # avoid infinity recursion
            fac_zero = [fac.equals(0) for fac in factors]
            if None not in fac_zero:  # every part can be decided
                return any(fac_zero)

        constant = diff.is_constant(simplify=False, failing_number=True)

        if constant is False:
            return False

        if not diff.is_number:
            if constant is None:
                # e.g. unless the right simplification is done, a symbolic
                # zero is possible (see expression of issue 6829: without
                # simplification constant will be None).
                return

        if constant is True:
            # this gives a number whether there are free symbols or not
            ndiff = diff._random()
            # is_comparable will work whether the result is real
            # or complex; it could be None, however.
            if ndiff and ndiff.is_comparable:
                return False

        # sometimes we can use a simplified result to give a clue as to
        # what the expression should be; if the expression is *not* zero
        # then we should have been able to compute that and so now
        # we can just consider the cases where the approximation appears
        # to be zero -- we try to prove it via minimal_polynomial.
        #
        # removed
        # ns = nsimplify(diff)
        # if diff.is_number and (not ns or ns == diff):
        #
        # The thought was that if it nsimplifies to 0 that's a sure sign
        # to try the following to prove it; or if it changed but wasn't
        # zero that might be a sign that it's not going to be easy to
        # prove. But tests seem to be working without that logic.
        #
        if diff.is_number:
            # try to prove via self-consistency
            surds = [s for s in diff.atoms(Pow) if s.args[0].is_Integer]
            # it seems to work better to try big ones first
            surds.sort(key=lambda x: -x.args[0])
            for s in surds:
                try:
                    # simplify is False here -- this expression has already
                    # been identified as being hard to identify as zero;
                    # we will handle the checking ourselves using nsimplify
                    # to see if we are in the right ballpark or not and if so
                    # *then* the simplification will be attempted.
                    sol = solve(diff, s, simplify=False)
                    if sol:
                        if s in sol:
                            # the self-consistent result is present
                            return True
                        if all(si.is_Integer for si in sol):
                            # perfect powers are removed at instantiation
                            # so surd s cannot be an integer
                            return False
                        if all(i.is_algebraic is False for i in sol):
                            # a surd is algebraic
                            return False
                        if any(si in surds for si in sol):
                            # it wasn't equal to s but it is in surds
                            # and different surds are not equal
                            return False
                        if any(nsimplify(s - si) == 0 and
                                simplify(s - si) == 0 for si in sol):
                            return True
                        if s.is_real:
                            if any(nsimplify(si, [s]) == s and simplify(si) == s
                                    for si in sol):
                                return True
                except NotImplementedError:
                    pass

            # try to prove with minimal_polynomial but know when
            # *not* to use this or else it can take a long time. e.g. issue 8354
            if True:  # change True to condition that assures non-hang
                try:
                    mp = minimal_polynomial(diff)
                    if mp.is_Symbol:
                        return True
                    return False
                except (NotAlgebraic, NotImplementedError):
                    pass

        # diff has not simplified to zero; constant is either None, True
        # or the number with significance (is_comparable) that was randomly
        # calculated twice as the same value.
        if constant not in (True, None) and constant != 0:
            return False

        if failing_expression:
            return diff
        return None

    def _eval_is_extended_positive_negative(self, positive):
        from sympy.polys.numberfields import minimal_polynomial
        from sympy.polys.polyerrors import NotAlgebraic
        if self.is_number:
            # check to see that we can get a value
            try:
                n2 = self._eval_evalf(2)
            # XXX: This shouldn't be caught here
            # Catches ValueError: hypsum() failed to converge to the requested
            # 34 bits of accuracy
            except ValueError:
                return None
            if n2 is None:
                return None
            if getattr(n2, '_prec', 1) == 1:  # no significance
                return None
            if n2 is S.NaN:
                return None

            f = self.evalf(2)
            if f.is_Float:
                match = f, S.Zero
            else:
                match = pure_complex(f)
            if match is None:
                return False
            r, i = match
            if not (i.is_Number and r.is_Number):
                return False
            if r._prec != 1 and i._prec != 1:
                return bool(not i and ((r > 0) if positive else (r < 0)))
            elif r._prec == 1 and (not i or i._prec == 1) and \
                    self._eval_is_algebraic() and not self.has(Function):
                try:
                    if minimal_polynomial(self).is_Symbol:
                        return False
                except (NotAlgebraic, NotImplementedError):
                    pass

    def _eval_is_extended_positive(self):
        return self._eval_is_extended_positive_negative(positive=True)

    def _eval_is_extended_negative(self):
        return self._eval_is_extended_positive_negative(positive=False)

    def _eval_interval(self, x, a, b):
        """
        Returns evaluation over an interval.  For most functions this is:

        self.subs(x, b) - self.subs(x, a),

        possibly using limit() if NaN is returned from subs, or if
        singularities are found between a and b.

        If b or a is None, it only evaluates -self.subs(x, a) or self.subs(b, x),
        respectively.

        """
        from sympy.calculus.accumulationbounds import AccumBounds
        from sympy.functions.elementary.exponential import log
        from sympy.series.limits import limit, Limit
        from sympy.sets.sets import Interval
        from sympy.solvers.solveset import solveset

        if (a is None and b is None):
            raise ValueError('Both interval ends cannot be None.')

        def _eval_endpoint(left):
            c = a if left else b
            if c is None:
                return S.Zero
            else:
                C = self.subs(x, c)
                if C.has(S.NaN, S.Infinity, S.NegativeInfinity,
                         S.ComplexInfinity, AccumBounds):
                    if (a < b) != False:
                        C = limit(self, x, c, "+" if left else "-")
                    else:
                        C = limit(self, x, c, "-" if left else "+")

                    if isinstance(C, Limit):
                        raise NotImplementedError("Could not compute limit")
            return C

        if a == b:
            return S.Zero

        A = _eval_endpoint(left=True)
        if A is S.NaN:
            return A

        B = _eval_endpoint(left=False)

        if (a and b) is None:
            return B - A

        value = B - A

        if a.is_comparable and b.is_comparable:
            if a < b:
                domain = Interval(a, b)
            else:
                domain = Interval(b, a)
            # check the singularities of self within the interval
            # if singularities is a ConditionSet (not iterable), catch the exception and pass
            singularities = solveset(self.cancel().as_numer_denom()[1], x,
                domain=domain)
            for logterm in self.atoms(log):
                singularities = singularities | solveset(logterm.args[0], x,
                    domain=domain)
            try:
                for s in singularities:
                    if value is S.NaN:
                        # no need to keep adding, it will stay NaN
                        break
                    if not s.is_comparable:
                        continue
                    if (a < s) == (s < b) == True:
                        value += -limit(self, x, s, "+") + limit(self, x, s, "-")
                    elif (b < s) == (s < a) == True:
                        value += limit(self, x, s, "+") - limit(self, x, s, "-")
            except TypeError:
                pass

        return value

    def _eval_power(self, expt) -> Expr | None:
        # subclass to compute self**other for cases when
        # other is not NaN, 0, or 1
        return None

    def _eval_conjugate(self):
        if self.is_extended_real:
            return self
        elif self.is_imaginary:
            return -self

    def conjugate(self):
        """Returns the complex conjugate of 'self'."""
        from sympy.functions.elementary.complexes import conjugate as c
        return c(self)

    def dir(self, x, cdir):
        if self.is_zero:
            return S.Zero
        from sympy.functions.elementary.exponential import log
        minexp = S.Zero
        arg = self
        while arg:
            minexp += S.One
            arg = arg.diff(x)
            coeff = arg.subs(x, 0)
            if coeff is S.NaN:
                coeff = arg.limit(x, 0)
            if coeff is S.ComplexInfinity:
                try:
                    coeff, _ = arg.leadterm(x)
                    if coeff.has(log(x)):
                        raise ValueError()
                except ValueError:
                    coeff = arg.limit(x, 0)
            if coeff != S.Zero:
                break
        return coeff*cdir**minexp

    def _eval_transpose(self):
        from sympy.functions.elementary.complexes import conjugate
        if self.is_commutative:
            return self
        elif self.is_hermitian:
            return conjugate(self)
        elif self.is_antihermitian:
            return -conjugate(self)

    def transpose(self):
        from sympy.functions.elementary.complexes import transpose
        return transpose(self)

    def _eval_adjoint(self):
        from sympy.functions.elementary.complexes import conjugate, transpose
        if self.is_hermitian:
            return self
        elif self.is_antihermitian:
            return -self
        obj = self._eval_conjugate()
        if obj is not None:
            return transpose(obj)
        obj = self._eval_transpose()
        if obj is not None:
            return conjugate(obj)

    def adjoint(self):
        from sympy.functions.elementary.complexes import adjoint
        return adjoint(self)

    @classmethod
    def _parse_order(cls, order):
        """Parse and configure the ordering of terms. """
        from sympy.polys.orderings import monomial_key

        startswith = getattr(order, "startswith", None)
        if startswith is None:
            reverse = False
        else:
            reverse = startswith('rev-')
            if reverse:
                order = order[4:]

        monom_key = monomial_key(order)

        def neg(monom):
            return tuple([neg(m) if isinstance(m, tuple) else -m for m in monom])

        def key(term):
            _, ((re, im), monom, ncpart) = term

            monom = neg(monom_key(monom))
            ncpart = tuple([e.sort_key(order=order) for e in ncpart])
            coeff = ((bool(im), im), (re, im))

            return monom, ncpart, coeff

        return key, reverse

    def as_ordered_factors(self, order=None):
        """Return list of ordered factors (if Mul) else [self]."""
        return [self]

    def as_poly(self, *gens, **args):
        """Converts ``self`` to a polynomial or returns ``None``.

        Explanation
        ===========

        >>> from sympy import sin
        >>> from sympy.abc import x, y

        >>> print((x**2 + x*y).as_poly())
        Poly(x**2 + x*y, x, y, domain='ZZ')

        >>> print((x**2 + x*y).as_poly(x, y))
        Poly(x**2 + x*y, x, y, domain='ZZ')

        >>> print((x**2 + sin(y)).as_poly(x, y))
        None

        """
        from sympy.polys.polyerrors import (
            PolynomialError,
            GeneratorsNeeded,
            CoercionFailed,
        )
        from sympy.polys.polytools import Poly

        try:
            poly = Poly(self, *gens, **args)

            if not poly.is_Poly:
                return None
            else:
                return poly
        except (PolynomialError, GeneratorsNeeded, CoercionFailed):
            # PolynomialError is caught for e.g. exp(x).as_poly(x)
            # GeneratorsNeeded is caught for e.g. S(2).as_poly()
            # CoercionFailed is caught for e.g. pi.as_poly(x, domain='QQ')
            return None

    def as_ordered_terms(self, order=None, data: Literal[False] = False) -> list[Expr]:
        """
        Transform an expression to an ordered list of terms.

        Examples
        ========

        >>> from sympy import sin, cos
        >>> from sympy.abc import x

        >>> (sin(x)**2*cos(x) + sin(x)**2 + 1).as_ordered_terms()
        [sin(x)**2*cos(x), sin(x)**2, 1]

        """

        from .numbers import Number, NumberSymbol

        if order is None and self.is_Add:
            # Spot the special case of Add(Number, Mul(Number, expr)) with the
            # first number positive and the second number negative
            key = lambda x:not isinstance(x, (Number, NumberSymbol))
            add_args = sorted(Add.make_args(self), key=key)
            if (len(add_args) == 2
                and isinstance(add_args[0], (Number, NumberSymbol))
                and isinstance(add_args[1], Mul)):
                mul_args = sorted(Mul.make_args(add_args[1]), key=key)
                if (len(mul_args) == 2
                    and isinstance(mul_args[0], Number)
                    and add_args[0].is_positive
                    and mul_args[0].is_negative):
                    return add_args

        key, reverse = self._parse_order(order)
        terms, gens = self.as_terms()

        if not any(term.is_Order for term, _ in terms):
            ordered = sorted(terms, key=key, reverse=reverse)
        else:
            _order, _terms = _sift_true_false(terms, lambda x: x[0].is_Order)
            ordered = sorted(_terms, key=key, reverse=True) \
                + sorted(_order, key=key, reverse=True)

        if data:
            return ordered, gens
        else:
            return [term for term, _ in ordered]

    def as_terms(self) -> tuple[list[tuple[Expr, Any]], list[Expr]]:
        """Transform an expression to a list of terms. """
        from .exprtools import decompose_power

        gens_set, terms = set(), []

        for term in Add.make_args(self):
            coeff, _term = term.as_coeff_Mul()

            coeff_complex = complex(coeff)
            cpart, ncpart = {}, []

            if _term is not S.One:
                for factor in Mul.make_args(_term):
                    if factor.is_number:
                        try:
                            coeff_complex *= complex(factor)
                        except (TypeError, ValueError):
                            pass
                        else:
                            continue

                    if factor.is_commutative:
                        base, exp = decompose_power(factor)

                        cpart[base] = exp
                        gens_set.add(base)
                    else:
                        ncpart.append(factor)

            coeff_tuple = coeff_complex.real, coeff_complex.imag
            ncpart_tuple = tuple(ncpart)

            terms.append((term, (coeff_tuple, cpart, ncpart_tuple)))

        gens = sorted(gens_set, key=default_sort_key)

        k, indices = len(gens), {}

        for i, g in enumerate(gens):
            indices[g] = i

        result = []

        for term, (coeff_tuple, cpart, ncpart_tuple) in terms:
            monom = [0]*k

            for base, exp in cpart.items():
                monom[indices[base]] = exp

            result.append((term, (coeff_tuple, tuple(monom), ncpart_tuple)))

        return result, gens

    def removeO(self) -> Expr:
        """Removes the additive O(..) symbol if there is one"""
        return self

    def getO(self) -> Expr | None:
        """Returns the additive O(..) symbol if there is one, else None."""
        return None

    def getn(self):
        """
        Returns the order of the expression.

        Explanation
        ===========

        The order is determined either from the O(...) term. If there
        is no O(...) term, it returns None.

        Examples
        ========

        >>> from sympy import O
        >>> from sympy.abc import x
        >>> (1 + x + O(x**2)).getn()
        2
        >>> (1 + x).getn()

        """
        o = self.getO()
        if o is None:
            return None
        elif o.is_Order:
            o = o.expr
            if o is S.One:
                return S.Zero
            if o.is_Symbol:
                return S.One
            if o.is_Pow:
                return o.args[1]
            if o.is_Mul:  # x**n*log(x)**n or x**n/log(x)**n
                for oi in o.args:
                    if oi.is_Symbol:
                        return S.One
                    if oi.is_Pow:
                        from .symbol import Dummy, Symbol
                        syms = oi.atoms(Symbol)
                        if len(syms) == 1:
                            x = syms.pop()
                            oi = oi.subs(x, Dummy('x', positive=True))
                            if oi.base.is_Symbol and oi.exp.is_Rational:
                                return abs(oi.exp)

        raise NotImplementedError('not sure of order of %s' % o)

    def count_ops(self, visual=False):
        from .function import count_ops
        return count_ops(self, visual)

    def args_cnc(self, cset=False, warn=True, split_1=True):
        """Return [commutative factors, non-commutative factors] of self.

        Explanation
        ===========

        self is treated as a Mul and the ordering of the factors is maintained.
        If ``cset`` is True the commutative factors will be returned in a set.
        If there were repeated factors (as may happen with an unevaluated Mul)
        then an error will be raised unless it is explicitly suppressed by
        setting ``warn`` to False.

        Note: -1 is always separated from a Number unless split_1 is False.

        Examples
        ========

        >>> from sympy import symbols, oo
        >>> A, B = symbols('A B', commutative=0)
        >>> x, y = symbols('x y')
        >>> (-2*x*y).args_cnc()
        [[-1, 2, x, y], []]
        >>> (-2.5*x).args_cnc()
        [[-1, 2.5, x], []]
        >>> (-2*x*A*B*y).args_cnc()
        [[-1, 2, x, y], [A, B]]
        >>> (-2*x*A*B*y).args_cnc(split_1=False)
        [[-2, x, y], [A, B]]
        >>> (-2*x*y).args_cnc(cset=True)
        [{-1, 2, x, y}, []]

        The arg is always treated as a Mul:

        >>> (-2 + x + A).args_cnc()
        [[], [x - 2 + A]]
        >>> (-oo).args_cnc() # -oo is a singleton
        [[-1, oo], []]
        """
        args = list(Mul.make_args(self))

        for i, mi in enumerate(args):
            if not mi.is_commutative:
                c = args[:i]
                nc = args[i:]
                break
        else:
            c = args
            nc = []

        if c and split_1 and (
            c[0].is_Number and
            c[0].is_extended_negative and
                c[0] is not S.NegativeOne):
            c[:1] = [S.NegativeOne, -c[0]]

        if cset:
            clen = len(c)
            c = set(c)
            if clen and warn and len(c) != clen:
                raise ValueError('repeated commutative arguments: %s' %
                                 [ci for ci in c if list(self.args).count(ci) > 1])
        return [c, nc]

    def coeff(self, x: Expr | complex, n=1, right=False, _first=True):
        """
        Returns the coefficient from the term(s) containing ``x**n``. If ``n``
        is zero then all terms independent of ``x`` will be returned.

        Explanation
        ===========

        When ``x`` is noncommutative, the coefficient to the left (default) or
        right of ``x`` can be returned. The keyword 'right' is ignored when
        ``x`` is commutative.

        Examples
        ========

        >>> from sympy import symbols
        >>> from sympy.abc import x, y, z

        You can select terms that have an explicit negative in front of them:

        >>> (-x + 2*y).coeff(-1)
        x
        >>> (x - 2*y).coeff(-1)
        2*y

        You can select terms with no Rational coefficient:

        >>> (x + 2*y).coeff(1)
        x
        >>> (3 + 2*x + 4*x**2).coeff(1)
        0

        You can select terms independent of x by making n=0; in this case
        expr.as_independent(x)[0] is returned (and 0 will be returned instead
        of None):

        >>> (3 + 2*x + 4*x**2).coeff(x, 0)
        3
        >>> eq = ((x + 1)**3).expand() + 1
        >>> eq
        x**3 + 3*x**2 + 3*x + 2
        >>> [eq.coeff(x, i) for i in reversed(range(4))]
        [1, 3, 3, 2]
        >>> eq -= 2
        >>> [eq.coeff(x, i) for i in reversed(range(4))]
        [1, 3, 3, 0]

        You can select terms that have a numerical term in front of them:

        >>> (-x - 2*y).coeff(2)
        -y
        >>> from sympy import sqrt
        >>> (x + sqrt(2)*x).coeff(sqrt(2))
        x

        The matching is exact:

        >>> (3 + 2*x + 4*x**2).coeff(x)
        2
        >>> (3 + 2*x + 4*x**2).coeff(x**2)
        4
        >>> (3 + 2*x + 4*x**2).coeff(x**3)
        0
        >>> (z*(x + y)**2).coeff((x + y)**2)
        z
        >>> (z*(x + y)**2).coeff(x + y)
        0

        In addition, no factoring is done, so 1 + z*(1 + y) is not obtained
        from the following:

        >>> (x + z*(x + x*y)).coeff(x)
        1

        If such factoring is desired, factor_terms can be used first:

        >>> from sympy import factor_terms
        >>> factor_terms(x + z*(x + x*y)).coeff(x)
        z*(y + 1) + 1

        >>> n, m, o = symbols('n m o', commutative=False)
        >>> n.coeff(n)
        1
        >>> (3*n).coeff(n)
        3
        >>> (n*m + m*n*m).coeff(n) # = (1 + m)*n*m
        1 + m
        >>> (n*m + m*n*m).coeff(n, right=True) # = (1 + m)*n*m
        m

        If there is more than one possible coefficient 0 is returned:

        >>> (n*m + m*n).coeff(n)
        0

        If there is only one possible coefficient, it is returned:

        >>> (n*m + x*m*n).coeff(m*n)
        x
        >>> (n*m + x*m*n).coeff(m*n, right=1)
        1

        See Also
        ========

        as_coefficient: separate the expression into a coefficient and factor
        as_coeff_Add: separate the additive constant from an expression
        as_coeff_Mul: separate the multiplicative constant from an expression
        as_independent: separate x-dependent terms/factors from others
        sympy.polys.polytools.Poly.coeff_monomial: efficiently find the single coefficient of a monomial in Poly
        sympy.polys.polytools.Poly.nth: like coeff_monomial but powers of monomial terms are used
        """
        xe = sympify(x)
        if not isinstance(xe, Basic):
            return S.Zero

        n = as_int(n)

        if not xe:
            return S.Zero

        if xe == self:
            if n == 1:
                return S.One
            return S.Zero

        co2: list[Expr]

        if xe is S.One:
            co2 = [a for a in Add.make_args(self) if a.as_coeff_Mul()[0] is S.One]
            if not co2:
                return S.Zero
            return Add(*co2)

        if n == 0:
            if xe.is_Add and self.is_Add:
                c = self.coeff(xe, right=right)
                if not c:
                    return S.Zero
                if not right:
                    return self - Add(*[a*xe for a in Add.make_args(c)])
                return self - Add(*[xe*a for a in Add.make_args(c)])
            return self.as_independent(xe, as_Add=True)[0]

        # continue with the full method, looking for this power of xe:
        xe = xe**n

        def incommon(l1, l2):
            if not l1 or not l2:
                return []
            n = min(len(l1), len(l2))
            for i in range(n):
                if l1[i] != l2[i]:
                    return l1[:i]
            return l1[:]

        def find(l, sub, first=True):
            """ Find where list sub appears in list l. When ``first`` is True
            the first occurrence from the left is returned, else the last
            occurrence is returned. Return None if sub is not in l.

            Examples
            ========

            >> l = range(5)*2
            >> find(l, [2, 3])
            2
            >> find(l, [2, 3], first=0)
            7
            >> find(l, [2, 4])
            None

            """
            if not sub or not l or len(sub) > len(l):
                return None
            n = len(sub)
            if not first:
                l.reverse()
                sub.reverse()
            for i in range(len(l) - n + 1):
                if all(l[i + j] == sub[j] for j in range(n)):
                    break
            else:
                i = None
            if not first:
                l.reverse()
                sub.reverse()
            if i is not None and not first:
                i = len(l) - (i + n)
            return i

        co2 = []
        co: list[tuple[set[Expr], list[Expr]]] = []
        args = Add.make_args(self)
        self_c = self.is_commutative
        x_c = xe.is_commutative
        if self_c and not x_c:
            return S.Zero
        if _first and self.is_Add and not self_c and not x_c:
            # get the part that depends on xe exactly
            xargs = Mul.make_args(xe)
            d = Add(*[i for i in Add.make_args(self.as_independent(xe)[1])
                if all(xi in Mul.make_args(i) for xi in xargs)])
            rv = d.coeff(xe, right=right, _first=False)
            if not rv.is_Add or not right:
                return rv
            c_part, nc_part = zip(*[i.args_cnc() for i in rv.args])
            if has_variety(c_part):
                return rv
            return Add(*[Mul._from_args(i) for i in nc_part])

        one_c = self_c or x_c
        xargs, nx = xe.args_cnc(cset=True, warn=bool(not x_c))
        # find the parts that pass the commutative terms
        for a in args:
            margs, nc = a.args_cnc(cset=True, warn=bool(not self_c))
            if nc is None:
                nc = []
            if len(xargs) > len(margs):
                continue
            resid = margs.difference(xargs)
            if len(resid) + len(xargs) == len(margs):
                if one_c:
                    co2.append(Mul(*(list(resid) + nc)))
                else:
                    co.append((resid, nc))
        if one_c:
            if co2 == []:
                return S.Zero
            elif co2:
                return Add(*co2)
        else:  # both nc
            # now check the non-comm parts
            if not co:
                return S.Zero
            if all(n == co[0][1] for r, n in co):
                ii = find(co[0][1], nx, right)
                if ii is not None:
                    if not right:
                        return Mul(Add(*[Mul(*r) for r, c in co]), Mul(*co[0][1][:ii]))
                    else:
                        return Mul(*co[0][1][ii + len(nx):])
            beg = reduce(incommon, (n[1] for n in co))
            if beg:
                ii = find(beg, nx, right)
                if ii is not None:
                    if not right:
                        gcdc = co[0][0]
                        for i in range(1, len(co)):
                            gcdc = gcdc.intersection(co[i][0])
                            if not gcdc:
                                break
                        return Mul(*(list(gcdc) + beg[:ii]))
                    else:
                        m = ii + len(nx)
                        return Add(*[Mul(*(list(r) + n[m:])) for r, n in co])
            end = list(reversed(
                reduce(incommon, (list(reversed(n[1])) for n in co))))
            if end:
                ii = find(end, nx, right)
                if ii is not None:
                    if not right:
                        return Add(*[Mul(*(list(r) + n[:-len(end) + ii])) for r, n in co])
                    else:
                        return Mul(*end[ii + len(nx):])
            # look for single match
            hit = None
            for i, (r, n) in enumerate(co):
                ii = find(n, nx, right)
                if ii is not None:
                    if not hit:
                        hit = ii, r, n
                    else:
                        break
            else:
                if hit:
                    ii, r, n = hit
                    if not right:
                        return Mul(*(list(r) + n[:ii]))
                    else:
                        return Mul(*n[ii + len(nx):])

            return S.Zero

    def as_expr(self, *gens):
        """
        Convert a polynomial to a SymPy expression.

        Examples
        ========

        >>> from sympy import sin
        >>> from sympy.abc import x, y

        >>> f = (x**2 + x*y).as_poly(x, y)
        >>> f.as_expr()
        x**2 + x*y

        >>> sin(x).as_expr()
        sin(x)

        """
        return self

    def as_coefficient(self, expr: Expr) -> Expr | None:
        """
        Extracts symbolic coefficient at the given expression. In
        other words, this functions separates 'self' into the product
        of 'expr' and 'expr'-free coefficient. If such separation
        is not possible it will return None.

        Examples
        ========

        >>> from sympy import E, pi, sin, I, Poly
        >>> from sympy.abc import x

        >>> E.as_coefficient(E)
        1
        >>> (2*E).as_coefficient(E)
        2
        >>> (2*sin(E)*E).as_coefficient(E)

        Two terms have E in them so a sum is returned. (If one were
        desiring the coefficient of the term exactly matching E then
        the constant from the returned expression could be selected.
        Or, for greater precision, a method of Poly can be used to
        indicate the desired term from which the coefficient is
        desired.)

        >>> (2*E + x*E).as_coefficient(E)
        x + 2
        >>> _.args[0]  # just want the exact match
        2
        >>> p = Poly(2*E + x*E); p
        Poly(x*E + 2*E, x, E, domain='ZZ')
        >>> p.coeff_monomial(E)
        2
        >>> p.nth(0, 1)
        2

        Since the following cannot be written as a product containing
        E as a factor, None is returned. (If the coefficient ``2*x`` is
        desired then the ``coeff`` method should be used.)

        >>> (2*E*x + x).as_coefficient(E)
        >>> (2*E*x + x).coeff(E)
        2*x

        >>> (E*(x + 1) + x).as_coefficient(E)

        >>> (2*pi*I).as_coefficient(pi*I)
        2
        >>> (2*I).as_coefficient(pi*I)

        See Also
        ========

        coeff: return sum of terms have a given factor
        as_coeff_Add: separate the additive constant from an expression
        as_coeff_Mul: separate the multiplicative constant from an expression
        as_independent: separate x-dependent terms/factors from others
        sympy.polys.polytools.Poly.coeff_monomial: efficiently find the single coefficient of a monomial in Poly
        sympy.polys.polytools.Poly.nth: like coeff_monomial but powers of monomial terms are used


        """

        r = self.extract_multiplicatively(expr)
        if r and not r.has(expr):
            return r
        else:
            return None

    def as_independent(self, *deps, **hint) -> tuple[Expr, Expr]:
        """
        A mostly naive separation of a Mul or Add into arguments that are not
        are dependent on deps. To obtain as complete a separation of variables
        as possible, use a separation method first, e.g.:

        * separatevars() to change Mul, Add and Pow (including exp) into Mul
        * .expand(mul=True) to change Add or Mul into Add
        * .expand(log=True) to change log expr into an Add

        The only non-naive thing that is done here is to respect noncommutative
        ordering of variables and to always return (0, 0) for `self` of zero
        regardless of hints.

        For nonzero `self`, the returned tuple (i, d) has the
        following interpretation:

        * i will has no variable that appears in deps
        * d will either have terms that contain variables that are in deps, or
          be equal to 0 (when self is an Add) or 1 (when self is a Mul)
        * if self is an Add then self = i + d
        * if self is a Mul then self = i*d
        * otherwise (self, S.One) or (S.One, self) is returned.

        To force the expression to be treated as an Add, use the hint as_Add=True

        Examples
        ========

        -- self is an Add

        >>> from sympy import sin, cos, exp
        >>> from sympy.abc import x, y, z

        >>> (x + x*y).as_independent(x)
        (0, x*y + x)
        >>> (x + x*y).as_independent(y)
        (x, x*y)
        >>> (2*x*sin(x) + y + x + z).as_independent(x)
        (y + z, 2*x*sin(x) + x)
        >>> (2*x*sin(x) + y + x + z).as_independent(x, y)
        (z, 2*x*sin(x) + x + y)

        -- self is a Mul

        >>> (x*sin(x)*cos(y)).as_independent(x)
        (cos(y), x*sin(x))

        non-commutative terms cannot always be separated out when self is a Mul

        >>> from sympy import symbols
        >>> n1, n2, n3 = symbols('n1 n2 n3', commutative=False)
        >>> (n1 + n1*n2).as_independent(n2)
        (n1, n1*n2)
        >>> (n2*n1 + n1*n2).as_independent(n2)
        (0, n1*n2 + n2*n1)
        >>> (n1*n2*n3).as_independent(n1)
        (1, n1*n2*n3)
        >>> (n1*n2*n3).as_independent(n2)
        (n1, n2*n3)
        >>> ((x-n1)*(x-y)).as_independent(x)
        (1, (x - y)*(x - n1))

        -- self is anything else:

        >>> (sin(x)).as_independent(x)
        (1, sin(x))
        >>> (sin(x)).as_independent(y)
        (sin(x), 1)
        >>> exp(x+y).as_independent(x)
        (1, exp(x + y))

        -- force self to be treated as an Add:

        >>> (3*x).as_independent(x, as_Add=True)
        (0, 3*x)

        -- force self to be treated as a Mul:

        >>> (3+x).as_independent(x, as_Add=False)
        (1, x + 3)
        >>> (-3+x).as_independent(x, as_Add=False)
        (1, x - 3)

        Note how the below differs from the above in making the
        constant on the dep term positive.

        >>> (y*(-3+x)).as_independent(x)
        (y, x - 3)

        -- use .as_independent() for true independence testing instead
           of .has(). The former considers only symbols in the free
           symbols while the latter considers all symbols

        >>> from sympy import Integral
        >>> I = Integral(x, (x, 1, 2))
        >>> I.has(x)
        True
        >>> x in I.free_symbols
        False
        >>> I.as_independent(x) == (I, 1)
        True
        >>> (I + x).as_independent(x) == (I, x)
        True

        Note: when trying to get independent terms, a separation method
        might need to be used first. In this case, it is important to keep
        track of what you send to this routine so you know how to interpret
        the returned values

        >>> from sympy import separatevars, log
        >>> separatevars(exp(x+y)).as_independent(x)
        (exp(y), exp(x))
        >>> (x + x*y).as_independent(y)
        (x, x*y)
        >>> separatevars(x + x*y).as_independent(y)
        (x, y + 1)
        >>> (x*(1 + y)).as_independent(y)
        (x, y + 1)
        >>> (x*(1 + y)).expand(mul=True).as_independent(y)
        (x, x*y)
        >>> a, b=symbols('a b', positive=True)
        >>> (log(a*b).expand(log=True)).as_independent(b)
        (log(a), log(b))

        See Also
        ========

        separatevars
        expand_log
        sympy.core.add.Add.as_two_terms
        sympy.core.mul.Mul.as_two_terms
        as_coeff_mul
        """
        from .symbol import Symbol
        from .add import _unevaluated_Add
        from .mul import _unevaluated_Mul

        if self is S.Zero:
            return (self, self)

        func = self.func
        want: type[Add] | type[Mul]
        if hint.get('as_Add', isinstance(self, Add) ):
            want = Add
        else:
            want = Mul

        # sift out deps into symbolic and other and ignore
        # all symbols but those that are in the free symbols
        sym = set()
        other = []
        for d in deps:
            if isinstance(d, Symbol):  # Symbol.is_Symbol is True
                sym.add(d)
            else:
                other.append(d)

        def has(e):
            """return the standard has() if there are no literal symbols, else
            check to see that symbol-deps are in the free symbols."""
            has_other = e.has(*other)
            if not sym:
                return has_other
            return has_other or e.has(*(e.free_symbols & sym))

        if (want is not func or
                func is not Add and func is not Mul):
            if has(self):
                return (want.identity, self)
            else:
                return (self, want.identity)
        else:
            if func is Add:
                args = list(self.args)
            else:
                args, nc = self.args_cnc()

        d = sift(args, has)
        depend = d[True]
        indep = d[False]
        if func is Add:  # all terms were treated as commutative
            return (Add(*indep), _unevaluated_Add(*depend))
        else:  # handle noncommutative by stopping at first dependent term
            for i, n in enumerate(nc):
                if has(n):
                    depend.extend(nc[i:])
                    break
                indep.append(n)
            return Mul(*indep), _unevaluated_Mul(*depend)

    def as_real_imag(self, deep=True, **hints) -> tuple[Expr, Expr]:
        """Performs complex expansion on 'self' and returns a tuple
           containing collected both real and imaginary parts. This
           method cannot be confused with re() and im() functions,
           which does not perform complex expansion at evaluation.

           However it is possible to expand both re() and im()
           functions and get exactly the same results as with
           a single call to this function.

           >>> from sympy import symbols, I

           >>> x, y = symbols('x,y', real=True)

           >>> (x + y*I).as_real_imag()
           (x, y)

           >>> from sympy.abc import z, w

           >>> (z + w*I).as_real_imag()
           (re(z) - im(w), re(w) + im(z))

        """
        if hints.get('ignore') == self:
            return None  # type: ignore
        else:
            from sympy.functions.elementary.complexes import im, re
            return (re(self), im(self))

    def as_powers_dict(self):
        """Return self as a dictionary of factors with each factor being
        treated as a power. The keys are the bases of the factors and the
        values, the corresponding exponents. The resulting dictionary should
        be used with caution if the expression is a Mul and contains non-
        commutative factors since the order that they appeared will be lost in
        the dictionary.

        See Also
        ========
        as_ordered_factors: An alternative for noncommutative applications,
                            returning an ordered list of factors.
        args_cnc: Similar to as_ordered_factors, but guarantees separation
                  of commutative and noncommutative factors.
        """
        d = defaultdict(int)
        d.update([self.as_base_exp()])
        return d

    def as_coefficients_dict(self, *syms):
        """Return a dictionary mapping terms to their Rational coefficient.
        Since the dictionary is a defaultdict, inquiries about terms which
        were not present will return a coefficient of 0.

        If symbols ``syms`` are provided, any multiplicative terms
        independent of them will be considered a coefficient and a
        regular dictionary of syms-dependent generators as keys and
        their corresponding coefficients as values will be returned.

        Examples
        ========

        >>> from sympy.abc import a, x, y
        >>> (3*x + a*x + 4).as_coefficients_dict()
        {1: 4, x: 3, a*x: 1}
        >>> _[a]
        0
        >>> (3*a*x).as_coefficients_dict()
        {a*x: 3}
        >>> (3*a*x).as_coefficients_dict(x)
        {x: 3*a}
        >>> (3*a*x).as_coefficients_dict(y)
        {1: 3*a*x}

        """
        d = defaultdict(list)
        if not syms:
            for ai in Add.make_args(self):
                c, m = ai.as_coeff_Mul()
                d[m].append(c)
            for k, v in d.items():
                if len(v) == 1:
                    d[k] = v[0]
                else:
                    d[k] = Add(*v)
        else:
            ind, dep = self.as_independent(*syms, as_Add=True)
            for i in Add.make_args(dep):
                if i.is_Mul:
                    c, x = i.as_coeff_mul(*syms)
                    if c is S.One:
                        d[i].append(c)
                    else:
                        d[i._new_rawargs(*x)].append(c)
                elif i:
                    d[i].append(S.One)
            d = {k: Add(*d[k]) for k in d}
            if ind is not S.Zero:
                d.update({S.One: ind})
        di = defaultdict(int)
        di.update(d)
        return di

    def as_base_exp(self) -> tuple[Expr, Expr]:
        # a -> b ** e
        return self, S.One

    def as_coeff_mul(self, *deps, **kwargs) -> tuple[Expr, tuple[Expr, ...]]:
        """Return the tuple (c, args) where self is written as a Mul, ``m``.

        c should be a Rational multiplied by any factors of the Mul that are
        independent of deps.

        args should be a tuple of all other factors of m; args is empty
        if self is a Number or if self is independent of deps (when given).

        This should be used when you do not know if self is a Mul or not but
        you want to treat self as a Mul or if you want to process the
        individual arguments of the tail of self as a Mul.

        - if you know self is a Mul and want only the head, use self.args[0];
        - if you do not want to process the arguments of the tail but need the
          tail then use self.as_two_terms() which gives the head and tail;
        - if you want to split self into an independent and dependent parts
          use ``self.as_independent(*deps)``

        >>> from sympy import S
        >>> from sympy.abc import x, y
        >>> (S(3)).as_coeff_mul()
        (3, ())
        >>> (3*x*y).as_coeff_mul()
        (3, (x, y))
        >>> (3*x*y).as_coeff_mul(x)
        (3*y, (x,))
        >>> (3*y).as_coeff_mul(x)
        (3*y, ())
        """
        if deps:
            if not self.has(*deps):
                return self, ()
        return S.One, (self,)

    def as_coeff_add(self, *deps) -> tuple[Expr, tuple[Expr, ...]]:
        """Return the tuple (c, args) where self is written as an Add, ``a``.

        c should be a Rational added to any terms of the Add that are
        independent of deps.

        args should be a tuple of all other terms of ``a``; args is empty
        if self is a Number or if self is independent of deps (when given).

        This should be used when you do not know if self is an Add or not but
        you want to treat self as an Add or if you want to process the
        individual arguments of the tail of self as an Add.

        - if you know self is an Add and want only the head, use self.args[0];
        - if you do not want to process the arguments of the tail but need the
          tail then use self.as_two_terms() which gives the head and tail.
        - if you want to split self into an independent and dependent parts
          use ``self.as_independent(*deps)``

        >>> from sympy import S
        >>> from sympy.abc import x, y
        >>> (S(3)).as_coeff_add()
        (3, ())
        >>> (3 + x).as_coeff_add()
        (3, (x,))
        >>> (3 + x + y).as_coeff_add(x)
        (y + 3, (x,))
        >>> (3 + y).as_coeff_add(x)
        (y + 3, ())

        """
        if deps:
            if not self.has_free(*deps):
                return self, ()
        return S.Zero, (self,)

    def primitive(self) -> tuple[Number, Expr]:
        """Return the positive Rational that can be extracted non-recursively
        from every term of self (i.e., self is treated like an Add). This is
        like the as_coeff_Mul() method but primitive always extracts a positive
        Rational (never a negative or a Float).

        Examples
        ========

        >>> from sympy.abc import x
        >>> (3*(x + 1)**2).primitive()
        (3, (x + 1)**2)
        >>> a = (6*x + 2); a.primitive()
        (2, 3*x + 1)
        >>> b = (x/2 + 3); b.primitive()
        (1/2, x + 6)
        >>> (a*b).primitive() == (1, a*b)
        True
        """
        if not self:
            return S.One, S.Zero
        c, r = self.as_coeff_Mul(rational=True)
        if c.is_negative:
            c, r = -c, -r
        return c, r

    def as_content_primitive(self, radical=False, clear=True):
        """This method should recursively remove a Rational from all arguments
        and return that (content) and the new self (primitive). The content
        should always be positive and ``Mul(*foo.as_content_primitive()) == foo``.
        The primitive need not be in canonical form and should try to preserve
        the underlying structure if possible (i.e. expand_mul should not be
        applied to self).

        Examples
        ========

        >>> from sympy import sqrt
        >>> from sympy.abc import x, y, z

        >>> eq = 2 + 2*x + 2*y*(3 + 3*y)

        The as_content_primitive function is recursive and retains structure:

        >>> eq.as_content_primitive()
        (2, x + 3*y*(y + 1) + 1)

        Integer powers will have Rationals extracted from the base:

        >>> ((2 + 6*x)**2).as_content_primitive()
        (4, (3*x + 1)**2)
        >>> ((2 + 6*x)**(2*y)).as_content_primitive()
        (1, (2*(3*x + 1))**(2*y))

        Terms may end up joining once their as_content_primitives are added:

        >>> ((5*(x*(1 + y)) + 2*x*(3 + 3*y))).as_content_primitive()
        (11, x*(y + 1))
        >>> ((3*(x*(1 + y)) + 2*x*(3 + 3*y))).as_content_primitive()
        (9, x*(y + 1))
        >>> ((3*(z*(1 + y)) + 2.0*x*(3 + 3*y))).as_content_primitive()
        (1, 6.0*x*(y + 1) + 3*z*(y + 1))
        >>> ((5*(x*(1 + y)) + 2*x*(3 + 3*y))**2).as_content_primitive()
        (121, x**2*(y + 1)**2)
        >>> ((x*(1 + y) + 0.4*x*(3 + 3*y))**2).as_content_primitive()
        (1, 4.84*x**2*(y + 1)**2)

        Radical content can also be factored out of the primitive:

        >>> (2*sqrt(2) + 4*sqrt(10)).as_content_primitive(radical=True)
        (2, sqrt(2)*(1 + 2*sqrt(5)))

        If clear=False (default is True) then content will not be removed
        from an Add if it can be distributed to leave one or more
        terms with integer coefficients.

        >>> (x/2 + y).as_content_primitive()
        (1/2, x + 2*y)
        >>> (x/2 + y).as_content_primitive(clear=False)
        (1, x/2 + y)
        """
        return S.One, self

    def as_numer_denom(self) -> tuple[Expr, Expr]:
        """Return the numerator and the denominator of an expression.

        expression -> a/b -> a, b

        This is just a stub that should be defined by
        an object's class methods to get anything else.

        See Also
        ========

        normal: return ``a/b`` instead of ``(a, b)``

        """
        return self, S.One

    def normal(self):
        """Return the expression as a fraction.

        expression -> a/b

        See Also
        ========

        as_numer_denom: return ``(a, b)`` instead of ``a/b``

        """
        from .mul import _unevaluated_Mul
        n, d = self.as_numer_denom()
        if d is S.One:
            return n
        if d.is_Number:
            return _unevaluated_Mul(n, 1/d)
        else:
            return n/d

    def extract_multiplicatively(self, c: Expr | complex) -> Expr | None:
        """Return None if it's not possible to make self in the form
           c * something in a nice way, i.e. preserving the properties
           of arguments of self.

           Examples
           ========

           >>> from sympy import symbols, Rational

           >>> x, y = symbols('x,y', real=True)

           >>> ((x*y)**3).extract_multiplicatively(x**2 * y)
           x*y**2

           >>> ((x*y)**3).extract_multiplicatively(x**4 * y)

           >>> (2*x).extract_multiplicatively(2)
           x

           >>> (2*x).extract_multiplicatively(3)

           >>> (Rational(1, 2)*x).extract_multiplicatively(3)
           x/6

        """
        from sympy.functions.elementary.exponential import exp
        from .add import _unevaluated_Add
        c = sympify(c)
        if self is S.NaN:
            return None
        if c is S.One:
            return self
        elif c == self:
            return S.One

        if c.is_Add:
            cc, pc = c.primitive()
            if cc is not S.One:
                c = Mul(cc, pc, evaluate=False)

        if c.is_Mul:
            a, b = c.as_two_terms() # type: ignore
            x = self.extract_multiplicatively(a)
            if x is not None:
                return x.extract_multiplicatively(b)
            else:
                return x

        quotient = self / c
        if self.is_Number:
            if self is S.Infinity:
                if c.is_positive:
                    return S.Infinity
            elif self is S.NegativeInfinity:
                if c.is_negative:
                    return S.Infinity
                elif c.is_positive:
                    return S.NegativeInfinity
            elif self is S.ComplexInfinity:
                if not c.is_zero:
                    return S.ComplexInfinity
            elif self.is_Integer:
                if not quotient.is_Integer:
                    return None
                elif self.is_positive and quotient.is_negative:
                    return None
                else:
                    return quotient
            elif self.is_Rational:
                if not quotient.is_Rational:
                    return None
                elif self.is_positive and quotient.is_negative:
                    return None
                else:
                    return quotient
            elif self.is_Float:
                if not quotient.is_Float:
                    return None
                elif self.is_positive and quotient.is_negative:
                    return None
                else:
                    return quotient
        elif self.is_NumberSymbol or self.is_Symbol or self is S.ImaginaryUnit:
            if quotient.is_Mul and len(quotient.args) == 2:
                if quotient.args[0].is_Integer and quotient.args[0].is_positive and quotient.args[1] == self:
                    return quotient
            elif quotient.is_Integer and c.is_Number:
                return quotient
        elif self.is_Add:
            cs, ps = self.primitive()
            # assert cs >= 1
            if c.is_Number and c is not S.NegativeOne:
                # assert c != 1 (handled at top)
                if cs is not S.One:
                    if c.is_negative:
                        xc = cs.extract_multiplicatively(-c)
                        if xc is not None:
                            xc = -xc
                    else:
                        xc = cs.extract_multiplicatively(c)
                    if xc is not None:
                        return xc*ps  # rely on 2-arg Mul to restore Add
                return None # |c| != 1 can only be extracted from cs
            if c == ps:
                return cs
            # check args of ps
            newargs = []
            arg: Expr
            for arg in ps.args: # type: ignore
                newarg = arg.extract_multiplicatively(c)
                if newarg is None:
                    return None # all or nothing
                newargs.append(newarg)
            if cs is not S.One:
                args = [cs*t for t in newargs]
                # args may be in different order
                return _unevaluated_Add(*args)
            else:
                return Add._from_args(newargs)
        elif self.is_Mul:
            args: list[Expr] = list(self.args) # type: ignore
            for i, arg in enumerate(args):
                newarg = arg.extract_multiplicatively(c)
                if newarg is not None:
                    args[i] = newarg
                    return Mul(*args)
        elif self.is_Pow or isinstance(self, exp):
            sb, se = self.as_base_exp()
            cb, ce = c.as_base_exp()
            if cb == sb:
                new_exp = se.extract_additively(ce)
                if new_exp is not None:
                    return Pow(sb, new_exp)
            elif c == sb:
                new_exp = se.extract_additively(1)
                if new_exp is not None:
                    return Pow(sb, new_exp)

        return None

    def extract_additively(self, c):
        """Return self - c if it's possible to subtract c from self and
        make all matching coefficients move towards zero, else return None.

        Examples
        ========

        >>> from sympy.abc import x, y
        >>> e = 2*x + 3
        >>> e.extract_additively(x + 1)
        x + 2
        >>> e.extract_additively(3*x)
        >>> e.extract_additively(4)
        >>> (y*(x + 1)).extract_additively(x + 1)
        >>> ((x + 1)*(x + 2*y + 1) + 3).extract_additively(x + 1)
        (x + 1)*(x + 2*y) + 3

        See Also
        ========
        extract_multiplicatively
        coeff
        as_coefficient

        """

        c = sympify(c)
        if self is S.NaN:
            return None
        if c.is_zero:
            return self
        elif c == self:
            return S.Zero
        elif self == S.Zero:
            return None

        if self.is_Number:
            if not c.is_Number:
                return None
            co = self
            diff = co - c
            # XXX should we match types? i.e should 3 - .1 succeed?
            if (co > 0 and diff >= 0 and diff < co or
                    co < 0 and diff <= 0 and diff > co):
                return diff
            return None

        if c.is_Number:
            co, t = self.as_coeff_Add()
            xa = co.extract_additively(c)
            if xa is None:
                return None
            return xa + t

        # handle the args[0].is_Number case separately
        # since we will have trouble looking for the coeff of
        # a number.
        if c.is_Add and c.args[0].is_Number:
            # whole term as a term factor
            co = self.coeff(c)
            xa0 = (co.extract_additively(1) or 0)*c
            if xa0:
                diff = self - co*c
                return (xa0 + (diff.extract_additively(c) or diff)) or None
            # term-wise
            h, t = c.as_coeff_Add()
            sh, st = self.as_coeff_Add()
            xa = sh.extract_additively(h)
            if xa is None:
                return None
            xa2 = st.extract_additively(t)
            if xa2 is None:
                return None
            return xa + xa2

        # whole term as a term factor
        co, diff = _corem(self, c)
        xa0 = (co.extract_additively(1) or 0)*c
        if xa0:
            return (xa0 + (diff.extract_additively(c) or diff)) or None
        # term-wise
        coeffs = []
        for a in Add.make_args(c):
            ac, at = a.as_coeff_Mul()
            co = self.coeff(at)
            if not co:
                return None
            coc, cot = co.as_coeff_Add()
            xa = coc.extract_additively(ac)
            if xa is None:
                return None
            self -= co*at
            coeffs.append((cot + xa)*at)
        coeffs.append(self)
        return Add(*coeffs)

    @property
    def expr_free_symbols(self):
        """
        Like ``free_symbols``, but returns the free symbols only if
        they are contained in an expression node.

        Examples
        ========

        >>> from sympy.abc import x, y
        >>> (x + y).expr_free_symbols # doctest: +SKIP
        {x, y}

        If the expression is contained in a non-expression object, do not return
        the free symbols. Compare:

        >>> from sympy import Tuple
        >>> t = Tuple(x + y)
        >>> t.expr_free_symbols # doctest: +SKIP
        set()
        >>> t.free_symbols
        {x, y}
        """
        sympy_deprecation_warning("""
        The expr_free_symbols property is deprecated. Use free_symbols to get
        the free symbols of an expression.
        """,
            deprecated_since_version="1.9",
            active_deprecations_target="deprecated-expr-free-symbols")
        return {j for i in self.args for j in i.expr_free_symbols}

    def could_extract_minus_sign(self) -> bool:
        """Return True if self has -1 as a leading factor or has
        more literal negative signs than positive signs in a sum,
        otherwise False.

        Examples
        ========

        >>> from sympy.abc import x, y
        >>> e = x - y
        >>> {i.could_extract_minus_sign() for i in (e, -e)}
        {False, True}

        Though the ``y - x`` is considered like ``-(x - y)``, since it
        is in a product without a leading factor of -1, the result is
        false below:

        >>> (x*(y - x)).could_extract_minus_sign()
        False

        To put something in canonical form wrt to sign, use `signsimp`:

        >>> from sympy import signsimp
        >>> signsimp(x*(y - x))
        -x*(x - y)
        >>> _.could_extract_minus_sign()
        True
        """
        return False

    def extract_branch_factor(self, allow_half=False):
        """
        Try to write self as ``exp_polar(2*pi*I*n)*z`` in a nice way.
        Return (z, n).

        >>> from sympy import exp_polar, I, pi
        >>> from sympy.abc import x, y
        >>> exp_polar(I*pi).extract_branch_factor()
        (exp_polar(I*pi), 0)
        >>> exp_polar(2*I*pi).extract_branch_factor()
        (1, 1)
        >>> exp_polar(-pi*I).extract_branch_factor()
        (exp_polar(I*pi), -1)
        >>> exp_polar(3*pi*I + x).extract_branch_factor()
        (exp_polar(x + I*pi), 1)
        >>> (y*exp_polar(-5*pi*I)*exp_polar(3*pi*I + 2*pi*x)).extract_branch_factor()
        (y*exp_polar(2*pi*x), -1)
        >>> exp_polar(-I*pi/2).extract_branch_factor()
        (exp_polar(-I*pi/2), 0)

        If allow_half is True, also extract exp_polar(I*pi):

        >>> exp_polar(I*pi).extract_branch_factor(allow_half=True)
        (1, 1/2)
        >>> exp_polar(2*I*pi).extract_branch_factor(allow_half=True)
        (1, 1)
        >>> exp_polar(3*I*pi).extract_branch_factor(allow_half=True)
        (1, 3/2)
        >>> exp_polar(-I*pi).extract_branch_factor(allow_half=True)
        (1, -1/2)
        """
        from sympy.functions.elementary.exponential import exp_polar
        from sympy.functions.elementary.integers import ceiling

        n = S.Zero
        res = S.One
        args = Mul.make_args(self)
        exps = []
        for arg in args:
            if isinstance(arg, exp_polar):
                exps += [arg.exp]
            else:
                res *= arg
        piimult = S.Zero
        extras = []

        ipi = S.Pi*S.ImaginaryUnit
        while exps:
            exp = exps.pop()
            if exp.is_Add:
                exps += exp.args
                continue
            if exp.is_Mul:
                coeff = exp.as_coefficient(ipi)
                if coeff is not None:
                    piimult += coeff
                    continue
            extras += [exp]
        if piimult.is_number:
            coeff = piimult
            tail = ()
        else:
            coeff, tail = piimult.as_coeff_add(*piimult.free_symbols)
        # round down to nearest multiple of 2
        branchfact = ceiling(coeff/2 - S.Half)*2
        n += branchfact/2
        c = coeff - branchfact
        if allow_half:
            nc = c.extract_additively(1)
            if nc is not None:
                n += S.Half
                c = nc
        newexp = ipi*Add(*((c, ) + tail)) + Add(*extras)
        if newexp != 0:
            res *= exp_polar(newexp)
        return res, n

    def is_polynomial(self, *syms):
        r"""
        Return True if self is a polynomial in syms and False otherwise.

        This checks if self is an exact polynomial in syms.  This function
        returns False for expressions that are "polynomials" with symbolic
        exponents.  Thus, you should be able to apply polynomial algorithms to
        expressions for which this returns True, and Poly(expr, \*syms) should
        work if and only if expr.is_polynomial(\*syms) returns True. The
        polynomial does not have to be in expanded form.  If no symbols are
        given, all free symbols in the expression will be used.

        This is not part of the assumptions system.  You cannot do
        Symbol('z', polynomial=True).

        Examples
        ========

        >>> from sympy import Symbol, Function
        >>> x = Symbol('x')
        >>> ((x**2 + 1)**4).is_polynomial(x)
        True
        >>> ((x**2 + 1)**4).is_polynomial()
        True
        >>> (2**x + 1).is_polynomial(x)
        False
        >>> (2**x + 1).is_polynomial(2**x)
        True
        >>> f = Function('f')
        >>> (f(x) + 1).is_polynomial(x)
        False
        >>> (f(x) + 1).is_polynomial(f(x))
        True
        >>> (1/f(x) + 1).is_polynomial(f(x))
        False

        >>> n = Symbol('n', nonnegative=True, integer=True)
        >>> (x**n + 1).is_polynomial(x)
        False

        This function does not attempt any nontrivial simplifications that may
        result in an expression that does not appear to be a polynomial to
        become one.

        >>> from sympy import sqrt, factor, cancel
        >>> y = Symbol('y', positive=True)
        >>> a = sqrt(y**2 + 2*y + 1)
        >>> a.is_polynomial(y)
        False
        >>> factor(a)
        y + 1
        >>> factor(a).is_polynomial(y)
        True

        >>> b = (y**2 + 2*y + 1)/(y + 1)
        >>> b.is_polynomial(y)
        False
        >>> cancel(b)
        y + 1
        >>> cancel(b).is_polynomial(y)
        True

        See also .is_rational_function()

        """
        if syms:
            syms = set(map(sympify, syms))
        else:
            syms = self.free_symbols
            if not syms:
                return True

        return self._eval_is_polynomial(syms)

    def _eval_is_polynomial(self, syms) -> bool | None:
        if self in syms:
            return True
        if not self.has_free(*syms):
            # constant polynomial
            return True
        # subclasses should return True or False
        return None

    def is_rational_function(self, *syms):
        """
        Test whether function is a ratio of two polynomials in the given
        symbols, syms. When syms is not given, all free symbols will be used.
        The rational function does not have to be in expanded or in any kind of
        canonical form.

        This function returns False for expressions that are "rational
        functions" with symbolic exponents.  Thus, you should be able to call
        .as_numer_denom() and apply polynomial algorithms to the result for
        expressions for which this returns True.

        This is not part of the assumptions system.  You cannot do
        Symbol('z', rational_function=True).

        Examples
        ========

        >>> from sympy import Symbol, sin
        >>> from sympy.abc import x, y

        >>> (x/y).is_rational_function()
        True

        >>> (x**2).is_rational_function()
        True

        >>> (x/sin(y)).is_rational_function(y)
        False

        >>> n = Symbol('n', integer=True)
        >>> (x**n + 1).is_rational_function(x)
        False

        This function does not attempt any nontrivial simplifications that may
        result in an expression that does not appear to be a rational function
        to become one.

        >>> from sympy import sqrt, factor
        >>> y = Symbol('y', positive=True)
        >>> a = sqrt(y**2 + 2*y + 1)/y
        >>> a.is_rational_function(y)
        False
        >>> factor(a)
        (y + 1)/y
        >>> factor(a).is_rational_function(y)
        True

        See also is_algebraic_expr().

        """
        if syms:
            syms = set(map(sympify, syms))
        else:
            syms = self.free_symbols
            if not syms:
                return self not in _illegal

        return self._eval_is_rational_function(syms)

    def _eval_is_rational_function(self, syms) -> bool | None:
        if self in syms:
            return True
        if not self.has_xfree(syms):
            return True
        # subclasses should return True or False
        return None

    def is_meromorphic(self, x, a):
        """
        This tests whether an expression is meromorphic as
        a function of the given symbol ``x`` at the point ``a``.

        This method is intended as a quick test that will return
        None if no decision can be made without simplification or
        more detailed analysis.

        Examples
        ========

        >>> from sympy import zoo, log, sin, sqrt
        >>> from sympy.abc import x

        >>> f = 1/x**2 + 1 - 2*x**3
        >>> f.is_meromorphic(x, 0)
        True
        >>> f.is_meromorphic(x, 1)
        True
        >>> f.is_meromorphic(x, zoo)
        True

        >>> g = x**log(3)
        >>> g.is_meromorphic(x, 0)
        False
        >>> g.is_meromorphic(x, 1)
        True
        >>> g.is_meromorphic(x, zoo)
        False

        >>> h = sin(1/x)*x**2
        >>> h.is_meromorphic(x, 0)
        False
        >>> h.is_meromorphic(x, 1)
        True
        >>> h.is_meromorphic(x, zoo)
        True

        Multivalued functions are considered meromorphic when their
        branches are meromorphic. Thus most functions are meromorphic
        everywhere except at essential singularities and branch points.
        In particular, they will be meromorphic also on branch cuts
        except at their endpoints.

        >>> log(x).is_meromorphic(x, -1)
        True
        >>> log(x).is_meromorphic(x, 0)
        False
        >>> sqrt(x).is_meromorphic(x, -1)
        True
        >>> sqrt(x).is_meromorphic(x, 0)
        False

        """
        if not x.is_symbol:
            raise TypeError("{} should be of symbol type".format(x))
        a = sympify(a)

        return self._eval_is_meromorphic(x, a)

    def _eval_is_meromorphic(self, x, a) -> bool | None:
        if self == x:
            return True
        if not self.has_free(x):
            return True
        # subclasses should return True or False
        return None

    def is_algebraic_expr(self, *syms):
        """
        This tests whether a given expression is algebraic or not, in the
        given symbols, syms. When syms is not given, all free symbols
        will be used. The rational function does not have to be in expanded
        or in any kind of canonical form.

        This function returns False for expressions that are "algebraic
        expressions" with symbolic exponents. This is a simple extension to the
        is_rational_function, including rational exponentiation.

        Examples
        ========

        >>> from sympy import Symbol, sqrt
        >>> x = Symbol('x', real=True)
        >>> sqrt(1 + x).is_rational_function()
        False
        >>> sqrt(1 + x).is_algebraic_expr()
        True

        This function does not attempt any nontrivial simplifications that may
        result in an expression that does not appear to be an algebraic
        expression to become one.

        >>> from sympy import exp, factor
        >>> a = sqrt(exp(x)**2 + 2*exp(x) + 1)/(exp(x) + 1)
        >>> a.is_algebraic_expr(x)
        False
        >>> factor(a).is_algebraic_expr()
        True

        See Also
        ========

        is_rational_function

        References
        ==========

        .. [1] https://en.wikipedia.org/wiki/Algebraic_expression

        """
        if syms:
            syms = set(map(sympify, syms))
        else:
            syms = self.free_symbols
            if not syms:
                return True

        return self._eval_is_algebraic_expr(syms)

    def _eval_is_algebraic_expr(self, syms) -> bool | None:
        if self in syms:
            return True
        if not self.has_free(*syms):
            return True
        # subclasses should return True or False
        return None

    ###################################################################################
    ##################### SERIES, LEADING TERM, LIMIT, ORDER METHODS ##################
    ###################################################################################

    def series(self, x=None, x0=0, n=6, dir="+", logx=None, cdir=0):
        """
        Series expansion of "self" around ``x = x0`` yielding either terms of
        the series one by one (the lazy series given when n=None), else
        all the terms at once when n != None.

        Returns the series expansion of "self" around the point ``x = x0``
        with respect to ``x`` up to ``O((x - x0)**n, x, x0)`` (default n is 6).

        If ``x=None`` and ``self`` is univariate, the univariate symbol will
        be supplied, otherwise an error will be raised.

        Parameters
        ==========

        expr : Expression
               The expression whose series is to be expanded.

        x : Symbol
            It is the variable of the expression to be calculated.

        x0 : Value
             The value around which ``x`` is calculated. Can be any value
             from ``-oo`` to ``oo``.

        n : Value
            The value used to represent the order in terms of ``x**n``,
            up to which the series is to be expanded.

        dir : String, optional
              The series-expansion can be bi-directional. If ``dir="+"``,
              then (x->x0+). If ``dir="-", then (x->x0-). For infinite
              ``x0`` (``oo`` or ``-oo``), the ``dir`` argument is determined
              from the direction of the infinity (i.e., ``dir="-"`` for
              ``oo``).

        logx : optional
               It is used to replace any log(x) in the returned series with a
               symbolic value rather than evaluating the actual value.

        cdir : optional
               It stands for complex direction, and indicates the direction
               from which the expansion needs to be evaluated.

        Examples
        ========

        >>> from sympy import cos, exp, tan
        >>> from sympy.abc import x, y
        >>> cos(x).series()
        1 - x**2/2 + x**4/24 + O(x**6)
        >>> cos(x).series(n=4)
        1 - x**2/2 + O(x**4)
        >>> cos(x).series(x, x0=1, n=2)
        cos(1) - (x - 1)*sin(1) + O((x - 1)**2, (x, 1))
        >>> e = cos(x + exp(y))
        >>> e.series(y, n=2)
        cos(x + 1) - y*sin(x + 1) + O(y**2)
        >>> e.series(x, n=2)
        cos(exp(y)) - x*sin(exp(y)) + O(x**2)

        If ``n=None`` then a generator of the series terms will be returned.

        >>> term=cos(x).series(n=None)
        >>> [next(term) for i in range(2)]
        [1, -x**2/2]

        For ``dir=+`` (default) the series is calculated from the right and
        for ``dir=-`` the series from the left. For smooth functions this
        flag will not alter the results.

        >>> abs(x).series(dir="+")
        x
        >>> abs(x).series(dir="-")
        -x
        >>> f = tan(x)
        >>> f.series(x, 2, 6, "+")
        tan(2) + (1 + tan(2)**2)*(x - 2) + (x - 2)**2*(tan(2)**3 + tan(2)) +
        (x - 2)**3*(1/3 + 4*tan(2)**2/3 + tan(2)**4) + (x - 2)**4*(tan(2)**5 +
        5*tan(2)**3/3 + 2*tan(2)/3) + (x - 2)**5*(2/15 + 17*tan(2)**2/15 +
        2*tan(2)**4 + tan(2)**6) + O((x - 2)**6, (x, 2))

        >>> f.series(x, 2, 3, "-")
        tan(2) + (2 - x)*(-tan(2)**2 - 1) + (2 - x)**2*(tan(2)**3 + tan(2))
        + O((x - 2)**3, (x, 2))

        For rational expressions this method may return original expression without the Order term.
        >>> (1/x).series(x, n=8)
        1/x

        Returns
        =======

        Expr : Expression
            Series expansion of the expression about x0

        Raises
        ======

        TypeError
            If "n" and "x0" are infinity objects

        PoleError
            If "x0" is an infinity object

        """
        if x is None:
            syms = self.free_symbols
            if not syms:
                return self
            elif len(syms) > 1:
                raise ValueError('x must be given for multivariate functions.')
            x = syms.pop()

        from .symbol import Dummy, Symbol
        if isinstance(x, Symbol):
            dep = x in self.free_symbols
        else:
            d = Dummy()
            dep = d in self.xreplace({x: d}).free_symbols
        if not dep:
            if n is None:
                return (s for s in [self])
            else:
                return self

        if len(dir) != 1 or dir not in '+-':
            raise ValueError("Dir must be '+' or '-'")

        if n is not None:
            n = int(n)
            if n < 0:
                raise ValueError("Number of terms should be nonnegative")

        x0 = sympify(x0)
        cdir = sympify(cdir)
        from sympy.functions.elementary.complexes import im, sign

        if not cdir.is_zero:
            if cdir.is_real:
                dir = '+' if cdir.is_positive else '-'
            else:
                dir = '+' if im(cdir).is_positive else '-'
        else:
            if x0 and x0.is_infinite:
                cdir = sign(x0).simplify()
            elif str(dir) == "+":
                cdir = S.One
            elif str(dir) == "-":
                cdir = S.NegativeOne
            elif cdir == S.Zero:
                cdir = S.One

        cdir = cdir/abs(cdir)

        if x0 and x0.is_infinite:
            from .function import PoleError
            try:
                s = self.subs(x, cdir/x).series(x, n=n, dir='+', cdir=1)
                if n is None:
                    return (si.subs(x, cdir/x) for si in s)
                return s.subs(x, cdir/x)
            except PoleError:
                s = self.subs(x, cdir*x).aseries(x, n=n)
                return s.subs(x, cdir*x)

        # use rep to shift origin to x0 and change sign (if dir is negative)
        # and undo the process with rep2
        if x0 or cdir != 1:
            s = self.subs({x: x0 + cdir*x}).series(x, x0=0, n=n, dir='+', logx=logx, cdir=1)
            if n is None:  # lseries...
                return (si.subs({x: x/cdir - x0/cdir}) for si in s)
            return s.subs({x: x/cdir - x0/cdir})

        # from here on it's x0=0 and dir='+' handling

        if x.is_positive is x.is_negative is None or x.is_Symbol is not True:
            # replace x with an x that has a positive assumption
            xpos = Dummy('x', positive=True)
            rv = self.subs(x, xpos).series(xpos, x0, n, dir, logx=logx, cdir=cdir)
            if n is None:
                return (s.subs(xpos, x) for s in rv)
            else:
                return rv.subs(xpos, x)

        from sympy.series.order import Order
        if n is not None:  # nseries handling
            s1 = self._eval_nseries(x, n=n, logx=logx, cdir=cdir)
            o = s1.getO() or S.Zero
            if o:
                # make sure the requested order is returned
                ngot = o.getn()
                if ngot > n:
                    # leave o in its current form (e.g. with x*log(x)) so
                    # it eats terms properly, then replace it below
                    if n != 0:
                        s1 += o.subs(x, x**Rational(n, ngot))
                    else:
                        s1 += Order(1, x)
                elif ngot < n:
                    # increase the requested number of terms to get the desired
                    # number keep increasing (up to 9) until the received order
                    # is different than the original order and then predict how
                    # many additional terms are needed
                    from sympy.functions.elementary.integers import ceiling
                    for more in range(1, 9):
                        s1 = self._eval_nseries(x, n=n + more, logx=logx, cdir=cdir)
                        newn = s1.getn()
                        if newn != ngot:
                            ndo = n + ceiling((n - ngot)*more/(newn - ngot))
                            s1 = self._eval_nseries(x, n=ndo, logx=logx, cdir=cdir)
                            while s1.getn() < n:
                                s1 = self._eval_nseries(x, n=ndo, logx=logx, cdir=cdir)
                                ndo += 1
                            break
                    else:
                        raise ValueError('Could not calculate %s terms for %s'
                                         % (str(n), self))
                    s1 += Order(x**n, x)
                o = s1.getO()
                s1 = s1.removeO()
            elif s1.has(Order):
                # asymptotic expansion
                return s1
            else:
                o = Order(x**n, x)
                s1done = s1.doit()
                try:
                    if (s1done + o).removeO() == s1done:
                        o = S.Zero
                except NotImplementedError:
                    return s1

            try:
                from sympy.simplify.radsimp import collect
                return collect(s1, x) + o
            except NotImplementedError:
                return s1 + o

        else:  # lseries handling
            def yield_lseries(s):
                """Return terms of lseries one at a time."""
                for si in s:
                    if not si.is_Add:
                        yield si
                        continue
                    # yield terms 1 at a time if possible
                    # by increasing order until all the
                    # terms have been returned
                    yielded = 0
                    o = Order(si, x)*x
                    ndid = 0
                    ndo = len(si.args)
                    while 1:
                        do = (si - yielded + o).removeO()
                        o *= x
                        if not do or do.is_Order:
                            continue
                        if do.is_Add:
                            ndid += len(do.args)
                        else:
                            ndid += 1
                        yield do
                        if ndid == ndo:
                            break
                        yielded += do

            return yield_lseries(self.removeO()._eval_lseries(x, logx=logx, cdir=cdir))

    def aseries(self, x=None, n=6, bound=0, hir=False):
        """Asymptotic Series expansion of self.
        This is equivalent to ``self.series(x, oo, n)``.

        Parameters
        ==========

        self : Expression
               The expression whose series is to be expanded.

        x : Symbol
            It is the variable of the expression to be calculated.

        n : Value
            The value used to represent the order in terms of ``x**n``,
            up to which the series is to be expanded.

        hir : Boolean
              Set this parameter to be True to produce hierarchical series.
              It stops the recursion at an early level and may provide nicer
              and more useful results.

        bound : Value, Integer
                Use the ``bound`` parameter to give limit on rewriting
                coefficients in its normalised form.

        Examples
        ========

        >>> from sympy import sin, exp
        >>> from sympy.abc import x

        >>> e = sin(1/x + exp(-x)) - sin(1/x)

        >>> e.aseries(x)
        (1/(24*x**4) - 1/(2*x**2) + 1 + O(x**(-6), (x, oo)))*exp(-x)

        >>> e.aseries(x, n=3, hir=True)
        -exp(-2*x)*sin(1/x)/2 + exp(-x)*cos(1/x) + O(exp(-3*x), (x, oo))

        >>> e = exp(exp(x)/(1 - 1/x))

        >>> e.aseries(x)
        exp(exp(x)/(1 - 1/x))

        >>> e.aseries(x, bound=3) # doctest: +SKIP
        exp(exp(x)/x**2)*exp(exp(x)/x)*exp(-exp(x) + exp(x)/(1 - 1/x) - exp(x)/x - exp(x)/x**2)*exp(exp(x))

        For rational expressions this method may return original expression without the Order term.
        >>> (1/x).aseries(x, n=8)
        1/x

        Returns
        =======

        Expr
            Asymptotic series expansion of the expression.

        Notes
        =====

        This algorithm is directly induced from the limit computational algorithm provided by Gruntz.
        It majorly uses the mrv and rewrite sub-routines. The overall idea of this algorithm is first
        to look for the most rapidly varying subexpression w of a given expression f and then expands f
        in a series in w. Then same thing is recursively done on the leading coefficient
        till we get constant coefficients.

        If the most rapidly varying subexpression of a given expression f is f itself,
        the algorithm tries to find a normalised representation of the mrv set and rewrites f
        using this normalised representation.

        If the expansion contains an order term, it will be either ``O(x ** (-n))`` or ``O(w ** (-n))``
        where ``w`` belongs to the most rapidly varying expression of ``self``.

        References
        ==========

        .. [1] Gruntz, Dominik. A new algorithm for computing asymptotic series.
               In: Proc. 1993 Int. Symp. Symbolic and Algebraic Computation. 1993.
               pp. 239-244.
        .. [2] Gruntz thesis - p90
        .. [3] https://en.wikipedia.org/wiki/Asymptotic_expansion

        See Also
        ========

        Expr.aseries: See the docstring of this function for complete details of this wrapper.
        """

        from .symbol import Dummy

        if x.is_positive is x.is_negative is None:
            xpos = Dummy('x', positive=True)
            return self.subs(x, xpos).aseries(xpos, n, bound, hir).subs(xpos, x)

        from .function import PoleError
        from sympy.series.gruntz import mrv, rewrite

        try:
            om, exps = mrv(self, x)
        except PoleError:
            return self

        # We move one level up by replacing `x` by `exp(x)`, and then
        # computing the asymptotic series for f(exp(x)). Then asymptotic series
        # can be obtained by moving one-step back, by replacing x by ln(x).

        from sympy.functions.elementary.exponential import exp, log
        from sympy.series.order import Order

        if x in om:
            s = self.subs(x, exp(x)).aseries(x, n, bound, hir).subs(x, log(x))
            if s.getO():
                return s + Order(1/x**n, (x, S.Infinity))
            return s

        k = Dummy('k', positive=True)
        # f is rewritten in terms of omega
        func, logw = rewrite(exps, om, x, k)

        if self in om:
            if bound <= 0:
                return self
            s = (self.exp).aseries(x, n, bound=bound)
            s = s.func(*[t.removeO() for t in s.args])
            try:
                res = exp(s.subs(x, 1/x).as_leading_term(x).subs(x, 1/x))
            except PoleError:
                res = self

            func = exp(self.args[0] - res.args[0]) / k
            logw = log(1/res)

        s = func.series(k, 0, n)
        from sympy.core.function import expand_mul
        s = expand_mul(s)
        # Hierarchical series
        if hir:
            return s.subs(k, exp(logw))

        o = s.getO()
        terms = sorted(Add.make_args(s.removeO()), key=lambda i: int(i.as_coeff_exponent(k)[1]))
        s = S.Zero
        has_ord = False

        # Then we recursively expand these coefficients one by one into
        # their asymptotic series in terms of their most rapidly varying subexpressions.
        for t in terms:
            coeff, expo = t.as_coeff_exponent(k)
            if coeff.has(x):
                # Recursive step
                snew = coeff.aseries(x, n, bound=bound-1)
                if has_ord and snew.getO():
                    break
                elif snew.getO():
                    has_ord = True
                s += (snew * k**expo)
            else:
                s += t

        if not o or has_ord:
            return s.subs(k, exp(logw))
        return (s + o).subs(k, exp(logw))


    def taylor_term(self, n, x, *previous_terms):
        """General method for the taylor term.

        This method is slow, because it differentiates n-times. Subclasses can
        redefine it to make it faster by using the "previous_terms".
        """
        from .symbol import Dummy
        from sympy.functions.combinatorial.factorials import factorial

        x = sympify(x)
        _x = Dummy('x')
        return self.subs(x, _x).diff(_x, n).subs(_x, x).subs(x, 0) * x**n / factorial(n)

    def lseries(self, x=None, x0=0, dir='+', logx=None, cdir=0):
        """
        Wrapper for series yielding an iterator of the terms of the series.

        Note: an infinite series will yield an infinite iterator. The following,
        for exaxmple, will never terminate. It will just keep printing terms
        of the sin(x) series::

          for term in sin(x).lseries(x):
              print term

        The advantage of lseries() over nseries() is that many times you are
        just interested in the next term in the series (i.e. the first term for
        example), but you do not know how many you should ask for in nseries()
        using the "n" parameter.

        See also nseries().
        """
        return self.series(x, x0, n=None, dir=dir, logx=logx, cdir=cdir)

    def _eval_lseries(self, x, logx=None, cdir=0):
        # default implementation of lseries is using nseries(), and adaptively
        # increasing the "n". As you can see, it is not very efficient, because
        # we are calculating the series over and over again. Subclasses should
        # override this method and implement much more efficient yielding of
        # terms.
        n = 0
        series = self._eval_nseries(x, n=n, logx=logx, cdir=cdir)

        while series.is_Order:
            n += 1
            series = self._eval_nseries(x, n=n, logx=logx, cdir=cdir)

        e = series.removeO()
        yield e
        if e is S.Zero:
            return

        while 1:
            while 1:
                n += 1
                series = self._eval_nseries(x, n=n, logx=logx, cdir=cdir).removeO()
                if e != series:
                    break
                if (series - self).cancel() is S.Zero:
                    return
            yield series - e
            e = series

    def nseries(self, x=None, x0=0, n=6, dir='+', logx=None, cdir=0):
        """
        Wrapper to _eval_nseries if assumptions allow, else to series.

        If x is given, x0 is 0, dir='+', and self has x, then _eval_nseries is
        called. This calculates "n" terms in the innermost expressions and
        then builds up the final series just by "cross-multiplying" everything
        out.

        The optional ``logx`` parameter can be used to replace any log(x) in the
        returned series with a symbolic value to avoid evaluating log(x) at 0. A
        symbol to use in place of log(x) should be provided.

        Advantage -- it's fast, because we do not have to determine how many
        terms we need to calculate in advance.

        Disadvantage -- you may end up with less terms than you may have
        expected, but the O(x**n) term appended will always be correct and
        so the result, though perhaps shorter, will also be correct.

        If any of those assumptions is not met, this is treated like a
        wrapper to series which will try harder to return the correct
        number of terms.

        See also lseries().

        Examples
        ========

        >>> from sympy import sin, log, Symbol
        >>> from sympy.abc import x, y
        >>> sin(x).nseries(x, 0, 6)
        x - x**3/6 + x**5/120 + O(x**6)
        >>> log(x+1).nseries(x, 0, 5)
        x - x**2/2 + x**3/3 - x**4/4 + O(x**5)

        Handling of the ``logx`` parameter --- in the following example the
        expansion fails since ``sin`` does not have an asymptotic expansion
        at -oo (the limit of log(x) as x approaches 0):

        >>> e = sin(log(x))
        >>> e.nseries(x, 0, 6)
        Traceback (most recent call last):
        ...
        PoleError: ...
        ...
        >>> logx = Symbol('logx')
        >>> e.nseries(x, 0, 6, logx=logx)
        sin(logx)

        In the following example, the expansion works but only returns self
        unless the ``logx`` parameter is used:

        >>> e = x**y
        >>> e.nseries(x, 0, 2)
        x**y
        >>> e.nseries(x, 0, 2, logx=logx)
        exp(logx*y)

        """
        if x and x not in self.free_symbols:
            return self
        if x is None or x0 or dir != '+':  # {see XPOS above} or (x.is_positive == x.is_negative == None):
            return self.series(x, x0, n, dir, cdir=cdir)
        else:
            return self._eval_nseries(x, n=n, logx=logx, cdir=cdir)

    def _eval_nseries(self, x, n, logx, cdir):
        """
        Return terms of series for self up to O(x**n) at x=0
        from the positive direction.

        This is a method that should be overridden in subclasses. Users should
        never call this method directly (use .nseries() instead), so you do not
        have to write docstrings for _eval_nseries().
        """
        raise NotImplementedError(filldedent("""
                     The _eval_nseries method should be added to
                     %s to give terms up to O(x**n) at x=0
                     from the positive direction so it is available when
                     nseries calls it.""" % self.func)
                     )

    def limit(self, x, xlim, dir='+'):
        """ Compute limit x->xlim.
        """
        from sympy.series.limits import limit
        return limit(self, x, xlim, dir)

    @cacheit
    def as_leading_term(self, *symbols, logx=None, cdir=0):
        """
        Returns the leading (nonzero) term of the series expansion of self.

        The _eval_as_leading_term routines are used to do this, and they must
        always return a non-zero value.

        Examples
        ========

        >>> from sympy.abc import x
        >>> (1 + x + x**2).as_leading_term(x)
        1
        >>> (1/x**2 + x + x**2).as_leading_term(x)
        x**(-2)

        """
        if len(symbols) > 1:
            c = self
            for x in symbols:
                c = c.as_leading_term(x, logx=logx, cdir=cdir)
            return c
        elif not symbols:
            return self
        x = sympify(symbols[0])
        cdir = sympify(cdir)
        if not x.is_symbol:
            raise ValueError('expecting a Symbol but got %s' % x)
        if x not in self.free_symbols:
            return self
        obj = self._eval_as_leading_term(x, logx=logx, cdir=cdir)
        if obj is not None:
            from sympy.simplify.powsimp import powsimp
            return powsimp(obj, deep=True, combine='exp')
        raise NotImplementedError('as_leading_term(%s, %s)' % (self, x))

    def _eval_as_leading_term(self, x, logx, cdir):
        return self

    def as_coeff_exponent(self, x) -> tuple[Expr, Expr]:
        """ ``c*x**e -> c,e`` where x can be any symbolic expression.
        """
        from sympy.simplify.radsimp import collect
        s = collect(self, x)
        c, p = s.as_coeff_mul(x)
        if len(p) == 1:
            b, e = p[0].as_base_exp()
            if b == x:
                return c, e
        return s, S.Zero

    def leadterm(self, x, logx=None, cdir=0):
        """
        Returns the leading term a*x**b as a tuple (a, b).

        Examples
        ========

        >>> from sympy.abc import x
        >>> (1+x+x**2).leadterm(x)
        (1, 0)
        >>> (1/x**2+x+x**2).leadterm(x)
        (1, -2)

        """
        from .symbol import Dummy
        from sympy.functions.elementary.exponential import log
        l = self.as_leading_term(x, logx=logx, cdir=cdir)
        d = Dummy('logx')
        if l.has(log(x)):
            l = l.subs(log(x), d)
        c, e = l.as_coeff_exponent(x)
        if x in c.free_symbols:
            raise ValueError(filldedent("""
                cannot compute leadterm(%s, %s). The coefficient
                should have been free of %s but got %s""" % (self, x, x, c)))
        c = c.subs(d, log(x))
        return c, e

    def as_coeff_Mul(self, rational: bool = False) -> tuple['Number', Expr]:
        """Efficiently extract the coefficient of a product."""
        return S.One, self

    def as_coeff_Add(self, rational=False) -> tuple['Number', Expr]:
        """Efficiently extract the coefficient of a summation."""
        return S.Zero, self

    def fps(self, x=None, x0=0, dir=1, hyper=True, order=4, rational=True,
            full=False):
        """
        Compute formal power power series of self.

        See the docstring of the :func:`fps` function in sympy.series.formal for
        more information.
        """
        from sympy.series.formal import fps

        return fps(self, x, x0, dir, hyper, order, rational, full)

    def fourier_series(self, limits=None):
        """Compute fourier sine/cosine series of self.

        See the docstring of the :func:`fourier_series` in sympy.series.fourier
        for more information.
        """
        from sympy.series.fourier import fourier_series

        return fourier_series(self, limits)

    ###################################################################################
    ##################### DERIVATIVE, INTEGRAL, FUNCTIONAL METHODS ####################
    ###################################################################################

    def diff(self, *symbols, **assumptions) -> Expr:
        assumptions.setdefault("evaluate", True)
        return _derivative_dispatch(self, *symbols, **assumptions)

    ###########################################################################
    ###################### EXPRESSION EXPANSION METHODS #######################
    ###########################################################################

    # Relevant subclasses should override _eval_expand_hint() methods.  See
    # the docstring of expand() for more info.

    def _eval_expand_complex(self, **hints):
        real, imag = self.as_real_imag(**hints)
        return real + S.ImaginaryUnit*imag

    @staticmethod
    def _expand_hint(expr, hint, deep=True, **hints):
        """
        Helper for ``expand()``.  Recursively calls ``expr._eval_expand_hint()``.

        Returns ``(expr, hit)``, where expr is the (possibly) expanded
        ``expr`` and ``hit`` is ``True`` if ``expr`` was truly expanded and
        ``False`` otherwise.
        """
        hit = False
        # XXX: Hack to support non-Basic args
        #              |
        #              V
        if deep and getattr(expr, 'args', ()) and not expr.is_Atom:
            sargs = []
            for arg in expr.args:
                arg, arghit = Expr._expand_hint(arg, hint, **hints)
                hit |= arghit
                sargs.append(arg)

            if hit:
                expr = expr.func(*sargs)

        if hasattr(expr, hint):
            newexpr = getattr(expr, hint)(**hints)
            if newexpr != expr:
                return (newexpr, True)

        return (expr, hit)

    @cacheit
    def expand(self, deep=True, modulus=None, power_base=True, power_exp=True,
            mul=True, log=True, multinomial=True, basic=True, **hints):
        """
        Expand an expression using hints.

        See the docstring of the expand() function in sympy.core.function for
        more information.

        """
        from sympy.simplify.radsimp import fraction

        hints.update(power_base=power_base, power_exp=power_exp, mul=mul,
           log=log, multinomial=multinomial, basic=basic)

        expr = self
        # default matches fraction's default
        _fraction = lambda x: fraction(x, hints.get('exact', False))
        if hints.pop('frac', False):
            n, d = [a.expand(deep=deep, modulus=modulus, **hints)
                    for a in _fraction(self)]
            return n/d
        elif hints.pop('denom', False):
            n, d = _fraction(self)
            return n/d.expand(deep=deep, modulus=modulus, **hints)
        elif hints.pop('numer', False):
            n, d = _fraction(self)
            return n.expand(deep=deep, modulus=modulus, **hints)/d

        # Although the hints are sorted here, an earlier hint may get applied
        # at a given node in the expression tree before another because of how
        # the hints are applied.  e.g. expand(log(x*(y + z))) -> log(x*y +
        # x*z) because while applying log at the top level, log and mul are
        # applied at the deeper level in the tree so that when the log at the
        # upper level gets applied, the mul has already been applied at the
        # lower level.

        # Additionally, because hints are only applied once, the expression
        # may not be expanded all the way.   For example, if mul is applied
        # before multinomial, x*(x + 1)**2 won't be expanded all the way.  For
        # now, we just use a special case to make multinomial run before mul,
        # so that at least polynomials will be expanded all the way.  In the
        # future, smarter heuristics should be applied.
        # TODO: Smarter heuristics

        def _expand_hint_key(hint):
            """Make multinomial come before mul"""
            if hint == 'mul':
                return 'mulz'
            return hint

        for hint in sorted(hints.keys(), key=_expand_hint_key):
            use_hint = hints[hint]
            if use_hint:
                hint = '_eval_expand_' + hint
                expr, hit = Expr._expand_hint(expr, hint, deep=deep, **hints)

        while True:
            was = expr
            if hints.get('multinomial', False):
                expr, _ = Expr._expand_hint(
                    expr, '_eval_expand_multinomial', deep=deep, **hints)
            if hints.get('mul', False):
                expr, _ = Expr._expand_hint(
                    expr, '_eval_expand_mul', deep=deep, **hints)
            if hints.get('log', False):
                expr, _ = Expr._expand_hint(
                    expr, '_eval_expand_log', deep=deep, **hints)
            if expr == was:
                break

        if modulus is not None:
            modulus = sympify(modulus)

            if not modulus.is_Integer or modulus <= 0:
                raise ValueError(
                    "modulus must be a positive integer, got %s" % modulus)

            terms = []

            for term in Add.make_args(expr):
                coeff, tail = term.as_coeff_Mul(rational=True)

                coeff %= modulus

                if coeff:
                    terms.append(coeff*tail)

            expr = Add(*terms)

        return expr

    ###########################################################################
    ################### GLOBAL ACTION VERB WRAPPER METHODS ####################
    ###########################################################################

    def integrate(self, *args, **kwargs):
        """See the integrate function in sympy.integrals"""
        from sympy.integrals.integrals import integrate
        return integrate(self, *args, **kwargs)

    def nsimplify(self, constants=(), tolerance=None, full=False):
        """See the nsimplify function in sympy.simplify"""
        from sympy.simplify.simplify import nsimplify
        return nsimplify(self, constants, tolerance, full)

    def separate(self, deep=False, force=False):
        """See the separate function in sympy.simplify"""
        from .function import expand_power_base
        return expand_power_base(self, deep=deep, force=force)

    def collect(self, syms, func=None, evaluate=True, exact=False, distribute_order_term=True):
        """See the collect function in sympy.simplify"""
        from sympy.simplify.radsimp import collect
        return collect(self, syms, func, evaluate, exact, distribute_order_term)

    def together(self, *args, **kwargs):
        """See the together function in sympy.polys"""
        from sympy.polys.rationaltools import together
        return together(self, *args, **kwargs)

    def apart(self, x=None, **args):
        """See the apart function in sympy.polys"""
        from sympy.polys.partfrac import apart
        return apart(self, x, **args)

    def ratsimp(self):
        """See the ratsimp function in sympy.simplify"""
        from sympy.simplify.ratsimp import ratsimp
        return ratsimp(self)

    def trigsimp(self, **args):
        """See the trigsimp function in sympy.simplify"""
        from sympy.simplify.trigsimp import trigsimp
        return trigsimp(self, **args)

    def radsimp(self, **kwargs):
        """See the radsimp function in sympy.simplify"""
        from sympy.simplify.radsimp import radsimp
        return radsimp(self, **kwargs)

    def powsimp(self, *args, **kwargs):
        """See the powsimp function in sympy.simplify"""
        from sympy.simplify.powsimp import powsimp
        return powsimp(self, *args, **kwargs)

    def combsimp(self):
        """See the combsimp function in sympy.simplify"""
        from sympy.simplify.combsimp import combsimp
        return combsimp(self)

    def gammasimp(self):
        """See the gammasimp function in sympy.simplify"""
        from sympy.simplify.gammasimp import gammasimp
        return gammasimp(self)

    def factor(self, *gens, **args):
        """See the factor() function in sympy.polys.polytools"""
        from sympy.polys.polytools import factor
        return factor(self, *gens, **args)

    def cancel(self, *gens, **args):
        """See the cancel function in sympy.polys"""
        from sympy.polys.polytools import cancel
        return cancel(self, *gens, **args)

    def invert(self, g, *gens, **args):
        """Return the multiplicative inverse of ``self`` mod ``g``
        where ``self`` (and ``g``) may be symbolic expressions).

        See Also
        ========
        sympy.core.intfunc.mod_inverse, sympy.polys.polytools.invert
        """
        if self.is_number and getattr(g, 'is_number', True):
            return mod_inverse(self, g)
        from sympy.polys.polytools import invert
        return invert(self, g, *gens, **args)

    def round(self, n=None):
        """Return x rounded to the given decimal place.

        If a complex number would results, apply round to the real
        and imaginary components of the number.

        Examples
        ========

        >>> from sympy import pi, E, I, S, Number
        >>> pi.round()
        3
        >>> pi.round(2)
        3.14
        >>> (2*pi + E*I).round()
        6 + 3*I

        The round method has a chopping effect:

        >>> (2*pi + I/10).round()
        6
        >>> (pi/10 + 2*I).round()
        2*I
        >>> (pi/10 + E*I).round(2)
        0.31 + 2.72*I

        Notes
        =====

        The Python ``round`` function uses the SymPy ``round`` method so it
        will always return a SymPy number (not a Python float or int):

        >>> isinstance(round(S(123), -2), Number)
        True
        """
        x = self

        if not x.is_number:
            raise TypeError("Cannot round symbolic expression")
        if not x.is_Atom:
            if not pure_complex(x.n(2), or_real=True):
                raise TypeError(
                    'Expected a number but got %s:' % func_name(x))
        elif x in _illegal:
            return x
        if not (xr := x.is_extended_real):
            r, i = x.as_real_imag()
            if xr is False:
                return r.round(n) + S.ImaginaryUnit*i.round(n)
            if i.equals(0):
                return r.round(n)
        if not x:
            return S.Zero if n is None else x

        p = as_int(n or 0)

        if x.is_Integer:
            return Integer(round(int(x), p))

        digits_to_decimal = _mag(x)  # _mag(12) = 2, _mag(.012) = -1
        allow = digits_to_decimal + p
        precs = [f._prec for f in x.atoms(Float)]
        dps = prec_to_dps(max(precs)) if precs else None
        if dps is None:
            # assume everything is exact so use the Python
            # float default or whatever was requested
            dps = max(15, allow)
        else:
            allow = min(allow, dps)
        # this will shift all digits to right of decimal
        # and give us dps to work with as an int
        shift = -digits_to_decimal + dps
        extra = 1  # how far we look past known digits
        # NOTE
        # mpmath will calculate the binary representation to
        # an arbitrary number of digits but we must base our
        # answer on a finite number of those digits, e.g.
        # .575 2589569785738035/2**52 in binary.
        # mpmath shows us that the first 18 digits are
        #     >>> Float(.575).n(18)
        #     0.574999999999999956
        # The default precision is 15 digits and if we ask
        # for 15 we get
        #     >>> Float(.575).n(15)
        #     0.575000000000000
        # mpmath handles rounding at the 15th digit. But we
        # need to be careful since the user might be asking
        # for rounding at the last digit and our semantics
        # are to round toward the even final digit when there
        # is a tie. So the extra digit will be used to make
        # that decision. In this case, the value is the same
        # to 15 digits:
        #     >>> Float(.575).n(16)
        #     0.5750000000000000
        # Now converting this to the 15 known digits gives
        #     575000000000000.0
        # which rounds to integer
        #    5750000000000000
        # And now we can round to the desired digt, e.g. at
        # the second from the left and we get
        #    5800000000000000
        # and rescaling that gives
        #    0.58
        # as the final result.
        # If the value is made slightly less than 0.575 we might
        # still obtain the same value:
        #    >>> Float(.575-1e-16).n(16)*10**15
        #    574999999999999.8
        # What 15 digits best represents the known digits (which are
        # to the left of the decimal? 5750000000000000, the same as
        # before. The only way we will round down (in this case) is
        # if we declared that we had more than 15 digits of precision.
        # For example, if we use 16 digits of precision, the integer
        # we deal with is
        #    >>> Float(.575-1e-16).n(17)*10**16
        #    5749999999999998.4
        # and this now rounds to 5749999999999998 and (if we round to
        # the 2nd digit from the left) we get 5700000000000000.
        #
        xf = x.n(dps + extra)*Pow(10, shift)
        if xf.is_Number and xf._prec == 1:  # xf.is_Add will raise below
            # is x == 0?
            if x.equals(0):
                return Float(0)
            raise ValueError('not computing with precision')
        xi = Integer(xf)
        # use the last digit to select the value of xi
        # nearest to x before rounding at the desired digit
        sign = 1 if x > 0 else -1
        dif2 = sign*(xf - xi).n(extra)
        if dif2 < 0:
            raise NotImplementedError(
                'not expecting int(x) to round away from 0')
        if dif2 > .5:
            xi += sign  # round away from 0
        elif dif2 == .5:
            xi += sign if xi%2 else -sign  # round toward even
        # shift p to the new position
        ip = p - shift
        # let Python handle the int rounding then rescale
        xr = round(xi.p, ip)
        # restore scale
        rv = Rational(xr, Pow(10, shift))
        # return Float or Integer
        if rv.is_Integer:
            if n is None:  # the single-arg case
                return rv
            # use str or else it won't be a float
            return Float(str(rv), dps)  # keep same precision
        else:
            if not allow and rv > self:
                allow += 1
            return Float(rv, allow)

    __round__ = round

    def _eval_derivative_matrix_lines(self, x):
        from sympy.matrices.expressions.matexpr import _LeftRightArgs
        return [_LeftRightArgs([S.One, S.One], higher=self._eval_derivative(x))]


class AtomicExpr(Atom, Expr):
    """
    A parent class for object which are both atoms and Exprs.

    For example: Symbol, Number, Rational, Integer, ...
    But not: Add, Mul, Pow, ...
    """
    is_number = False
    is_Atom = True

    __slots__ = ()

    def _eval_derivative(self, s):
        if self == s:
            return S.One
        return S.Zero

    def _eval_derivative_n_times(self, s, n):
        from .containers import Tuple
        from sympy.matrices.expressions.matexpr import MatrixExpr
        from sympy.matrices.matrixbase import MatrixBase
        if isinstance(s, (MatrixBase, Tuple, Iterable, MatrixExpr)):
            return super()._eval_derivative_n_times(s, n)
        from .relational import Eq
        from sympy.functions.elementary.piecewise import Piecewise
        if self == s:
            return Piecewise((self, Eq(n, 0)), (1, Eq(n, 1)), (0, True))
        else:
            return Piecewise((self, Eq(n, 0)), (0, True))

    def _eval_is_polynomial(self, syms):
        return True

    def _eval_is_rational_function(self, syms):
        return self not in _illegal

    def _eval_is_meromorphic(self, x, a):
        from sympy.calculus.accumulationbounds import AccumBounds
        return (not self.is_Number or self.is_finite) and not isinstance(self, AccumBounds)

    def _eval_is_algebraic_expr(self, syms):
        return True

    def _eval_nseries(self, x, n, logx, cdir=0):
        return self

    @property
    def expr_free_symbols(self):
        sympy_deprecation_warning("""
        The expr_free_symbols property is deprecated. Use free_symbols to get
        the free symbols of an expression.
        """,
            deprecated_since_version="1.9",
            active_deprecations_target="deprecated-expr-free-symbols")
        return {self}


def _mag(x):
    r"""Return integer $i$ such that $0.1 \le x/10^i < 1$

    Examples
    ========

    >>> from sympy.core.expr import _mag
    >>> from sympy import Float
    >>> _mag(Float(.1))
    0
    >>> _mag(Float(.01))
    -1
    >>> _mag(Float(1234))
    4
    """
    from math import log10, ceil, log
    xpos = abs(x.n())
    if not xpos:
        return S.Zero
    try:
        mag_first_dig = int(ceil(log10(xpos)))
    except (ValueError, OverflowError):
        mag_first_dig = int(ceil(Float(mpf_log(xpos._mpf_, 53))/log(10)))
    # check that we aren't off by 1
    if (xpos/S(10)**mag_first_dig) >= 1:
        assert 1 <= (xpos/S(10)**mag_first_dig) < 10
        mag_first_dig += 1
    return mag_first_dig


class UnevaluatedExpr(Expr):
    """
    Expression that is not evaluated unless released.

    Examples
    ========

    >>> from sympy import UnevaluatedExpr
    >>> from sympy.abc import x
    >>> x*(1/x)
    1
    >>> x*UnevaluatedExpr(1/x)
    x*1/x

    """

    def __new__(cls, arg, **kwargs):
        arg = _sympify(arg)
        obj = Expr.__new__(cls, arg, **kwargs)
        return obj

    def doit(self, **hints):
        if hints.get("deep", True):
            return self.args[0].doit(**hints)
        else:
            return self.args[0]



def unchanged(func, *args):
    """Return True if `func` applied to the `args` is unchanged.
    Can be used instead of `assert foo == foo`.

    Examples
    ========

    >>> from sympy import Piecewise, cos, pi
    >>> from sympy.core.expr import unchanged
    >>> from sympy.abc import x

    >>> unchanged(cos, 1)  # instead of assert cos(1) == cos(1)
    True

    >>> unchanged(cos, pi)
    False

    Comparison of args uses the builtin capabilities of the object's
    arguments to test for equality so args can be defined loosely. Here,
    the ExprCondPair arguments of Piecewise compare as equal to the
    tuples that can be used to create the Piecewise:

    >>> unchanged(Piecewise, (x, x > 1), (0, True))
    True
    """
    f = func(*args)
    return f.func == func and f.args == args


class ExprBuilder:
    def __init__(self, op, args=None, validator=None, check=True):
        if not hasattr(op, "__call__"):
            raise TypeError("op {} needs to be callable".format(op))
        self.op = op
        if args is None:
            self.args = []
        else:
            self.args = args
        self.validator = validator
        if (validator is not None) and check:
            self.validate()

    @staticmethod
    def _build_args(args):
        return [i.build() if isinstance(i, ExprBuilder) else i for i in args]

    def validate(self):
        if self.validator is None:
            return
        args = self._build_args(self.args)
        self.validator(*args)

    def build(self, check=True):
        args = self._build_args(self.args)
        if self.validator and check:
            self.validator(*args)
        return self.op(*args)

    def append_argument(self, arg, check=True):
        self.args.append(arg)
        if self.validator and check:
            self.validate(*self.args)

    def __getitem__(self, item):
        if item == 0:
            return self.op
        else:
            return self.args[item-1]

    def __repr__(self):
        return str(self.build())

    def search_element(self, elem):
        for i, arg in enumerate(self.args):
            if isinstance(arg, ExprBuilder):
                ret = arg.search_index(elem)
                if ret is not None:
                    return (i,) + ret
            elif id(arg) == id(elem):
                return (i,)
        return None


from .mul import Mul
from .add import Add
from .power import Pow
from .function import Function, _derivative_dispatch
from .mod import Mod
from .exprtools import factor_terms
from .numbers import Float, Integer, Rational, _illegal, int_valued<|MERGE_RESOLUTION|>--- conflicted
+++ resolved
@@ -358,18 +358,11 @@
     def __int__(self) -> int:
         if not self.is_number:
             raise TypeError("Cannot convert symbols to int")
-        if self.is_complex and not self.is_real:
-            raise TypeError("Cannot convert complex to int")
-<<<<<<< HEAD
         if not self.is_comparable:
             raise TypeError("Cannot convert non-comparable expression to int")
-    
-=======
-
->>>>>>> 326131e2
         r = self.round(2)
         if not r.is_Number:
-            raise TypeError("Cannot convert %s to int" % r)
+            raise TypeError("Cannot convert complex to int")
         if r in (S.NaN, S.Infinity, S.NegativeInfinity):
             raise TypeError("Cannot convert %s to int" % r)
 
@@ -378,28 +371,20 @@
             return i
 
         if int_valued(r):
-            return self._handle_int_valued_case(i)
+            # non-integer self should pass one of these tests
+            if (self > i) is S.true:
+                return i
+            if (self < i) is S.true:
+                return i - 1
+            ok = self.equals(i)
+            if ok is None:
+                raise TypeError('cannot compute int value accurately')
+            if ok:
+                return i
+            # off by one
+            return i - (1 if i > 0 else -1)
 
         return i
-
-    def _handle_int_valued_case(self, i):
-        """Handle the case where the rounded value is integer-valued."""
-        # Check if self is greater than the rounded integer
-        if (self > i) is S.true:
-            return i
-        # Check if self is less than the rounded integer
-        if (self < i) is S.true:
-            return i - 1
-
-        # Check if self equals the rounded integer
-        ok = self.equals(i)
-        if ok is None:
-            raise TypeError('cannot compute int value accurately')
-        if ok:
-            return i
-
-        # Handle off-by-one case
-        return i - (1 if i > 0 else -1)
 
     def __float__(self) -> float:
         # Don't bother testing if it's a number; if it's not this is going
