--- conflicted
+++ resolved
@@ -1449,21 +1449,12 @@
     =====
 
     These hints are run by default
-<<<<<<< HEAD
 
     mul
     ---
 
     Distributes multiplication over addition:
 
-=======
-
-    mul
-    ---
-
-    Distributes multiplication over addition:
-
->>>>>>> bc35cf9e
     >>> from sympy import cos, exp, sin
     >>> from sympy.abc import x, y, z
     >>> (y*(x + z)).expand(mul=True)
@@ -1473,7 +1464,6 @@
     -----------
 
     Expand (x + y + ...)**n where n is a positive integer.
-<<<<<<< HEAD
 
     >>> ((x + y + z)**2).expand(multinomial=True)
     x**2 + 2*x*y + 2*x*z + y**2 + 2*y*z + z**2
@@ -1481,15 +1471,6 @@
     power_exp
     ---------
 
-=======
-
-    >>> ((x + y + z)**2).expand(multinomial=True)
-    x**2 + 2*x*y + 2*x*z + y**2 + 2*y*z + z**2
-
-    power_exp
-    ---------
-
->>>>>>> bc35cf9e
     Expand addition in exponents into multiplied bases.
 
     >>> exp(x + y).expand(power_exp=True)
