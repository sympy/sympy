--- conflicted
+++ resolved
@@ -693,15 +693,8 @@
         args = self.args
         args0 = [t.limit(x, 0) for t in args]
         if any(t.is_finite is False for t in args0):
-<<<<<<< HEAD
-            from sympy import oo, zoo, nan
+            from .numbers import oo, zoo, nan
             a = [t.as_leading_term(x, logx=logx) for t in args]
-=======
-            from .numbers import oo, zoo, nan
-            # XXX could use t.as_leading_term(x) here but it's a little
-            # slower
-            a = [t.compute_leading_term(x, logx=logx) for t in args]
->>>>>>> 4489b4c7
             a0 = [t.limit(x, 0) for t in a]
             if any(t.has(oo, -oo, zoo, nan) for t in a0):
                 return self._eval_aseries(n, args0, x, logx)
