from .diffgeom import (
    BaseCovarDerivativeOp, BaseScalarField, BaseVectorField, Commutator,
    contravariant_order, CoordSystem, CovarDerivativeOp, covariant_order,
    Differential, intcurve_diffequ, intcurve_series, LieDerivative,
    Manifold, metric_to_Christoffel_1st, metric_to_Christoffel_2nd,
    metric_to_Ricci_components, metric_to_Riemann_components, Patch,
    Point, TensorProduct, twoform_to_matrix, vectors_in_basis,
<<<<<<< HEAD
    WedgeProduct,
)

__all__ = [
    'BaseCovarDerivativeOp', 'BaseScalarField', 'BaseVectorField',
    'Commutator', 'contravariant_order', 'CoordSystem', 'CovarDerivativeOp',
    'covariant_order', 'Differential', 'intcurve_diffequ', 'intcurve_series',
    'LieDerivative', 'Manifold', 'metric_to_Christoffel_1st',
    'metric_to_Christoffel_2nd', 'metric_to_Ricci_components',
    'metric_to_Riemann_components', 'Patch', 'Point', 'TensorProduct',
    'twoform_to_matrix', 'vectors_in_basis', 'WedgeProduct',
]
=======
    WedgeProduct, TensorArray, ToArray, expand_tensor
)
>>>>>>> 6766ee0f
<|MERGE_RESOLUTION|>--- conflicted
+++ resolved
@@ -5,8 +5,7 @@
     Manifold, metric_to_Christoffel_1st, metric_to_Christoffel_2nd,
     metric_to_Ricci_components, metric_to_Riemann_components, Patch,
     Point, TensorProduct, twoform_to_matrix, vectors_in_basis,
-<<<<<<< HEAD
-    WedgeProduct,
+    WedgeProduct, TensorArray, ToArray, expand_tensor
 )
 
 __all__ = [
@@ -17,8 +16,4 @@
     'metric_to_Christoffel_2nd', 'metric_to_Ricci_components',
     'metric_to_Riemann_components', 'Patch', 'Point', 'TensorProduct',
     'twoform_to_matrix', 'vectors_in_basis', 'WedgeProduct',
-]
-=======
-    WedgeProduct, TensorArray, ToArray, expand_tensor
-)
->>>>>>> 6766ee0f
+]