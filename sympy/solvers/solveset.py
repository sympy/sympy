"""
This module contains functions to:

    - solve a single equation for a single variable, in any domain either real or complex.

    - solve a system of linear equations with N variables and M equations.
"""
from __future__ import print_function, division

from sympy.core.sympify import sympify
from sympy.core import S, Pow, Dummy, pi, Expr, Wild, Mul, Equality
from sympy.core.numbers import I, Number, Rational, oo
from sympy.core.function import (Lambda, expand, expand_complex)
from sympy.core.relational import Eq
from sympy.simplify.simplify import simplify, fraction, trigsimp
from sympy.core.symbol import Symbol
from sympy.functions import (log, Abs, tan, cot, sin, cos, sec, csc, exp,
                             acos, asin, atan, acsc, asec, arg,
                             Piecewise, piecewise_fold)
from sympy.functions.elementary.trigonometric import (TrigonometricFunction,
                                                      HyperbolicFunction)
from sympy.functions.elementary.miscellaneous import real_root
from sympy.sets import (FiniteSet, EmptySet, imageset, Interval, Intersection,
                        Union, ConditionSet)
from sympy.matrices import Matrix
from sympy.polys import (roots, Poly, degree, together, PolynomialError,
                         RootOf)
from sympy.solvers.solvers import checksol, denoms
from sympy.solvers.inequalities import solve_univariate_inequality
from sympy.utilities import filldedent

import warnings


def invert_real(f_x, y, x):
    """ Inverts a real valued function

    Reduces the real valued equation ``f(x) = y`` to a set of equations ``{g(x)
    = h_1(y), g(x) = h_2(y), ..., g(x) = h_n(y) }`` where ``g(x)`` is a simpler
    function than ``f(x)``.  The return value is a tuple ``(g(x), set_h)``,
    where ``g(x)`` is a function of ``x`` and ``set_h`` is the set of
    functions ``{h_1(y), h_2(y), ..., h_n(y)}``.
    Here, ``y`` is not necessarily a symbol.

    The ``set_h`` contains the functions along with the information about their
    domain in which they are valid, through set operations. For instance, if
    ``y = Abs(x) - n``, is inverted, then, the ``set_h`` doesn't simply
    return `{-n, n}`, as it doesn't explicitly mentions about the nature of
    `n` rather it will return:
    `Intersection([0, oo) {n}) U Intersection((-oo, 0], {-n})`


    Examples
    ========

    >>> from sympy.solvers.solveset import invert_real
    >>> from sympy import tan, Abs, exp
    >>> from sympy.abc import x, y, n
    >>> invert_real(exp(x), 1, x)
    (x, {0})
    >>> invert_real(tan(x), y, x)
    (x, ImageSet(Lambda(_n, _n*pi + atan(y)), Integers()))


    * ``set_h`` containing information about the domain

    >>> invert_real(Abs(x**31 + x), y, x)
    (x**31 + x, Intersection([0, oo), {y}) U Intersection((-oo, 0], {-y}))
    >>> invert_real(exp(Abs(x)), y, x)
    (x, Intersection([0, oo), {log(y)}) U Intersection((-oo, 0], {-log(y)}))

    See Also
    ========
    invert_complex
    """
    y = sympify(y)
    if not y.has(x):
        return _invert_real(f_x, FiniteSet(y), x)
    else:
        raise ValueError(" y should be independent of x ")


def _invert_real(f, g_ys, symbol):
    """ Helper function for invert_real """

    if not f.has(symbol):
        raise ValueError("Inverse of constant function doesn't exist")

    if f is symbol:
        return (f, g_ys)

    n = Dummy('n')
    if hasattr(f, 'inverse') and not isinstance(f, TrigonometricFunction) and \
            not isinstance(f, HyperbolicFunction):
        if len(f.args) > 1:
            raise ValueError("Only functions with one argument are supported.")
        return _invert_real(f.args[0],
                            imageset(Lambda(n, f.inverse()(n)), g_ys), symbol)

    if isinstance(f, Abs):
        return _invert_real(f.args[0],
                            Union(imageset(Lambda(n, n), g_ys).intersect(Interval(0, oo)),
                                  imageset(Lambda(n, -n), g_ys).intersect(Interval(-oo, 0))),
                            symbol)

    if f.is_Add:
        # f = g + h
        g, h = f.as_independent(symbol)
        if g != S.Zero:
            return _invert_real(h, imageset(Lambda(n, n - g), g_ys), symbol)

    if f.is_Mul:
        # f = g*h
        g, h = f.as_independent(symbol)

        if g != S.One:
            return _invert_real(h, imageset(Lambda(n, n/g), g_ys), symbol)

    if f.is_Pow:
        base, expo = f.args
        base_has_sym = base.has(symbol)
        expo_has_sym = expo.has(symbol)

        if not expo_has_sym:
            res = imageset(Lambda(n, real_root(n, expo)), g_ys)
            if expo.is_rational:
                numer, denom = expo.as_numer_denom()
                if numer == S.One or numer == - S.One:
                    return _invert_real(base, res, symbol)
                else:
                    if numer % 2 == 0:
                        n = Dummy('n')
                        neg_res = imageset(Lambda(n, -n), res)
                        return _invert_real(base, res + neg_res, symbol)
                    else:
                        return _invert_real(base, res, symbol)
            else:
                if not base.is_positive:
                    raise ValueError("x**w where w is irrational is not "
                                     "defined for negative x")
                return _invert_real(base, res, symbol)

        if not base_has_sym:
            return _invert_real(expo, imageset(Lambda(n, log(n)/log(base)),
                                               g_ys), symbol)

    if isinstance(f, sin):
        n = Dummy('n')
        if isinstance(g_ys, FiniteSet):
            sin_invs = Union(*[imageset(Lambda(n, n*pi + (-1)**n*asin(g_y)), \
                                        S.Integers) for g_y in g_ys])
            return _invert_real(f.args[0], sin_invs, symbol)

    if isinstance(f, csc):
        n = Dummy('n')
        if isinstance(g_ys, FiniteSet):
            csc_invs = Union(*[imageset(Lambda(n, n*pi + (-1)**n*acsc(g_y)), \
                                        S.Integers) for g_y in g_ys])
            return _invert_real(f.args[0], csc_invs, symbol)

    if isinstance(f, cos):
        n = Dummy('n')
        if isinstance(g_ys, FiniteSet):
            cos_invs_f1 = Union(*[imageset(Lambda(n, 2*n*pi + acos(g_y)), \
                                        S.Integers) for g_y in g_ys])
            cos_invs_f2 = Union(*[imageset(Lambda(n, 2*n*pi - acos(g_y)), \
                                        S.Integers) for g_y in g_ys])
            cos_invs = Union(cos_invs_f1, cos_invs_f2)
            return _invert_real(f.args[0], cos_invs, symbol)

    if isinstance(f, sec):
        n = Dummy('n')
        if isinstance(g_ys, FiniteSet):
            sec_invs_f1 = Union(*[imageset(Lambda(n, 2*n*pi + asec(g_y)), \
                                        S.Integers) for g_y in g_ys])
            sec_invs_f2 = Union(*[imageset(Lambda(n, 2*n*pi - asec(g_y)), \
                                        S.Integers) for g_y in g_ys])
            sec_invs = Union(sec_invs_f1, sec_invs_f2)
            return _invert_real(f.args[0], sec_invs, symbol)

    if isinstance(f, tan) or isinstance(f, cot):
        n = Dummy('n')
        if isinstance(g_ys, FiniteSet):
            tan_cot_invs = Union(*[imageset(Lambda(n, n*pi + f.inverse()(g_y)), \
                                        S.Integers) for g_y in g_ys])
            return _invert_real(f.args[0], tan_cot_invs, symbol)

    return (f, g_ys)


def invert_complex(f_x, y, x):
    """ Inverts a complex valued function.

    Reduces the complex valued equation ``f(x) = y`` to a set of equations
    ``{g(x) = h_1(y), g(x) = h_2(y), ..., g(x) = h_n(y) }`` where ``g(x)`` is
    a simpler function than ``f(x)``.  The return value is a tuple ``(g(x),
    set_h)``, where ``g(x)`` is a function of ``x`` and ``set_h`` is
    the set of function ``{h_1(y), h_2(y), ..., h_n(y)}``.
    Here, ``y`` is not necessarily a symbol.

    Note that `invert\_complex` and `invert\_real` don't always produce the
    same result even for a seemingly simple function like ``exp(x)`` because
    the complex extension of real valued ``log`` is multivariate in the complex
    system and has infinitely many branches. If you are working with real
    values only or you are not sure with function to use you should use
    `invert\_real`.


    Examples
    ========

    >>> from sympy.solvers.solveset import invert_complex
    >>> from sympy.abc import x, y
    >>> from sympy import exp, log
    >>> invert_complex(log(x), y, x)
    (x, {exp(y)})
    >>> invert_complex(log(x), 0, x)  # Second parameter is not a symbol
    (x, {1})
    >>> invert_complex(exp(x), y, x)
    (x, ImageSet(Lambda(_n, I*(2*_n*pi + arg(y)) + log(Abs(y))), Integers()))

    See Also
    ========
    invert_real
    """
    y = sympify(y)
    if not y.has(x):
        return _invert_complex(f_x, FiniteSet(y), x)
    else:
        raise ValueError(" y should be independent of x ")


def _invert_complex(f, g_ys, symbol):
    """ Helper function for invert_complex """

    if not f.has(symbol):
        raise ValueError("Inverse of constant function doesn't exist")

    if f is symbol:
        return (f, g_ys)

    n = Dummy('n')
    if f.is_Add:
        # f = g + h
        g, h = f.as_independent(symbol)
        if g != S.Zero:
            return _invert_complex(h, imageset(Lambda(n, n - g), g_ys), symbol)

    if f.is_Mul:
        # f = g*h
        g, h = f.as_independent(symbol)

        if g != S.One:
            return _invert_complex(h, imageset(Lambda(n, n/g), g_ys), symbol)

    if hasattr(f, 'inverse') and \
       not isinstance(f, TrigonometricFunction) and \
       not isinstance(f, exp) and not isinstance(f, HyperbolicFunction):
        if len(f.args) > 1:
            raise ValueError("Only functions with one argument are supported.")
        return _invert_complex(f.args[0],
                               imageset(Lambda(n, f.inverse()(n)), g_ys), symbol)

    if isinstance(f, exp):
        if isinstance(g_ys, FiniteSet):
            exp_invs = Union(*[imageset(Lambda(n, I*(2*n*pi + arg(g_y)) +
                                               log(Abs(g_y))), S.Integers)
                               for g_y in g_ys if g_y != 0])
            return _invert_complex(f.args[0], exp_invs, symbol)
    return (f, g_ys)


def domain_check(f, symbol, p):
    """Returns False if point p is infinite or any subexpression of f
    is infinite or becomes so after replacing symbol with p. If none of
    these conditions is met then True will be returned.

    Examples
    ========

    >>> from sympy import Mul, oo
    >>> from sympy.abc import x
    >>> from sympy.solvers.solveset import domain_check
    >>> g = 1/(1 + (1/(x + 1))**2)
    >>> domain_check(g, x, -1)
    False
    >>> domain_check(x**2, x, 0)
    True
    >>> domain_check(1/x, x, oo)
    False

    * The function relies on the assumption that the original form
      of the equation has not been changed by automatic simplification.

    >>> domain_check(x/x, x, 0) # x/x is automatically simplified to 1
    True

    * To deal with automatic evaluations use evaluate=False:

    >>> domain_check(Mul(x, 1/x, evaluate=False), x, 0)
    False
    """
    f, p = sympify(f), sympify(p)
    if p.is_infinite:
        return False
    return _domain_check(f, symbol, p)


def _domain_check(f, symbol, p):
    # helper for domain check
    if f.is_Atom and f.is_finite:
        return True
    elif f.subs(symbol, p).is_infinite:
        return False
    else:
        return all([_domain_check(g, symbol, p)
                    for g in f.args])


def _is_finite_with_finite_vars(f):
    """
    Return True if the given expression is finite when all free symbols
    (that are not already specified as finite) are made finite.
    """
    reps = dict([(s, Dummy(s.name, finite=True, **s.assumptions0))
                for s in f.free_symbols if s.is_finite is None])
    return f.xreplace(reps).is_finite


def _is_function_class_equation(func_class, f, symbol):
    """ Tests whether the equation is an equation of the given function class.

    The given equation belongs to the given function class if it is
    comprised of functions of the function class which are multiplied by
    or added to expressions independent of the symbol. In addition, the
    arguments of all such functions must be linear in the symbol as well.

    Examples
    ========

    >>> from sympy.solvers.solveset import _is_function_class_equation
    >>> from sympy import tan, sin, tanh, sinh, exp
    >>> from sympy.abc import x
    >>> from sympy.functions.elementary.trigonometric import (TrigonometricFunction,
    ... HyperbolicFunction)
    >>> _is_function_class_equation(TrigonometricFunction, exp(x) + tan(x), x)
    False
    >>> _is_function_class_equation(TrigonometricFunction, tan(x) + sin(x), x)
    True
    >>> _is_function_class_equation(TrigonometricFunction, tan(x**2), x)
    False
    >>> _is_function_class_equation(TrigonometricFunction, tan(x + 2), x)
    True
    >>> _is_function_class_equation(HyperbolicFunction, tanh(x) + sinh(x), x)
    True
    """
    if f.is_Mul or f.is_Add:
        return all(_is_function_class_equation(func_class, arg, symbol)
                   for arg in f.args)

    if f.is_Pow:
        if not f.exp.has(symbol):
            return _is_function_class_equation(func_class, f.base, symbol)
        else:
            return False

    if not f.has(symbol):
        return True

    if isinstance(f, func_class):
        try:
            g = Poly(f.args[0], symbol)
            return g.degree() <= 1
        except PolynomialError:
            return False
    else:
        return False


def solveset_real(f, symbol):
    """ Solves a real valued equation.

    Parameters
    ==========

    f : Expr
        The target equation
    symbol : Symbol
        The variable for which the equation is solved

    Returns
    =======

    Set
        A set of values for `symbol` for which `f` is equal to
        zero. An `EmptySet` is returned if no solution is found.
        A `ConditionSet` is returned as unsolved object if algorithms
        to evaluate complete solutions are not yet implemented.

    `solveset_real` claims to be complete in the set of the solution it
    returns.

    Raises
    ======

    NotImplementedError
        Algorithms to solve inequalities in complex domain are
        not yet implemented.
    ValueError
        The input is not valid.
    RuntimeError
        It is a bug, please report to the github issue tracker.


    See Also
    =======

    solveset_complex : solver for complex domain

    Examples
    ========

    >>> from sympy import Symbol, exp, sin, sqrt, I
    >>> from sympy.solvers.solveset import solveset_real
    >>> x = Symbol('x', real=True)
    >>> a = Symbol('a', real=True, finite=True, positive=True)
    >>> solveset_real(x**2 - 1, x)
    {-1, 1}
    >>> solveset_real(sqrt(5*x + 6) - 2 - x, x)
    {-1, 2}
    >>> solveset_real(x - I, x)
    EmptySet()
    >>> solveset_real(x - a, x)
    {a}
    >>> solveset_real(exp(x) - a, x)
    {log(a)}

    * In case the equation has infinitely many solutions an infinitely indexed
      `ImageSet` is returned.

    >>> solveset_real(sin(x) - 1, x)
    ImageSet(Lambda(_n, 2*_n*pi + pi/2), Integers())

    * If the equation is true for any arbitrary value of the symbol a `S.Reals`
      set is returned.

    >>> solveset_real(x - x, x)
    (-oo, oo)

    """
    if not getattr(symbol, 'is_Symbol', False):
        raise ValueError('A Symbol must be given, not type %s: %s' %
            (type(symbol), symbol))

    f = sympify(f)
    if not isinstance(f, (Expr, Number)):
        raise ValueError("%s is not a valid SymPy expression" % (f))

    original_eq = f
    f = together(f)

    # In this, unlike in solveset_complex, expression should only
    # be expanded when fraction(f)[1] does not contain the symbol
    # for which we are solving
    if not symbol in fraction(f)[1].free_symbols and f.is_rational_function():
        f = expand(f)

    f = piecewise_fold(f)

    result = EmptySet()

    if f.expand().is_zero:
        return S.Reals
    elif not f.has(symbol):
        return EmptySet()
    elif f.is_Mul and all([_is_finite_with_finite_vars(m) for m in f.args]):
        # if f(x) and g(x) are both finite we can say that the solution of
        # f(x)*g(x) == 0 is same as Union(f(x) == 0, g(x) == 0) is not true in
        # general. g(x) can grow to infinitely large for the values where
        # f(x) == 0. To be sure that we are not silently allowing any
        # wrong solutions we are using this technique only if both f and g are
        # finite for a finite input.
        result = Union(*[solveset_real(m, symbol) for m in f.args])
    elif _is_function_class_equation(TrigonometricFunction, f, symbol) or \
            _is_function_class_equation(HyperbolicFunction, f, symbol):
        result = _solve_real_trig(f, symbol)
    elif f.is_Piecewise:
        result = EmptySet()
        expr_set_pairs = f.as_expr_set_pairs()
        for (expr, in_set) in expr_set_pairs:
            solns = solveset_real(expr, symbol).intersect(in_set)
            result = result + solns
    else:
        lhs, rhs_s = invert_real(f, 0, symbol)
        if lhs == symbol:
            result = rhs_s
        elif isinstance(rhs_s, FiniteSet):
            equations = [lhs - rhs for rhs in rhs_s]
            for equation in equations:
                if equation == f:
                    if any(_has_rational_power(g, symbol)[0]
                           for g in equation.args):
                        result += _solve_radical(equation,
                                                 symbol,
                                                 solveset_real)
                    elif equation.has(Abs):
                        result += _solve_abs(f, symbol)
                    else:
                        result += _solve_as_rational(equation, symbol,
                                                     solveset_solver=solveset_real,
                                                     as_poly_solver=_solve_as_poly_real)
                else:
                    result += solveset_real(equation, symbol)
        else:
            result = ConditionSet(symbol, Eq(f, 0), S.Reals)

    if isinstance(result, FiniteSet):
        result = [s for s in result
                  if isinstance(s, RootOf)
                  or domain_check(original_eq, symbol, s)]
        return FiniteSet(*result).intersect(S.Reals)
    else:
        return result.intersect(S.Reals)


def _solve_as_rational(f, symbol, solveset_solver, as_poly_solver):
    """ solve rational functions"""
    f = together(f, deep=True)
    g, h = fraction(f)
    if not h.has(symbol):
        return as_poly_solver(g, symbol)
    else:
        valid_solns = solveset_solver(g, symbol)
        invalid_solns = solveset_solver(h, symbol)
        return valid_solns - invalid_solns


def _solve_real_trig(f, symbol):
    """ Helper to solve trigonometric equations """
    f = trigsimp(f)
    f_original = f
    f = f.rewrite(exp)
    f = together(f)
<<<<<<< HEAD
    return solveset(f,symbol)
=======
    g, h = fraction(f)
    y = Dummy('y')
    g, h = g.expand(), h.expand()
    g, h = g.subs(exp(I*symbol), y), h.subs(exp(I*symbol), y)
    if g.has(symbol) or h.has(symbol):
        return ConditionSet(symbol, Eq(f, 0), S.Reals)

    solns = solveset_complex(g, y) - solveset_complex(h, y)

    if isinstance(solns, FiniteSet):
        return Union(*[invert_complex(exp(I*symbol), s, symbol)[1]
                       for s in solns])
    elif solns is S.EmptySet:
        return S.EmptySet
    else:
        return ConditionSet(symbol, Eq(f_original, 0), S.Reals)
>>>>>>> c0812079


def _solve_as_poly(f, symbol, solveset_solver, invert_func):
    """
    Solve the equation using polynomial techniques if it already is a
    polynomial equation or, with a change of variables, can be made so.
    """
    result = None
    if f.is_polynomial(symbol):

        solns = roots(f, symbol, cubics=True, quartics=True,
                      quintics=True, domain='EX')
        num_roots = sum(solns.values())
        if degree(f, symbol) <= num_roots:
            result = FiniteSet(*solns.keys())
        else:
            poly = Poly(f, symbol)
            solns = poly.all_roots()
            if poly.degree() <= len(solns):
                result = FiniteSet(*solns)
            else:
                result = ConditionSet(symbol, Eq(f, 0), S.Complexes)
    else:
        poly = Poly(f)
        if poly is None:
            result = ConditionSet(symbol, Eq(f, 0), S.Complexes)
        gens = [g for g in poly.gens if g.has(symbol)]

        if len(gens) == 1:
            poly = Poly(poly, gens[0])
            gen = poly.gen
            deg = poly.degree()
            poly = Poly(poly.as_expr(), poly.gen, composite=True)
            poly_solns = FiniteSet(*roots(poly, cubics=True, quartics=True,
                                          quintics=True).keys())

            if len(poly_solns) < deg:
                result = ConditionSet(symbol, Eq(f, 0), S.Complexes)

            if gen != symbol:
                y = Dummy('y')
                lhs, rhs_s = invert_func(gen, y, symbol)
                if lhs is symbol:
                    result = Union(*[rhs_s.subs(y, s) for s in poly_solns])
                else:
                    result = ConditionSet(symbol, Eq(f, 0), S.Complexes)
        else:
            result = ConditionSet(symbol, Eq(f, 0), S.Complexes)

    if result is not None:
        if isinstance(result, FiniteSet):
            # this is to simplify solutions like -sqrt(-I) to sqrt(2)/2
            # - sqrt(2)*I/2. We are not expanding for solution with free
            # variables because that makes the solution more complicated. For
            # example expand_complex(a) returns re(a) + I*im(a)
            if all([s.free_symbols == set() and not isinstance(s, RootOf)
                    for s in result]):
                s = Dummy('s')
                result = imageset(Lambda(s, expand_complex(s)), result)
        return result
    else:
        return ConditionSet(symbol, Eq(f, 0), S.Complexes)


def _solve_as_poly_real(f, symbol):
    """
    Solve real valued equation with methods to solve polynomial
    equations.
    """
    return _solve_as_poly(f, symbol,
                          solveset_solver=solveset_real,
                          invert_func=invert_real)


def _solve_as_poly_complex(f, symbol):
    """
    Solve complex valued equation with methods to solve polynomial
    equations.
    """
    return _solve_as_poly(f, symbol,
                          solveset_solver=solveset_complex,
                          invert_func=invert_complex)


def _has_rational_power(expr, symbol):
    """
    Returns (bool, den) where bool is True if the term has a
    non-integer rational power and den is the denominator of the
    expression's exponent.

    Examples
    ========

    >>> from sympy.solvers.solveset import _has_rational_power
    >>> from sympy import sqrt
    >>> from sympy.abc import x
    >>> _has_rational_power(sqrt(x), x)
    (True, 2)
    >>> _has_rational_power(x**2, x)
    (False, 1)
    """
    a, p, q = Wild('a'), Wild('p'), Wild('q')
    pattern_match = expr.match(a*p**q) or {}
    if pattern_match.get(a, S.Zero) is S.Zero:
        return (False, S.One)
    elif p not in pattern_match.keys():
        return (False, S.One)
    elif isinstance(pattern_match[q], Rational) \
            and pattern_match[p].has(symbol):
        if not pattern_match[q].q == S.One:
            return (True, pattern_match[q].q)

    if not isinstance(pattern_match[a], Pow) \
            or isinstance(pattern_match[a], Mul):
        return (False, S.One)
    else:
        return _has_rational_power(pattern_match[a], symbol)


def _solve_radical(f, symbol, solveset_solver):
    """ Helper function to solve equations with radicals """
    from sympy.solvers.solvers import unrad
    eq, cov = unrad(f)
    if not cov:
        result = solveset_solver(eq, symbol) - \
            Union(*[solveset_solver(g, symbol) for g in denoms(f, [symbol])])
    else:
        y, yeq = cov
        if not solveset_solver(y - I, y):
            yreal = Dummy('yreal', real=True)
            yeq = yeq.xreplace({y: yreal})
            eq = eq.xreplace({y: yreal})
            y = yreal
        g_y_s = solveset_solver(yeq, symbol)
        f_y_sols = solveset_solver(eq, y)
        result = Union(*[imageset(Lambda(y, g_y), f_y_sols)
                         for g_y in g_y_s])

    return FiniteSet(*[s for s in result if checksol(f, symbol, s) is True])


def _solve_abs(f, symbol):
    """ Helper function to solve equation involving absolute value function """
    p, q, r = Wild('p'), Wild('q'), Wild('r')
    pattern_match = f.match(p*Abs(q) + r) or {}
    if not pattern_match.get(p, S.Zero).is_zero:
        f_p, f_q, f_r = pattern_match[p], pattern_match[q], pattern_match[r]
        q_pos_cond = solve_univariate_inequality(f_q >= 0, symbol,
                                                 relational=False)
        q_neg_cond = solve_univariate_inequality(f_q < 0, symbol,
                                                 relational=False)

        sols_q_pos = solveset_real(f_p*f_q + f_r,
                                           symbol).intersect(q_pos_cond)
        sols_q_neg = solveset_real(f_p*(-f_q) + f_r,
                                           symbol).intersect(q_neg_cond)
        return Union(sols_q_pos, sols_q_neg)
    else:
        return ConditionSet(symbol, Eq(f, 0), S.Complexes)


def solveset_complex(f, symbol):
    """ Solve a complex valued equation.

    Parameters
    ==========

    f : Expr
        The target equation
    symbol : Symbol
        The variable for which the equation is solved

    Returns
    =======

    Set
        A set of values for `symbol` for which `f` equal to
        zero. An `EmptySet` is returned if no solution is found.
        A `ConditionSet` is returned as an unsolved object if algorithms
        to evaluate complete solutions are not yet implemented.

    `solveset_complex` claims to be complete in the solution set that
    it returns.

    Raises
    ======

    NotImplementedError
        The algorithms to solve inequalities in complex domain  are
        not yet implemented.
    ValueError
        The input is not valid.
    RuntimeError
        It is a bug, please report to the github issue tracker.

    See Also
    ========

    solveset_real: solver for real domain

    Examples
    ========

    >>> from sympy import Symbol, exp
    >>> from sympy.solvers.solveset import solveset_complex
    >>> from sympy.abc import x, a, b, c
    >>> solveset_complex(a*x**2 + b*x +c, x)
    {-b/(2*a) - sqrt(-4*a*c + b**2)/(2*a), -b/(2*a) + sqrt(-4*a*c + b**2)/(2*a)}

    * Due to the fact that complex extension of my real valued functions are
      multivariate even some simple equations can have infinitely many
      solution.

    >>> solveset_complex(exp(x) - 1, x)
    ImageSet(Lambda(_n, 2*_n*I*pi), Integers())

    """
    if not getattr(symbol, 'is_Symbol', False):
        raise ValueError('A Symbol must be given, not type %s: %s' %
            (type(symbol), symbol))

    f = sympify(f)
    original_eq = f
    if not isinstance(f, (Expr, Number)):
        raise ValueError(" %s is not a valid sympy expression" % (f))

    f = together(f)
    # Without this equations like a + 4*x**2 - E keep oscillating
    # into form  a/4 + x**2 - E/4 and (a + 4*x**2 - E)/4
    if not fraction(f)[1].has(symbol):
        f = expand(f)

    if f.is_zero:
        return S.Complexes
    elif not f.has(symbol):
        result = EmptySet()
    elif f.is_Mul and all([_is_finite_with_finite_vars(m) for m in f.args]):
        result = Union(*[solveset_complex(m, symbol) for m in f.args])
    elif _is_function_class_equation(TrigonometricFunction, f, symbol) or \
            _is_function_class_equation(HyperbolicFunction, f, symbol):
        result = _solve_real_trig(f, symbol)
    else:
        lhs, rhs_s = invert_complex(f, 0, symbol)
        if lhs == symbol:
            result = rhs_s
        elif isinstance(rhs_s, FiniteSet):
            equations = [lhs - rhs for rhs in rhs_s]
            result = EmptySet()
            for equation in equations:
                if equation == f:
                    if any(_has_rational_power(g, symbol)[0]
                           for g in equation.args) or _has_rational_power(
                           equation, symbol)[0]:
                        result += _solve_radical(equation,
                                                 symbol,
                                                 solveset_complex)
                    else:
                        result += _solve_as_rational(equation, symbol,
                                                 solveset_solver=solveset_complex,
                                                 as_poly_solver=_solve_as_poly_complex)
                else:
                    result += solveset_complex(equation, symbol)
        else:
            result = ConditionSet(symbol, Eq(f, 0), S.Complexes)

    if isinstance(result, FiniteSet):
        result = [s for s in result
                  if isinstance(s, RootOf)
                  or domain_check(original_eq, symbol, s)]
        return FiniteSet(*result)
    else:
        return result


def solveset(f, symbol=None, domain=S.Complexes):
    """Solves a given inequality or equation with set as output

    Parameters
    ==========

    f : Expr or a relational.
        The target equation or inequality
    symbol : Symbol
        The variable for which the equation is solved
    domain : Set
        The domain over which the equation is solved

    Returns
    =======

    Set
        A set of values for `symbol` for which `f` is True or is equal to
        zero. An `EmptySet` is returned if `f` is False or nonzero.
        A `ConditionSet` is returned as unsolved object if algorithms
        to evaluatee complete solution are not yet implemented.

    `solveset` claims to be complete in the solution set that it returns.

    Raises
    ======

    NotImplementedError
        The algorithms to solve inequalities in complex domain  are
        not yet implemented.
    ValueError
        The input is not valid.
    RuntimeError
        It is a bug, please report to the github issue tracker.


    `solveset` uses two underlying functions `solveset_real` and
    `solveset_complex` to solve equations. They are the solvers for real and
    complex domain respectively. `solveset` ignores the assumptions on the
    variable being solved for and instead, uses the `domain` parameter to
    decide which solver to use.

    Notes
    =====

    Python interprets 0 and 1 as False and True, respectively, but
    in this function they refer to solutions of an expression. So 0 and 1
    return the Domain and EmptySet, respectively, while True and False
    return the opposite (as they are assumed to be solutions of relational
    expressions).


    See Also
    ========

    solveset_real: solver for real domain
    solveset_complex: solver for complex domain

    Examples
    ========

    >>> from sympy import exp, Symbol, Eq, pprint, S, solveset
    >>> from sympy.abc import x

    * The default domain is complex. Not specifying a domain will lead to the
      solving of the equation in the complex domain.

    >>> pprint(solveset(exp(x) - 1, x), use_unicode=False)
    {2*n*I*pi | n in Integers()}

    * If you want to solve equation in real domain by the `solveset`
      interface, then specify that the domain is real. Alternatively use
      `solveset\_real`.

    >>> x = Symbol('x')
    >>> solveset(exp(x) - 1, x, S.Reals)
    {0}
    >>> solveset(Eq(exp(x), 1), x, S.Reals)
    {0}

    * Inequalities can be solved over the real domain only. Use of a complex
      domain leads to a NotImplementedError.

    >>> solveset(exp(x) > 1, x, S.Reals)
    (0, oo)

    """

    f = sympify(f)

    if f is S.true:
        return domain

    if f is S.false:
        return S.EmptySet

    free_symbols = f.free_symbols

    if not free_symbols:
        b = Eq(f, 0)
        if b is S.true:
            return domain
        elif b is S.false:
            return S.EmptySet
        else:
            raise NotImplementedError(filldedent('''
                relationship between value and 0 is unknown: %s''' % b))

    if symbol is None:
        if len(free_symbols) == 1:
            symbol = free_symbols.pop()
        else:
            raise ValueError(filldedent('''
                The independent variable must be specified for a
                multivariate equation.'''))
    elif not getattr(symbol, 'is_Symbol', False):
        raise ValueError('A Symbol must be given, not type %s: %s' %
            (type(symbol), symbol))

    if isinstance(f, Eq):
        from sympy.core import Add
        f = Add(f.lhs, - f.rhs, evaluate=False)

    if f.is_Relational:
        if not domain.is_subset(S.Reals):
            raise NotImplementedError(filldedent('''
                Inequalities in the complex domain are
                not supported. Try the real domain by
                setting domain=S.Reals'''))
        try:
            result = solve_univariate_inequality(
            f, symbol, relational=False).intersection(domain)
        except NotImplementedError:
            result = ConditionSet(symbol, f, domain)
        return result

    if isinstance(f, (Expr, Number)):
        if domain is S.Reals:
            return solveset_real(f, symbol)
        elif domain is S.Complexes:
            return solveset_complex(f, symbol)
        elif domain.is_subset(S.Reals):
            return Intersection(solveset_real(f, symbol), domain)
        else:
            return Intersection(solveset_complex(f, symbol), domain)


###############################################################################
################################ LINSOLVE #####################################
###############################################################################


def linear_eq_to_matrix(equations, *symbols):
    r"""
    Converts a given System of Equations into Matrix form.
    Here `equations` must be a linear system of equations in
    `symbols`. The order of symbols in input `symbols` will
    determine the order of coefficients in the returned
    Matrix.

    The Matrix form corresponds to the augmented matrix form.
    For example:

    .. math:: 4x + 2y + 3z  = 1
    .. math:: 3x +  y +  z  = -6
    .. math:: 2x + 4y + 9z  = 2

    This system would return `A` & `b` as given below:

    ::

         [ 4  2  3 ]          [ 1 ]
     A = [ 3  1  1 ]   b  =   [-6 ]
         [ 2  4  9 ]          [ 2 ]

    Examples
    ========

    >>> from sympy import linear_eq_to_matrix, symbols
    >>> x, y, z = symbols('x, y, z')
    >>> eqns = [x + 2*y + 3*z - 1, 3*x + y + z + 6, 2*x + 4*y + 9*z - 2]
    >>> A, b = linear_eq_to_matrix(eqns, [x, y, z])
    >>> A
    Matrix([
    [1, 2, 3],
    [3, 1, 1],
    [2, 4, 9]])
    >>> b
    Matrix([
    [ 1],
    [-6],
    [ 2]])
    >>> eqns = [x + z - 1, y + z, x - y]
    >>> A, b = linear_eq_to_matrix(eqns, [x, y, z])
    >>> A
    Matrix([
    [1,  0, 1],
    [0,  1, 1],
    [1, -1, 0]])
    >>> b
    Matrix([
    [1],
    [0],
    [0]])

    * Symbolic coefficients are also supported

    >>> a, b, c, d, e, f = symbols('a, b, c, d, e, f')
    >>> eqns = [a*x + b*y - c, d*x + e*y - f]
    >>> A, B = linear_eq_to_matrix(eqns, x, y)
    >>> A
    Matrix([
    [a, b],
    [d, e]])
    >>> B
    Matrix([
    [c],
    [f]])

    """

    if not symbols:
        raise ValueError('Symbols must be given, for which coefficients \
                         are to be found.')

    if hasattr(symbols[0], '__iter__'):
        symbols = symbols[0]

    M = Matrix([symbols])
    # initialise Matrix with symbols + 1 columns
    M = M.col_insert(len(symbols), Matrix([1]))
    row_no = 1

    for equation in equations:
        f = sympify(equation)
        if isinstance(f, Equality):
            f = f.lhs - f.rhs

        # Extract coeff of symbols
        coeff_list = []
        for symbol in symbols:
            coeff_list.append(f.coeff(symbol))

        # append constant term (term free from symbols)
        coeff_list.append(-f.as_coeff_add(*symbols)[0])

        # insert equations coeff's into rows
        M = M.row_insert(row_no, Matrix([coeff_list]))
        row_no += 1

    # delete the initialised (Ist) trivial row
    M.row_del(0)
    A, b = M[:, :-1], M[:, -1:]
    return A, b


def linsolve(system, *symbols):
    r"""
    Solve system of N linear equations with M variables, which
    means both under - and overdetermined systems are supported.
    The possible number of solutions is zero, one or infinite.
    Zero solutions throws a ValueError, where as infinite
    solutions are represented parametrically in terms of given
    symbols. For unique solution a FiniteSet of ordered tuple
    is returned.

    All Standard input formats are supported:
    For the given set of Equations, the respective input types
    are given below:

    .. math:: 3x + 2y -   z = 1
    .. math:: 2x - 2y + 4z = -2
    .. math:: 2x -   y + 2z = 0

    * Augmented Matrix Form, `system` given below:

    ::

              [3   2  -1  1]
     system = [2  -2   4 -2]
              [2  -1   2  0]

    * List Of Equations Form

    `system  =  [3x + 2y - z - 1, 2x - 2y + 4z + 2, 2x - y + 2z]`

    * Input A & b Matrix Form (from Ax = b) are given as below:

    ::

         [3   2  -1 ]         [  1 ]
     A = [2  -2   4 ]    b =  [ -2 ]
         [2  -1   2 ]         [  0 ]

    `system = (A, b)`

    Symbols to solve for should be given as input in all the
    cases either in an iterable or as comma separated arguments.
    This is done to maintain consistency in returning solutions
    in the form of variable input by the user.

    The algorithm used here is Gauss-Jordan elimination, which
    results, after elimination, in an row echelon form matrix.

    Returns
    =======

    A FiniteSet of ordered tuple of values of `symbols` for which
    the `system` has solution.

    Please note that general FiniteSet is unordered, the solution
    returned here is not simply a FiniteSet of solutions, rather
    it is a FiniteSet of ordered tuple, i.e. the first & only
    argument to FiniteSet is a tuple of solutions, which is ordered,
    & hence the returned solution is ordered.

    Also note that solution could also have been returned as an
    ordered tuple, FiniteSet is just a wrapper `{}` around
    the tuple. It has no other significance except for
    the fact it is just used to maintain a consistent output
    format throughout the solveset.

    Returns EmptySet(), if the linear system is inconsistent.

    Raises
    ======

    ValueError
        The input is not valid.
        The symbols are not given.

    Examples
    ========

    >>> from sympy import Matrix, S, linsolve, symbols
    >>> x, y, z = symbols("x, y, z")
    >>> A = Matrix([[1, 2, 3], [4, 5, 6], [7, 8, 10]])
    >>> b = Matrix([3, 6, 9])
    >>> A
    Matrix([
    [1, 2,  3],
    [4, 5,  6],
    [7, 8, 10]])
    >>> b
    Matrix([
    [3],
    [6],
    [9]])
    >>> linsolve((A, b), [x, y, z])
    {(-1, 2, 0)}

    * Parametric Solution: In case the system is under determined, the function
      will return parametric solution in terms of the given symbols.
      Free symbols in the system are returned as it is. For e.g. in the system
      below, `z` is returned as the solution for variable z, which means z is a
      free symbol, i.e. it can take arbitrary values.

    >>> A = Matrix([[1, 2, 3], [4, 5, 6], [7, 8, 9]])
    >>> b = Matrix([3, 6, 9])
    >>> linsolve((A, b), [x, y, z])
    {(z - 1, -2*z + 2, z)}

    * List of Equations as input

    >>> Eqns = [3*x + 2*y - z - 1, 2*x - 2*y + 4*z + 2, - x + S(1)/2*y - z]
    >>> linsolve(Eqns, x, y, z)
    {(1, -2, -2)}

    * Augmented Matrix as input

    >>> aug = Matrix([[2, 1, 3, 1], [2, 6, 8, 3], [6, 8, 18, 5]])
    >>> aug
    Matrix([
    [2, 1,  3, 1],
    [2, 6,  8, 3],
    [6, 8, 18, 5]])
    >>> linsolve(aug, x, y, z)
    {(3/10, 2/5, 0)}

    * Solve for symbolic coefficients

    >>> a, b, c, d, e, f = symbols('a, b, c, d, e, f')
    >>> eqns = [a*x + b*y - c, d*x + e*y - f]
    >>> linsolve(eqns, x, y)
    {((-b*f + c*e)/(a*e - b*d), (a*f - c*d)/(a*e - b*d))}

    * A degenerate system returns solution as set of given
      symbols.

    >>> system = Matrix(([0,0,0], [0,0,0], [0,0,0]))
    >>> linsolve(system, x, y)
    {(x, y)}

    * For an empty system linsolve returns empty set

    >>> linsolve([ ], x)
    EmptySet()

    """

    if not system:
        return S.EmptySet

    if not symbols:
        raise ValueError('Symbols must be given, for which solution of the '
                         'system is to be found.')

    if hasattr(symbols[0], '__iter__'):
        symbols = symbols[0]

    try:
        sym = symbols[0].is_Symbol
    except AttributeError:
        sym = False

    if not sym:
        raise ValueError('Symbols or iterable of symbols must be given as '
                         'second argument, not type %s: %s' % (type(symbols[0]), symbols[0]))

    # 1). Augmented Matrix input Form
    if isinstance(system, Matrix):
        A, b = system[:, :-1], system[:, -1:]

    elif hasattr(system, '__iter__'):

        # 2). A & b as input Form
        if len(system) == 2 and system[0].is_Matrix:
            A, b = system[0], system[1]

        # 3). List of equations Form
        if not system[0].is_Matrix:
            A, b = linear_eq_to_matrix(system, symbols)

    else:
        raise ValueError("Invalid arguments")

    # Solve using Gauss-Jordan elimination
    try:
        sol, params, free_syms = A.gauss_jordan_solve(b, freevar=True)
    except ValueError:
        # No solution
        return EmptySet()

    # Replace free parameters with free symbols
    solution = []
    if params:
        for s in sol:
            for k, v in enumerate(params):
                s = s.xreplace({v: symbols[free_syms[k]]})
            solution.append(simplify(s))
    else:
        for s in sol:
            solution.append(simplify(s))

    # Return solutions
    solution = FiniteSet(tuple(solution))
    return solution<|MERGE_RESOLUTION|>--- conflicted
+++ resolved
@@ -541,26 +541,8 @@
     f_original = f
     f = f.rewrite(exp)
     f = together(f)
-<<<<<<< HEAD
     return solveset(f,symbol)
-=======
-    g, h = fraction(f)
-    y = Dummy('y')
-    g, h = g.expand(), h.expand()
-    g, h = g.subs(exp(I*symbol), y), h.subs(exp(I*symbol), y)
-    if g.has(symbol) or h.has(symbol):
-        return ConditionSet(symbol, Eq(f, 0), S.Reals)
-
-    solns = solveset_complex(g, y) - solveset_complex(h, y)
-
-    if isinstance(solns, FiniteSet):
-        return Union(*[invert_complex(exp(I*symbol), s, symbol)[1]
-                       for s in solns])
-    elif solns is S.EmptySet:
-        return S.EmptySet
-    else:
-        return ConditionSet(symbol, Eq(f_original, 0), S.Reals)
->>>>>>> c0812079
+
 
 
 def _solve_as_poly(f, symbol, solveset_solver, invert_func):
