--- conflicted
+++ resolved
@@ -525,34 +525,10 @@
         return valid_solns - invalid_solns
 
 
-<<<<<<< HEAD
 def _solve_trig_hyperbolic(f, symbol):
     """ Helper to solve trigonometric and hyperbolic equations """
     g = f.rewrite(exp)
     return solveset_complex(g, symbol)
-=======
-def _solve_real_trig(f, symbol):
-    """ Helper to solve trigonometric equations """
-    f = trigsimp(f)
-    f = f.rewrite(exp)
-    f = together(f)
-    g, h = fraction(f)
-    y = Dummy('y')
-    g, h = g.expand(), h.expand()
-    g, h = g.subs(exp(I*symbol), y), h.subs(exp(I*symbol), y)
-    if g.has(symbol) or h.has(symbol):
-        return ConditionSet(symbol, Eq(f, 0), S.Reals)
-
-    solns = solveset_complex(g, y) - solveset_complex(h, y)
-
-    if isinstance(solns, FiniteSet):
-        return Union(*[invert_complex(exp(I*symbol), s, symbol)[1]
-                       for s in solns])
-    elif solns is S.EmptySet:
-        return S.EmptySet
-    else:
-        return ConditionSet(symbol, Eq(f, 0), S.Reals)
->>>>>>> cd143c39
 
 
 def _solve_as_poly(f, symbol, solveset_solver, invert_func):
@@ -586,17 +562,12 @@
             gen = poly.gen
             deg = poly.degree()
             poly = Poly(poly.as_expr(), poly.gen, composite=True)
-
-<<<<<<< HEAD
             solns = roots(poly, cubics=True, quartics=True,
-                                    quintics=True)
+                          quintics=True)
             num_roots = sum(solns.values())
+
             if num_roots < deg:
                 result = ConditionSet(Lambda(symbol, Eq(f, 0)), S.Complexes)
-=======
-            if len(poly_solns) < deg:
-                result = ConditionSet(symbol, Eq(f, 0), S.Complexes)
->>>>>>> cd143c39
 
             poly_solns = FiniteSet(*solns)
 
