--- conflicted
+++ resolved
@@ -625,7 +625,7 @@
     return y_s
 
 
-def __solveset(f, symbol, domain, _check=False):
+def _solveset(f, symbol, domain, _check=False):
     """Helper for solveset to return a result from an expression
     that has already been sympify'ed and is known to contain the
     given symbol."""
@@ -733,13 +733,11 @@
 
     return result
 
-<<<<<<< HEAD
 def solveset(f,symbol=None,domain=S.Complexes):
-	"""Solves a given inequality or equation for more than one symbol(variable) with set as output
-=======
-def solveset(f, symbol=None, domain=S.Complexes):
-    """Solves a given inequality or equation with set as output
->>>>>>> e6b71378
+
+    """Solves a given inequality or equation for more than one symbol(variable) with set as output
+
+    Solves a given inequality or equation with set as output
 
     Parameters
     ==========
@@ -815,10 +813,6 @@
     >>> x = Symbol('x', real=True)
     >>> pprint(solveset(exp(x) - 1, x), use_unicode=False)
     {2*n*I*pi | n in Integers()}
-    
-    * If you want to solve the equatio for more than one variable
-    >>>solveset(x*y*z,[x,y,z])
-    [{x: {0}},{y: {0}},{z: {0}}
 
     * If you want to use `solveset` to solve the equation in the
       real domain, provide a real domain. (Using `solveset\_real`
@@ -848,33 +842,17 @@
     (0, oo)
 
     """
-<<<<<<< HEAD
     if type(symbol)==list:
         solution_list=[]
         for i in symbol:
-            ans={i: _solveset(f,i,domain)}
+            ans={i: solve_set(f,i,domain)}
             solution_list.append(ans)
         return(solution_list)
     else:
-        solution=_solveset(f,symbol,domain)
-		return(solution)
-
-
-def _solveset(f, symbol=None, domain=S.Complexes):
-    
-=======
-    if type( symbol ) == list :
-        solution_list = []
-        for i in symbol :
-            ans = {i: solve_set(f, i, domain)}
-            solution_list.append(ans)
-        solution = solution_list
-    else :
-        solution = solve_set(f, symbol, domain)
-    return solution
+        solution=solve_set(f,symbol,domain)
+        return(solution)
 
 def solve_set(f, symbol=None, domain=S.Complexes):
->>>>>>> e6b71378
     f = sympify(f)
 
     if f is S.true:
@@ -930,7 +908,7 @@
             result = ConditionSet(symbol, f, domain)
         return result
 
-    return __solveset(f, symbol, domain, _check=True)
+    return _solveset(f, symbol, domain, _check=True)
 
 
 def _invalid_solutions(f, symbol, domain):
