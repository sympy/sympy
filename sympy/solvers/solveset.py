"""
This module contains functions to:

    - solve a single equation for a single variable, in any domain either real or complex.

    - solve a single transcendental equation for a single variable in any domain either real or complex.
      (currently supports solving in real domain only)

    - solve a system of linear equations with N variables and M equations.

    - solve a system of Non Linear Equations with N variables and M equations
"""
from __future__ import print_function, division

from sympy.core.sympify import sympify
from sympy.core import (S, Pow, Dummy, pi, Expr, Wild, Mul, Equality,
                        Add)
from sympy.core.containers import Tuple
from sympy.core.facts import InconsistentAssumptions
from sympy.core.numbers import I, Number, Rational, oo
from sympy.core.function import (Lambda, expand_complex, AppliedUndef,
                                expand_log)
from sympy.core.relational import Eq, Ne
from sympy.core.symbol import Symbol
from sympy.simplify.simplify import simplify, fraction, trigsimp
from sympy.simplify import powdenest, logcombine
from sympy.functions import (log, Abs, tan, cot, sin, cos, sec, csc, exp,
                             acos, asin, acsc, asec, arg,
                             piecewise_fold, Piecewise)
from sympy.functions.elementary.trigonometric import (TrigonometricFunction,
                                                      HyperbolicFunction)
from sympy.functions.elementary.miscellaneous import real_root
from sympy.logic.boolalg import And
from sympy.sets import (FiniteSet, EmptySet, imageset, Interval, Intersection,
                        Union, ConditionSet, ImageSet, Complement, Contains)
from sympy.sets.sets import Set
from sympy.matrices import Matrix
from sympy.polys import (roots, Poly, degree, together, PolynomialError,
<<<<<<< HEAD
                         RootOf)
from sympy.solvers.solvers import checksol, denoms, unrad, _simple_dens, nc_solve
=======
                         RootOf, factor)
from sympy.solvers.solvers import (checksol, denoms, unrad,
    _simple_dens, recast_to_symbols)
>>>>>>> e53e8091
from sympy.solvers.polysys import solve_poly_system
from sympy.solvers.inequalities import solve_univariate_inequality
from sympy.utilities import filldedent
from sympy.utilities.iterables import numbered_symbols
from sympy.calculus.util import periodicity, continuous_domain
from sympy.core.compatibility import ordered, default_sort_key, is_sequence

from types import GeneratorType


def _masked(f, *atoms):
    """Return ``f``, with all objects given by ``atoms`` replaced with
    Dummy symbols, ``d``, and the list of replacements, ``(d, e)``,
    where ``e`` is an object of type given by ``atoms`` in which
    any other instances of atoms have been recursively replaced with
    Dummy symbols, too. The tuples are ordered so that if they are
    applied in sequence, the origin ``f`` will be restored.

    Examples
    ========

    >>> from sympy import cos
    >>> from sympy.abc import x
    >>> from sympy.solvers.solveset import _masked

    >>> f = cos(cos(x) + 1)
    >>> f, reps = _masked(cos(1 + cos(x)), cos)
    >>> f
    _a1
    >>> reps
    [(_a1, cos(_a0 + 1)), (_a0, cos(x))]
    >>> for d, e in reps:
    ...     f = f.xreplace({d: e})
    >>> f
    cos(cos(x) + 1)
    """
    sym = numbered_symbols('a', cls=Dummy, real=True)
    mask = []
    for a in ordered(f.atoms(*atoms)):
        for i in mask:
            a = a.replace(*i)
        mask.append((a, next(sym)))
    for i, (o, n) in enumerate(mask):
        f = f.replace(o, n)
        mask[i] = (n, o)
    mask = list(reversed(mask))
    return f, mask


def _invert(f_x, y, x, domain=S.Complexes):
    r"""
    Reduce the complex valued equation ``f(x) = y`` to a set of equations
    ``{g(x) = h_1(y), g(x) = h_2(y), ..., g(x) = h_n(y) }`` where ``g(x)`` is
    a simpler function than ``f(x)``.  The return value is a tuple ``(g(x),
    set_h)``, where ``g(x)`` is a function of ``x`` and ``set_h`` is
    the set of function ``{h_1(y), h_2(y), ..., h_n(y)}``.
    Here, ``y`` is not necessarily a symbol.

    The ``set_h`` contains the functions, along with the information
    about the domain in which they are valid, through set
    operations. For instance, if ``y = Abs(x) - n`` is inverted
    in the real domain, then ``set_h`` is not simply
    `{-n, n}` as the nature of `n` is unknown; rather, it is:
    `Intersection([0, oo) {n}) U Intersection((-oo, 0], {-n})`

    By default, the complex domain is used which means that inverting even
    seemingly simple functions like ``exp(x)`` will give very different
    results from those obtained in the real domain.
    (In the case of ``exp(x)``, the inversion via ``log`` is multi-valued
    in the complex domain, having infinitely many branches.)

    If you are working with real values only (or you are not sure which
    function to use) you should probably set the domain to
    ``S.Reals`` (or use `invert\_real` which does that automatically).


    Examples
    ========

    >>> from sympy.solvers.solveset import invert_complex, invert_real
    >>> from sympy.abc import x, y
    >>> from sympy import exp, log

    When does exp(x) == y?

    >>> invert_complex(exp(x), y, x)
    (x, ImageSet(Lambda(_n, I*(2*_n*pi + arg(y)) + log(Abs(y))), Integers))
    >>> invert_real(exp(x), y, x)
    (x, Intersection(Reals, {log(y)}))

    When does exp(x) == 1?

    >>> invert_complex(exp(x), 1, x)
    (x, ImageSet(Lambda(_n, 2*_n*I*pi), Integers))
    >>> invert_real(exp(x), 1, x)
    (x, {0})

    See Also
    ========
    invert_real, invert_complex
    """
    x = sympify(x)
    if not x.is_Symbol:
        raise ValueError("x must be a symbol")
    f_x = sympify(f_x)
    if x not in f_x.free_symbols:
        raise ValueError("Inverse of constant function doesn't exist")
    y = sympify(y)
    if x in y.free_symbols:
        raise ValueError("y should be independent of x ")

    if domain.is_subset(S.Reals):
        x1, s = _invert_real(f_x, FiniteSet(y), x)
    else:
        x1, s = _invert_complex(f_x, FiniteSet(y), x)

    if not isinstance(s, FiniteSet) or x1 != x:
        return x1, s

    return x1, s.intersection(domain)


invert_complex = _invert


def invert_real(f_x, y, x, domain=S.Reals):
    """
    Inverts a real-valued function. Same as _invert, but sets
    the domain to ``S.Reals`` before inverting.
    """
    return _invert(f_x, y, x, domain)


def _invert_real(f, g_ys, symbol):
    """Helper function for _invert."""

    if f == symbol:
        return (f, g_ys)

    n = Dummy('n', real=True)

    if hasattr(f, 'inverse') and not isinstance(f, (
            TrigonometricFunction,
            HyperbolicFunction,
            )):
        if len(f.args) > 1:
            raise ValueError("Only functions with one argument are supported.")
        return _invert_real(f.args[0],
                            imageset(Lambda(n, f.inverse()(n)), g_ys),
                            symbol)

    if isinstance(f, Abs):
        return _invert_abs(f.args[0], g_ys, symbol)

    if f.is_Add:
        # f = g + h
        g, h = f.as_independent(symbol)
        if g is not S.Zero:
            return _invert_real(h, imageset(Lambda(n, n - g), g_ys), symbol)

    if f.is_Mul:
        # f = g*h
        g, h = f.as_independent(symbol)

        if g is not S.One:
            return _invert_real(h, imageset(Lambda(n, n/g), g_ys), symbol)

    if f.is_Pow:
        base, expo = f.args
        base_has_sym = base.has(symbol)
        expo_has_sym = expo.has(symbol)

        if not expo_has_sym:
            res = imageset(Lambda(n, real_root(n, expo)), g_ys)
            if expo.is_rational:
                numer, denom = expo.as_numer_denom()
                if denom % 2 == 0:
                    base_positive = solveset(base >= 0, symbol, S.Reals)
                    res = imageset(Lambda(n, real_root(n, expo)
                        ), g_ys.intersect(
                        Interval.Ropen(S.Zero, S.Infinity)))
                    _inv, _set = _invert_real(base, res, symbol)
                    return (_inv, _set.intersect(base_positive))

                elif numer % 2 == 0:
                        n = Dummy('n')
                        neg_res = imageset(Lambda(n, -n), res)
                        return _invert_real(base, res + neg_res, symbol)

                else:
                    return _invert_real(base, res, symbol)
            else:
                if not base.is_positive:
                    raise ValueError("x**w where w is irrational is not "
                                     "defined for negative x")
                return _invert_real(base, res, symbol)

        if not base_has_sym:
            rhs = g_ys.args[0]
            if base.is_positive:
                return _invert_real(expo,
                    imageset(Lambda(n, log(n, base, evaluate=False)), g_ys), symbol)
            elif base.is_negative:
                from sympy.core.power import integer_log
                s, b = integer_log(rhs, base)
                if b:
                    return _invert_real(expo, FiniteSet(s), symbol)
                else:
                    return _invert_real(expo, S.EmptySet, symbol)
            elif base.is_zero:
                one = Eq(rhs, 1)
                if one == S.true:
                    # special case: 0**x - 1
                    return _invert_real(expo, FiniteSet(0), symbol)
                elif one == S.false:
                    return _invert_real(expo, S.EmptySet, symbol)


    if isinstance(f, TrigonometricFunction):
        if isinstance(g_ys, FiniteSet):
            def inv(trig):
                if isinstance(f, (sin, csc)):
                    F = asin if isinstance(f, sin) else acsc
                    return (lambda a: n*pi + (-1)**n*F(a),)
                if isinstance(f, (cos, sec)):
                    F = acos if isinstance(f, cos) else asec
                    return (
                        lambda a: 2*n*pi + F(a),
                        lambda a: 2*n*pi - F(a),)
                if isinstance(f, (tan, cot)):
                    return (lambda a: n*pi + f.inverse()(a),)

            n = Dummy('n', integer=True)
            invs = S.EmptySet
            for L in inv(f):
                invs += Union(*[imageset(Lambda(n, L(g)), S.Integers) for g in g_ys])
            return _invert_real(f.args[0], invs, symbol)

    return (f, g_ys)


def _invert_complex(f, g_ys, symbol):
    """Helper function for _invert."""

    if f == symbol:
        return (f, g_ys)

    n = Dummy('n')

    if f.is_Add:
        # f = g + h
        g, h = f.as_independent(symbol)
        if g is not S.Zero:
            return _invert_complex(h, imageset(Lambda(n, n - g), g_ys), symbol)

    if f.is_Mul:
        # f = g*h
        g, h = f.as_independent(symbol)

        if g is not S.One:
            if g in set([S.NegativeInfinity, S.ComplexInfinity, S.Infinity]):
                return (h, S.EmptySet)
            return _invert_complex(h, imageset(Lambda(n, n/g), g_ys), symbol)

    if hasattr(f, 'inverse') and \
       not isinstance(f, TrigonometricFunction) and \
       not isinstance(f, HyperbolicFunction) and \
       not isinstance(f, exp):
        if len(f.args) > 1:
            raise ValueError("Only functions with one argument are supported.")
        return _invert_complex(f.args[0],
                               imageset(Lambda(n, f.inverse()(n)), g_ys), symbol)

    if isinstance(f, exp):
        if isinstance(g_ys, FiniteSet):
            exp_invs = Union(*[imageset(Lambda(n, I*(2*n*pi + arg(g_y)) +
                                               log(Abs(g_y))), S.Integers)
                               for g_y in g_ys if g_y != 0])
            return _invert_complex(f.args[0], exp_invs, symbol)

    return (f, g_ys)


def _invert_abs(f, g_ys, symbol):
    """Helper function for inverting absolute value functions.

    Returns the complete result of inverting an absolute value
    function along with the conditions which must also be satisfied.

    If it is certain that all these conditions are met, a `FiniteSet`
    of all possible solutions is returned. If any condition cannot be
    satisfied, an `EmptySet` is returned. Otherwise, a `ConditionSet`
    of the solutions, with all the required conditions specified, is
    returned.

    """
    if not g_ys.is_FiniteSet:
        # this could be used for FiniteSet, but the
        # results are more compact if they aren't, e.g.
        # ConditionSet(x, Contains(n, Interval(0, oo)), {-n, n}) vs
        # Union(Intersection(Interval(0, oo), {n}), Intersection(Interval(-oo, 0), {-n}))
        # for the solution of abs(x) - n
        pos = Intersection(g_ys, Interval(0, S.Infinity))
        parg = _invert_real(f, pos, symbol)
        narg = _invert_real(-f, pos, symbol)
        if parg[0] != narg[0]:
            raise NotImplementedError
        return parg[0], Union(narg[1], parg[1])

    # check conditions: all these must be true. If any are unknown
    # then return them as conditions which must be satisfied
    unknown = []
    for a in g_ys.args:
        ok = a.is_nonnegative if a.is_Number else a.is_positive
        if ok is None:
            unknown.append(a)
        elif not ok:
            return symbol, S.EmptySet
    if unknown:
        conditions = And(*[Contains(i, Interval(0, oo))
            for i in unknown])
    else:
        conditions = True
    n = Dummy('n', real=True)
    # this is slightly different than above: instead of solving
    # +/-f on positive values, here we solve for f on +/- g_ys
    g_x, values = _invert_real(f, Union(
        imageset(Lambda(n, n), g_ys),
        imageset(Lambda(n, -n), g_ys)), symbol)
    return g_x, ConditionSet(g_x, conditions, values)


def domain_check(f, symbol, p):
    """Returns False if point p is infinite or any subexpression of f
    is infinite or becomes so after replacing symbol with p. If none of
    these conditions is met then True will be returned.

    Examples
    ========

    >>> from sympy import Mul, oo
    >>> from sympy.abc import x
    >>> from sympy.solvers.solveset import domain_check
    >>> g = 1/(1 + (1/(x + 1))**2)
    >>> domain_check(g, x, -1)
    False
    >>> domain_check(x**2, x, 0)
    True
    >>> domain_check(1/x, x, oo)
    False

    * The function relies on the assumption that the original form
      of the equation has not been changed by automatic simplification.

    >>> domain_check(x/x, x, 0) # x/x is automatically simplified to 1
    True

    * To deal with automatic evaluations use evaluate=False:

    >>> domain_check(Mul(x, 1/x, evaluate=False), x, 0)
    False
    """
    f, p = sympify(f), sympify(p)
    if p.is_infinite:
        return False
    return _domain_check(f, symbol, p)


def _domain_check(f, symbol, p):
    # helper for domain check
    if f.is_Atom and f.is_finite:
        return True
    elif f.subs(symbol, p).is_infinite:
        return False
    else:
        return all([_domain_check(g, symbol, p)
                    for g in f.args])


def _is_finite_with_finite_vars(f, domain=S.Complexes):
    """
    Return True if the given expression is finite. For symbols that
    don't assign a value for `complex` and/or `real`, the domain will
    be used to assign a value; symbols that don't assign a value
    for `finite` will be made finite. All other assumptions are
    left unmodified.
    """
    def assumptions(s):
        A = s.assumptions0
        A.setdefault('finite', A.get('finite', True))
        if domain.is_subset(S.Reals):
            # if this gets set it will make complex=True, too
            A.setdefault('real', True)
        else:
            # don't change 'real' because being complex implies
            # nothing about being real
            A.setdefault('complex', True)
        return A

    reps = {s: Dummy(**assumptions(s)) for s in f.free_symbols}
    return f.xreplace(reps).is_finite


def _is_function_class_equation(func_class, f, symbol):
    """ Tests whether the equation is an equation of the given function class.

    The given equation belongs to the given function class if it is
    comprised of functions of the function class which are multiplied by
    or added to expressions independent of the symbol. In addition, the
    arguments of all such functions must be linear in the symbol as well.

    Examples
    ========

    >>> from sympy.solvers.solveset import _is_function_class_equation
    >>> from sympy import tan, sin, tanh, sinh, exp
    >>> from sympy.abc import x
    >>> from sympy.functions.elementary.trigonometric import (TrigonometricFunction,
    ... HyperbolicFunction)
    >>> _is_function_class_equation(TrigonometricFunction, exp(x) + tan(x), x)
    False
    >>> _is_function_class_equation(TrigonometricFunction, tan(x) + sin(x), x)
    True
    >>> _is_function_class_equation(TrigonometricFunction, tan(x**2), x)
    False
    >>> _is_function_class_equation(TrigonometricFunction, tan(x + 2), x)
    True
    >>> _is_function_class_equation(HyperbolicFunction, tanh(x) + sinh(x), x)
    True
    """
    if f.is_Mul or f.is_Add:
        return all(_is_function_class_equation(func_class, arg, symbol)
                   for arg in f.args)

    if f.is_Pow:
        if not f.exp.has(symbol):
            return _is_function_class_equation(func_class, f.base, symbol)
        else:
            return False

    if not f.has(symbol):
        return True

    if isinstance(f, func_class):
        try:
            g = Poly(f.args[0], symbol)
            return g.degree() <= 1
        except PolynomialError:
            return False
    else:
        return False


def _solve_as_rational(f, symbol, domain):
    """ solve rational functions"""
    f = together(f, deep=True)
    g, h = fraction(f)
    if not h.has(symbol):
        try:
            return _solve_as_poly(g, symbol, domain)
        except NotImplementedError:
            # The polynomial formed from g could end up having
            # coefficients in a ring over which finding roots
            # isn't implemented yet, e.g. ZZ[a] for some symbol a
            return ConditionSet(symbol, Eq(f, 0), domain)
    else:
        valid_solns = _solveset(g, symbol, domain)
        invalid_solns = _solveset(h, symbol, domain)
        return valid_solns - invalid_solns


def _solve_trig(f, symbol, domain):
    """Function to call other helpers to solve trigonometric equations """
    sol1 = sol = None
    try:
        sol1 = _solve_trig1(f, symbol, domain)
    except BaseException as error:
        pass
    if sol1 is None or isinstance(sol1, ConditionSet):
        try:
            sol = _solve_trig2(f, symbol, domain)
        except BaseException as error:
            sol = sol1
        if isinstance(sol1, ConditionSet) and isinstance(sol, ConditionSet):
            if sol1.count_ops() < sol.count_ops():
                sol = sol1
    else:
        sol = sol1
    if sol is None:
        raise NotImplementedError(filldedent('''
            Solution to this kind of trigonometric equations
            is yet to be implemented'''))
    return sol


def _solve_trig1(f, symbol, domain):
    """Primary Helper to solve trigonometric equations """
    f = trigsimp(f)
    f_original = f
    f = f.rewrite(exp)
    f = together(f)
    g, h = fraction(f)
    y = Dummy('y')
    g, h = g.expand(), h.expand()
    g, h = g.subs(exp(I*symbol), y), h.subs(exp(I*symbol), y)
    if g.has(symbol) or h.has(symbol):
        return ConditionSet(symbol, Eq(f, 0), S.Reals)

    solns = solveset_complex(g, y) - solveset_complex(h, y)
    if isinstance(solns, ConditionSet):
        raise NotImplementedError

    if isinstance(solns, FiniteSet):
        if any(isinstance(s, RootOf) for s in solns):
            raise NotImplementedError
        result = Union(*[invert_complex(exp(I*symbol), s, symbol)[1]
                       for s in solns])
        return Intersection(result, domain)
    elif solns is S.EmptySet:
        return S.EmptySet
    else:
        return ConditionSet(symbol, Eq(f_original, 0), S.Reals)


def _solve_trig2(f, symbol, domain):
    """Secondary helper to solve trigonometric equations,
    called when first helper fails """
    from sympy import ilcm, igcd, expand_trig, degree, simplify
    f = trigsimp(f)
    f_original = f
    trig_functions = f.atoms(sin, cos, tan, sec, cot, csc)
    trig_arguments = [e.args[0] for e in trig_functions]
    denominators = []
    numerators = []

    for ar in trig_arguments:
        try:
            poly_ar = Poly(ar, symbol)

        except ValueError:
            raise ValueError("give up, we can't solve if this is not a polynomial in x")
        if poly_ar.degree() > 1:  # degree >1 still bad
            raise ValueError("degree of variable inside polynomial should not exceed one")
        if poly_ar.degree() == 0:  # degree 0, don't care
            continue
        c = poly_ar.all_coeffs()[0]   # got the coefficient of 'symbol'
        numerators.append(Rational(c).p)
        denominators.append(Rational(c).q)

    x = Dummy('x')

    # ilcm() and igcd() require more than one argument
    if len(numerators) > 1:
        mu = Rational(2)*ilcm(*denominators)/igcd(*numerators)
    else:
        assert len(numerators) == 1
        mu = Rational(2)*denominators[0]/numerators[0]

    f = f.subs(symbol, mu*x)
    f = f.rewrite(tan)
    f = expand_trig(f)
    f = together(f)

    g, h = fraction(f)
    y = Dummy('y')
    g, h = g.expand(), h.expand()
    g, h = g.subs(tan(x), y), h.subs(tan(x), y)

    if g.has(x) or h.has(x):
        return ConditionSet(symbol, Eq(f_original, 0), domain)
    solns = solveset(g, y, S.Reals) - solveset(h, y, S.Reals)

    if isinstance(solns, FiniteSet):
        result = Union(*[invert_real(tan(symbol/mu), s, symbol)[1]
                       for s in solns])
        dsol = invert_real(tan(symbol/mu), oo, symbol)[1]
        if degree(h) > degree(g):                   # If degree(denom)>degree(num) then there
            result = Union(result, dsol)            # would be another sol at Lim(denom-->oo)
        return Intersection(result, domain)
    elif solns is S.EmptySet:
        return S.EmptySet
    else:
        return ConditionSet(symbol, Eq(f_original, 0), S.Reals)


def _solve_as_poly(f, symbol, domain=S.Complexes):
    """
    Solve the equation using polynomial techniques if it already is a
    polynomial equation or, with a change of variables, can be made so.
    """
    result = None
    if f.is_polynomial(symbol):
        solns = roots(f, symbol, cubics=True, quartics=True,
                      quintics=True, domain='EX')
        num_roots = sum(solns.values())
        if degree(f, symbol) <= num_roots:
            result = FiniteSet(*solns.keys())
        else:
            poly = Poly(f, symbol)
            solns = poly.all_roots()
            if poly.degree() <= len(solns):
                result = FiniteSet(*solns)
            else:
                result = ConditionSet(symbol, Eq(f, 0), domain)
    else:
        poly = Poly(f)
        if poly is None:
            result = ConditionSet(symbol, Eq(f, 0), domain)
        gens = [g for g in poly.gens if g.has(symbol)]

        if len(gens) == 1:
            poly = Poly(poly, gens[0])
            gen = poly.gen
            deg = poly.degree()
            poly = Poly(poly.as_expr(), poly.gen, composite=True)
            poly_solns = FiniteSet(*roots(poly, cubics=True, quartics=True,
                                          quintics=True).keys())

            if len(poly_solns) < deg:
                result = ConditionSet(symbol, Eq(f, 0), domain)

            if gen != symbol:
                y = Dummy('y')
                inverter = invert_real if domain.is_subset(S.Reals) else invert_complex
                lhs, rhs_s = inverter(gen, y, symbol)
                if lhs == symbol:
                    result = Union(*[rhs_s.subs(y, s) for s in poly_solns])
                else:
                    result = ConditionSet(symbol, Eq(f, 0), domain)
        else:
            result = ConditionSet(symbol, Eq(f, 0), domain)

    if result is not None:
        if isinstance(result, FiniteSet):
            # this is to simplify solutions like -sqrt(-I) to sqrt(2)/2
            # - sqrt(2)*I/2. We are not expanding for solution with symbols
            # or undefined functions because that makes the solution more complicated.
            # For example, expand_complex(a) returns re(a) + I*im(a)
            if all([s.atoms(Symbol, AppliedUndef) == set() and not isinstance(s, RootOf)
                    for s in result]):
                s = Dummy('s')
                result = imageset(Lambda(s, expand_complex(s)), result)
        if isinstance(result, FiniteSet):
            result = result.intersection(domain)
        return result
    else:
        return ConditionSet(symbol, Eq(f, 0), domain)


def _has_rational_power(expr, symbol):
    """
    Returns (bool, den) where bool is True if the term has a
    non-integer rational power and den is the denominator of the
    expression's exponent.

    Examples
    ========

    >>> from sympy.solvers.solveset import _has_rational_power
    >>> from sympy import sqrt
    >>> from sympy.abc import x
    >>> _has_rational_power(sqrt(x), x)
    (True, 2)
    >>> _has_rational_power(x**2, x)
    (False, 1)
    """
    a, p, q = Wild('a'), Wild('p'), Wild('q')
    pattern_match = expr.match(a*p**q) or {}
    if pattern_match.get(a, S.Zero) is S.Zero:
        return (False, S.One)
    elif p not in pattern_match.keys():
        return (False, S.One)
    elif isinstance(pattern_match[q], Rational) \
            and pattern_match[p].has(symbol):
        if not pattern_match[q].q == S.One:
            return (True, pattern_match[q].q)

    if not isinstance(pattern_match[a], Pow) \
            or isinstance(pattern_match[a], Mul):
        return (False, S.One)
    else:
        return _has_rational_power(pattern_match[a], symbol)


def _solve_radical(f, symbol, solveset_solver):
    """ Helper function to solve equations with radicals """
    eq, cov = unrad(f)
    if not cov:
        result = solveset_solver(eq, symbol) - \
            Union(*[solveset_solver(g, symbol) for g in denoms(f, symbol)])
    else:
        y, yeq = cov
        if not solveset_solver(y - I, y):
            yreal = Dummy('yreal', real=True)
            yeq = yeq.xreplace({y: yreal})
            eq = eq.xreplace({y: yreal})
            y = yreal
        g_y_s = solveset_solver(yeq, symbol)
        f_y_sols = solveset_solver(eq, y)
        result = Union(*[imageset(Lambda(y, g_y), f_y_sols)
                         for g_y in g_y_s])

    if isinstance(result, Complement) or isinstance(result,ConditionSet):
        solution_set = result
    else:
        f_set = []  # solutions for FiniteSet
        c_set = []  # solutions for ConditionSet
        for s in result:
            if checksol(f, symbol, s):
                f_set.append(s)
            else:
                c_set.append(s)
        solution_set = FiniteSet(*f_set) + ConditionSet(symbol, Eq(f, 0), FiniteSet(*c_set))

    return solution_set


def _solve_abs(f, symbol, domain):
    """ Helper function to solve equation involving absolute value function """
    if not domain.is_subset(S.Reals):
        raise ValueError(filldedent('''
            Absolute values cannot be inverted in the
            complex domain.'''))
    p, q, r = Wild('p'), Wild('q'), Wild('r')
    pattern_match = f.match(p*Abs(q) + r) or {}
    f_p, f_q, f_r = [pattern_match.get(i, S.Zero) for i in (p, q, r)]

    if not (f_p.is_zero or f_q.is_zero):
        domain = continuous_domain(f_q, symbol, domain)
        q_pos_cond = solve_univariate_inequality(f_q >= 0, symbol,
                                                 relational=False, domain=domain, continuous=True)
        q_neg_cond = q_pos_cond.complement(domain)

        sols_q_pos = solveset_real(f_p*f_q + f_r,
                                           symbol).intersect(q_pos_cond)
        sols_q_neg = solveset_real(f_p*(-f_q) + f_r,
                                           symbol).intersect(q_neg_cond)
        return Union(sols_q_pos, sols_q_neg)
    else:
        return ConditionSet(symbol, Eq(f, 0), domain)


def solve_decomposition(f, symbol, domain):
    """
    Function to solve equations via the principle of "Decomposition
    and Rewriting".

    Examples
    ========
    >>> from sympy import exp, sin, Symbol, pprint, S
    >>> from sympy.solvers.solveset import solve_decomposition as sd
    >>> x = Symbol('x')
    >>> f1 = exp(2*x) - 3*exp(x) + 2
    >>> sd(f1, x, S.Reals)
    {0, log(2)}
    >>> f2 = sin(x)**2 + 2*sin(x) + 1
    >>> pprint(sd(f2, x, S.Reals), use_unicode=False)
              3*pi
    {2*n*pi + ---- | n in Integers}
               2
    >>> f3 = sin(x + 2)
    >>> pprint(sd(f3, x, S.Reals), use_unicode=False)
    {2*n*pi - 2 | n in Integers} U {2*n*pi - 2 + pi | n in Integers}

    """
    from sympy.solvers.decompogen import decompogen
    from sympy.calculus.util import function_range
    # decompose the given function
    g_s = decompogen(f, symbol)
    # `y_s` represents the set of values for which the function `g` is to be
    # solved.
    # `solutions` represent the solutions of the equations `g = y_s` or
    # `g = 0` depending on the type of `y_s`.
    # As we are interested in solving the equation: f = 0
    y_s = FiniteSet(0)
    for g in g_s:
        frange = function_range(g, symbol, domain)
        y_s = Intersection(frange, y_s)
        result = S.EmptySet
        if isinstance(y_s, FiniteSet):
            for y in y_s:
                solutions = solveset(Eq(g, y), symbol, domain)
                if not isinstance(solutions, ConditionSet):
                    result += solutions

        else:
            if isinstance(y_s, ImageSet):
                iter_iset = (y_s,)

            elif isinstance(y_s, Union):
                iter_iset = y_s.args

            elif isinstance(y_s, EmptySet):
                # y_s is not in the range of g in g_s, so no solution exists
                #in the given domain
                return y_s

            for iset in iter_iset:
                new_solutions = solveset(Eq(iset.lamda.expr, g), symbol, domain)
                dummy_var = tuple(iset.lamda.expr.free_symbols)[0]
                base_set = iset.base_set
                if isinstance(new_solutions, FiniteSet):
                    new_exprs = new_solutions

                elif isinstance(new_solutions, Intersection):
                    if isinstance(new_solutions.args[1], FiniteSet):
                        new_exprs = new_solutions.args[1]

                for new_expr in new_exprs:
                    result += ImageSet(Lambda(dummy_var, new_expr), base_set)

        if result is S.EmptySet:
            return ConditionSet(symbol, Eq(f, 0), domain)

        y_s = result

    return y_s


def _solveset(f, symbol, domain, _check=False):
    """Helper for solveset to return a result from an expression
    that has already been sympify'ed and is known to contain the
    given symbol."""
    # _check controls whether the answer is checked or not
    from sympy.simplify.simplify import signsimp

    orig_f = f
    if f.is_Mul:
        coeff, f = f.as_independent(symbol, as_Add=False)
        if coeff in set([S.ComplexInfinity, S.NegativeInfinity, S.Infinity]):
            f = together(orig_f)
    elif f.is_Add:
        a, h = f.as_independent(symbol)
        m, h = h.as_independent(symbol, as_Add=False)

        if m not in set([S.ComplexInfinity, S.Zero, S.Infinity,
                              S.NegativeInfinity]):
            f = a/m + h  # XXX condition `m != 0` should be added to soln

    # assign the solvers to use
    solver = lambda f, x, domain=domain: _solveset(f, x, domain)
    inverter = lambda f, rhs, symbol: _invert(f, rhs, symbol, domain)

    result = EmptySet()

    if f.expand().is_zero:
        return domain
    elif not f.has(symbol):
        return EmptySet()
    elif f.is_Mul and all(_is_finite_with_finite_vars(m, domain)
            for m in f.args):
        # if f(x) and g(x) are both finite we can say that the solution of
        # f(x)*g(x) == 0 is same as Union(f(x) == 0, g(x) == 0) is not true in
        # general. g(x) can grow to infinitely large for the values where
        # f(x) == 0. To be sure that we are not silently allowing any
        # wrong solutions we are using this technique only if both f and g are
        # finite for a finite input.
        result = Union(*[solver(m, symbol) for m in f.args])
    elif _is_function_class_equation(TrigonometricFunction, f, symbol) or \
            _is_function_class_equation(HyperbolicFunction, f, symbol):
        result = _solve_trig(f, symbol, domain)
    elif isinstance(f, arg):
        a = f.args[0]
        result = solveset_real(a > 0, symbol)
    elif f.is_Piecewise:
        result = EmptySet()
        expr_set_pairs = f.as_expr_set_pairs(domain)
        for (expr, in_set) in expr_set_pairs:
            if in_set.is_Relational:
                in_set = in_set.as_set()
            solns = solver(expr, symbol, in_set)
            result += solns
    elif isinstance(f, Eq):
        result = solver(Add(f.lhs, - f.rhs, evaluate=False), symbol, domain)

    elif f.is_Relational:
        if not domain.is_subset(S.Reals):
            raise NotImplementedError(filldedent('''
                Inequalities in the complex domain are
                not supported. Try the real domain by
                setting domain=S.Reals'''))
        try:
            result = solve_univariate_inequality(
            f, symbol, domain=domain, relational=False)
        except NotImplementedError:
            result = ConditionSet(symbol, f, domain)
        return result
    else:
        lhs, rhs_s = inverter(f, 0, symbol)
        if lhs == symbol:
            # do some very minimal simplification since
            # repeated inversion may have left the result
            # in a state that other solvers (e.g. poly)
            # would have simplified; this is done here
            # rather than in the inverter since here it
            # is only done once whereas there it would
            # be repeated for each step of the inversion
            if isinstance(rhs_s, FiniteSet):
                rhs_s = FiniteSet(*[Mul(*
                    signsimp(i).as_content_primitive())
                    for i in rhs_s])
            result = rhs_s

        elif isinstance(rhs_s, FiniteSet):
            for equation in [lhs - rhs for rhs in rhs_s]:
                if equation == f:
                    if any(_has_rational_power(g, symbol)[0]
                           for g in equation.args) or _has_rational_power(
                           equation, symbol)[0]:
                        result += _solve_radical(equation,
                                                 symbol,
                                                 solver)
                    elif equation.has(Abs):
                        result += _solve_abs(f, symbol, domain)
                    else:
                        result_rational = _solve_as_rational(equation, symbol, domain)
                        if isinstance(result_rational, ConditionSet):
                            # may be a transcendental type equation
                            result += _transolve(equation, symbol, domain)
                        else:
                            result += result_rational
                else:
                    result += solver(equation, symbol)

        elif rhs_s is not S.EmptySet:
            result = ConditionSet(symbol, Eq(f, 0), domain)

    if isinstance(result, ConditionSet):
        num, den = f.as_numer_denom()
        if den.has(symbol):
            _result = _solveset(num, symbol, domain)
            if not isinstance(_result, ConditionSet):
                singularities = _solveset(den, symbol, domain)
                result = _result - singularities

    if _check:
        if isinstance(result, ConditionSet):
            # it wasn't solved or has enumerated all conditions
            # -- leave it alone
            return result

        # whittle away all but the symbol-containing core
        # to use this for testing
        fx = orig_f.as_independent(symbol, as_Add=True)[1]
        fx = fx.as_independent(symbol, as_Add=False)[1]

        if isinstance(result, FiniteSet):
            # check the result for invalid solutions
            result = FiniteSet(*[s for s in result
                      if isinstance(s, RootOf)
                      or domain_check(fx, symbol, s)])

    return result


def _term_factors(f):
    """
    Iterator to get the factors of all terms present
    in the given equation.

    Parameters
    ==========
    f : Expr
        Equation that needs to be addressed

    Returns
    =======
    Factors of all terms present in the equation.

    Examples
    ========

    >>> from sympy import symbols
    >>> from sympy.solvers.solveset import _term_factors
    >>> x = symbols('x')
    >>> list(_term_factors(-2 - x**2 + x*(x + 1)))
    [-2, -1, x**2, x, x + 1]
    """
    for add_arg in Add.make_args(f):
        for mul_arg in Mul.make_args(add_arg):
            yield mul_arg


def _solve_exponential(lhs, rhs, symbol, domain):
    r"""
    Helper function for solving (supported) exponential equations.

    Exponential equations are the sum of (currently) at most
    two terms with one or both of them having a power with a
    symbol-dependent exponent.

    For example

    .. math:: 5^{2x + 3} - 5^{3x - 1}

    .. math:: 4^{5 - 9x} - e^{2 - x}

    Parameters
    ==========

    lhs, rhs : Expr
        The exponential equation to be solved, `lhs = rhs`

    symbol : Symbol
        The variable in which the equation is solved

    domain : Set
        A set over which the equation is solved.

    Returns
    =======

    A set of solutions satisfying the given equation.
    A `ConditionSet` if the equation is unsolvable or
    if the assumptions are not properly defined, in that case
    a different style of `ConditionSet` is returned having the
    solution(s) of the equation with the desired assumptions.

    Examples
    ========

    >>> from sympy.solvers.solveset import _solve_exponential as solve_expo
    >>> from sympy import symbols, S
    >>> x = symbols('x', real=True)
    >>> a, b = symbols('a b')
    >>> solve_expo(2**x + 3**x - 5**x, 0, x, S.Reals)  # not solvable
    ConditionSet(x, Eq(2**x + 3**x - 5**x, 0), Reals)
    >>> solve_expo(a**x - b**x, 0, x, S.Reals)  # solvable but incorrect assumptions
    ConditionSet(x, (a > 0) & (b > 0), {0})
    >>> solve_expo(3**(2*x) - 2**(x + 3), 0, x, S.Reals)
    {-3*log(2)/(-2*log(3) + log(2))}
    >>> solve_expo(2**x - 4**x, 0, x, S.Reals)
    {0}

    * Proof of correctness of the method

    The logarithm function is the inverse of the exponential function.
    The defining relation between exponentiation and logarithm is:

    .. math:: {log_b x} = y \enspace if \enspace b^y = x

    Therefore if we are given an equation with exponent terms, we can
    convert every term to its corresponding log form. This is achieved by
    taking logarithms and expanding the equation using log identities
    so that it can easily be handled by `solveset`.

    For example:

    .. math:: 3^{2x} = 2^{x + 3}

    Taking log both sides will reduce the equation to

    .. math:: (2x)*log(3) = (x + 3)*log(2)

    This form can be easily handed by `solveset`.
    """
    unsolved_result = ConditionSet(symbol, Eq(lhs - rhs), domain)
    newlhs = powdenest(lhs)
    if lhs != newlhs:
        # it may also be advantageous to factor the new expr
        return _solveset(factor(newlhs - rhs), symbol, domain)  # try again with _solveset

    if not (isinstance(lhs, Add) and len(lhs.args) == 2):
        # solving for the sum of more than two powers is possible
        # but not yet implemented
        return unsolved_result

    if rhs != 0:
        return unsolved_result

    a, b = list(ordered(lhs.args))
    a_term = a.as_independent(symbol)[1]
    b_term = b.as_independent(symbol)[1]

    a_base, a_exp = a_term.base, a_term.exp
    b_base, b_exp = b_term.base, b_term.exp

    from sympy.functions.elementary.complexes import im

    if domain.is_subset(S.Reals):
        conditions = And(
            a_base > 0,
            b_base > 0,
            Eq(im(a_exp), 0),
            Eq(im(b_exp), 0))
    else:
        conditions = And(
            Ne(a_base, 0),
            Ne(b_base, 0))

    L, R = map(lambda i: expand_log(log(i), force=True), (a, -b))
    solutions = _solveset(L - R, symbol, domain)

    return ConditionSet(symbol, conditions, solutions)


def _is_exponential(f, symbol):
    r"""
    Return True if one or more terms contain symbol only in exponents,
    else False.

    Parameters
    ==========

    f : Expr
        The equation to be checked

    symbol : Symbol
        The variable in which the equation is checked

    Examples
    ========

    >>> from sympy import symbols, cos, exp
    >>> from sympy.solvers.solveset import _is_exponential as check
    >>> x, y = symbols('x y')
    >>> check(y, y)
    False
    >>> check(x**y - 1, y)
    True
    >>> check(x**y*2**y - 1, y)
    True
    >>> check(exp(x + 3) + 3**x, x)
    True
    >>> check(cos(2**x), x)
    False

    * Philosophy behind the helper

    The function extracts each term of the equation and checks if it is
    of exponential form w.r.t `symbol`.
    """
    rv = False
    for expr_arg in _term_factors(f):
        if symbol not in expr_arg.free_symbols:
            continue
        if (isinstance(expr_arg, Pow) and
           symbol not in expr_arg.base.free_symbols or
           isinstance(expr_arg, exp)):
            rv = True  # symbol in exponent
        else:
            return False  # dependent on symbol in non-exponential way
    return rv


def _solve_logarithm(lhs, rhs, symbol, domain):
    r"""
    Helper to solve logarithmic equations which are reducible
    to a single instance of `log`.

    Logarithmic equations are (currently) the equations that contains
    `log` terms which can be reduced to a single log term or
    a constant using various logarithmic identities.

    For example:

    .. math:: log(x) + log(x - 4)

    can be reduced to:

    .. math:: log(x(x - 4))

    Parameters
    ==========

    lhs, rhs : Expr
        The logarithmic equation to be solved, `lhs = rhs`

    symbol : Symbol
        The variable in which the equation is solved

    domain : Set
        A set over which the equation is solved.

    Returns
    =======

    A set of solutions satisfying the given equation.
    A `ConditionSet` if the equation is unsolvable.

    Examples
    ========

    >>> from sympy import symbols, log, S
    >>> from sympy.solvers.solveset import _solve_logarithm as solve_log
    >>> x = symbols('x')
    >>> f = log(x - 3) + log(x + 3)
    >>> solve_log(f, 0, x, S.Reals)
    {-sqrt(10), sqrt(10)}

    * Proof of correctness

    A logarithm is another way to write exponent and is defined by

    .. math:: {log_b x} = y \enspace if \enspace b^y = x

    When one side of the equation contains a single logarithm, the
    equation can be solved by rewriting the equation as an equivalent
    exponential equation as defined above. But if one side contains
    more than one logarithm, we need to use the properties of logarithm
    to condense it into a single logarithm.

    Take for example

    .. math:: log(2*x) - 15 = 0

    contains single logarithm, therefore we can directly rewrite it to
    exponential form as

    .. math:: x = exp(15)/2

    But if the equation has more than one logarithm as

    .. math:: log(x - 3) + log(x + 3) = 0

    we use log identities to convert into a reduced form

    Using,

    .. math:: log(a) + log(b) = log(a*b)

    therefore the equation becomes,

    .. math:: log((x - 3)*(x  + 3))

    This equation contains one logarithm and can be solved by rewriting
    to exponents.
    """
    new_lhs = logcombine(lhs, force=True)
    new_f = new_lhs - rhs

    return _solveset(new_f, symbol, domain)


def _is_logarithmic(f, symbol):
    r"""
    Return True if the equation is in the form
    `a*log(f(x)) + b*log(g(x)) + ... + c` else False.

    Parameters
    ==========

    f : Expr
        The equation to be checked

    symbol : Symbol
        The variable in which the equation is checked

    Returns
    =======

    `True` if the equation is logarithmic otherwise `False`.

    Examples
    ========

    >>> from sympy import symbols, tan, log
    >>> from sympy.solvers.solveset import _is_logarithmic as check
    >>> x, y = symbols('x y')
    >>> check(log(x + 2) - log(x + 3), x)
    True
    >>> check(tan(log(2*x)), x)
    False
    >>> check(x*log(x), x)
    False
    >>> check(x + log(x), x)
    False
    >>> check(y + log(x), x)
    True

    * Philosophy behind the helper

    The function extracts each term and checks whether it is
    logarithmic w.r.t `symbol`.
    """
    rv = False
    for term in Add.make_args(f):
        saw_log = False
        for term_arg in Mul.make_args(term):
            if symbol not in term_arg.free_symbols:
                continue
            if isinstance(term_arg, log):
                if saw_log:
                    return False  # more than one log in term
                saw_log = True
            else:
                return False  # dependent on symbol in non-log way
        if saw_log:
            rv = True
    return rv


def _transolve(f, symbol, domain):
    r"""
    Function to solve transcendental equations. It is a helper to
    `solveset` and should be used internally. `\_transolve`
    currently supports the following class of equations:

        - Exponential equations
        - Logarithmic equations

    Parameters
    ==========

    f : Any transcendental equation that needs to be solved.
        This needs to be an expression, which is assumed
        to be equal to 0.

    symbol : The variable for which the equation is solved.
        This needs to be of class `Symbol`.

    domain : A set over which the equation is solved.
        This needs to be of class `Set`.

    Returns
    =======

    Set
        A set of values for `symbol` for which `f` is equal to
        zero. An `EmptySet` is returned if `f` does not have solutions
        in respective domain. A `ConditionSet` is returned as unsolved
        object if algorithms to evaluate complete solution are not
        yet implemented.

    How to use `\_transolve`
    ========================

    `\_transolve` should not be used as an independent function, because
    it assumes that the equation (`f`) and the `symbol` comes from
    `solveset` and might have undergone a few modification(s).
    To use `\_transolve` as an independent function the equation (`f`)
    and the `symbol` should be passed as they would have been by
    `solveset`.

    Examples
    ========

    >>> from sympy.solvers.solveset import _transolve as transolve
    >>> from sympy.solvers.solvers import _tsolve as tsolve
    >>> from sympy import symbols, S, pprint
    >>> x = symbols('x', real=True) # assumption added
    >>> transolve(5**(x - 3) - 3**(2*x + 1), x, S.Reals)
    {-(log(3) + 3*log(5))/(-log(5) + 2*log(3))}

    How `\_transolve` works
    =======================

    `\_transolve` uses two types of helper functions to solve equations
    of a particular class:

    Identifying helpers: To determine whether a given equation
    belongs to a certain class of equation or not. Returns either
    True or False.

    Solving helpers: Once an equation is identified, a corresponding
    helper either solves the equation or returns a form of the equation
    that `solveset` might better be able to handle.

    * Philosophy behind the module

    The purpose of `\_transolve` is to take equations which are not
    already polynomial in their generator(s) and to either recast them
    as such through a valid transformation or to solve them outright.
    A pair of helper functions for each class of supported
    transcendental functions are employed for this purpose. One
    identifies the transcendental form of an equation and the other
    either solves it or recasts it into a tractable form that can be
    solved by  `solveset`.
    For example, an equation in the form `a*b**f(x) - c*d**g(x) = 0`
    can be transformed to
    `log(a) + f(x)*log(b) - log(c) - g(x)*log(d) = 0`
    (under certain assumptions) and this can be solved with `solveset`
    if `f(x)` and `g(x)` are in polynomial form.

    How `\_transolve` is better than `\_tsolve`
    ===========================================

    1) Better output

    `\_transolve` provides expressions in a more simplified form.

    Consider a simple exponential equation

    >>> f = 3**(2*x) - 2**(x + 3)
    >>> pprint(transolve(f, x, S.Reals), use_unicode=False)
        -3*log(2)
    {------------------}
     -2*log(3) + log(2)
    >>> pprint(tsolve(f, x), use_unicode=False)
         /   3     \
         | --------|
         | log(2/9)|
    [-log\2         /]

    2) Extensible

    The API of `\_transolve` is designed such that it is easily
    extensible, i.e. the code that solves a given class of
    equations is encapsulated in a helper and not mixed in with
    the code of \_transolve itself.

    3) Modular

    `\_transolve` is designed to be modular i.e, for every class of
    equation a separate helper for identification and solving is
    implemented. This makes it easy to change or modify any of the
    method implemented directly in the helpers without interfering
    with the actual structure of the API.

    4) Faster Computation

    Solving equation via `\_transolve` is much faster as compared to
    `\_tsolve`. In `solve`, attempts are made computing every possibility
    to get the solutions. This series of attempts makes solving a bit
    slow. In `\_transolve`, computation begins only after a particular
    type of equation is identified.

    How to add new class of equations
    =================================

    Adding a new class of equation solver is a three-step procedure:

    - Identify the type of the equations

      Determine the type of the class of equations to which they belong:
      it could be of `Add`, `Pow`, etc. types. Separate internal functions
      are used for each type. Write identification and solving helpers
      and use them from within the routine for the given type of equation
      (after adding it, if necessary). Something like:

      .. code-block:: python

        def add_type(lhs, rhs, x):
            ....
            if _is_exponential(lhs, x):
                new_eq = _solve_exponential(lhs, rhs, x)
        ....
        rhs, lhs = eq.as_independent(x)
        if lhs.is_Add:
            result = add_type(lhs, rhs, x)

    - Define the identification helper.

    - Define the solving helper.

    Apart from this, a few other things needs to be taken care while
    adding an equation solver:

    - Naming conventions:
      Name of the *identification* *helper* should be as
      `\_is\_class` where `class` will be the name or abbreviation
      of the class of equation. The *solving* *helper* will be named as
      `\_solve\_class`.
      For example: for exponential equations it becomes
      `\_is\_exponential` and `\_solve\_expo`.
    - The `identifying helpers`should take two input parameters,
      the equation to be checked and the variable for which a solution
      is being sought, while `solving helpers` would require an additional
      domain parameter.
    - Be sure to consider corner cases.
    - Add tests for each helper.
    - Add a docstring to your helper that describes the method
      implemented.
      The documentation of the helpers should identify:

      - the purpose of the helper,
      - the method used to identify and solve the equation,
      - a proof of correctness
      - the return values of the helpers
    """

    def add_type(lhs, rhs, symbol, domain):
        """
        Helper for `_transolve` to handle equations of
        `Add` type, i.e. equations taking the form as
        `a*f(x) + b*g(x) + .... = c`.
        For example: 4**x + 8**x = 0
        """
        result = ConditionSet(symbol, Eq(lhs - rhs, 0), domain)

        # check if it is exponential type equation
        if _is_exponential(lhs, symbol):
            result = _solve_exponential(lhs, rhs, symbol, domain)
        # check if it is logarithmic type equation
        elif _is_logarithmic(lhs, symbol):
            result = _solve_logarithm(lhs, rhs, symbol, domain)

        return result

    result = ConditionSet(symbol, Eq(f, 0), domain)

    # invert_complex handles the call to the desired inverter based
    # on the domain specified.
    lhs, rhs_s = invert_complex(f, 0, symbol, domain)

    if isinstance(rhs_s, FiniteSet):
        assert (len(rhs_s.args)) == 1
        rhs = rhs_s.args[0]

        if lhs.is_Add:
            result = add_type(lhs, rhs, symbol, domain)
    else:
        result = rhs_s

    return result


def solveset(f, symbol=None, domain=S.Complexes):
    r"""Solves a given inequality or equation with set as output

    Parameters
    ==========

    f : Expr or a relational.
        The target equation or inequality
    symbol : Symbol
        The variable for which the equation is solved
    domain : Set
        The domain over which the equation is solved

    Returns
    =======

    Set
        A set of values for `symbol` for which `f` is True or is equal to
        zero. An `EmptySet` is returned if `f` is False or nonzero.
        A `ConditionSet` is returned as unsolved object if algorithms
        to evaluate complete solution are not yet implemented.

    `solveset` claims to be complete in the solution set that it returns.

    Raises
    ======

    NotImplementedError
        The algorithms to solve inequalities in complex domain  are
        not yet implemented.
    ValueError
        The input is not valid.
    RuntimeError
        It is a bug, please report to the github issue tracker.


    Notes
    =====

    Python interprets 0 and 1 as False and True, respectively, but
    in this function they refer to solutions of an expression. So 0 and 1
    return the Domain and EmptySet, respectively, while True and False
    return the opposite (as they are assumed to be solutions of relational
    expressions).


    See Also
    ========

    solveset_real: solver for real domain
    solveset_complex: solver for complex domain

    Examples
    ========

    >>> from sympy import exp, sin, Symbol, pprint, S
    >>> from sympy.solvers.solveset import solveset, solveset_real

    * The default domain is complex. Not specifying a domain will lead
      to the solving of the equation in the complex domain (and this
      is not affected by the assumptions on the symbol):

    >>> x = Symbol('x')
    >>> pprint(solveset(exp(x) - 1, x), use_unicode=False)
    {2*n*I*pi | n in Integers}

    >>> x = Symbol('x', real=True)
    >>> pprint(solveset(exp(x) - 1, x), use_unicode=False)
    {2*n*I*pi | n in Integers}

    * If you want to use `solveset` to solve the equation in the
      real domain, provide a real domain. (Using `solveset\_real`
      does this automatically.)

    >>> R = S.Reals
    >>> x = Symbol('x')
    >>> solveset(exp(x) - 1, x, R)
    {0}
    >>> solveset_real(exp(x) - 1, x)
    {0}

    The solution is mostly unaffected by assumptions on the symbol,
    but there may be some slight difference:

    >>> pprint(solveset(sin(x)/x,x), use_unicode=False)
    ({2*n*pi | n in Integers} \ {0}) U ({2*n*pi + pi | n in Integers} \ {0})

    >>> p = Symbol('p', positive=True)
    >>> pprint(solveset(sin(p)/p, p), use_unicode=False)
    {2*n*pi | n in Integers} U {2*n*pi + pi | n in Integers}

    * Inequalities can be solved over the real domain only. Use of a complex
      domain leads to a NotImplementedError.

    >>> solveset(exp(x) > 1, x, R)
    Interval.open(0, oo)

    """
    f = sympify(f)
    symbol = sympify(symbol)

    if f is S.true:
        return domain

    if f is S.false:
        return S.EmptySet

    if not isinstance(f, (Expr, Number)):
        raise ValueError("%s is not a valid SymPy expression" % f)

    if not isinstance(symbol, Expr) and  symbol is not None:
        raise ValueError("%s is not a valid SymPy symbol" % symbol)

    if not isinstance(domain, Set):
        raise ValueError("%s is not a valid domain" %(domain))

    free_symbols = f.free_symbols

    if symbol is None and not free_symbols:
        b = Eq(f, 0)
        if b is S.true:
            return domain
        elif b is S.false:
            return S.EmptySet
        else:
            raise NotImplementedError(filldedent('''
                relationship between value and 0 is unknown: %s''' % b))

    if symbol is None:
        if len(free_symbols) == 1:
            symbol = free_symbols.pop()
        elif free_symbols:
            raise ValueError(filldedent('''
                The independent variable must be specified for a
                multivariate equation.'''))
    elif not isinstance(symbol, Symbol):
        f, s, swap = recast_to_symbols([f], [symbol])
        # the xreplace will be needed if a ConditionSet is returned
        return solveset(f[0], s[0], domain).xreplace(swap)

<<<<<<< HEAD
    # check if f has noncommutative symbols
    ncs = [_ for _ in f.atoms() if not _.is_commutative]

    if isinstance(f, Eq):
        from sympy.core import Add
        f = Add(f.lhs, - f.rhs, evaluate=False)
    elif f.is_Relational:
        if not domain.is_subset(S.Reals):
            raise NotImplementedError(filldedent('''
                Inequalities in the complex domain are
                not supported. Try the real domain by
                setting domain=S.Reals'''))
        if ncs:
            raise NotImplementedError(filldedent('''
                Inequalities with noncommutative variables
                are not supported'''))
        try:
            result = solve_univariate_inequality(
            f, symbol, relational=False) - _invalid_solutions(
            f, symbol, domain)
        except NotImplementedError:
            result = ConditionSet(symbol, f, domain)
        return result
=======
    if domain.is_subset(S.Reals):
        if not symbol.is_real:
            assumptions = symbol.assumptions0
            assumptions['real'] = True
            try:
                r = Dummy('r', **assumptions)
                return solveset(f.xreplace({symbol: r}), r, domain
                    ).xreplace({r: symbol})
            except InconsistentAssumptions:
                pass
    # Abs has its own handling method which avoids the
    # rewriting property that the first piece of abs(x)
    # is for x >= 0 and the 2nd piece for x < 0 -- solutions
    # can look better if the 2nd condition is x <= 0. Since
    # the solution is a set, duplication of results is not
    # an issue, e.g. {y, -y} when y is 0 will be {0}
    f, mask = _masked(f, Abs)
    f = f.rewrite(Piecewise) # everything that's not an Abs
    for d, e in mask:
        # everything *in* an Abs
        e = e.func(e.args[0].rewrite(Piecewise))
        f = f.xreplace({d: e})
    f = piecewise_fold(f)
>>>>>>> e53e8091

    if ncs:
        result = nc_solve(f, symbol)
        if result:
            return FiniteSet(*result)
        else:
            # this gives a complex domain by default which is not appropriate
            # if symbol is noncommutative and no domain is specified
            return ConditionSet(symbol, Eq(f, 0), domain)
    else:
        return _solveset(f, symbol, domain, _check=True)


def solveset_real(f, symbol):
    return solveset(f, symbol, S.Reals)


def solveset_complex(f, symbol):
    return solveset(f, symbol, S.Complexes)


def solvify(f, symbol, domain):
    """Solves an equation using solveset and returns the solution in accordance
    with the `solve` output API.

    Returns
    =======

    We classify the output based on the type of solution returned by `solveset`.

    Solution    |    Output
    ----------------------------------------
    FiniteSet   | list

    ImageSet,   | list (if `f` is periodic)
    Union       |

    EmptySet    | empty list

    Others      | None


    Raises
    ======

    NotImplementedError
        A ConditionSet is the input.

    Examples
    ========

    >>> from sympy.solvers.solveset import solvify, solveset
    >>> from sympy.abc import x
    >>> from sympy import S, tan, sin, exp
    >>> solvify(x**2 - 9, x, S.Reals)
    [-3, 3]
    >>> solvify(sin(x) - 1, x, S.Reals)
    [pi/2]
    >>> solvify(tan(x), x, S.Reals)
    [0]
    >>> solvify(exp(x) - 1, x, S.Complexes)

    >>> solvify(exp(x) - 1, x, S.Reals)
    [0]

    """
    solution_set = solveset(f, symbol, domain)
    result = None
    if solution_set is S.EmptySet:
        result = []

    elif isinstance(solution_set, ConditionSet):
        raise NotImplementedError('solveset is unable to solve this equation.')

    elif isinstance(solution_set, FiniteSet):
        result = list(solution_set)

    else:
        period = periodicity(f, symbol)
        if period is not None:
            solutions = S.EmptySet
            iter_solutions = ()
            if isinstance(solution_set, ImageSet):
                iter_solutions = (solution_set,)
            elif isinstance(solution_set, Union):
                if all(isinstance(i, ImageSet) for i in solution_set.args):
                    iter_solutions = solution_set.args

            for solution in iter_solutions:
                solutions += solution.intersect(Interval(0, period, False, True))

            if isinstance(solutions, FiniteSet):
                result = list(solutions)

        else:
            solution = solution_set.intersect(domain)
            if isinstance(solution, FiniteSet):
                result += solution

    return result


###############################################################################
################################ LINSOLVE #####################################
###############################################################################


def linear_eq_to_matrix(equations, *symbols):
    r"""
    Converts a given System of Equations into Matrix form.
    Here `equations` must be a linear system of equations in
    `symbols`. The order of symbols in input `symbols` will
    determine the order of coefficients in the returned
    Matrix.

    The Matrix form corresponds to the augmented matrix form.
    For example:

    .. math:: 4x + 2y + 3z  = 1
    .. math:: 3x +  y +  z  = -6
    .. math:: 2x + 4y + 9z  = 2

    This system would return `A` & `b` as given below:

    ::

         [ 4  2  3 ]          [ 1 ]
     A = [ 3  1  1 ]   b  =   [-6 ]
         [ 2  4  9 ]          [ 2 ]

    Examples
    ========

    >>> from sympy import linear_eq_to_matrix, symbols
    >>> x, y, z = symbols('x, y, z')
    >>> eqns = [x + 2*y + 3*z - 1, 3*x + y + z + 6, 2*x + 4*y + 9*z - 2]
    >>> A, b = linear_eq_to_matrix(eqns, [x, y, z])
    >>> A
    Matrix([
    [1, 2, 3],
    [3, 1, 1],
    [2, 4, 9]])
    >>> b
    Matrix([
    [ 1],
    [-6],
    [ 2]])
    >>> eqns = [x + z - 1, y + z, x - y]
    >>> A, b = linear_eq_to_matrix(eqns, [x, y, z])
    >>> A
    Matrix([
    [1,  0, 1],
    [0,  1, 1],
    [1, -1, 0]])
    >>> b
    Matrix([
    [1],
    [0],
    [0]])

    * Symbolic coefficients are also supported

    >>> a, b, c, d, e, f = symbols('a, b, c, d, e, f')
    >>> eqns = [a*x + b*y - c, d*x + e*y - f]
    >>> A, B = linear_eq_to_matrix(eqns, x, y)
    >>> A
    Matrix([
    [a, b],
    [d, e]])
    >>> B
    Matrix([
    [c],
    [f]])

    """

    if not symbols:
        raise ValueError('Symbols must be given, for which coefficients \
                         are to be found.')

    if hasattr(symbols[0], '__iter__'):
        symbols = symbols[0]

    M = Matrix([symbols])
    # initialize Matrix with symbols + 1 columns
    M = M.col_insert(len(symbols), Matrix([1]))
    row_no = 1

    for equation in equations:
        f = sympify(equation)
        if isinstance(f, Equality):
            f = f.lhs - f.rhs

        # Extract coeff of symbols
        coeff_list = []
        for symbol in symbols:
            coeff_list.append(f.coeff(symbol))

        # append constant term (term free from symbols)
        coeff_list.append(-f.as_coeff_add(*symbols)[0])

        # insert equations coeff's into rows
        M = M.row_insert(row_no, Matrix([coeff_list]))
        row_no += 1

    # delete the initialized (Ist) trivial row
    M.row_del(0)
    A, b = M[:, :-1], M[:, -1:]
    return A, b


def linsolve(system, *symbols):
    r"""
    Solve system of N linear equations with M variables, which
    means both under - and overdetermined systems are supported.
    The possible number of solutions is zero, one or infinite.
    Zero solutions throws a ValueError, where as infinite
    solutions are represented parametrically in terms of given
    symbols. For unique solution a FiniteSet of ordered tuple
    is returned.

    All Standard input formats are supported:
    For the given set of Equations, the respective input types
    are given below:

    .. math:: 3x + 2y -   z = 1
    .. math:: 2x - 2y + 4z = -2
    .. math:: 2x -   y + 2z = 0

    * Augmented Matrix Form, `system` given below:

    ::

              [3   2  -1  1]
     system = [2  -2   4 -2]
              [2  -1   2  0]

    * List Of Equations Form

    `system  =  [3x + 2y - z - 1, 2x - 2y + 4z + 2, 2x - y + 2z]`

    * Input A & b Matrix Form (from Ax = b) are given as below:

    ::

         [3   2  -1 ]         [  1 ]
     A = [2  -2   4 ]    b =  [ -2 ]
         [2  -1   2 ]         [  0 ]

    `system = (A, b)`

    Symbols can always be passed but are actually only needed
    when 1) a system of equations is being passed and 2) the
    system is passed as an underdetermined matrix and one wants
    to control the name of the free variables in the result.
    An error is raised if no symbols are used for case 1, but if
    no symbols are provided for case 2, internally generated symbols
    will be provided. When providing symbols for case 2, there should
    be at least as many symbols are there are columns in matrix A.

    The algorithm used here is Gauss-Jordan elimination, which
    results, after elimination, in a row echelon form matrix.

    Returns
    =======

    A FiniteSet containing an ordered tuple of values for the
    unknowns for which the `system` has a solution. (Wrapping
    the tuple in FiniteSet is used to maintain a consistent
    output format throughout solveset.)

    Returns EmptySet(), if the linear system is inconsistent.

    Raises
    ======

    ValueError
        The input is not valid.
        The symbols are not given.

    Examples
    ========

    >>> from sympy import Matrix, S, linsolve, symbols
    >>> x, y, z = symbols("x, y, z")
    >>> A = Matrix([[1, 2, 3], [4, 5, 6], [7, 8, 10]])
    >>> b = Matrix([3, 6, 9])
    >>> A
    Matrix([
    [1, 2,  3],
    [4, 5,  6],
    [7, 8, 10]])
    >>> b
    Matrix([
    [3],
    [6],
    [9]])
    >>> linsolve((A, b), [x, y, z])
    {(-1, 2, 0)}

    * Parametric Solution: In case the system is underdetermined, the
      function will return a parametric solution in terms of the given
      symbols. Those that are free will be returned unchanged. e.g. in
      the system below, `z` is returned as the solution for variable z;
      it can take on any value.

    >>> A = Matrix([[1, 2, 3], [4, 5, 6], [7, 8, 9]])
    >>> b = Matrix([3, 6, 9])
    >>> linsolve((A, b), x, y, z)
    {(z - 1, -2*z + 2, z)}

    If no symbols are given, internally generated symbols will be used.
    The `tau0` in the 3rd position indicates (as before) that the 3rd
    variable -- whatever it's named -- can take on any value:

    >>> linsolve((A, b))
    {(tau0 - 1, -2*tau0 + 2, tau0)}

    * List of Equations as input

    >>> Eqns = [3*x + 2*y - z - 1, 2*x - 2*y + 4*z + 2, - x + y/2 - z]
    >>> linsolve(Eqns, x, y, z)
    {(1, -2, -2)}

    * Augmented Matrix as input

    >>> aug = Matrix([[2, 1, 3, 1], [2, 6, 8, 3], [6, 8, 18, 5]])
    >>> aug
    Matrix([
    [2, 1,  3, 1],
    [2, 6,  8, 3],
    [6, 8, 18, 5]])
    >>> linsolve(aug, x, y, z)
    {(3/10, 2/5, 0)}

    * Solve for symbolic coefficients

    >>> a, b, c, d, e, f = symbols('a, b, c, d, e, f')
    >>> eqns = [a*x + b*y - c, d*x + e*y - f]
    >>> linsolve(eqns, x, y)
    {((-b*f + c*e)/(a*e - b*d), (a*f - c*d)/(a*e - b*d))}

    * A degenerate system returns solution as set of given
      symbols.

    >>> system = Matrix(([0, 0, 0], [0, 0, 0], [0, 0, 0]))
    >>> linsolve(system, x, y)
    {(x, y)}

    * For an empty system linsolve returns empty set

    >>> linsolve([], x)
    EmptySet()

    """
    if not system:
        return S.EmptySet

    # If second argument is an iterable
    if symbols and hasattr(symbols[0], '__iter__'):
        symbols = symbols[0]
    sym_gen = isinstance(symbols, GeneratorType)

    swap = {}
    b = None  # if we don't get b the input was bad
    syms_needed_msg = None

    # unpack system

    if hasattr(system, '__iter__'):

        # 1). (A, b)
        if len(system) == 2 and isinstance(system[0], Matrix):
            A, b = system

        # 2). (eq1, eq2, ...)
        if not isinstance(system[0], Matrix):
            if sym_gen or not symbols:
                raise ValueError(filldedent('''
                    When passing a system of equations, the explicit
                    symbols for which a solution is being sought must
                    be given as a sequence, too.
                '''))
            system = list(system)
            for i, eq in enumerate(system):
                try:
                    # since we are checking it, we might as well take the
                    # expanded expr that it will give
                    system[i] = Poly(eq, symbols).as_expr()
                    if any (degree(eq, sym) > 1 for sym in symbols):
                        raise PolynomialError
                except PolynomialError:
                    raise ValueError(filldedent('''
                        %s contains non-linear terms in the
                        variables to be evaluated
                    ''') % eq)
            system, symbols, swap = recast_to_symbols(system, symbols)
            A, b = linear_eq_to_matrix(system, symbols)
            syms_needed_msg = 'free symbols in the equations provided'

    elif isinstance(system, Matrix) and not (
            symbols and not isinstance(symbols, GeneratorType) and
            isinstance(symbols[0], Matrix)):
        # 3). A augmented with b
        A, b = system[:, :-1], system[:, -1:]

    if b is None:
        raise ValueError("Invalid arguments")

    syms_needed_msg  = syms_needed_msg or 'columns of A'

    if sym_gen:
        symbols = [next(symbols) for i in range(A.cols)]
        if any(set(symbols) & (A.free_symbols | b.free_symbols)):
            raise ValueError(filldedent('''
                At least one of the symbols provided
                already appears in the system to be solved.
                One way to avoid this is to use Dummy symbols in
                the generator, e.g. numbered_symbols('%s', cls=Dummy)
            ''' % symbols[0].name.rstrip('1234567890')))

    try:
        solution, params, free_syms = A.gauss_jordan_solve(b, freevar=True)
    except ValueError:
        # No solution
        return S.EmptySet

    # Replace free parameters with free symbols
    if params:
        if not symbols:
            symbols = [_ for _ in params]
            # re-use the parameters but put them in order
            # params       [x, y, z]
            # free_symbols [2, 0, 4]
            # idx          [1, 0, 2]
            idx = list(zip(*sorted(zip(free_syms, range(len(free_syms))))))[1]
            # simultaneous replacements {y: x, x: y, z: z}
            replace_dict = dict(zip(symbols, [symbols[i] for i in idx]))
        elif len(symbols) >= A.cols:
            replace_dict = {v: symbols[free_syms[k]] for k, v in enumerate(params)}
        else:
            raise IndexError(filldedent('''
                the number of symbols passed should have a length
                equal to the number of %s.
                ''' % syms_needed_msg))
        solution = [sol.xreplace(replace_dict) for sol in solution]

    solution = [simplify(sol).xreplace(swap) for sol in solution]
    return FiniteSet(tuple(solution))



##############################################################################
# ------------------------------nonlinsolve ---------------------------------#
##############################################################################

def _return_conditionset(eqs, symbols):
        # return conditionset
        condition_set = ConditionSet(
            Tuple(*symbols),
            FiniteSet(*eqs),
            S.Complexes)
        return condition_set


def substitution(system, symbols, result=[{}], known_symbols=[],
                 exclude=[], all_symbols=None):
    r"""
     Solves the `system` using substitution method. It is used in
     `nonlinsolve`. This will be called from `nonlinsolve` when any
     equation(s) is non polynomial equation.

    Parameters
    ==========

    system : list of equations
        The target system of equations
    symbols : list of symbols to be solved.
        The variable(s) for which the system is solved
    known_symbols : list of solved symbols
        Values are known for these variable(s)
    result : An empty list or list of dict
        If No symbol values is known then empty list otherwise
        symbol as keys and corresponding value in dict.
    exclude : Set of expression.
        Mostly denominator expression(s) of the equations of the system.
        Final solution should not satisfy these expressions.
    all_symbols : known_symbols + symbols(unsolved).

    Returns
    =======

    A FiniteSet of ordered tuple of values of `all_symbols` for which the
    `system` has solution. Order of values in the tuple is same as symbols
    present in the parameter `all_symbols`. If parameter `all_symbols` is None
    then same as symbols present in the parameter `symbols`.

    Please note that general FiniteSet is unordered, the solution returned
    here is not simply a FiniteSet of solutions, rather it is a FiniteSet of
    ordered tuple, i.e. the first & only argument to FiniteSet is a tuple of
    solutions, which is ordered, & hence the returned solution is ordered.

    Also note that solution could also have been returned as an ordered tuple,
    FiniteSet is just a wrapper `{}` around the tuple. It has no other
    significance except for the fact it is just used to maintain a consistent
    output format throughout the solveset.

    Raises
    ======

    ValueError
        The input is not valid.
        The symbols are not given.
    AttributeError
        The input symbols are not `Symbol` type.

    Examples
    ========

    >>> from sympy.core.symbol import symbols
    >>> x, y = symbols('x, y', real=True)
    >>> from sympy.solvers.solveset import substitution
    >>> substitution([x + y], [x], [{y: 1}], [y], set([]), [x, y])
    {(-1, 1)}

    * when you want soln should not satisfy eq `x + 1 = 0`

    >>> substitution([x + y], [x], [{y: 1}], [y], set([x + 1]), [y, x])
    EmptySet()
    >>> substitution([x + y], [x], [{y: 1}], [y], set([x - 1]), [y, x])
    {(1, -1)}
    >>> substitution([x + y - 1, y - x**2 + 5], [x, y])
    {(-3, 4), (2, -1)}

    * Returns both real and complex solution

    >>> x, y, z = symbols('x, y, z')
    >>> from sympy import exp, sin
    >>> substitution([exp(x) - sin(y), y**2 - 4], [x, y])
    {(log(sin(2)), 2), (ImageSet(Lambda(_n, I*(2*_n*pi + pi) +
        log(sin(2))), Integers), -2), (ImageSet(Lambda(_n, 2*_n*I*pi +
        Mod(log(sin(2)), 2*I*pi)), Integers), 2)}

    >>> eqs = [z**2 + exp(2*x) - sin(y), -3 + exp(-y)]
    >>> substitution(eqs, [y, z])
    {(-log(3), -sqrt(-exp(2*x) - sin(log(3)))),
    (-log(3), sqrt(-exp(2*x) - sin(log(3)))),
    (ImageSet(Lambda(_n, 2*_n*I*pi + Mod(-log(3), 2*I*pi)), Integers),
    ImageSet(Lambda(_n, -sqrt(-exp(2*x) + sin(2*_n*I*pi +
    Mod(-log(3), 2*I*pi)))), Integers)),
    (ImageSet(Lambda(_n, 2*_n*I*pi + Mod(-log(3), 2*I*pi)), Integers),
    ImageSet(Lambda(_n, sqrt(-exp(2*x) + sin(2*_n*I*pi +
        Mod(-log(3), 2*I*pi)))), Integers))}

    """

    from sympy import Complement
    from sympy.core.compatibility import is_sequence

    if not system:
        return S.EmptySet

    if not symbols:
        msg = ('Symbols must be given, for which solution of the '
               'system is to be found.')
        raise ValueError(filldedent(msg))

    if not is_sequence(symbols):
        msg = ('symbols should be given as a sequence, e.g. a list.'
               'Not type %s: %s')
        raise TypeError(filldedent(msg % (type(symbols), symbols)))

    try:
        sym = symbols[0].is_Symbol
    except AttributeError:
        sym = False

    if not sym:
        msg = ('Iterable of symbols must be given as '
               'second argument, not type %s: %s')
        raise ValueError(filldedent(msg % (type(symbols[0]), symbols[0])))

    # By default `all_symbols` will be same as `symbols`
    if all_symbols is None:
        all_symbols = symbols

    old_result = result
    # storing complements and intersection for particular symbol
    complements = {}
    intersections = {}

    # when total_solveset_call is equals to total_conditionset
    # means solvest fail to solve all the eq.
    total_conditionset = -1
    total_solveset_call = -1

    def _unsolved_syms(eq, sort=False):
        """Returns the unsolved symbol present
        in the equation `eq`.
        """
        free = eq.free_symbols
        unsolved = (free - set(known_symbols)) & set(all_symbols)
        if sort:
            unsolved = list(unsolved)
            unsolved.sort(key=default_sort_key)
        return unsolved
    # end of _unsolved_syms()

    # sort such that equation with the fewest potential symbols is first.
    # means eq with less number of variable first in the list.
    eqs_in_better_order = list(
        ordered(system, lambda _: len(_unsolved_syms(_))))

    def add_intersection_complement(result, sym_set, **flags):
        # If solveset have returned some intersection/complement
        # for any symbol. It will be added in final solution.
        final_result = []
        for res in result:
            res_copy = res
            for key_res, value_res in res.items():
                # Intersection/complement is in Interval or Set.
                intersection_true = flags.get('Intersection', True)
                complements_true = flags.get('Complement', True)
                for key_sym, value_sym in sym_set.items():
                    if key_sym == key_res:
                        if intersection_true:
                            # testcase is not added for this line(intersection)
                            new_value = \
                                Intersection(FiniteSet(value_res), value_sym)
                            if new_value is not S.EmptySet:
                                res_copy[key_res] = new_value
                        if complements_true:
                            new_value = \
                                Complement(FiniteSet(value_res), value_sym)
                            if new_value is not S.EmptySet:
                                res_copy[key_res] = new_value
            final_result.append(res_copy)
        return final_result
    # end of def add_intersection_complement()

    def _extract_main_soln(sol, soln_imageset):
            """separate the Complements, Intersections, ImageSet lambda expr
            and it's base_set.
            """
            # if there is union, then need to check
            # Complement, Intersection, Imageset.
            # Order should not be changed.
            if isinstance(sol, Complement):
                # extract solution and complement
                complements[sym] = sol.args[1]
                sol = sol.args[0]
                # complement will be added at the end
                # using `add_intersection_complement` method
            if isinstance(sol, Intersection):
                # Interval/Set will be at 0th index always
                if sol.args[0] != Interval(-oo, oo):
                    # sometimes solveset returns soln
                    # with intersection `S.Reals`, to confirm that
                    # soln is in `domain=S.Reals` or not. We don't consider
                    # that intersection.
                    intersections[sym] = sol.args[0]
                sol = sol.args[1]
            # after intersection and complement Imageset should
            # be checked.
            if isinstance(sol, ImageSet):
                soln_imagest = sol
                expr2 = sol.lamda.expr
                sol = FiniteSet(expr2)
                soln_imageset[expr2] = soln_imagest

            # if there is union of Imageset or other in soln.
            # no testcase is written for this if block
            if isinstance(sol, Union):
                sol_args = sol.args
                sol = S.EmptySet
                # We need in sequence so append finteset elements
                # and then imageset or other.
                for sol_arg2 in sol_args:
                    if isinstance(sol_arg2, FiniteSet):
                        sol += sol_arg2
                    else:
                        # ImageSet, Intersection, complement then
                        # append them directly
                        sol += FiniteSet(sol_arg2)

            if not isinstance(sol, FiniteSet):
                sol = FiniteSet(sol)
            return sol, soln_imageset
    # end of def _extract_main_soln()

    # helper function for _append_new_soln
    def _check_exclude(rnew, imgset_yes):
        rnew_ = rnew
        if imgset_yes:
            # replace all dummy variables (Imageset lambda variables)
            # with zero before `checksol`. Considering fundamental soln
            # for `checksol`.
            rnew_copy = rnew.copy()
            dummy_n = imgset_yes[0]
            for key_res, value_res in rnew_copy.items():
                rnew_copy[key_res] = value_res.subs(dummy_n, 0)
            rnew_ = rnew_copy
        # satisfy_exclude == true if it satisfies the expr of `exclude` list.
        try:
            # something like : `Mod(-log(3), 2*I*pi)` can't be
            # simplified right now, so `checksol` returns `TypeError`.
            # when this issue is fixed this try block should be
            # removed. Mod(-log(3), 2*I*pi) == -log(3)
            satisfy_exclude = any(
                checksol(d, rnew_) for d in exclude)
        except TypeError:
            satisfy_exclude = None
        return satisfy_exclude
    # end of def _check_exclude()

    # helper function for _append_new_soln
    def _restore_imgset(rnew, original_imageset, newresult):
        restore_sym = set(rnew.keys()) & \
            set(original_imageset.keys())
        for key_sym in restore_sym:
            img = original_imageset[key_sym]
            rnew[key_sym] = img
        if rnew not in newresult:
            newresult.append(rnew)
    # end of def _restore_imgset()

    def _append_eq(eq, result, res, delete_soln, n=None):
        u = Dummy('u')
        if n:
            eq = eq.subs(n, 0)
        satisfy = checksol(u, u, eq, minimal=True)
        if satisfy is False:
            delete_soln = True
            res = {}
        else:
            result.append(res)
        return result, res, delete_soln

    def _append_new_soln(rnew, sym, sol, imgset_yes, soln_imageset,
                         original_imageset, newresult, eq=None):
        """If `rnew` (A dict <symbol: soln>) contains valid soln
        append it to `newresult` list.
        `imgset_yes` is (base, dummy_var) if there was imageset in previously
         calculated result(otherwise empty tuple). `original_imageset` is dict
         of imageset expr and imageset from this result.
        `soln_imageset` dict of imageset expr and imageset of new soln.
        """
        satisfy_exclude = _check_exclude(rnew, imgset_yes)
        delete_soln = False
        # soln should not satisfy expr present in `exclude` list.
        if not satisfy_exclude:
            local_n = None
            # if it is imageset
            if imgset_yes:
                local_n = imgset_yes[0]
                base = imgset_yes[1]
                if sym and sol:
                    # when `sym` and `sol` is `None` means no new
                    # soln. In that case we will append rnew directly after
                    # substituting original imagesets in rnew values if present
                    # (second last line of this function using _restore_imgset)
                    dummy_list = list(sol.atoms(Dummy))
                    # use one dummy `n` which is in
                    # previous imageset
                    local_n_list = [
                        local_n for i in range(
                            0, len(dummy_list))]

                    dummy_zip = zip(dummy_list, local_n_list)
                    lam = Lambda(local_n, sol.subs(dummy_zip))
                    rnew[sym] = ImageSet(lam, base)
                if eq is not None:
                    newresult, rnew, delete_soln = _append_eq(
                        eq, newresult, rnew, delete_soln, local_n)
            elif eq is not None:
                newresult, rnew, delete_soln = _append_eq(
                    eq, newresult, rnew, delete_soln)
            elif soln_imageset:
                rnew[sym] = soln_imageset[sol]
                # restore original imageset
                _restore_imgset(rnew, original_imageset, newresult)
            else:
                newresult.append(rnew)
        elif satisfy_exclude:
            delete_soln = True
            rnew = {}
        _restore_imgset(rnew, original_imageset, newresult)
        return newresult, delete_soln
    # end of def _append_new_soln()

    def _new_order_result(result, eq):
        # separate first, second priority. `res` that makes `eq` value equals
        # to zero, should be used first then other result(second priority).
        # If it is not done then we may miss some soln.
        first_priority = []
        second_priority = []
        for res in result:
            if not any(isinstance(val, ImageSet) for val in res.values()):
                if eq.subs(res) == 0:
                    first_priority.append(res)
                else:
                    second_priority.append(res)
        if first_priority or second_priority:
            return first_priority + second_priority
        return result

    def _solve_using_known_values(result, solver):
        """Solves the system using already known solution
        (result contains the dict <symbol: value>).
        solver is `solveset_complex` or `solveset_real`.
        """
        # stores imageset <expr: imageset(Lambda(n, expr), base)>.
        soln_imageset = {}
        total_solvest_call = 0
        total_conditionst = 0

        # sort such that equation with the fewest potential symbols is first.
        # means eq with less variable first
        for index, eq in enumerate(eqs_in_better_order):
            newresult = []
            original_imageset = {}
            # if imageset expr is used to solve other symbol
            imgset_yes = False
            result = _new_order_result(result, eq)
            for res in result:
                got_symbol = set()  # symbols solved in one iteration
                if soln_imageset:
                    # find the imageset and use its expr.
                    for key_res, value_res in res.items():
                        if isinstance(value_res, ImageSet):
                            res[key_res] = value_res.lamda.expr
                            original_imageset[key_res] = value_res
                            dummy_n = value_res.lamda.expr.atoms(Dummy).pop()
                            base = value_res.base_set
                            imgset_yes = (dummy_n, base)
                # update eq with everything that is known so far
                eq2 = eq.subs(res)
                unsolved_syms = _unsolved_syms(eq2, sort=True)
                if not unsolved_syms:
                    if res:
                        newresult, delete_res = _append_new_soln(
                            res, None, None, imgset_yes, soln_imageset,
                            original_imageset, newresult, eq2)
                        if delete_res:
                            # `delete_res` is true, means substituting `res` in
                            # eq2 doesn't return `zero` or deleting the `res`
                            # (a soln) since it staisfies expr of `exclude`
                            # list.
                            result.remove(res)
                    continue  # skip as it's independent of desired symbols
                depen = eq2.as_independent(unsolved_syms)[0]
                if depen.has(Abs) and solver == solveset_complex:
                    # Absolute values cannot be inverted in the
                    # complex domain
                    continue
                soln_imageset = {}
                for sym in unsolved_syms:
                    not_solvable = False
                    try:
                        soln = solver(eq2, sym)
                        total_solvest_call += 1
                        soln_new = S.EmptySet
                        if isinstance(soln, Complement):
                            # separate solution and complement
                            complements[sym] = soln.args[1]
                            soln = soln.args[0]
                            # complement will be added at the end
                        if isinstance(soln, Intersection):
                            # Interval will be at 0th index always
                            if soln.args[0] != Interval(-oo, oo):
                                # sometimes solveset returns soln
                                # with intersection S.Reals, to confirm that
                                # soln is in domain=S.Reals
                                intersections[sym] = soln.args[0]
                            soln_new += soln.args[1]
                        soln = soln_new if soln_new else soln
                        if index > 0 and solver == solveset_real:
                            # one symbol's real soln , another symbol may have
                            # corresponding complex soln.
                            if not isinstance(soln, (ImageSet, ConditionSet)):
                                soln += solveset_complex(eq2, sym)
                    except NotImplementedError:
                        # If sovleset is not able to solve equation `eq2`. Next
                        # time we may get soln using next equation `eq2`
                        continue
                    if isinstance(soln, ConditionSet):
                            soln = S.EmptySet
                            # don't do `continue` we may get soln
                            # in terms of other symbol(s)
                            not_solvable = True
                            total_conditionst += 1

                    if soln is not S.EmptySet:
                        soln, soln_imageset = _extract_main_soln(
                            soln, soln_imageset)

                    for sol in soln:
                        # sol is not a `Union` since we checked it
                        # before this loop
                        sol, soln_imageset = _extract_main_soln(
                            sol, soln_imageset)
                        sol = set(sol).pop()
                        free = sol.free_symbols
                        if got_symbol and any([
                            ss in free for ss in got_symbol
                        ]):
                            # sol depends on previously solved symbols
                            # then continue
                            continue
                        rnew = res.copy()
                        # put each solution in res and append the new  result
                        # in the new result list (solution for symbol `s`)
                        # along with old results.
                        for k, v in res.items():
                            if isinstance(v, Expr):
                                # if any unsolved symbol is present
                                # Then subs known value
                                rnew[k] = v.subs(sym, sol)
                        # and add this new solution
                        if soln_imageset:
                            # replace all lambda variables with 0.
                            imgst = soln_imageset[sol]
                            rnew[sym] = imgst.lamda(
                                *[0 for i in range(0, len(
                                    imgst.lamda.variables))])
                        else:
                            rnew[sym] = sol
                        newresult, delete_res = _append_new_soln(
                            rnew, sym, sol, imgset_yes, soln_imageset,
                            original_imageset, newresult)
                        if delete_res:
                            # deleting the `res` (a soln) since it staisfies
                            # eq of `exclude` list
                            result.remove(res)
                    # solution got for sym
                    if not not_solvable:
                        got_symbol.add(sym)
            # next time use this new soln
            if newresult:
                result = newresult
        return result, total_solvest_call, total_conditionst
    # end def _solve_using_know_values()

    new_result_real, solve_call1, cnd_call1 = _solve_using_known_values(
        old_result, solveset_real)
    new_result_complex, solve_call2, cnd_call2 = _solve_using_known_values(
        old_result, solveset_complex)

    # when `total_solveset_call` is equals to `total_conditionset`
    # means solvest fails to solve all the eq.
    # return conditionset in this case
    total_conditionset += (cnd_call1 + cnd_call2)
    total_solveset_call += (solve_call1 + solve_call2)

    if total_conditionset == total_solveset_call and total_solveset_call != -1:
        return _return_conditionset(eqs_in_better_order, all_symbols)

    # overall result
    result = new_result_real + new_result_complex

    result_all_variables = []
    result_infinite = []
    for res in result:
        if not res:
            # means {None : None}
            continue
        # If length < len(all_symbols) means infinite soln.
        # Some or all the soln is dependent on 1 symbol.
        # eg. {x: y+2} then final soln {x: y+2, y: y}
        if len(res) < len(all_symbols):
            solved_symbols = res.keys()
            unsolved = list(filter(
                lambda x: x not in solved_symbols, all_symbols))
            for unsolved_sym in unsolved:
                res[unsolved_sym] = unsolved_sym
            result_infinite.append(res)
        if res not in result_all_variables:
            result_all_variables.append(res)

    if result_infinite:
        # we have general soln
        # eg : [{x: -1, y : 1}, {x : -y , y: y}] then
        # return [{x : -y, y : y}]
        result_all_variables = result_infinite
    if intersections and complements:
        # no testcase is added for this block
        result_all_variables = add_intersection_complement(
            result_all_variables, intersections,
            Intersection=True, Complement=True)
    elif intersections:
        result_all_variables = add_intersection_complement(
            result_all_variables, intersections, Intersection=True)
    elif complements:
        result_all_variables = add_intersection_complement(
            result_all_variables, complements, Complement=True)

    # convert to ordered tuple
    result = S.EmptySet
    for r in result_all_variables:
        temp = [r[symb] for symb in all_symbols]
        result += FiniteSet(tuple(temp))
    return result
# end of def substitution()


def _solveset_work(system, symbols):
        soln = solveset(system[0], symbols[0])
        if isinstance(soln, FiniteSet):
            _soln = FiniteSet(*[tuple((s,)) for s in soln])
            return _soln
        else:
            return FiniteSet(tuple(FiniteSet(soln)))


def _handle_positive_dimensional(polys, symbols, denominators):
    from sympy.polys.polytools import groebner
    # substitution method where new system is groebner basis of the system
    _symbols = list(symbols)
    _symbols.sort(key=default_sort_key)
    basis = groebner(polys, _symbols, polys=True)
    new_system = []
    for poly_eq in basis:
        new_system.append(poly_eq.as_expr())
    result = [{}]
    result = substitution(
        new_system, symbols, result, [],
        denominators)
    return result
# end of def _handle_positive_dimensional()


def _handle_zero_dimensional(polys, symbols, system):
    # solve 0 dimensional poly system using `solve_poly_system`
    result = solve_poly_system(polys, *symbols)
    # May be some extra soln is added because
    # we used `unrad` in `_separate_poly_nonpoly`, so
    # need to check and remove if it is not a soln.
    result_update = S.EmptySet
    for res in result:
        dict_sym_value = dict(list(zip(symbols, res)))
        if all(checksol(eq, dict_sym_value) for eq in system):
            result_update += FiniteSet(res)
    return result_update
# end of def _handle_zero_dimensional()


def _separate_poly_nonpoly(system, symbols):
    polys = []
    polys_expr = []
    nonpolys = []
    denominators = set()
    poly = None
    for eq in system:
        # Store denom expression if it contains symbol
        denominators.update(_simple_dens(eq, symbols))
        # try to remove sqrt and rational power
        without_radicals = unrad(simplify(eq))
        if without_radicals:
            eq_unrad, cov = without_radicals
            if not cov:
                eq = eq_unrad
        if isinstance(eq, Expr):
            eq = eq.as_numer_denom()[0]
            poly = eq.as_poly(*symbols, extension=True)
        elif simplify(eq).is_number:
            continue
        if poly is not None:
            polys.append(poly)
            polys_expr.append(poly.as_expr())
        else:
            nonpolys.append(eq)
    return polys, polys_expr, nonpolys, denominators
# end of def _separate_poly_nonpoly()


def nonlinsolve(system, *symbols):
    r"""
    Solve system of N non linear equations with M variables, which means both
    under and overdetermined systems are supported. Positive dimensional
    system is also supported (A system with infinitely many solutions is said
    to be positive-dimensional). In Positive dimensional system solution will
    be dependent on at least one symbol. Returns both real solution
    and complex solution(If system have). The possible number of solutions
    is zero, one or infinite.

    Parameters
    ==========

    system : list of equations
        The target system of equations
    symbols : list of Symbols
        symbols should be given as a sequence eg. list

    Returns
    =======

    A FiniteSet of ordered tuple of values of `symbols` for which the `system`
    has solution. Order of values in the tuple is same as symbols present in
    the parameter `symbols`.

    Please note that general FiniteSet is unordered, the solution returned
    here is not simply a FiniteSet of solutions, rather it is a FiniteSet of
    ordered tuple, i.e. the first & only argument to FiniteSet is a tuple of
    solutions, which is ordered, & hence the returned solution is ordered.

    Also note that solution could also have been returned as an ordered tuple,
    FiniteSet is just a wrapper `{}` around the tuple. It has no other
    significance except for the fact it is just used to maintain a consistent
    output format throughout the solveset.

    For the given set of Equations, the respective input types
    are given below:

    .. math:: x*y - 1 = 0
    .. math:: 4*x**2 + y**2 - 5 = 0

    `system  = [x*y - 1, 4*x**2 + y**2 - 5]`
    `symbols = [x, y]`

    Raises
    ======

    ValueError
        The input is not valid.
        The symbols are not given.
    AttributeError
        The input symbols are not `Symbol` type.

    Examples
    ========

    >>> from sympy.core.symbol import symbols
    >>> from sympy.solvers.solveset import nonlinsolve
    >>> x, y, z = symbols('x, y, z', real=True)
    >>> nonlinsolve([x*y - 1, 4*x**2 + y**2 - 5], [x, y])
    {(-1, -1), (-1/2, -2), (1/2, 2), (1, 1)}

    1. Positive dimensional system and complements:

    >>> from sympy import pprint
    >>> from sympy.polys.polytools import is_zero_dimensional
    >>> a, b, c, d = symbols('a, b, c, d', real=True)
    >>> eq1 =  a + b + c + d
    >>> eq2 = a*b + b*c + c*d + d*a
    >>> eq3 = a*b*c + b*c*d + c*d*a + d*a*b
    >>> eq4 = a*b*c*d - 1
    >>> system = [eq1, eq2, eq3, eq4]
    >>> is_zero_dimensional(system)
    False
    >>> pprint(nonlinsolve(system, [a, b, c, d]), use_unicode=False)
      -1       1               1      -1
    {(---, -d, -, {d} \ {0}), (-, -d, ---, {d} \ {0})}
       d       d               d       d
    >>> nonlinsolve([(x+y)**2 - 4, x + y - 2], [x, y])
    {(-y + 2, y)}

    2. If some of the equations are non polynomial equation then `nonlinsolve`
    will call `substitution` function and returns real and complex solutions,
    if present.

    >>> from sympy import exp, sin
    >>> nonlinsolve([exp(x) - sin(y), y**2 - 4], [x, y])
    {(log(sin(2)), 2), (ImageSet(Lambda(_n, I*(2*_n*pi + pi) +
        log(sin(2))), Integers), -2), (ImageSet(Lambda(_n, 2*_n*I*pi +
        Mod(log(sin(2)), 2*I*pi)), Integers), 2)}

    3. If system is Non linear polynomial zero dimensional then it returns
    both solution (real and complex solutions, if present using
    `solve_poly_system`):

    >>> from sympy import sqrt
    >>> nonlinsolve([x**2 - 2*y**2 -2, x*y - 2], [x, y])
    {(-2, -1), (2, 1), (-sqrt(2)*I, sqrt(2)*I), (sqrt(2)*I, -sqrt(2)*I)}

    4. `nonlinsolve` can solve some linear(zero or positive dimensional)
    system (because it is using `groebner` function to get the
    groebner basis and then `substitution` function basis as the new `system`).
    But it is not recommended to solve linear system using `nonlinsolve`,
    because `linsolve` is better for all kind of linear system.

    >>> nonlinsolve([x + 2*y -z - 3, x - y - 4*z + 9 , y + z - 4], [x, y, z])
    {(3*z - 5, -z + 4, z)}

    5. System having polynomial equations and only real solution is present
    (will be solved using `solve_poly_system`):

    >>> e1 = sqrt(x**2 + y**2) - 10
    >>> e2 = sqrt(y**2 + (-x + 10)**2) - 3
    >>> nonlinsolve((e1, e2), (x, y))
    {(191/20, -3*sqrt(391)/20), (191/20, 3*sqrt(391)/20)}
    >>> nonlinsolve([x**2 + 2/y - 2, x + y - 3], [x, y])
    {(1, 2), (1 + sqrt(5), -sqrt(5) + 2), (-sqrt(5) + 1, 2 + sqrt(5))}
    >>> nonlinsolve([x**2 + 2/y - 2, x + y - 3], [y, x])
    {(2, 1), (2 + sqrt(5), -sqrt(5) + 1), (-sqrt(5) + 2, 1 + sqrt(5))}

    6. It is better to use symbols instead of Trigonometric Function or
    Function (e.g. replace `sin(x)` with symbol, replace `f(x)` with symbol
    and so on. Get soln from `nonlinsolve` and then using `solveset` get
    the value of `x`)

    How nonlinsolve is better than old solver `_solve_system` :
    ===========================================================

    1. A positive dimensional system solver : nonlinsolve can return
    solution for positive dimensional system. It finds the
    Groebner Basis of the positive dimensional system(calling it as
    basis) then we can start solving equation(having least number of
    variable first in the basis) using solveset and substituting that
    solved solutions into other equation(of basis) to get solution in
    terms of minimum variables. Here the important thing is how we
    are substituting the known values and in which equations.

    2. Real and Complex both solutions : nonlinsolve returns both real
    and complex solution. If all the equations in the system are polynomial
    then using `solve_poly_system` both real and complex solution is returned.
    If all the equations in the system are not polynomial equation then goes to
    `substitution` method with this polynomial and non polynomial equation(s),
    to solve for unsolved variables. Here to solve for particular variable
    solveset_real and solveset_complex is used. For both real and complex
    solution function `_solve_using_know_values` is used inside `substitution`
    function.(`substitution` function will be called when there is any non
    polynomial equation(s) is present). When solution is valid then add its
    general solution in the final result.

    3. Complement and Intersection will be added if any : nonlinsolve maintains
    dict for complements and Intersections. If solveset find complements or/and
    Intersection with any Interval or set during the execution of
    `substitution` function ,then complement or/and Intersection for that
    variable is added before returning final solution.

    """
    from sympy.polys.polytools import is_zero_dimensional

    if not system:
        return S.EmptySet

    if not symbols:
        msg = ('Symbols must be given, for which solution of the '
               'system is to be found.')
        raise ValueError(filldedent(msg))

    if hasattr(symbols[0], '__iter__'):
        symbols = symbols[0]

    if not is_sequence(symbols) or not symbols:
        msg = ('Symbols must be given, for which solution of the '
               'system is to be found.')
        raise IndexError(filldedent(msg))

    system, symbols, swap = recast_to_symbols(system, symbols)
    if swap:
        soln = nonlinsolve(system, symbols)
        return FiniteSet(*[tuple(i.xreplace(swap) for i in s) for s in soln])

    if len(system) == 1 and len(symbols) == 1:
        return _solveset_work(system, symbols)

    # main code of def nonlinsolve() starts from here
    polys, polys_expr, nonpolys, denominators = _separate_poly_nonpoly(
        system, symbols)

    if len(symbols) == len(polys):
        # If all the equations in the system are poly
        if is_zero_dimensional(polys, symbols):
            # finite number of soln (Zero dimensional system)
            try:
                return _handle_zero_dimensional(polys, symbols, system)
            except NotImplementedError:
                # Right now it doesn't fail for any polynomial system of
                # equation. If `solve_poly_system` fails then `substitution`
                # method will handle it.
                result = substitution(
                    polys_expr, symbols, exclude=denominators)
                return result

        # positive dimensional system
        return _handle_positive_dimensional(polys, symbols, denominators)

    else:
        # If all the equations are not polynomial.
        # Use `substitution` method for the system
        result = substitution(
            polys_expr + nonpolys, symbols, exclude=denominators)
        return result<|MERGE_RESOLUTION|>--- conflicted
+++ resolved
@@ -36,14 +36,9 @@
 from sympy.sets.sets import Set
 from sympy.matrices import Matrix
 from sympy.polys import (roots, Poly, degree, together, PolynomialError,
-<<<<<<< HEAD
-                         RootOf)
-from sympy.solvers.solvers import checksol, denoms, unrad, _simple_dens, nc_solve
-=======
                          RootOf, factor)
 from sympy.solvers.solvers import (checksol, denoms, unrad,
-    _simple_dens, recast_to_symbols)
->>>>>>> e53e8091
+    _simple_dens, recast_to_symbols, nc_solve)
 from sympy.solvers.polysys import solve_poly_system
 from sympy.solvers.inequalities import solve_univariate_inequality
 from sympy.utilities import filldedent
@@ -1691,31 +1686,22 @@
         # the xreplace will be needed if a ConditionSet is returned
         return solveset(f[0], s[0], domain).xreplace(swap)
 
-<<<<<<< HEAD
     # check if f has noncommutative symbols
     ncs = [_ for _ in f.atoms() if not _.is_commutative]
 
-    if isinstance(f, Eq):
-        from sympy.core import Add
-        f = Add(f.lhs, - f.rhs, evaluate=False)
-    elif f.is_Relational:
-        if not domain.is_subset(S.Reals):
+    if ncs:
+        if f.is_Relational:
             raise NotImplementedError(filldedent('''
-                Inequalities in the complex domain are
-                not supported. Try the real domain by
-                setting domain=S.Reals'''))
-        if ncs:
-            raise NotImplementedError(filldedent('''
-                Inequalities with noncommutative variables
-                are not supported'''))
-        try:
-            result = solve_univariate_inequality(
-            f, symbol, relational=False) - _invalid_solutions(
-            f, symbol, domain)
-        except NotImplementedError:
-            result = ConditionSet(symbol, f, domain)
-        return result
-=======
+                    Inequalities with noncommutative variables
+                    are not supported'''))
+        result = nc_solve(f, symbol)
+        if result:
+            return FiniteSet(*result)
+        else:
+            # this gives a complex domain by default which is not appropriate
+            # if symbol is noncommutative and no domain is specified
+            return ConditionSet(symbol, Eq(f, 0), domain)
+
     if domain.is_subset(S.Reals):
         if not symbol.is_real:
             assumptions = symbol.assumptions0
@@ -1739,19 +1725,8 @@
         e = e.func(e.args[0].rewrite(Piecewise))
         f = f.xreplace({d: e})
     f = piecewise_fold(f)
->>>>>>> e53e8091
-
-    if ncs:
-        result = nc_solve(f, symbol)
-        if result:
-            return FiniteSet(*result)
-        else:
-            # this gives a complex domain by default which is not appropriate
-            # if symbol is noncommutative and no domain is specified
-            return ConditionSet(symbol, Eq(f, 0), domain)
-    else:
-        return _solveset(f, symbol, domain, _check=True)
-
+
+    return _solveset(f, symbol, domain, _check=True)
 
 def solveset_real(f, symbol):
     return solveset(f, symbol, S.Reals)
