"""
This module contains functions to:

    - solve a single equation for a single variable, in any domain either real or complex.

    - solve a single transcendental equation for a single variable in any domain either real or complex.
      (currently supports solving in real domain only)

    - solve a system of linear equations with N variables and M equations.

    - solve a system of Non Linear Equations with N variables and M equations
"""
from sympy.core.sympify import sympify
from sympy.core import (S, Pow, Dummy, pi, Expr, Wild, Mul, Equality,
                        Add)
from sympy.core.containers import Tuple
from sympy.core.numbers import I, Number, Rational, oo
from sympy.core.function import (Lambda, expand_complex, AppliedUndef,
                                expand_log)
from sympy.core.mod import Mod
from sympy.core.numbers import igcd
from sympy.core.relational import Eq, Ne, Relational
from sympy.core.symbol import Symbol, _uniquely_named_symbol
from sympy.core.sympify import _sympify
from sympy.simplify.simplify import simplify, fraction, trigsimp
from sympy.simplify import powdenest, logcombine
from sympy.functions import (log, Abs, tan, cot, sin, cos, sec, csc, exp,
                             acos, asin, acsc, asec, arg,
                             piecewise_fold, Piecewise, LambertW)
from sympy.functions.elementary.trigonometric import (TrigonometricFunction,
                                                      HyperbolicFunction)
from sympy.functions.elementary.miscellaneous import real_root
from sympy.logic.boolalg import And
from sympy.sets import (FiniteSet, EmptySet, imageset, Interval, Intersection,
                        Union, ConditionSet, ImageSet, Complement, Contains)
from sympy.sets.sets import Set, ProductSet
from sympy.matrices import Matrix, MatrixBase
from sympy.ntheory import totient
from sympy.ntheory.factor_ import divisors
from sympy.ntheory.residue_ntheory import discrete_log, nthroot_mod
from sympy.polys import (roots, Poly, degree, together, PolynomialError,
                         RootOf, factor, lcm, gcd)
from sympy.polys.polyerrors import CoercionFailed
from sympy.polys.polytools import invert
from sympy.polys.solvers import (sympy_eqs_to_ring, solve_lin_sys,
    PolyNonlinearError)
from sympy.polys.matrices.linsolve import _linsolve
from sympy.solvers.solvers import (checksol, denoms, unrad,
    _simple_dens, recast_to_symbols)
from sympy.solvers.bivariate import _solve_lambert, _filtered_gens
from sympy.solvers.polysys import solve_poly_system
from sympy.solvers.inequalities import solve_univariate_inequality
from sympy.utilities import filldedent
from sympy.utilities.iterables import numbered_symbols, has_dups
from sympy.calculus.util import periodicity, continuous_domain
from sympy.core.compatibility import ordered, default_sort_key, is_sequence

from types import GeneratorType
from collections import defaultdict


class NonlinearError(ValueError):
    """Raised when unexpectedly encountering nonlinear equations"""
    pass


_rc = Dummy("R", real=True), Dummy("C", complex=True)


def _masked(f, *atoms):
    """Return ``f``, with all objects given by ``atoms`` replaced with
    Dummy symbols, ``d``, and the list of replacements, ``(d, e)``,
    where ``e`` is an object of type given by ``atoms`` in which
    any other instances of atoms have been recursively replaced with
    Dummy symbols, too. The tuples are ordered so that if they are
    applied in sequence, the origin ``f`` will be restored.

    Examples
    ========

    >>> from sympy import cos
    >>> from sympy.abc import x
    >>> from sympy.solvers.solveset import _masked

    >>> f = cos(cos(x) + 1)
    >>> f, reps = _masked(cos(1 + cos(x)), cos)
    >>> f
    _a1
    >>> reps
    [(_a1, cos(_a0 + 1)), (_a0, cos(x))]
    >>> for d, e in reps:
    ...     f = f.xreplace({d: e})
    >>> f
    cos(cos(x) + 1)
    """
    sym = numbered_symbols('a', cls=Dummy, real=True)
    mask = []
    for a in ordered(f.atoms(*atoms)):
        for i in mask:
            a = a.replace(*i)
        mask.append((a, next(sym)))
    for i, (o, n) in enumerate(mask):
        f = f.replace(o, n)
        mask[i] = (n, o)
    mask = list(reversed(mask))
    return f, mask


def _invert(f_x, y, x, domain=S.Complexes):
    r"""
    Reduce the complex valued equation ``f(x) = y`` to a set of equations
    ``{g(x) = h_1(y), g(x) = h_2(y), ..., g(x) = h_n(y) }`` where ``g(x)`` is
    a simpler function than ``f(x)``.  The return value is a tuple ``(g(x),
    set_h)``, where ``g(x)`` is a function of ``x`` and ``set_h`` is
    the set of function ``{h_1(y), h_2(y), ..., h_n(y)}``.
    Here, ``y`` is not necessarily a symbol.

    The ``set_h`` contains the functions, along with the information
    about the domain in which they are valid, through set
    operations. For instance, if ``y = Abs(x) - n`` is inverted
    in the real domain, then ``set_h`` is not simply
    `{-n, n}` as the nature of `n` is unknown; rather, it is:
    `Intersection([0, oo) {n}) U Intersection((-oo, 0], {-n})`

    By default, the complex domain is used which means that inverting even
    seemingly simple functions like ``exp(x)`` will give very different
    results from those obtained in the real domain.
    (In the case of ``exp(x)``, the inversion via ``log`` is multi-valued
    in the complex domain, having infinitely many branches.)

    If you are working with real values only (or you are not sure which
    function to use) you should probably set the domain to
    ``S.Reals`` (or use `invert\_real` which does that automatically).


    Examples
    ========

    >>> from sympy.solvers.solveset import invert_complex, invert_real
    >>> from sympy.abc import x, y
    >>> from sympy import exp

    When does exp(x) == y?

    >>> invert_complex(exp(x), y, x)
    (x, ImageSet(Lambda(_n, I*(2*_n*pi + arg(y)) + log(Abs(y))), Integers))
    >>> invert_real(exp(x), y, x)
    (x, Intersection(FiniteSet(log(y)), Reals))

    When does exp(x) == 1?

    >>> invert_complex(exp(x), 1, x)
    (x, ImageSet(Lambda(_n, 2*_n*I*pi), Integers))
    >>> invert_real(exp(x), 1, x)
    (x, FiniteSet(0))

    See Also
    ========
    invert_real, invert_complex
    """
    x = sympify(x)
    if not x.is_Symbol:
        raise ValueError("x must be a symbol")
    f_x = sympify(f_x)
    if x not in f_x.free_symbols:
        raise ValueError("Inverse of constant function doesn't exist")
    y = sympify(y)
    if x in y.free_symbols:
        raise ValueError("y should be independent of x ")

    if domain.is_subset(S.Reals):
        x1, s = _invert_real(f_x, FiniteSet(y), x)
    else:
        x1, s = _invert_complex(f_x, FiniteSet(y), x)

    if not isinstance(s, FiniteSet) or x1 != x:
        return x1, s

    # Avoid adding gratuitous intersections with S.Complexes. Actual
    # conditions should be handled by the respective inverters.
    if domain is S.Complexes:
        return x1, s
    else:
        return x1, s.intersection(domain)


invert_complex = _invert


def invert_real(f_x, y, x, domain=S.Reals):
    """
    Inverts a real-valued function. Same as _invert, but sets
    the domain to ``S.Reals`` before inverting.
    """
    return _invert(f_x, y, x, domain)


def _invert_real(f, g_ys, symbol):
    """Helper function for _invert."""

    if f == symbol:
        return (f, g_ys)

    n = Dummy('n', real=True)

    if isinstance(f, exp) or (f.is_Pow and f.base == S.Exp1):
        return _invert_real(f.exp,
                            imageset(Lambda(n, log(n)), g_ys),
                            symbol)

    if hasattr(f, 'inverse') and f.inverse() is not None and not isinstance(f, (
            TrigonometricFunction,
            HyperbolicFunction,
            )):
        if len(f.args) > 1:
            raise ValueError("Only functions with one argument are supported.")
        return _invert_real(f.args[0],
                            imageset(Lambda(n, f.inverse()(n)), g_ys),
                            symbol)

    if isinstance(f, Abs):
        return _invert_abs(f.args[0], g_ys, symbol)

    if f.is_Add:
        # f = g + h
        g, h = f.as_independent(symbol)
        if g is not S.Zero:
            return _invert_real(h, imageset(Lambda(n, n - g), g_ys), symbol)

    if f.is_Mul:
        # f = g*h
        g, h = f.as_independent(symbol)

        if g is not S.One:
            return _invert_real(h, imageset(Lambda(n, n/g), g_ys), symbol)

    if f.is_Pow:
        base, expo = f.args
        base_has_sym = base.has(symbol)
        expo_has_sym = expo.has(symbol)

        if not expo_has_sym:
            res = imageset(Lambda(n, real_root(n, expo)), g_ys)
            if expo.is_rational:
                numer, denom = expo.as_numer_denom()
                if denom % 2 == 0:
                    base_positive = solveset(base >= 0, symbol, S.Reals)
                    res = imageset(Lambda(n, real_root(n, expo)
                        ), g_ys.intersect(
                        Interval.Ropen(S.Zero, S.Infinity)))
                    _inv, _set = _invert_real(base, res, symbol)
                    return (_inv, _set.intersect(base_positive))

                elif numer % 2 == 0:
                        n = Dummy('n')
                        neg_res = imageset(Lambda(n, -n), res)
                        return _invert_real(base, res + neg_res, symbol)

                else:
                    return _invert_real(base, res, symbol)
            else:
                if not base.is_positive:
                    raise ValueError("x**w where w is irrational is not "
                                     "defined for negative x")
                return _invert_real(base, res, symbol)

        if not base_has_sym:
            rhs = g_ys.args[0]
            if base.is_positive:
                return _invert_real(expo,
                    imageset(Lambda(n, log(n, base, evaluate=False)), g_ys), symbol)
            elif base.is_negative:
                from sympy.core.power import integer_log
                s, b = integer_log(rhs, base)
                if b:
                    return _invert_real(expo, FiniteSet(s), symbol)
                else:
                    return _invert_real(expo, S.EmptySet, symbol)
            elif base.is_zero:
                one = Eq(rhs, 1)
                if one == S.true:
                    # special case: 0**x - 1
                    return _invert_real(expo, FiniteSet(0), symbol)
                elif one == S.false:
                    return _invert_real(expo, S.EmptySet, symbol)


    if isinstance(f, TrigonometricFunction):
        if isinstance(g_ys, FiniteSet):
            def inv(trig):
                if isinstance(f, (sin, csc)):
                    F = asin if isinstance(f, sin) else acsc
                    return (lambda a: n*pi + (-1)**n*F(a),)
                if isinstance(f, (cos, sec)):
                    F = acos if isinstance(f, cos) else asec
                    return (
                        lambda a: 2*n*pi + F(a),
                        lambda a: 2*n*pi - F(a),)
                if isinstance(f, (tan, cot)):
                    return (lambda a: n*pi + f.inverse()(a),)

            n = Dummy('n', integer=True)
            invs = S.EmptySet
            for L in inv(f):
                invs += Union(*[imageset(Lambda(n, L(g)), S.Integers) for g in g_ys])
            return _invert_real(f.args[0], invs, symbol)

    if isinstance(f, LambertW):
        return _invert_real(f.args[0], imageset(Lambda(n, n*exp(n)), g_ys), symbol)

    return (f, g_ys)


def _invert_complex(f, g_ys, symbol):
    """Helper function for _invert."""

    if f == symbol:
        return (f, g_ys)

    n = Dummy('n')

    if f.is_Add:
        # f = g + h
        g, h = f.as_independent(symbol)
        if g is not S.Zero:
            return _invert_complex(h, imageset(Lambda(n, n - g), g_ys), symbol)

    if f.is_Mul:
        # f = g*h
        g, h = f.as_independent(symbol)

        if g is not S.One:
            if g in {S.NegativeInfinity, S.ComplexInfinity, S.Infinity}:
                return (h, S.EmptySet)
            return _invert_complex(h, imageset(Lambda(n, n/g), g_ys), symbol)

    if hasattr(f, 'inverse') and f.inverse() is not None and \
       not isinstance(f, TrigonometricFunction) and \
       not isinstance(f, HyperbolicFunction) and \
       not isinstance(f, exp):
        if len(f.args) > 1:
            raise ValueError("Only functions with one argument are supported.")
        return _invert_complex(f.args[0],
                               imageset(Lambda(n, f.inverse()(n)), g_ys), symbol)

    if isinstance(f, exp) or (f.is_Pow and f.base == S.Exp1):
        if isinstance(g_ys, FiniteSet):
            exp_invs = Union(*[imageset(Lambda(n, I*(2*n*pi + arg(g_y)) +
                                               log(Abs(g_y))), S.Integers)
                               for g_y in g_ys if g_y != 0])
            return _invert_complex(f.exp, exp_invs, symbol)

    return (f, g_ys)


def _invert_abs(f, g_ys, symbol):
    """Helper function for inverting absolute value functions.

    Returns the complete result of inverting an absolute value
    function along with the conditions which must also be satisfied.

    If it is certain that all these conditions are met, a `FiniteSet`
    of all possible solutions is returned. If any condition cannot be
    satisfied, an `EmptySet` is returned. Otherwise, a `ConditionSet`
    of the solutions, with all the required conditions specified, is
    returned.

    """
    if not g_ys.is_FiniteSet:
        # this could be used for FiniteSet, but the
        # results are more compact if they aren't, e.g.
        # ConditionSet(x, Contains(n, Interval(0, oo)), {-n, n}) vs
        # Union(Intersection(Interval(0, oo), {n}), Intersection(Interval(-oo, 0), {-n}))
        # for the solution of abs(x) - n
        pos = Intersection(g_ys, Interval(0, S.Infinity))
        parg = _invert_real(f, pos, symbol)
        narg = _invert_real(-f, pos, symbol)
        if parg[0] != narg[0]:
            raise NotImplementedError
        return parg[0], Union(narg[1], parg[1])

    # check conditions: all these must be true. If any are unknown
    # then return them as conditions which must be satisfied
    unknown = []
    for a in g_ys.args:
        ok = a.is_nonnegative if a.is_Number else a.is_positive
        if ok is None:
            unknown.append(a)
        elif not ok:
            return symbol, S.EmptySet
    if unknown:
        conditions = And(*[Contains(i, Interval(0, oo))
            for i in unknown])
    else:
        conditions = True
    n = Dummy('n', real=True)
    # this is slightly different than above: instead of solving
    # +/-f on positive values, here we solve for f on +/- g_ys
    g_x, values = _invert_real(f, Union(
        imageset(Lambda(n, n), g_ys),
        imageset(Lambda(n, -n), g_ys)), symbol)
    return g_x, ConditionSet(g_x, conditions, values)


def domain_check(f, symbol, p):
    """Returns False if point p is infinite or any subexpression of f
    is infinite or becomes so after replacing symbol with p. If none of
    these conditions is met then True will be returned.

    Examples
    ========

    >>> from sympy import Mul, oo
    >>> from sympy.abc import x
    >>> from sympy.solvers.solveset import domain_check
    >>> g = 1/(1 + (1/(x + 1))**2)
    >>> domain_check(g, x, -1)
    False
    >>> domain_check(x**2, x, 0)
    True
    >>> domain_check(1/x, x, oo)
    False

    * The function relies on the assumption that the original form
      of the equation has not been changed by automatic simplification.

    >>> domain_check(x/x, x, 0) # x/x is automatically simplified to 1
    True

    * To deal with automatic evaluations use evaluate=False:

    >>> domain_check(Mul(x, 1/x, evaluate=False), x, 0)
    False
    """
    f, p = sympify(f), sympify(p)
    if p.is_infinite:
        return False
    return _domain_check(f, symbol, p)


def _domain_check(f, symbol, p):
    # helper for domain check
    if f.is_Atom and f.is_finite:
        return True
    elif f.subs(symbol, p).is_infinite:
        return False
    elif isinstance(f, Piecewise):
        # Check the cases of the Piecewise in turn. There might be invalid
        # expressions in later cases that don't apply e.g.
        #    solveset(Piecewise((0, Eq(x, 0)), (1/x, True)), x)
        for expr, cond in f.args:
            condsubs = cond.subs(symbol, p)
            if condsubs is S.false:
                continue
            elif condsubs is S.true:
                return _domain_check(expr, symbol, p)
            else:
                # We don't know which case of the Piecewise holds. On this
                # basis we cannot decide whether any solution is in or out of
                # the domain. Ideally this function would allow returning a
                # symbolic condition for the validity of the solution that
                # could be handled in the calling code. In the mean time we'll
                # give this particular solution the benefit of the doubt and
                # let it pass.
                return True
    else:
        # TODO : We should not blindly recurse through all args of arbitrary expressions like this
        return all([_domain_check(g, symbol, p)
                    for g in f.args])


def _is_finite_with_finite_vars(f, domain=S.Complexes):
    """
    Return True if the given expression is finite. For symbols that
    don't assign a value for `complex` and/or `real`, the domain will
    be used to assign a value; symbols that don't assign a value
    for `finite` will be made finite. All other assumptions are
    left unmodified.
    """
    def assumptions(s):
        A = s.assumptions0
        A.setdefault('finite', A.get('finite', True))
        if domain.is_subset(S.Reals):
            # if this gets set it will make complex=True, too
            A.setdefault('real', True)
        else:
            # don't change 'real' because being complex implies
            # nothing about being real
            A.setdefault('complex', True)
        return A

    reps = {s: Dummy(**assumptions(s)) for s in f.free_symbols}
    return f.xreplace(reps).is_finite


def _is_function_class_equation(func_class, f, symbol):
    """ Tests whether the equation is an equation of the given function class.

    The given equation belongs to the given function class if it is
    comprised of functions of the function class which are multiplied by
    or added to expressions independent of the symbol. In addition, the
    arguments of all such functions must be linear in the symbol as well.

    Examples
    ========

    >>> from sympy.solvers.solveset import _is_function_class_equation
    >>> from sympy import tan, sin, tanh, sinh, exp
    >>> from sympy.abc import x
    >>> from sympy.functions.elementary.trigonometric import (TrigonometricFunction,
    ... HyperbolicFunction)
    >>> _is_function_class_equation(TrigonometricFunction, exp(x) + tan(x), x)
    False
    >>> _is_function_class_equation(TrigonometricFunction, tan(x) + sin(x), x)
    True
    >>> _is_function_class_equation(TrigonometricFunction, tan(x**2), x)
    False
    >>> _is_function_class_equation(TrigonometricFunction, tan(x + 2), x)
    True
    >>> _is_function_class_equation(HyperbolicFunction, tanh(x) + sinh(x), x)
    True
    """
    if f.is_Mul or f.is_Add:
        return all(_is_function_class_equation(func_class, arg, symbol)
                   for arg in f.args)

    if f.is_Pow:
        if not f.exp.has(symbol):
            return _is_function_class_equation(func_class, f.base, symbol)
        else:
            return False

    if not f.has(symbol):
        return True

    if isinstance(f, func_class):
        try:
            g = Poly(f.args[0], symbol)
            return g.degree() <= 1
        except PolynomialError:
            return False
    else:
        return False


def _solve_as_rational(f, symbol, domain):
    """ solve rational functions"""
    f = together(f, deep=True)
    g, h = fraction(f)
    if not h.has(symbol):
        try:
            return _solve_as_poly(g, symbol, domain)
        except NotImplementedError:
            # The polynomial formed from g could end up having
            # coefficients in a ring over which finding roots
            # isn't implemented yet, e.g. ZZ[a] for some symbol a
            return ConditionSet(symbol, Eq(f, 0), domain)
        except CoercionFailed:
            # contained oo, zoo or nan
            return S.EmptySet
    else:
        valid_solns = _solveset(g, symbol, domain)
        invalid_solns = _solveset(h, symbol, domain)
        return valid_solns - invalid_solns


class _SolveTrig1Error(Exception):
    """Raised when _solve_trig1 heuristics do not apply"""

def _solve_trig(f, symbol, domain):
    """Function to call other helpers to solve trigonometric equations """
    sol = None
    try:
        sol = _solve_trig1(f, symbol, domain)
    except _SolveTrig1Error:
        try:
            sol = _solve_trig2(f, symbol, domain)
        except ValueError:
            raise NotImplementedError(filldedent('''
                Solution to this kind of trigonometric equations
                is yet to be implemented'''))
    return sol


def _solve_trig1(f, symbol, domain):
    """Primary solver for trigonometric and hyperbolic equations

    Returns either the solution set as a ConditionSet (auto-evaluated to a
    union of ImageSets if no variables besides 'symbol' are involved) or
    raises _SolveTrig1Error if f == 0 can't be solved.

    Notes
    =====
    Algorithm:
    1. Do a change of variable x -> mu*x in arguments to trigonometric and
    hyperbolic functions, in order to reduce them to small integers. (This
    step is crucial to keep the degrees of the polynomials of step 4 low.)
    2. Rewrite trigonometric/hyperbolic functions as exponentials.
    3. Proceed to a 2nd change of variable, replacing exp(I*x) or exp(x) by y.
    4. Solve the resulting rational equation.
    5. Use invert_complex or invert_real to return to the original variable.
    6. If the coefficients of 'symbol' were symbolic in nature, add the
    necessary consistency conditions in a ConditionSet.

    """
    # Prepare change of variable
    x = Dummy('x')
    if _is_function_class_equation(HyperbolicFunction, f, symbol):
        cov = exp(x)
        inverter = invert_real if domain.is_subset(S.Reals) else invert_complex
    else:
        cov = exp(I*x)
        inverter = invert_complex

    f = trigsimp(f)
    f_original = f
    trig_functions = f.atoms(TrigonometricFunction, HyperbolicFunction)
    trig_arguments = [e.args[0] for e in trig_functions]
    # trigsimp may have reduced the equation to an expression
    # that is independent of 'symbol' (e.g. cos**2+sin**2)
    if not any(a.has(symbol) for a in trig_arguments):
        return solveset(f_original, symbol, domain)

    denominators = []
    numerators = []
    for ar in trig_arguments:
        try:
            poly_ar = Poly(ar, symbol)
        except PolynomialError:
            raise _SolveTrig1Error("trig argument is not a polynomial")
        if poly_ar.degree() > 1:  # degree >1 still bad
            raise _SolveTrig1Error("degree of variable must not exceed one")
        if poly_ar.degree() == 0:  # degree 0, don't care
            continue
        c = poly_ar.all_coeffs()[0]   # got the coefficient of 'symbol'
        numerators.append(fraction(c)[0])
        denominators.append(fraction(c)[1])

    mu = lcm(denominators)/gcd(numerators)
    f = f.subs(symbol, mu*x)
    f = f.rewrite(exp)
    f = together(f)
    g, h = fraction(f)
    y = Dummy('y')
    g, h = g.expand(), h.expand()
    g, h = g.subs(cov, y), h.subs(cov, y)
    if g.has(x) or h.has(x):
        raise _SolveTrig1Error("change of variable not possible")

    solns = solveset_complex(g, y) - solveset_complex(h, y)
    if isinstance(solns, ConditionSet):
        raise _SolveTrig1Error("polynomial has ConditionSet solution")

    if isinstance(solns, FiniteSet):
        if any(isinstance(s, RootOf) for s in solns):
            raise _SolveTrig1Error("polynomial results in RootOf object")
        # revert the change of variable
        cov = cov.subs(x, symbol/mu)
        result = Union(*[inverter(cov, s, symbol)[1] for s in solns])
        # In case of symbolic coefficients, the solution set is only valid
        # if numerator and denominator of mu are non-zero.
        if mu.has(Symbol):
            syms = (mu).atoms(Symbol)
            munum, muden = fraction(mu)
            condnum = munum.as_independent(*syms, as_Add=False)[1]
            condden = muden.as_independent(*syms, as_Add=False)[1]
            cond = And(Ne(condnum, 0), Ne(condden, 0))
        else:
            cond = True
        # Actual conditions are returned as part of the ConditionSet. Adding an
        # intersection with C would only complicate some solution sets due to
        # current limitations of intersection code. (e.g. #19154)
        if domain is S.Complexes:
            # This is a slight abuse of ConditionSet. Ideally this should
            # be some kind of "PiecewiseSet". (See #19507 discussion)
            return ConditionSet(symbol, cond, result)
        else:
            return ConditionSet(symbol, cond, Intersection(result, domain))
    elif solns is S.EmptySet:
        return S.EmptySet
    else:
        raise _SolveTrig1Error("polynomial solutions must form FiniteSet")


def _solve_trig2(f, symbol, domain):
    """Secondary helper to solve trigonometric equations,
    called when first helper fails """
    from sympy import ilcm, expand_trig, degree
    f = trigsimp(f)
    f_original = f
    trig_functions = f.atoms(sin, cos, tan, sec, cot, csc)
    trig_arguments = [e.args[0] for e in trig_functions]
    denominators = []
    numerators = []

    # todo: This solver can be extended to hyperbolics if the
    # analogous change of variable to tanh (instead of tan)
    # is used.
    if not trig_functions:
        return ConditionSet(symbol, Eq(f_original, 0), domain)

    # todo: The pre-processing below (extraction of numerators, denominators,
    # gcd, lcm, mu, etc.) should be updated to the enhanced version in
    # _solve_trig1. (See #19507)
    for ar in trig_arguments:
        try:
            poly_ar = Poly(ar, symbol)
        except PolynomialError:
            raise ValueError("give up, we can't solve if this is not a polynomial in x")
        if poly_ar.degree() > 1:  # degree >1 still bad
            raise ValueError("degree of variable inside polynomial should not exceed one")
        if poly_ar.degree() == 0:  # degree 0, don't care
            continue
        c = poly_ar.all_coeffs()[0]   # got the coefficient of 'symbol'
        try:
            numerators.append(Rational(c).p)
            denominators.append(Rational(c).q)
        except TypeError:
            return ConditionSet(symbol, Eq(f_original, 0), domain)

    x = Dummy('x')

    # ilcm() and igcd() require more than one argument
    if len(numerators) > 1:
        mu = Rational(2)*ilcm(*denominators)/igcd(*numerators)
    else:
        assert len(numerators) == 1
        mu = Rational(2)*denominators[0]/numerators[0]

    f = f.subs(symbol, mu*x)
    f = f.rewrite(tan)
    f = expand_trig(f)
    f = together(f)

    g, h = fraction(f)
    y = Dummy('y')
    g, h = g.expand(), h.expand()
    g, h = g.subs(tan(x), y), h.subs(tan(x), y)

    if g.has(x) or h.has(x):
        return ConditionSet(symbol, Eq(f_original, 0), domain)
    solns = solveset(g, y, S.Reals) - solveset(h, y, S.Reals)

    if isinstance(solns, FiniteSet):
        result = Union(*[invert_real(tan(symbol/mu), s, symbol)[1]
                       for s in solns])
        dsol = invert_real(tan(symbol/mu), oo, symbol)[1]
        if degree(h) > degree(g):                   # If degree(denom)>degree(num) then there
            result = Union(result, dsol)            # would be another sol at Lim(denom-->oo)
        return Intersection(result, domain)
    elif solns is S.EmptySet:
        return S.EmptySet
    else:
        return ConditionSet(symbol, Eq(f_original, 0), S.Reals)


def _solve_as_poly(f, symbol, domain=S.Complexes):
    """
    Solve the equation using polynomial techniques if it already is a
    polynomial equation or, with a change of variables, can be made so.
    """
    result = None
    if f.is_polynomial(symbol):
        solns = roots(f, symbol, cubics=True, quartics=True,
                      quintics=True, domain='EX')
        num_roots = sum(solns.values())
        if degree(f, symbol) <= num_roots:
            result = FiniteSet(*solns.keys())
        else:
            poly = Poly(f, symbol)
            solns = poly.all_roots()
            if poly.degree() <= len(solns):
                result = FiniteSet(*solns)
            else:
                result = ConditionSet(symbol, Eq(f, 0), domain)
    else:
        poly = Poly(f)
        if poly is None:
            result = ConditionSet(symbol, Eq(f, 0), domain)
        gens = [g for g in poly.gens if g.has(symbol)]

        if len(gens) == 1:
            poly = Poly(poly, gens[0])
            gen = poly.gen
            deg = poly.degree()
            poly = Poly(poly.as_expr(), poly.gen, composite=True)
            poly_solns = FiniteSet(*roots(poly, cubics=True, quartics=True,
                                          quintics=True).keys())

            if len(poly_solns) < deg:
                result = ConditionSet(symbol, Eq(f, 0), domain)

            if gen != symbol:
                y = Dummy('y')
                inverter = invert_real if domain.is_subset(S.Reals) else invert_complex
                lhs, rhs_s = inverter(gen, y, symbol)
                if lhs == symbol:
                    result = Union(*[rhs_s.subs(y, s) for s in poly_solns])
                else:
                    result = ConditionSet(symbol, Eq(f, 0), domain)
        else:
            result = ConditionSet(symbol, Eq(f, 0), domain)

    if result is not None:
        if isinstance(result, FiniteSet):
            # this is to simplify solutions like -sqrt(-I) to sqrt(2)/2
            # - sqrt(2)*I/2. We are not expanding for solution with symbols
            # or undefined functions because that makes the solution more complicated.
            # For example, expand_complex(a) returns re(a) + I*im(a)
            if all([s.atoms(Symbol, AppliedUndef) == set() and not isinstance(s, RootOf)
                    for s in result]):
                s = Dummy('s')
                result = imageset(Lambda(s, expand_complex(s)), result)
        if isinstance(result, FiniteSet) and domain != S.Complexes:
            # Avoid adding gratuitous intersections with S.Complexes. Actual
            # conditions should be handled elsewhere.
            result = result.intersection(domain)
        return result
    else:
        return ConditionSet(symbol, Eq(f, 0), domain)


def _has_rational_power(expr, symbol):
    """
    Returns (bool, den) where bool is True if the term has a
    non-integer rational power and den is the denominator of the
    expression's exponent.

    Examples
    ========

    >>> from sympy.solvers.solveset import _has_rational_power
    >>> from sympy import sqrt
    >>> from sympy.abc import x
    >>> _has_rational_power(sqrt(x), x)
    (True, 2)
    >>> _has_rational_power(x**2, x)
    (False, 1)
    """
    a, p, q = Wild('a'), Wild('p'), Wild('q')
    pattern_match = expr.match(a*p**q) or {}
    if pattern_match.get(a, S.Zero).is_zero:
        return (False, S.One)
    elif p not in pattern_match.keys():
        return (False, S.One)
    elif isinstance(pattern_match[q], Rational) \
            and pattern_match[p].has(symbol):
        if not pattern_match[q].q == S.One:
            return (True, pattern_match[q].q)

    if not isinstance(pattern_match[a], Pow) \
            or isinstance(pattern_match[a], Mul):
        return (False, S.One)
    else:
        return _has_rational_power(pattern_match[a], symbol)


def _solve_radical(f, symbol, solveset_solver):
    """ Helper function to solve equations with radicals """
    res = unrad(f)
    eq, cov = res if res else (f, [])
    if not cov:
        result = solveset_solver(eq, symbol) - \
            Union(*[solveset_solver(g, symbol) for g in denoms(f, symbol)])
    else:
        y, yeq = cov
        if not solveset_solver(y - I, y):
            yreal = Dummy('yreal', real=True)
            yeq = yeq.xreplace({y: yreal})
            eq = eq.xreplace({y: yreal})
            y = yreal
        g_y_s = solveset_solver(yeq, symbol)
        f_y_sols = solveset_solver(eq, y)
        result = Union(*[imageset(Lambda(y, g_y), f_y_sols)
                         for g_y in g_y_s])

    if isinstance(result, Complement) or isinstance(result,ConditionSet):
        solution_set = result
    else:
        f_set = []  # solutions for FiniteSet
        c_set = []  # solutions for ConditionSet
        for s in result:
            if checksol(f, symbol, s):
                f_set.append(s)
            else:
                c_set.append(s)
        solution_set = FiniteSet(*f_set) + ConditionSet(symbol, Eq(f, 0), FiniteSet(*c_set))

    return solution_set


def _solve_abs(f, symbol, domain):
    """ Helper function to solve equation involving absolute value function """
    if not domain.is_subset(S.Reals):
        raise ValueError(filldedent('''
            Absolute values cannot be inverted in the
            complex domain.'''))
    p, q, r = Wild('p'), Wild('q'), Wild('r')
    pattern_match = f.match(p*Abs(q) + r) or {}
    f_p, f_q, f_r = [pattern_match.get(i, S.Zero) for i in (p, q, r)]

    if not (f_p.is_zero or f_q.is_zero):
        domain = continuous_domain(f_q, symbol, domain)
        q_pos_cond = solve_univariate_inequality(f_q >= 0, symbol,
                                                 relational=False, domain=domain, continuous=True)
        q_neg_cond = q_pos_cond.complement(domain)

        sols_q_pos = solveset_real(f_p*f_q + f_r,
                                           symbol).intersect(q_pos_cond)
        sols_q_neg = solveset_real(f_p*(-f_q) + f_r,
                                           symbol).intersect(q_neg_cond)
        return Union(sols_q_pos, sols_q_neg)
    else:
        return ConditionSet(symbol, Eq(f, 0), domain)


def solve_decomposition(f, symbol, domain):
    """
    Function to solve equations via the principle of "Decomposition
    and Rewriting".

    Examples
    ========
    >>> from sympy import exp, sin, Symbol, pprint, S
    >>> from sympy.solvers.solveset import solve_decomposition as sd
    >>> x = Symbol('x')
    >>> f1 = exp(2*x) - 3*exp(x) + 2
    >>> sd(f1, x, S.Reals)
    FiniteSet(0, log(2))
    >>> f2 = sin(x)**2 + 2*sin(x) + 1
    >>> pprint(sd(f2, x, S.Reals), use_unicode=False)
              3*pi
    {2*n*pi + ---- | n in Integers}
               2
    >>> f3 = sin(x + 2)
    >>> pprint(sd(f3, x, S.Reals), use_unicode=False)
    {2*n*pi - 2 | n in Integers} U {2*n*pi - 2 + pi | n in Integers}

    """
    from sympy.solvers.decompogen import decompogen
    from sympy.calculus.util import function_range
    # decompose the given function
    g_s = decompogen(f, symbol)
    # `y_s` represents the set of values for which the function `g` is to be
    # solved.
    # `solutions` represent the solutions of the equations `g = y_s` or
    # `g = 0` depending on the type of `y_s`.
    # As we are interested in solving the equation: f = 0
    y_s = FiniteSet(0)
    for g in g_s:
        frange = function_range(g, symbol, domain)
        y_s = Intersection(frange, y_s)
        result = S.EmptySet
        if isinstance(y_s, FiniteSet):
            for y in y_s:
                solutions = solveset(Eq(g, y), symbol, domain)
                if not isinstance(solutions, ConditionSet):
                    result += solutions

        else:
            if isinstance(y_s, ImageSet):
                iter_iset = (y_s,)

            elif isinstance(y_s, Union):
                iter_iset = y_s.args

            elif y_s is EmptySet:
                # y_s is not in the range of g in g_s, so no solution exists
                #in the given domain
                return EmptySet

            for iset in iter_iset:
                new_solutions = solveset(Eq(iset.lamda.expr, g), symbol, domain)
                dummy_var = tuple(iset.lamda.expr.free_symbols)[0]
                (base_set,) = iset.base_sets
                if isinstance(new_solutions, FiniteSet):
                    new_exprs = new_solutions

                elif isinstance(new_solutions, Intersection):
                    if isinstance(new_solutions.args[1], FiniteSet):
                        new_exprs = new_solutions.args[1]

                for new_expr in new_exprs:
                    result += ImageSet(Lambda(dummy_var, new_expr), base_set)

        if result is S.EmptySet:
            return ConditionSet(symbol, Eq(f, 0), domain)

        y_s = result

    return y_s


def _solveset(f, symbol, domain, _check=False):
    """Helper for solveset to return a result from an expression
    that has already been sympify'ed and is known to contain the
    given symbol."""
    # _check controls whether the answer is checked or not
    from sympy.simplify.simplify import signsimp
    from sympy.logic.boolalg import BooleanTrue

    if isinstance(f, BooleanTrue):
        return domain

    orig_f = f
    if f.is_Mul:
        coeff, f = f.as_independent(symbol, as_Add=False)
        if coeff in {S.ComplexInfinity, S.NegativeInfinity, S.Infinity}:
            f = together(orig_f)
    elif f.is_Add:
        a, h = f.as_independent(symbol)
        m, h = h.as_independent(symbol, as_Add=False)
        if m not in {S.ComplexInfinity, S.Zero, S.Infinity,
                              S.NegativeInfinity}:
            f = a/m + h  # XXX condition `m != 0` should be added to soln

    # assign the solvers to use
    solver = lambda f, x, domain=domain: _solveset(f, x, domain)
    inverter = lambda f, rhs, symbol: _invert(f, rhs, symbol, domain)

    result = EmptySet

    if f.expand().is_zero:
        return domain
    elif not f.has(symbol):
        return EmptySet
    elif f.is_Mul and all(_is_finite_with_finite_vars(m, domain)
            for m in f.args):
        # if f(x) and g(x) are both finite we can say that the solution of
        # f(x)*g(x) == 0 is same as Union(f(x) == 0, g(x) == 0) is not true in
        # general. g(x) can grow to infinitely large for the values where
        # f(x) == 0. To be sure that we are not silently allowing any
        # wrong solutions we are using this technique only if both f and g are
        # finite for a finite input.
        result = Union(*[solver(m, symbol) for m in f.args])
    elif _is_function_class_equation(TrigonometricFunction, f, symbol) or \
            _is_function_class_equation(HyperbolicFunction, f, symbol):
        result = _solve_trig(f, symbol, domain)
    elif isinstance(f, arg):
        a = f.args[0]
        result = solveset_real(a > 0, symbol)
    elif f.is_Piecewise:
        expr_set_pairs = f.as_expr_set_pairs(domain)
        for (expr, in_set) in expr_set_pairs:
            if in_set.is_Relational:
                in_set = in_set.as_set()
            solns = solver(expr, symbol, in_set)
            result += solns
    elif isinstance(f, Eq):
        result = solver(Add(f.lhs, - f.rhs, evaluate=False), symbol, domain)

    elif f.is_Relational:
        if not domain.is_subset(S.Reals):
            raise NotImplementedError(filldedent('''
                Inequalities in the complex domain are
                not supported. Try the real domain by
                setting domain=S.Reals'''))
        try:
            result = solve_univariate_inequality(
            f, symbol, domain=domain, relational=False)
        except NotImplementedError:
            result = ConditionSet(symbol, f, domain)
        return result
    elif _is_modular(f, symbol):
        result = _solve_modular(f, symbol, domain)
    else:
        lhs, rhs_s = inverter(f, 0, symbol)
        if lhs == symbol:
            # do some very minimal simplification since
            # repeated inversion may have left the result
            # in a state that other solvers (e.g. poly)
            # would have simplified; this is done here
            # rather than in the inverter since here it
            # is only done once whereas there it would
            # be repeated for each step of the inversion
            if isinstance(rhs_s, FiniteSet):
                rhs_s = FiniteSet(*[Mul(*
                    signsimp(i).as_content_primitive())
                    for i in rhs_s])
            result = rhs_s

        elif isinstance(rhs_s, FiniteSet):
            for equation in [lhs - rhs for rhs in rhs_s]:
                if equation == f:
                    if any(_has_rational_power(g, symbol)[0]
                           for g in equation.args) or _has_rational_power(
                           equation, symbol)[0]:
                        result += _solve_radical(equation,
                                                 symbol,
                                                 solver)
                    elif equation.has(Abs):
                        result += _solve_abs(f, symbol, domain)
                    else:
                        result_rational = _solve_as_rational(equation, symbol, domain)
                        if isinstance(result_rational, ConditionSet):
                            # may be a transcendental type equation
                            result += _transolve(equation, symbol, domain)
                        else:
                            result += result_rational
                else:
                    result += solver(equation, symbol)

        elif rhs_s is not S.EmptySet:
            result = ConditionSet(symbol, Eq(f, 0), domain)

    if isinstance(result, ConditionSet):
        if isinstance(f, Expr):
            num, den = f.as_numer_denom()
        else:
            num, den = f, S.One
        if den.has(symbol):
            _result = _solveset(num, symbol, domain)
            if not isinstance(_result, ConditionSet):
                singularities = _solveset(den, symbol, domain)
                result = _result - singularities

    if _check:
        if isinstance(result, ConditionSet):
            # it wasn't solved or has enumerated all conditions
            # -- leave it alone
            return result

        # whittle away all but the symbol-containing core
        # to use this for testing
        if isinstance(orig_f, Expr):
            fx = orig_f.as_independent(symbol, as_Add=True)[1]
            fx = fx.as_independent(symbol, as_Add=False)[1]
        else:
            fx = orig_f

        if isinstance(result, FiniteSet):
            # check the result for invalid solutions
            result = FiniteSet(*[s for s in result
                      if isinstance(s, RootOf)
                      or domain_check(fx, symbol, s)])

    return result


def _is_modular(f, symbol):
    """
    Helper function to check below mentioned types of modular equations.
    ``A - Mod(B, C) = 0``

    A -> This can or cannot be a function of symbol.
    B -> This is surely a function of symbol.
    C -> It is an integer.

    Parameters
    ==========

    f : Expr
        The equation to be checked.

    symbol : Symbol
        The concerned variable for which the equation is to be checked.

    Examples
    ========

    >>> from sympy import symbols, exp, Mod
    >>> from sympy.solvers.solveset import _is_modular as check
    >>> x, y = symbols('x y')
    >>> check(Mod(x, 3) - 1, x)
    True
    >>> check(Mod(x, 3) - 1, y)
    False
    >>> check(Mod(x, 3)**2 - 5, x)
    False
    >>> check(Mod(x, 3)**2 - y, x)
    False
    >>> check(exp(Mod(x, 3)) - 1, x)
    False
    >>> check(Mod(3, y) - 1, y)
    False
    """

    if not f.has(Mod):
        return False

    # extract modterms from f.
    modterms = list(f.atoms(Mod))

    return (len(modterms) == 1 and  # only one Mod should be present
            modterms[0].args[0].has(symbol) and  # B-> function of symbol
            modterms[0].args[1].is_integer and  # C-> to be an integer.
            any(isinstance(term, Mod)
            for term in list(_term_factors(f)))  # free from other funcs
            )


def _invert_modular(modterm, rhs, n, symbol):
    """
    Helper function to invert modular equation.
    ``Mod(a, m) - rhs = 0``

    Generally it is inverted as (a, ImageSet(Lambda(n, m*n + rhs), S.Integers)).
    More simplified form will be returned if possible.

    If it is not invertible then (modterm, rhs) is returned.

    The following cases arise while inverting equation ``Mod(a, m) - rhs = 0``:

    1. If a is symbol then  m*n + rhs is the required solution.

    2. If a is an instance of ``Add`` then we try to find two symbol independent
       parts of a and the symbol independent part gets tranferred to the other
       side and again the ``_invert_modular`` is called on the symbol
       dependent part.

    3. If a is an instance of ``Mul`` then same as we done in ``Add`` we separate
       out the symbol dependent and symbol independent parts and transfer the
       symbol independent part to the rhs with the help of invert and again the
       ``_invert_modular`` is called on the symbol dependent part.

    4. If a is an instance of ``Pow`` then two cases arise as following:

        - If a is of type (symbol_indep)**(symbol_dep) then the remainder is
          evaluated with the help of discrete_log function and then the least
          period is being found out with the help of totient function.
          period*n + remainder is the required solution in this case.
          For reference: (https://en.wikipedia.org/wiki/Euler's_theorem)

        - If a is of type (symbol_dep)**(symbol_indep) then we try to find all
          primitive solutions list with the help of nthroot_mod function.
          m*n + rem is the general solution where rem belongs to solutions list
          from nthroot_mod function.

    Parameters
    ==========

    modterm, rhs : Expr
        The modular equation to be inverted, ``modterm - rhs = 0``

    symbol : Symbol
        The variable in the equation to be inverted.

    n : Dummy
        Dummy variable for output g_n.

    Returns
    =======

    A tuple (f_x, g_n) is being returned where f_x is modular independent function
    of symbol and g_n being set of values f_x can have.

    Examples
    ========

    >>> from sympy import symbols, exp, Mod, Dummy, S
    >>> from sympy.solvers.solveset import _invert_modular as invert_modular
    >>> x, y = symbols('x y')
    >>> n = Dummy('n')
    >>> invert_modular(Mod(exp(x), 7), S(5), n, x)
    (Mod(exp(x), 7), 5)
    >>> invert_modular(Mod(x, 7), S(5), n, x)
    (x, ImageSet(Lambda(_n, 7*_n + 5), Integers))
    >>> invert_modular(Mod(3*x + 8, 7), S(5), n, x)
    (x, ImageSet(Lambda(_n, 7*_n + 6), Integers))
    >>> invert_modular(Mod(x**4, 7), S(5), n, x)
    (x, EmptySet)
    >>> invert_modular(Mod(2**(x**2 + x + 1), 7), S(2), n, x)
    (x**2 + x + 1, ImageSet(Lambda(_n, 3*_n + 1), Naturals0))

    """
    a, m = modterm.args

    if rhs.is_real is False or any(term.is_real is False
            for term in list(_term_factors(a))):
        # Check for complex arguments
        return modterm, rhs

    if abs(rhs) >= abs(m):
        # if rhs has value greater than value of m.
        return symbol, EmptySet

    if a == symbol:
        return symbol, ImageSet(Lambda(n, m*n + rhs), S.Integers)

    if a.is_Add:
        # g + h = a
        g, h = a.as_independent(symbol)
        if g is not S.Zero:
            x_indep_term = rhs - Mod(g, m)
            return _invert_modular(Mod(h, m), Mod(x_indep_term, m), n, symbol)

    if a.is_Mul:
        # g*h = a
        g, h = a.as_independent(symbol)
        if g is not S.One:
            x_indep_term = rhs*invert(g, m)
            return _invert_modular(Mod(h, m), Mod(x_indep_term, m), n, symbol)

    if a.is_Pow:
        # base**expo = a
        base, expo = a.args
        if expo.has(symbol) and not base.has(symbol):
            # remainder -> solution independent of n of equation.
            # m, rhs are made coprime by dividing igcd(m, rhs)
            try:
                remainder = discrete_log(m / igcd(m, rhs), rhs, a.base)
            except ValueError:  # log does not exist
                return modterm, rhs
            # period -> coefficient of n in the solution and also referred as
            # the least period of expo in which it is repeats itself.
            # (a**(totient(m)) - 1) divides m. Here is link of theorem:
            # (https://en.wikipedia.org/wiki/Euler's_theorem)
            period = totient(m)
            for p in divisors(period):
                # there might a lesser period exist than totient(m).
                if pow(a.base, p, m / igcd(m, a.base)) == 1:
                    period = p
                    break
            # recursion is not applied here since _invert_modular is currently
            # not smart enough to handle infinite rhs as here expo has infinite
            # rhs = ImageSet(Lambda(n, period*n + remainder), S.Naturals0).
            return expo, ImageSet(Lambda(n, period*n + remainder), S.Naturals0)
        elif base.has(symbol) and not expo.has(symbol):
            try:
                remainder_list = nthroot_mod(rhs, expo, m, all_roots=True)
                if remainder_list == []:
                    return symbol, EmptySet
            except (ValueError, NotImplementedError):
                return modterm, rhs
            g_n = EmptySet
            for rem in remainder_list:
                g_n += ImageSet(Lambda(n, m*n + rem), S.Integers)
            return base, g_n

    return modterm, rhs


def _solve_modular(f, symbol, domain):
    r"""
    Helper function for solving modular equations of type ``A - Mod(B, C) = 0``,
    where A can or cannot be a function of symbol, B is surely a function of
    symbol and C is an integer.

    Currently ``_solve_modular`` is only able to solve cases
    where A is not a function of symbol.

    Parameters
    ==========

    f : Expr
        The modular equation to be solved, ``f = 0``

    symbol : Symbol
        The variable in the equation to be solved.

    domain : Set
        A set over which the equation is solved. It has to be a subset of
        Integers.

    Returns
    =======

    A set of integer solutions satisfying the given modular equation.
    A ``ConditionSet`` if the equation is unsolvable.

    Examples
    ========

    >>> from sympy.solvers.solveset import _solve_modular as solve_modulo
    >>> from sympy import S, Symbol, sin, Intersection, Interval
    >>> from sympy.core.mod import Mod
    >>> x = Symbol('x')
    >>> solve_modulo(Mod(5*x - 8, 7) - 3, x, S.Integers)
    ImageSet(Lambda(_n, 7*_n + 5), Integers)
    >>> solve_modulo(Mod(5*x - 8, 7) - 3, x, S.Reals)  # domain should be subset of integers.
    ConditionSet(x, Eq(Mod(5*x + 6, 7) - 3, 0), Reals)
    >>> solve_modulo(-7 + Mod(x, 5), x, S.Integers)
    EmptySet
    >>> solve_modulo(Mod(12**x, 21) - 18, x, S.Integers)
    ImageSet(Lambda(_n, 6*_n + 2), Naturals0)
    >>> solve_modulo(Mod(sin(x), 7) - 3, x, S.Integers) # not solvable
    ConditionSet(x, Eq(Mod(sin(x), 7) - 3, 0), Integers)
    >>> solve_modulo(3 - Mod(x, 5), x, Intersection(S.Integers, Interval(0, 100)))
    Intersection(ImageSet(Lambda(_n, 5*_n + 3), Integers), Range(0, 101, 1))
    """
    # extract modterm and g_y from f
    unsolved_result = ConditionSet(symbol, Eq(f, 0), domain)
    modterm = list(f.atoms(Mod))[0]
    rhs = -S.One*(f.subs(modterm, S.Zero))
    if f.as_coefficients_dict()[modterm].is_negative:
        # checks if coefficient of modterm is negative in main equation.
        rhs *= -S.One

    if not domain.is_subset(S.Integers):
        return unsolved_result

    if rhs.has(symbol):
        # TODO Case: A-> function of symbol, can be extended here
        # in future.
        return unsolved_result

    n = Dummy('n', integer=True)
    f_x, g_n = _invert_modular(modterm, rhs, n, symbol)

    if f_x == modterm and g_n == rhs:
        return unsolved_result

    if f_x == symbol:
        if domain is not S.Integers:
            return domain.intersect(g_n)
        return g_n

    if isinstance(g_n, ImageSet):
        lamda_expr = g_n.lamda.expr
        lamda_vars = g_n.lamda.variables
        base_sets = g_n.base_sets
        sol_set = _solveset(f_x - lamda_expr, symbol, S.Integers)
        if isinstance(sol_set, FiniteSet):
            tmp_sol = EmptySet
            for sol in sol_set:
                tmp_sol += ImageSet(Lambda(lamda_vars, sol), *base_sets)
            sol_set = tmp_sol
        else:
            sol_set =  ImageSet(Lambda(lamda_vars, sol_set), *base_sets)
        return domain.intersect(sol_set)

    return unsolved_result


def _term_factors(f):
    """
    Iterator to get the factors of all terms present
    in the given equation.

    Parameters
    ==========
    f : Expr
        Equation that needs to be addressed

    Returns
    =======
    Factors of all terms present in the equation.

    Examples
    ========

    >>> from sympy import symbols
    >>> from sympy.solvers.solveset import _term_factors
    >>> x = symbols('x')
    >>> list(_term_factors(-2 - x**2 + x*(x + 1)))
    [-2, -1, x**2, x, x + 1]
    """
    for add_arg in Add.make_args(f):
        yield from Mul.make_args(add_arg)


def _solve_exponential(lhs, rhs, symbol, domain):
    r"""
    Helper function for solving (supported) exponential equations.

    Exponential equations are the sum of (currently) at most
    two terms with one or both of them having a power with a
    symbol-dependent exponent.

    For example

    .. math:: 5^{2x + 3} - 5^{3x - 1}

    .. math:: 4^{5 - 9x} - e^{2 - x}

    Parameters
    ==========

    lhs, rhs : Expr
        The exponential equation to be solved, `lhs = rhs`

    symbol : Symbol
        The variable in which the equation is solved

    domain : Set
        A set over which the equation is solved.

    Returns
    =======

    A set of solutions satisfying the given equation.
    A ``ConditionSet`` if the equation is unsolvable or
    if the assumptions are not properly defined, in that case
    a different style of ``ConditionSet`` is returned having the
    solution(s) of the equation with the desired assumptions.

    Examples
    ========

    >>> from sympy.solvers.solveset import _solve_exponential as solve_expo
    >>> from sympy import symbols, S
    >>> x = symbols('x', real=True)
    >>> a, b = symbols('a b')
    >>> solve_expo(2**x + 3**x - 5**x, 0, x, S.Reals)  # not solvable
    ConditionSet(x, Eq(2**x + 3**x - 5**x, 0), Reals)
    >>> solve_expo(a**x - b**x, 0, x, S.Reals)  # solvable but incorrect assumptions
    ConditionSet(x, (a > 0) & (b > 0), FiniteSet(0))
    >>> solve_expo(3**(2*x) - 2**(x + 3), 0, x, S.Reals)
    FiniteSet(-3*log(2)/(-2*log(3) + log(2)))
    >>> solve_expo(2**x - 4**x, 0, x, S.Reals)
    FiniteSet(0)

    * Proof of correctness of the method

    The logarithm function is the inverse of the exponential function.
    The defining relation between exponentiation and logarithm is:

    .. math:: {\log_b x} = y \enspace if \enspace b^y = x

    Therefore if we are given an equation with exponent terms, we can
    convert every term to its corresponding logarithmic form. This is
    achieved by taking logarithms and expanding the equation using
    logarithmic identities so that it can easily be handled by ``solveset``.

    For example:

    .. math:: 3^{2x} = 2^{x + 3}

    Taking log both sides will reduce the equation to

    .. math:: (2x)\log(3) = (x + 3)\log(2)

    This form can be easily handed by ``solveset``.
    """
    unsolved_result = ConditionSet(symbol, Eq(lhs - rhs, 0), domain)
    newlhs = powdenest(lhs)
    if lhs != newlhs:
        # it may also be advantageous to factor the new expr
        return _solveset(factor(newlhs - rhs), symbol, domain)  # try again with _solveset

    if not (isinstance(lhs, Add) and len(lhs.args) == 2):
        # solving for the sum of more than two powers is possible
        # but not yet implemented
        return unsolved_result

    if rhs != 0:
        return unsolved_result

    a, b = list(ordered(lhs.args))
    a_term = a.as_independent(symbol)[1]
    b_term = b.as_independent(symbol)[1]

    a_base, a_exp = a_term.as_base_exp()
    b_base, b_exp = b_term.as_base_exp()

    from sympy.functions.elementary.complexes import im

    if domain.is_subset(S.Reals):
        conditions = And(
            a_base > 0,
            b_base > 0,
            Eq(im(a_exp), 0),
            Eq(im(b_exp), 0))
    else:
        conditions = And(
            Ne(a_base, 0),
            Ne(b_base, 0))

    L, R = map(lambda i: expand_log(log(i), force=True), (a, -b))
    solutions = _solveset(L - R, symbol, domain)

    return ConditionSet(symbol, conditions, solutions)


def _is_exponential(f, symbol):
    r"""
    Return ``True`` if one or more terms contain ``symbol`` only in
    exponents, else ``False``.

    Parameters
    ==========

    f : Expr
        The equation to be checked

    symbol : Symbol
        The variable in which the equation is checked

    Examples
    ========

    >>> from sympy import symbols, cos, exp
    >>> from sympy.solvers.solveset import _is_exponential as check
    >>> x, y = symbols('x y')
    >>> check(y, y)
    False
    >>> check(x**y - 1, y)
    True
    >>> check(x**y*2**y - 1, y)
    True
    >>> check(exp(x + 3) + 3**x, x)
    True
    >>> check(cos(2**x), x)
    False

    * Philosophy behind the helper

    The function extracts each term of the equation and checks if it is
    of exponential form w.r.t ``symbol``.
    """
    rv = False
    for expr_arg in _term_factors(f):
        if symbol not in expr_arg.free_symbols:
            continue
        if (isinstance(expr_arg, Pow) and
           symbol not in expr_arg.base.free_symbols or
           isinstance(expr_arg, exp)):
            rv = True  # symbol in exponent
        else:
            return False  # dependent on symbol in non-exponential way
    return rv


def _solve_logarithm(lhs, rhs, symbol, domain):
    r"""
    Helper to solve logarithmic equations which are reducible
    to a single instance of `\log`.

    Logarithmic equations are (currently) the equations that contains
    `\log` terms which can be reduced to a single `\log` term or
    a constant using various logarithmic identities.

    For example:

    .. math:: \log(x) + \log(x - 4)

    can be reduced to:

    .. math:: \log(x(x - 4))

    Parameters
    ==========

    lhs, rhs : Expr
        The logarithmic equation to be solved, `lhs = rhs`

    symbol : Symbol
        The variable in which the equation is solved

    domain : Set
        A set over which the equation is solved.

    Returns
    =======

    A set of solutions satisfying the given equation.
    A ``ConditionSet`` if the equation is unsolvable.

    Examples
    ========

    >>> from sympy import symbols, log, S
    >>> from sympy.solvers.solveset import _solve_logarithm as solve_log
    >>> x = symbols('x')
    >>> f = log(x - 3) + log(x + 3)
    >>> solve_log(f, 0, x, S.Reals)
    FiniteSet(sqrt(10), -sqrt(10))

    * Proof of correctness

    A logarithm is another way to write exponent and is defined by

    .. math:: {\log_b x} = y \enspace if \enspace b^y = x

    When one side of the equation contains a single logarithm, the
    equation can be solved by rewriting the equation as an equivalent
    exponential equation as defined above. But if one side contains
    more than one logarithm, we need to use the properties of logarithm
    to condense it into a single logarithm.

    Take for example

    .. math:: \log(2x) - 15 = 0

    contains single logarithm, therefore we can directly rewrite it to
    exponential form as

    .. math:: x = \frac{e^{15}}{2}

    But if the equation has more than one logarithm as

    .. math:: \log(x - 3) + \log(x + 3) = 0

    we use logarithmic identities to convert it into a reduced form

    Using,

    .. math:: \log(a) + \log(b) = \log(ab)

    the equation becomes,

    .. math:: \log((x - 3)(x + 3))

    This equation contains one logarithm and can be solved by rewriting
    to exponents.
    """
    new_lhs = logcombine(lhs, force=True)
    new_f = new_lhs - rhs

    return _solveset(new_f, symbol, domain)


def _is_logarithmic(f, symbol):
    r"""
    Return ``True`` if the equation is in the form
    `a\log(f(x)) + b\log(g(x)) + ... + c` else ``False``.

    Parameters
    ==========

    f : Expr
        The equation to be checked

    symbol : Symbol
        The variable in which the equation is checked

    Returns
    =======

    ``True`` if the equation is logarithmic otherwise ``False``.

    Examples
    ========

    >>> from sympy import symbols, tan, log
    >>> from sympy.solvers.solveset import _is_logarithmic as check
    >>> x, y = symbols('x y')
    >>> check(log(x + 2) - log(x + 3), x)
    True
    >>> check(tan(log(2*x)), x)
    False
    >>> check(x*log(x), x)
    False
    >>> check(x + log(x), x)
    False
    >>> check(y + log(x), x)
    True

    * Philosophy behind the helper

    The function extracts each term and checks whether it is
    logarithmic w.r.t ``symbol``.
    """
    rv = False
    for term in Add.make_args(f):
        saw_log = False
        for term_arg in Mul.make_args(term):
            if symbol not in term_arg.free_symbols:
                continue
            if isinstance(term_arg, log):
                if saw_log:
                    return False  # more than one log in term
                saw_log = True
            else:
                return False  # dependent on symbol in non-log way
        if saw_log:
            rv = True
    return rv


<<<<<<< HEAD
def _is_lambert(f):
    r"""
    Return True if the equation is of Lambert type, else False.
    Equations containing `Pow`, `log` or `exp` terms are currently
    treated as Lambert types.
    """
    return any(isinstance(arg, (Pow, exp, log)) for arg in _term_factors(f))


def _compute_lambert_solutions(lhs, rhs, symbol):
    r"""
    Computes the equations whose solutions will be given in terms
    of the list of LambertW function. Returns `None` if it fails doing so.

    Example
    =======

    >>> from sympy.solvers.solveset import _compute_lambert_solutions
    >>> from sympy import symbols, exp
    >>> x = symbols('x')
    >>> _compute_lambert_solutions(x*exp(x), 1, x)
    [LambertW(1)]

    """
    try:
        poly = lhs.as_poly()
        gens = _filtered_gens(poly, symbol)
        return _solve_lambert(lhs - rhs, symbol, gens)
    except NotImplementedError:
        pass


def _solve_as_lambert(lhs, rhs, symbol, domain):
    r"""
    Helper solver to handle equations having Lambert solutions.
    Initally tries to solve equation directly.

    Notes
    =====
    This function needs more improvements.

    """
    soln = _compute_lambert_solutions(lhs, rhs, symbol)
    if soln:
        return FiniteSet(*soln)
    else:
        return ConditionSet(symbol, Eq(lhs - rhs, 0), domain)
=======
def _is_lambert(f, symbol):
    r"""
    If this returns ``False`` then the Lambert solver (``_solve_lambert``) will not be called.

    Explanation
    ===========

    Quick check for cases that the Lambert solver might be able to handle.

    1. Equations containing more than two operands and `symbol`s involving any of
       `Pow`, `exp`, `HyperbolicFunction`,`TrigonometricFunction`, `log` terms.

    2. In `Pow`, `exp` the exponent should have `symbol` whereas for
       `HyperbolicFunction`,`TrigonometricFunction`, `log` should contain `symbol`.

    3. For `HyperbolicFunction`,`TrigonometricFunction` the number of trigonometric functions in
       equation should be less than number of symbols. (since `A*cos(x) + B*sin(x) - c`
       is not the Lambert type).

    Some forms of lambert equations are:
        1. X**X = C
        2. X*(B*log(X) + D)**A = C
        3. A*log(B*X + A) + d*X = C
        4. (B*X + A)*exp(d*X + g) = C
        5. g*exp(B*X + h) - B*X = C
        6. A*D**(E*X + g) - B*X = C
        7. A*cos(X) + B*sin(X) - D*X = C
        8. A*cosh(X) + B*sinh(X) - D*X = C

    Where X is any variable,
          A, B, C, D, E are any constants,
          g, h are linear functions or log terms.

    Parameters
    ==========

    f : Expr
        The equation to be checked

    symbol : Symbol
        The variable in which the equation is checked

    Returns
    =======

    If this returns ``False`` then the Lambert solver (``_solve_lambert``) will not be called.

    Examples
    ========

    >>> from sympy.solvers.solveset import _is_lambert
    >>> from sympy import symbols, cosh, sinh, log
    >>> x = symbols('x')

    >>> _is_lambert(3*log(x) - x*log(3), x)
    True
    >>> _is_lambert(log(log(x - 3)) + log(x-3), x)
    True
    >>> _is_lambert(cosh(x) - sinh(x), x)
    False
    >>> _is_lambert((x**2 - 2*x + 1).subs(x, (log(x) + 3*x)**2 - 1), x)
    True

    See Also
    ========

    _solve_lambert

    """
    term_factors = list(_term_factors(f.expand()))

    # total number of symbols in equation
    no_of_symbols = len([arg for arg in term_factors if arg.has(symbol)])
    # total number of trigonometric terms in equation
    no_of_trig = len([arg for arg in term_factors \
        if arg.has(HyperbolicFunction, TrigonometricFunction)])

    if f.is_Add and no_of_symbols >= 2:
        # `log`, `HyperbolicFunction`, `TrigonometricFunction` should have symbols
        # and no_of_trig < no_of_symbols
        lambert_funcs = (log, HyperbolicFunction, TrigonometricFunction)
        if any(isinstance(arg, lambert_funcs)\
            for arg in term_factors if arg.has(symbol)):
                if no_of_trig < no_of_symbols:
                    return True
        # here, `Pow`, `exp` exponent should have symbols
        elif any(isinstance(arg, (Pow, exp)) \
            for arg in term_factors if (arg.as_base_exp()[1]).has(symbol)):
            return True
    return False
>>>>>>> 62572863


def _transolve(f, symbol, domain):
    r"""
    Function to solve transcendental equations. It is a helper to
    ``solveset`` and should be used internally. ``_transolve``
    currently supports the following class of equations:

        - Exponential equations
        - Logarithmic equations
        - Lambert type equations

    Parameters
    ==========

    f : Any transcendental equation that needs to be solved.
        This needs to be an expression, which is assumed
        to be equal to ``0``.

    symbol : The variable for which the equation is solved.
        This needs to be of class ``Symbol``.

    domain : A set over which the equation is solved.
        This needs to be of class ``Set``.

    Returns
    =======

    Set
        A set of values for ``symbol`` for which ``f`` is equal to
        zero. An ``EmptySet`` is returned if ``f`` does not have solutions
        in respective domain. A ``ConditionSet`` is returned as unsolved
        object if algorithms to evaluate complete solution are not
        yet implemented.

    How to use ``_transolve``
    =========================

    ``_transolve`` should not be used as an independent function, because
    it assumes that the equation (``f``) and the ``symbol`` comes from
    ``solveset`` and might have undergone a few modification(s).
    To use ``_transolve`` as an independent function the equation (``f``)
    and the ``symbol`` should be passed as they would have been by
    ``solveset``.

    Examples
    ========

    >>> from sympy.solvers.solveset import _transolve as transolve
    >>> from sympy.solvers.solvers import _tsolve as tsolve
    >>> from sympy import symbols, S, pprint
    >>> x = symbols('x', real=True) # assumption added
    >>> transolve(5**(x - 3) - 3**(2*x + 1), x, S.Reals)
    FiniteSet(-(log(3) + 3*log(5))/(-log(5) + 2*log(3)))

    How ``_transolve`` works
    ========================

    ``_transolve`` uses two types of helper functions to solve equations
    of a particular class:

    Identifying helpers: To determine whether a given equation
    belongs to a certain class of equation or not. Returns either
    ``True`` or ``False``.

    Solving helpers: Once an equation is identified, a corresponding
    helper either solves the equation or returns a form of the equation
    that ``solveset`` might better be able to handle.

    * Philosophy behind the module

    The purpose of ``_transolve`` is to take equations which are not
    already polynomial in their generator(s) and to either recast them
    as such through a valid transformation or to solve them outright.
    A pair of helper functions for each class of supported
    transcendental functions are employed for this purpose. One
    identifies the transcendental form of an equation and the other
    either solves it or recasts it into a tractable form that can be
    solved by  ``solveset``.
    For example, an equation in the form `ab^{f(x)} - cd^{g(x)} = 0`
    can be transformed to
    `\log(a) + f(x)\log(b) - \log(c) - g(x)\log(d) = 0`
    (under certain assumptions) and this can be solved with ``solveset``
    if `f(x)` and `g(x)` are in polynomial form.

    How ``_transolve`` is better than ``_tsolve``
    =============================================

    1) Better output

    ``_transolve`` provides expressions in a more simplified form.

    Consider a simple exponential equation

    >>> f = 3**(2*x) - 2**(x + 3)
    >>> pprint(transolve(f, x, S.Reals), use_unicode=False)
        -3*log(2)
    {------------------}
     -2*log(3) + log(2)
    >>> pprint(tsolve(f, x), use_unicode=False)
         /   3     \
         | --------|
         | log(2/9)|
    [-log\2         /]

    2) Extensible

    The API of ``_transolve`` is designed such that it is easily
    extensible, i.e. the code that solves a given class of
    equations is encapsulated in a helper and not mixed in with
    the code of ``_transolve`` itself.

    3) Modular

    ``_transolve`` is designed to be modular i.e, for every class of
    equation a separate helper for identification and solving is
    implemented. This makes it easy to change or modify any of the
    method implemented directly in the helpers without interfering
    with the actual structure of the API.

    4) Faster Computation

    Solving equation via ``_transolve`` is much faster as compared to
    ``_tsolve``. In ``solve``, attempts are made computing every possibility
    to get the solutions. This series of attempts makes solving a bit
    slow. In ``_transolve``, computation begins only after a particular
    type of equation is identified.

    How to add new class of equations
    =================================

    Adding a new class of equation solver is a three-step procedure:

    - Identify the type of the equations

      Determine the type of the class of equations to which they belong:
      it could be of ``Add``, ``Pow``, etc. types. Separate internal functions
      are used for each type. Write identification and solving helpers
      and use them from within the routine for the given type of equation
      (after adding it, if necessary). Something like:

      .. code-block:: python

        def add_type(lhs, rhs, x):
            ....
            if _is_exponential(lhs, x):
                new_eq = _solve_exponential(lhs, rhs, x)
        ....
        rhs, lhs = eq.as_independent(x)
        if lhs.is_Add:
            result = add_type(lhs, rhs, x)

    - Define the identification helper.

    - Define the solving helper.

    Apart from this, a few other things needs to be taken care while
    adding an equation solver:

    - Naming conventions:
      Name of the identification helper should be as
      ``_is_class`` where class will be the name or abbreviation
      of the class of equation. The solving helper will be named as
      ``_solve_class``.
      For example: for exponential equations it becomes
      ``_is_exponential`` and ``_solve_expo``.
    - The identifying helpers should take two input parameters,
      the equation to be checked and the variable for which a solution
      is being sought, while solving helpers would require an additional
      domain parameter.
    - Be sure to consider corner cases.
    - Add tests for each helper.
    - Add a docstring to your helper that describes the method
      implemented.
      The documentation of the helpers should identify:

      - the purpose of the helper,
      - the method used to identify and solve the equation,
      - a proof of correctness
      - the return values of the helpers
    """

    def add_type(lhs, rhs, symbol, domain):
        """
        Helper for ``_transolve`` to handle equations of
        ``Add`` type, i.e. equations taking the form as
        ``a*f(x) + b*g(x) + .... = c``.
        For example: 4**x + 8**x = 0
        """
        result = ConditionSet(symbol, Eq(lhs - rhs, 0), domain)

        # check if it is exponential type equation
        if _is_exponential(lhs, symbol):
            result = _solve_exponential(lhs, rhs, symbol, domain)
        # check if it is logarithmic type equation
        elif _is_logarithmic(lhs, symbol):
            result = _solve_logarithm(lhs, rhs, symbol, domain)
        elif _is_lambert(lhs - rhs):
            # try to get solutions in form of Lambert
            result = _solve_as_lambert(lhs, rhs, symbol, domain)

        return result

    result = ConditionSet(symbol, Eq(f, 0), domain)

    # invert_complex handles the call to the desired inverter based
    # on the domain specified.
    lhs, rhs_s = invert_complex(f, 0, symbol, domain)

    if isinstance(rhs_s, FiniteSet):
        assert (len(rhs_s.args)) == 1
        rhs = rhs_s.args[0]

        if lhs.is_Add:
            result = add_type(lhs, rhs, symbol, domain)
        elif _is_lambert(lhs - rhs):
            # try to get solutions in form of Lambert since `a*f(x) = c`
            # will not come under lhs.is_add and which can't be solved by
            # invert_complex for lambert type. (it's exception because of many
            # forms and code of such cases are covered in `_solve_lambert`).
            result = _solve_as_lambert(lhs, rhs, symbol, domain)
    else:
        result = rhs_s

    return result


def solveset(f, symbol=None, domain=S.Complexes):
    r"""Solves a given inequality or equation with set as output

    Parameters
    ==========

    f : Expr or a relational.
        The target equation or inequality
    symbol : Symbol
        The variable for which the equation is solved
    domain : Set
        The domain over which the equation is solved

    Returns
    =======

    Set
        A set of values for `symbol` for which `f` is True or is equal to
        zero. An `EmptySet` is returned if `f` is False or nonzero.
        A `ConditionSet` is returned as unsolved object if algorithms
        to evaluate complete solution are not yet implemented.

    `solveset` claims to be complete in the solution set that it returns.

    Raises
    ======

    NotImplementedError
        The algorithms to solve inequalities in complex domain  are
        not yet implemented.
    ValueError
        The input is not valid.
    RuntimeError
        It is a bug, please report to the github issue tracker.


    Notes
    =====

    Python interprets 0 and 1 as False and True, respectively, but
    in this function they refer to solutions of an expression. So 0 and 1
    return the Domain and EmptySet, respectively, while True and False
    return the opposite (as they are assumed to be solutions of relational
    expressions).


    See Also
    ========

    solveset_real: solver for real domain
    solveset_complex: solver for complex domain

    Examples
    ========

    >>> from sympy import exp, sin, Symbol, pprint, S, Eq
    >>> from sympy.solvers.solveset import solveset, solveset_real

    * The default domain is complex. Not specifying a domain will lead
      to the solving of the equation in the complex domain (and this
      is not affected by the assumptions on the symbol):

    >>> x = Symbol('x')
    >>> pprint(solveset(exp(x) - 1, x), use_unicode=False)
    {2*n*I*pi | n in Integers}

    >>> x = Symbol('x', real=True)
    >>> pprint(solveset(exp(x) - 1, x), use_unicode=False)
    {2*n*I*pi | n in Integers}

    * If you want to use `solveset` to solve the equation in the
      real domain, provide a real domain. (Using ``solveset_real``
      does this automatically.)

    >>> R = S.Reals
    >>> x = Symbol('x')
    >>> solveset(exp(x) - 1, x, R)
    FiniteSet(0)
    >>> solveset_real(exp(x) - 1, x)
    FiniteSet(0)

    The solution is unaffected by assumptions on the symbol:

    >>> p = Symbol('p', positive=True)
    >>> pprint(solveset(p**2 - 4))
    {-2, 2}

    When a conditionSet is returned, symbols with assumptions that
    would alter the set are replaced with more generic symbols:

    >>> i = Symbol('i', imaginary=True)
    >>> solveset(Eq(i**2 + i*sin(i), 1), i, domain=S.Reals)
    ConditionSet(_R, Eq(_R**2 + _R*sin(_R) - 1, 0), Reals)

    * Inequalities can be solved over the real domain only. Use of a complex
      domain leads to a NotImplementedError.

    >>> solveset(exp(x) > 1, x, R)
    Interval.open(0, oo)

    """
    f = sympify(f)
    symbol = sympify(symbol)

    if f is S.true:
        return domain

    if f is S.false:
        return S.EmptySet

    if not isinstance(f, (Expr, Relational, Number)):
        raise ValueError("%s is not a valid SymPy expression" % f)

    if not isinstance(symbol, (Expr, Relational)) and  symbol is not None:
        raise ValueError("%s is not a valid SymPy symbol" % symbol)

    if not isinstance(domain, Set):
        raise ValueError("%s is not a valid domain" %(domain))

    free_symbols = f.free_symbols

    if symbol is None and not free_symbols:
        b = Eq(f, 0)
        if b is S.true:
            return domain
        elif b is S.false:
            return S.EmptySet
        else:
            raise NotImplementedError(filldedent('''
                relationship between value and 0 is unknown: %s''' % b))

    if symbol is None:
        if len(free_symbols) == 1:
            symbol = free_symbols.pop()
        elif free_symbols:
            raise ValueError(filldedent('''
                The independent variable must be specified for a
                multivariate equation.'''))
    elif not isinstance(symbol, Symbol):
        f, s, swap = recast_to_symbols([f], [symbol])
        # the xreplace will be needed if a ConditionSet is returned
        return solveset(f[0], s[0], domain).xreplace(swap)

    # solveset should ignore assumptions on symbols
    if symbol not in _rc:
        x = _rc[0] if domain.is_subset(S.Reals) else _rc[1]
        rv = solveset(f.xreplace({symbol: x}), x, domain)
        # try to use the original symbol if possible
        try:
            _rv = rv.xreplace({x: symbol})
        except TypeError:
            _rv = rv
        if rv.dummy_eq(_rv):
            rv = _rv
        return rv

    # Abs has its own handling method which avoids the
    # rewriting property that the first piece of abs(x)
    # is for x >= 0 and the 2nd piece for x < 0 -- solutions
    # can look better if the 2nd condition is x <= 0. Since
    # the solution is a set, duplication of results is not
    # an issue, e.g. {y, -y} when y is 0 will be {0}
    f, mask = _masked(f, Abs)
    f = f.rewrite(Piecewise) # everything that's not an Abs
    for d, e in mask:
        # everything *in* an Abs
        e = e.func(e.args[0].rewrite(Piecewise))
        f = f.xreplace({d: e})
    f = piecewise_fold(f)

    return _solveset(f, symbol, domain, _check=True)


def solveset_real(f, symbol):
    return solveset(f, symbol, S.Reals)


def solveset_complex(f, symbol):
    return solveset(f, symbol, S.Complexes)


def _solveset_multi(eqs, syms, domains):
    '''Basic implementation of a multivariate solveset.

    For internal use (not ready for public consumption)'''

    rep = {}
    for sym, dom in zip(syms, domains):
        if dom is S.Reals:
            rep[sym] = Symbol(sym.name, real=True)
    eqs = [eq.subs(rep) for eq in eqs]
    syms = [sym.subs(rep) for sym in syms]

    syms = tuple(syms)

    if len(eqs) == 0:
        return ProductSet(*domains)

    if len(syms) == 1:
        sym = syms[0]
        domain = domains[0]
        solsets = [solveset(eq, sym, domain) for eq in eqs]
        solset = Intersection(*solsets)
        return ImageSet(Lambda((sym,), (sym,)), solset).doit()

    eqs = sorted(eqs, key=lambda eq: len(eq.free_symbols & set(syms)))

    for n in range(len(eqs)):
        sols = []
        all_handled = True
        for sym in syms:
            if sym not in eqs[n].free_symbols:
                continue
            sol = solveset(eqs[n], sym, domains[syms.index(sym)])

            if isinstance(sol, FiniteSet):
                i = syms.index(sym)
                symsp = syms[:i] + syms[i+1:]
                domainsp = domains[:i] + domains[i+1:]
                eqsp = eqs[:n] + eqs[n+1:]
                for s in sol:
                    eqsp_sub = [eq.subs(sym, s) for eq in eqsp]
                    sol_others = _solveset_multi(eqsp_sub, symsp, domainsp)
                    fun = Lambda((symsp,), symsp[:i] + (s,) + symsp[i:])
                    sols.append(ImageSet(fun, sol_others).doit())
            else:
                all_handled = False
        if all_handled:
            return Union(*sols)


def solvify(f, symbol, domain):
    """Solves an equation using solveset and returns the solution in accordance
    with the `solve` output API.

    Returns
    =======

    We classify the output based on the type of solution returned by `solveset`.

    Solution    |    Output
    ----------------------------------------
    FiniteSet   | list

    ImageSet,   | list (if `f` is periodic)
    Union       |

    EmptySet    | empty list

    Others      | None


    Raises
    ======

    NotImplementedError
        A ConditionSet is the input.

    Examples
    ========

    >>> from sympy.solvers.solveset import solvify
    >>> from sympy.abc import x
    >>> from sympy import S, tan, sin, exp
    >>> solvify(x**2 - 9, x, S.Reals)
    [-3, 3]
    >>> solvify(sin(x) - 1, x, S.Reals)
    [pi/2]
    >>> solvify(tan(x), x, S.Reals)
    [0]
    >>> solvify(exp(x) - 1, x, S.Complexes)

    >>> solvify(exp(x) - 1, x, S.Reals)
    [0]

    """
    solution_set = solveset(f, symbol, domain)
    result = None
    if solution_set is S.EmptySet:
        result = []

    elif isinstance(solution_set, ConditionSet):
        raise NotImplementedError('solveset is unable to solve this equation.')

    elif isinstance(solution_set, FiniteSet):
        result = list(solution_set)

    else:
        period = periodicity(f, symbol)
        if period is not None:
            solutions = S.EmptySet
            iter_solutions = ()
            if isinstance(solution_set, ImageSet):
                iter_solutions = (solution_set,)
            elif isinstance(solution_set, Union):
                if all(isinstance(i, ImageSet) for i in solution_set.args):
                    iter_solutions = solution_set.args

            for solution in iter_solutions:
                solutions += solution.intersect(Interval(0, period, False, True))

            if isinstance(solutions, FiniteSet):
                result = list(solutions)

        else:
            solution = solution_set.intersect(domain)
            if isinstance(solution, FiniteSet):
                result += solution

    return result


###############################################################################
################################ LINSOLVE #####################################
###############################################################################


def linear_coeffs(eq, *syms, **_kw):
    """Return a list whose elements are the coefficients of the
    corresponding symbols in the sum of terms in  ``eq``.
    The additive constant is returned as the last element of the
    list.

    Raises
    ======

    NonlinearError
        The equation contains a nonlinear term

    Examples
    ========

    >>> from sympy.solvers.solveset import linear_coeffs
    >>> from sympy.abc import x, y, z

    >>> linear_coeffs(3*x + 2*y - 1, x, y)
    [3, 2, -1]

    It is not necessary to expand the expression:

    >>> linear_coeffs(x + y*(z*(x*3 + 2) + 3), x)
    [3*y*z + 1, y*(2*z + 3)]

    But if there are nonlinear or cross terms -- even if they would
    cancel after simplification -- an error is raised so the situation
    does not pass silently past the caller's attention:

    >>> eq = 1/x*(x - 1) + 1/x
    >>> linear_coeffs(eq.expand(), x)
    [0, 1]
    >>> linear_coeffs(eq, x)
    Traceback (most recent call last):
    ...
    NonlinearError: nonlinear term encountered: 1/x

    >>> linear_coeffs(x*(y + 1) - x*y, x, y)
    Traceback (most recent call last):
    ...
    NonlinearError: nonlinear term encountered: x*(y + 1)
    """
    d = defaultdict(list)
    eq = _sympify(eq)
    symset = set(syms)
    has = eq.free_symbols & symset
    if not has:
        return [S.Zero]*len(syms) + [eq]
    c, terms = eq.as_coeff_add(*has)
    d[0].extend(Add.make_args(c))
    for t in terms:
        m, f = t.as_coeff_mul(*has)
        if len(f) != 1:
            break
        f = f[0]
        if f in symset:
            d[f].append(m)
        elif f.is_Add:
            d1 = linear_coeffs(f, *has, **{'dict': True})
            d[0].append(m*d1.pop(0))
            for xf, vf in d1.items():
                d[xf].append(m*vf)
        else:
            break
    else:
        for k, v in d.items():
            d[k] = Add(*v)
        if not _kw:
            return [d.get(s, S.Zero) for s in syms] + [d[0]]
        return d  # default is still list but this won't matter
    raise NonlinearError('nonlinear term encountered: %s' % t)


def linear_eq_to_matrix(equations, *symbols):
    r"""
    Converts a given System of Equations into Matrix form.
    Here `equations` must be a linear system of equations in
    `symbols`. Element M[i, j] corresponds to the coefficient
    of the jth symbol in the ith equation.

    The Matrix form corresponds to the augmented matrix form.
    For example:

    .. math:: 4x + 2y + 3z  = 1
    .. math:: 3x +  y +  z  = -6
    .. math:: 2x + 4y + 9z  = 2

    This system would return `A` & `b` as given below:

    ::

         [ 4  2  3 ]          [ 1 ]
     A = [ 3  1  1 ]   b  =   [-6 ]
         [ 2  4  9 ]          [ 2 ]

    The only simplification performed is to convert
    `Eq(a, b) -> a - b`.

    Raises
    ======

    NonlinearError
        The equations contain a nonlinear term.
    ValueError
        The symbols are not given or are not unique.

    Examples
    ========

    >>> from sympy import linear_eq_to_matrix, symbols
    >>> c, x, y, z = symbols('c, x, y, z')

    The coefficients (numerical or symbolic) of the symbols will
    be returned as matrices:

    >>> eqns = [c*x + z - 1 - c, y + z, x - y]
    >>> A, b = linear_eq_to_matrix(eqns, [x, y, z])
    >>> A
    Matrix([
    [c,  0, 1],
    [0,  1, 1],
    [1, -1, 0]])
    >>> b
    Matrix([
    [c + 1],
    [    0],
    [    0]])

    This routine does not simplify expressions and will raise an error
    if nonlinearity is encountered:

    >>> eqns = [
    ...     (x**2 - 3*x)/(x - 3) - 3,
    ...     y**2 - 3*y - y*(y - 4) + x - 4]
    >>> linear_eq_to_matrix(eqns, [x, y])
    Traceback (most recent call last):
    ...
    NonlinearError:
    The term (x**2 - 3*x)/(x - 3) is nonlinear in {x, y}

    Simplifying these equations will discard the removable singularity
    in the first, reveal the linear structure of the second:

    >>> [e.simplify() for e in eqns]
    [x - 3, x + y - 4]

    Any such simplification needed to eliminate nonlinear terms must
    be done before calling this routine.
    """
    if not symbols:
        raise ValueError(filldedent('''
            Symbols must be given, for which coefficients
            are to be found.
            '''))

    if hasattr(symbols[0], '__iter__'):
        symbols = symbols[0]

    for i in symbols:
        if not isinstance(i, Symbol):
            raise ValueError(filldedent('''
            Expecting a Symbol but got %s
            ''' % i))

    if has_dups(symbols):
        raise ValueError('Symbols must be unique')

    equations = sympify(equations)
    if isinstance(equations, MatrixBase):
        equations = list(equations)
    elif isinstance(equations, (Expr, Eq)):
        equations = [equations]
    elif not is_sequence(equations):
        raise ValueError(filldedent('''
            Equation(s) must be given as a sequence, Expr,
            Eq or Matrix.
            '''))

    A, b = [], []
    for i, f in enumerate(equations):
        if isinstance(f, Equality):
            f = f.rewrite(Add, evaluate=False)
        coeff_list = linear_coeffs(f, *symbols)
        b.append(-coeff_list.pop())
        A.append(coeff_list)
    A, b = map(Matrix, (A, b))
    return A, b


def linsolve(system, *symbols):
    r"""
    Solve system of N linear equations with M variables; both
    underdetermined and overdetermined systems are supported.
    The possible number of solutions is zero, one or infinite.
    Zero solutions throws a ValueError, whereas infinite
    solutions are represented parametrically in terms of the given
    symbols. For unique solution a FiniteSet of ordered tuples
    is returned.

    All Standard input formats are supported:
    For the given set of Equations, the respective input types
    are given below:

    .. math:: 3x + 2y -   z = 1
    .. math:: 2x - 2y + 4z = -2
    .. math:: 2x -   y + 2z = 0

    * Augmented Matrix Form, `system` given below:

    ::

              [3   2  -1  1]
     system = [2  -2   4 -2]
              [2  -1   2  0]

    * List Of Equations Form

    `system  =  [3x + 2y - z - 1, 2x - 2y + 4z + 2, 2x - y + 2z]`

    * Input A & b Matrix Form (from Ax = b) are given as below:

    ::

         [3   2  -1 ]         [  1 ]
     A = [2  -2   4 ]    b =  [ -2 ]
         [2  -1   2 ]         [  0 ]

    `system = (A, b)`

    Symbols can always be passed but are actually only needed
    when 1) a system of equations is being passed and 2) the
    system is passed as an underdetermined matrix and one wants
    to control the name of the free variables in the result.
    An error is raised if no symbols are used for case 1, but if
    no symbols are provided for case 2, internally generated symbols
    will be provided. When providing symbols for case 2, there should
    be at least as many symbols are there are columns in matrix A.

    The algorithm used here is Gauss-Jordan elimination, which
    results, after elimination, in a row echelon form matrix.

    Returns
    =======

    A FiniteSet containing an ordered tuple of values for the
    unknowns for which the `system` has a solution. (Wrapping
    the tuple in FiniteSet is used to maintain a consistent
    output format throughout solveset.)

    Returns EmptySet, if the linear system is inconsistent.

    Raises
    ======

    ValueError
        The input is not valid.
        The symbols are not given.

    Examples
    ========

    >>> from sympy import Matrix, linsolve, symbols
    >>> x, y, z = symbols("x, y, z")
    >>> A = Matrix([[1, 2, 3], [4, 5, 6], [7, 8, 10]])
    >>> b = Matrix([3, 6, 9])
    >>> A
    Matrix([
    [1, 2,  3],
    [4, 5,  6],
    [7, 8, 10]])
    >>> b
    Matrix([
    [3],
    [6],
    [9]])
    >>> linsolve((A, b), [x, y, z])
    FiniteSet((-1, 2, 0))

    * Parametric Solution: In case the system is underdetermined, the
      function will return a parametric solution in terms of the given
      symbols. Those that are free will be returned unchanged. e.g. in
      the system below, `z` is returned as the solution for variable z;
      it can take on any value.

    >>> A = Matrix([[1, 2, 3], [4, 5, 6], [7, 8, 9]])
    >>> b = Matrix([3, 6, 9])
    >>> linsolve((A, b), x, y, z)
    FiniteSet((z - 1, 2 - 2*z, z))

    If no symbols are given, internally generated symbols will be used.
    The `tau0` in the 3rd position indicates (as before) that the 3rd
    variable -- whatever it's named -- can take on any value:

    >>> linsolve((A, b))
    FiniteSet((tau0 - 1, 2 - 2*tau0, tau0))

    * List of Equations as input

    >>> Eqns = [3*x + 2*y - z - 1, 2*x - 2*y + 4*z + 2, - x + y/2 - z]
    >>> linsolve(Eqns, x, y, z)
    FiniteSet((1, -2, -2))

    * Augmented Matrix as input

    >>> aug = Matrix([[2, 1, 3, 1], [2, 6, 8, 3], [6, 8, 18, 5]])
    >>> aug
    Matrix([
    [2, 1,  3, 1],
    [2, 6,  8, 3],
    [6, 8, 18, 5]])
    >>> linsolve(aug, x, y, z)
    FiniteSet((3/10, 2/5, 0))

    * Solve for symbolic coefficients

    >>> a, b, c, d, e, f = symbols('a, b, c, d, e, f')
    >>> eqns = [a*x + b*y - c, d*x + e*y - f]
    >>> linsolve(eqns, x, y)
    FiniteSet(((-b*f + c*e)/(a*e - b*d), (a*f - c*d)/(a*e - b*d)))

    * A degenerate system returns solution as set of given
      symbols.

    >>> system = Matrix(([0, 0, 0], [0, 0, 0], [0, 0, 0]))
    >>> linsolve(system, x, y)
    FiniteSet((x, y))

    * For an empty system linsolve returns empty set

    >>> linsolve([], x)
    EmptySet

    * An error is raised if, after expansion, any nonlinearity
      is detected:

    >>> linsolve([x*(1/x - 1), (y - 1)**2 - y**2 + 1], x, y)
    FiniteSet((1, 1))
    >>> linsolve([x**2 - 1], x)
    Traceback (most recent call last):
    ...
    NonlinearError:
    nonlinear term encountered: x**2
    """
    if not system:
        return S.EmptySet

    # If second argument is an iterable
    if symbols and hasattr(symbols[0], '__iter__'):
        symbols = symbols[0]
    sym_gen = isinstance(symbols, GeneratorType)

    b = None  # if we don't get b the input was bad
    syms_needed_msg = None

    # unpack system

    if hasattr(system, '__iter__'):

        # 1). (A, b)
        if len(system) == 2 and isinstance(system[0], MatrixBase):
            A, b = system

        # 2). (eq1, eq2, ...)
        if not isinstance(system[0], MatrixBase):
            if sym_gen or not symbols:
                raise ValueError(filldedent('''
                    When passing a system of equations, the explicit
                    symbols for which a solution is being sought must
                    be given as a sequence, too.
                '''))

            #
            # Pass to the sparse solver implemented in polys. It is important
            # that we do not attempt to convert the equations to a matrix
            # because that would be very inefficient for large sparse systems
            # of equations.
            #
            eqs = system
            eqs = [sympify(eq) for eq in eqs]
            try:
                sol = _linsolve(eqs, symbols)
            except PolyNonlinearError as exc:
                # e.g. cos(x) contains an element of the set of generators
                raise NonlinearError(str(exc))

            if sol is None:
                return S.EmptySet

            sol = FiniteSet(Tuple(*(sol.get(sym, sym) for sym in symbols)))
            return sol

    elif isinstance(system, MatrixBase) and not (
            symbols and not isinstance(symbols, GeneratorType) and
            isinstance(symbols[0], MatrixBase)):
        # 3). A augmented with b
        A, b = system[:, :-1], system[:, -1:]

    if b is None:
        raise ValueError("Invalid arguments")

    syms_needed_msg  = syms_needed_msg or 'columns of A'

    if sym_gen:
        symbols = [next(symbols) for i in range(A.cols)]
        if any(set(symbols) & (A.free_symbols | b.free_symbols)):
            raise ValueError(filldedent('''
                At least one of the symbols provided
                already appears in the system to be solved.
                One way to avoid this is to use Dummy symbols in
                the generator, e.g. numbered_symbols('%s', cls=Dummy)
            ''' % symbols[0].name.rstrip('1234567890')))

    if not symbols:
        symbols = [Dummy() for _ in range(A.cols)]
        name = _uniquely_named_symbol('tau', (A, b),
            compare=lambda i: str(i).rstrip('1234567890')).name
        gen  = numbered_symbols(name)
    else:
        gen = None

    # This is just a wrapper for solve_lin_sys
    eqs = []
    rows = A.tolist()
    for rowi, bi in zip(rows, b):
        terms = [elem * sym for elem, sym in zip(rowi, symbols) if elem]
        terms.append(-bi)
        eqs.append(Add(*terms))

    eqs, ring = sympy_eqs_to_ring(eqs, symbols)
    sol = solve_lin_sys(eqs, ring, _raw=False)
    if sol is None:
        return S.EmptySet
    #sol = {sym:val for sym, val in sol.items() if sym != val}
    sol = FiniteSet(Tuple(*(sol.get(sym, sym) for sym in symbols)))

    if gen is not None:
        solsym = sol.free_symbols
        rep = {sym: next(gen) for sym in symbols if sym in solsym}
        sol = sol.subs(rep)

    return sol


##############################################################################
# ------------------------------nonlinsolve ---------------------------------#
##############################################################################


def _return_conditionset(eqs, symbols):
    # return conditionset
    eqs = (Eq(lhs, 0) for lhs in eqs)
    condition_set = ConditionSet(
        Tuple(*symbols), And(*eqs), S.Complexes**len(symbols))
    return condition_set


def substitution(system, symbols, result=[{}], known_symbols=[],
                 exclude=[], all_symbols=None):
    r"""
     Solves the `system` using substitution method. It is used in
     `nonlinsolve`. This will be called from `nonlinsolve` when any
     equation(s) is non polynomial equation.

    Parameters
    ==========

    system : list of equations
        The target system of equations
    symbols : list of symbols to be solved.
        The variable(s) for which the system is solved
    known_symbols : list of solved symbols
        Values are known for these variable(s)
    result : An empty list or list of dict
        If No symbol values is known then empty list otherwise
        symbol as keys and corresponding value in dict.
    exclude : Set of expression.
        Mostly denominator expression(s) of the equations of the system.
        Final solution should not satisfy these expressions.
    all_symbols : known_symbols + symbols(unsolved).

    Returns
    =======

    A FiniteSet of ordered tuple of values of `all_symbols` for which the
    `system` has solution. Order of values in the tuple is same as symbols
    present in the parameter `all_symbols`. If parameter `all_symbols` is None
    then same as symbols present in the parameter `symbols`.

    Please note that general FiniteSet is unordered, the solution returned
    here is not simply a FiniteSet of solutions, rather it is a FiniteSet of
    ordered tuple, i.e. the first & only argument to FiniteSet is a tuple of
    solutions, which is ordered, & hence the returned solution is ordered.

    Also note that solution could also have been returned as an ordered tuple,
    FiniteSet is just a wrapper `{}` around the tuple. It has no other
    significance except for the fact it is just used to maintain a consistent
    output format throughout the solveset.

    Raises
    ======

    ValueError
        The input is not valid.
        The symbols are not given.
    AttributeError
        The input symbols are not `Symbol` type.

    Examples
    ========

    >>> from sympy.core.symbol import symbols
    >>> x, y = symbols('x, y', real=True)
    >>> from sympy.solvers.solveset import substitution
    >>> substitution([x + y], [x], [{y: 1}], [y], set([]), [x, y])
    FiniteSet((-1, 1))

    * when you want soln should not satisfy eq `x + 1 = 0`

    >>> substitution([x + y], [x], [{y: 1}], [y], set([x + 1]), [y, x])
    EmptySet
    >>> substitution([x + y], [x], [{y: 1}], [y], set([x - 1]), [y, x])
    FiniteSet((1, -1))
    >>> substitution([x + y - 1, y - x**2 + 5], [x, y])
    FiniteSet((-3, 4), (2, -1))

    * Returns both real and complex solution

    >>> x, y, z = symbols('x, y, z')
    >>> from sympy import exp, sin
    >>> substitution([exp(x) - sin(y), y**2 - 4], [x, y])
    FiniteSet((ImageSet(Lambda(_n, 2*_n*I*pi + log(sin(2))), Integers), 2),
            (ImageSet(Lambda(_n, I*(2*_n*pi + pi) + log(sin(2))), Integers), -2))

    >>> eqs = [z**2 + exp(2*x) - sin(y), -3 + exp(-y)]
    >>> substitution(eqs, [y, z])
    FiniteSet((-log(3), sqrt(-exp(2*x) - sin(log(3)))),
    (-log(3), -sqrt(-exp(2*x) - sin(log(3)))),
    (ImageSet(Lambda(_n, 2*_n*I*pi - log(3)), Integers),
       ImageSet(Lambda(_n, sqrt(-exp(2*x) + sin(2*_n*I*pi - log(3)))), Integers)),
    (ImageSet(Lambda(_n, 2*_n*I*pi - log(3)), Integers),
       ImageSet(Lambda(_n, -sqrt(-exp(2*x) + sin(2*_n*I*pi - log(3)))), Integers)))

    """

    from sympy import Complement
    from sympy.core.compatibility import is_sequence

    if not system:
        return S.EmptySet

    if not symbols:
        msg = ('Symbols must be given, for which solution of the '
               'system is to be found.')
        raise ValueError(filldedent(msg))

    if not is_sequence(symbols):
        msg = ('symbols should be given as a sequence, e.g. a list.'
               'Not type %s: %s')
        raise TypeError(filldedent(msg % (type(symbols), symbols)))

    if not getattr(symbols[0], 'is_Symbol', False):
        msg = ('Iterable of symbols must be given as '
               'second argument, not type %s: %s')
        raise ValueError(filldedent(msg % (type(symbols[0]), symbols[0])))

    # By default `all_symbols` will be same as `symbols`
    if all_symbols is None:
        all_symbols = symbols

    old_result = result
    # storing complements and intersection for particular symbol
    complements = {}
    intersections = {}

    # when total_solveset_call equals total_conditionset
    # it means that solveset failed to solve all eqs.
    total_conditionset = -1
    total_solveset_call = -1

    def _unsolved_syms(eq, sort=False):
        """Returns the unsolved symbol present
        in the equation `eq`.
        """
        free = eq.free_symbols
        unsolved = (free - set(known_symbols)) & set(all_symbols)
        if sort:
            unsolved = list(unsolved)
            unsolved.sort(key=default_sort_key)
        return unsolved
    # end of _unsolved_syms()

    # sort such that equation with the fewest potential symbols is first.
    # means eq with less number of variable first in the list.
    eqs_in_better_order = list(
        ordered(system, lambda _: len(_unsolved_syms(_))))

    def add_intersection_complement(result, intersection_dict, complement_dict):
        # If solveset has returned some intersection/complement
        # for any symbol, it will be added in the final solution.
        final_result = []
        for res in result:
            res_copy = res
            for key_res, value_res in res.items():
                intersect_set, complement_set = None, None
                for key_sym, value_sym in intersection_dict.items():
                    if key_sym == key_res:
                        intersect_set = value_sym
                for key_sym, value_sym in complement_dict.items():
                    if key_sym == key_res:
                        complement_set = value_sym
                if intersect_set or complement_set:
                    new_value = FiniteSet(value_res)
                    if intersect_set and intersect_set != S.Complexes:
                        new_value = Intersection(new_value, intersect_set)
                    if complement_set:
                        new_value = Complement(new_value, complement_set)
                    if new_value is S.EmptySet:
                        res_copy = None
                        break
                    elif new_value.is_FiniteSet and len(new_value) == 1:
                        res_copy[key_res] = set(new_value).pop()
                    else:
                        res_copy[key_res] = new_value

            if res_copy is not None:
                final_result.append(res_copy)
        return final_result
    # end of def add_intersection_complement()

    def _extract_main_soln(sym, sol, soln_imageset):
            """Separate the Complements, Intersections, ImageSet lambda expr
            and its base_set.
            """
            # if there is union, then need to check
            # Complement, Intersection, Imageset.
            # Order should not be changed.
            if isinstance(sol, Complement):
                # extract solution and complement
                complements[sym] = sol.args[1]
                sol = sol.args[0]
                # complement will be added at the end
                # using `add_intersection_complement` method
            if isinstance(sol, Intersection):
                # Interval/Set will be at 0th index always
                if sol.args[0] not in (S.Reals, S.Complexes):
                    # Sometimes solveset returns soln with intersection
                    # S.Reals or S.Complexes. We don't consider that
                    # intersection.
                    intersections[sym] = sol.args[0]
                sol = sol.args[1]
            # after intersection and complement Imageset should
            # be checked.
            if isinstance(sol, ImageSet):
                soln_imagest = sol
                expr2 = sol.lamda.expr
                sol = FiniteSet(expr2)
                soln_imageset[expr2] = soln_imagest

            # if there is union of Imageset or other in soln.
            # no testcase is written for this if block
            if isinstance(sol, Union):
                sol_args = sol.args
                sol = S.EmptySet
                # We need in sequence so append finteset elements
                # and then imageset or other.
                for sol_arg2 in sol_args:
                    if isinstance(sol_arg2, FiniteSet):
                        sol += sol_arg2
                    else:
                        # ImageSet, Intersection, complement then
                        # append them directly
                        sol += FiniteSet(sol_arg2)

            if not isinstance(sol, FiniteSet):
                sol = FiniteSet(sol)
            return sol, soln_imageset
    # end of def _extract_main_soln()

    # helper function for _append_new_soln
    def _check_exclude(rnew, imgset_yes):
        rnew_ = rnew
        if imgset_yes:
            # replace all dummy variables (Imageset lambda variables)
            # with zero before `checksol`. Considering fundamental soln
            # for `checksol`.
            rnew_copy = rnew.copy()
            dummy_n = imgset_yes[0]
            for key_res, value_res in rnew_copy.items():
                rnew_copy[key_res] = value_res.subs(dummy_n, 0)
            rnew_ = rnew_copy
        # satisfy_exclude == true if it satisfies the expr of `exclude` list.
        try:
            # something like : `Mod(-log(3), 2*I*pi)` can't be
            # simplified right now, so `checksol` returns `TypeError`.
            # when this issue is fixed this try block should be
            # removed. Mod(-log(3), 2*I*pi) == -log(3)
            satisfy_exclude = any(
                checksol(d, rnew_) for d in exclude)
        except TypeError:
            satisfy_exclude = None
        return satisfy_exclude
    # end of def _check_exclude()

    # helper function for _append_new_soln
    def _restore_imgset(rnew, original_imageset, newresult):
        restore_sym = set(rnew.keys()) & \
            set(original_imageset.keys())
        for key_sym in restore_sym:
            img = original_imageset[key_sym]
            rnew[key_sym] = img
        if rnew not in newresult:
            newresult.append(rnew)
    # end of def _restore_imgset()

    def _append_eq(eq, result, res, delete_soln, n=None):
        u = Dummy('u')
        if n:
            eq = eq.subs(n, 0)
        satisfy = checksol(u, u, eq, minimal=True)
        if satisfy is False:
            delete_soln = True
            res = {}
        else:
            result.append(res)
        return result, res, delete_soln

    def _append_new_soln(rnew, sym, sol, imgset_yes, soln_imageset,
                         original_imageset, newresult, eq=None):
        """If `rnew` (A dict <symbol: soln>) contains valid soln
        append it to `newresult` list.
        `imgset_yes` is (base, dummy_var) if there was imageset in previously
         calculated result(otherwise empty tuple). `original_imageset` is dict
         of imageset expr and imageset from this result.
        `soln_imageset` dict of imageset expr and imageset of new soln.
        """
        satisfy_exclude = _check_exclude(rnew, imgset_yes)
        delete_soln = False
        # soln should not satisfy expr present in `exclude` list.
        if not satisfy_exclude:
            local_n = None
            # if it is imageset
            if imgset_yes:
                local_n = imgset_yes[0]
                base = imgset_yes[1]
                if sym and sol:
                    # when `sym` and `sol` is `None` means no new
                    # soln. In that case we will append rnew directly after
                    # substituting original imagesets in rnew values if present
                    # (second last line of this function using _restore_imgset)
                    dummy_list = list(sol.atoms(Dummy))
                    # use one dummy `n` which is in
                    # previous imageset
                    local_n_list = [
                        local_n for i in range(
                            0, len(dummy_list))]

                    dummy_zip = zip(dummy_list, local_n_list)
                    lam = Lambda(local_n, sol.subs(dummy_zip))
                    rnew[sym] = ImageSet(lam, base)
                if eq is not None:
                    newresult, rnew, delete_soln = _append_eq(
                        eq, newresult, rnew, delete_soln, local_n)
            elif eq is not None:
                newresult, rnew, delete_soln = _append_eq(
                    eq, newresult, rnew, delete_soln)
            elif soln_imageset:
                rnew[sym] = soln_imageset[sol]
                # restore original imageset
                _restore_imgset(rnew, original_imageset, newresult)
            else:
                newresult.append(rnew)
        elif satisfy_exclude:
            delete_soln = True
            rnew = {}
        _restore_imgset(rnew, original_imageset, newresult)
        return newresult, delete_soln
    # end of def _append_new_soln()

    def _new_order_result(result, eq):
        # separate first, second priority. `res` that makes `eq` value equals
        # to zero, should be used first then other result(second priority).
        # If it is not done then we may miss some soln.
        first_priority = []
        second_priority = []
        for res in result:
            if not any(isinstance(val, ImageSet) for val in res.values()):
                if eq.subs(res) == 0:
                    first_priority.append(res)
                else:
                    second_priority.append(res)
        if first_priority or second_priority:
            return first_priority + second_priority
        return result

    def _solve_using_known_values(result, solver):
        """Solves the system using already known solution
        (result contains the dict <symbol: value>).
        solver is `solveset_complex` or `solveset_real`.
        """
        # stores imageset <expr: imageset(Lambda(n, expr), base)>.
        soln_imageset = {}
        total_solvest_call = 0
        total_conditionst = 0

        # sort such that equation with the fewest potential symbols is first.
        # means eq with less variable first
        for index, eq in enumerate(eqs_in_better_order):
            newresult = []
            original_imageset = {}
            # if imageset expr is used to solve other symbol
            imgset_yes = False
            result = _new_order_result(result, eq)
            for res in result:
                got_symbol = set()  # symbols solved in one iteration
                if soln_imageset:
                    # find the imageset and use its expr.
                    for key_res, value_res in res.items():
                        if isinstance(value_res, ImageSet):
                            res[key_res] = value_res.lamda.expr
                            original_imageset[key_res] = value_res
                            dummy_n = value_res.lamda.expr.atoms(Dummy).pop()
                            (base,) = value_res.base_sets
                            imgset_yes = (dummy_n, base)
                # update eq with everything that is known so far
                eq2 = eq.subs(res).expand()
                unsolved_syms = _unsolved_syms(eq2, sort=True)
                if not unsolved_syms:
                    if res:
                        newresult, delete_res = _append_new_soln(
                            res, None, None, imgset_yes, soln_imageset,
                            original_imageset, newresult, eq2)
                        if delete_res:
                            # `delete_res` is true, means substituting `res` in
                            # eq2 doesn't return `zero` or deleting the `res`
                            # (a soln) since it staisfies expr of `exclude`
                            # list.
                            result.remove(res)
                    continue  # skip as it's independent of desired symbols
                depen1, depen2 = (eq2.rewrite(Add)).as_independent(*unsolved_syms)
                if (depen1.has(Abs) or depen2.has(Abs)) and solver == solveset_complex:
                    # Absolute values cannot be inverted in the
                    # complex domain
                    continue
                soln_imageset = {}
                for sym in unsolved_syms:
                    not_solvable = False
                    try:
                        soln = solver(eq2, sym)
                        total_solvest_call += 1
                        soln_new = S.EmptySet
                        if isinstance(soln, Complement):
                            # separate solution and complement
                            complements[sym] = soln.args[1]
                            soln = soln.args[0]
                            # complement will be added at the end
                        if isinstance(soln, Intersection):
                            # Interval will be at 0th index always
                            if soln.args[0] != Interval(-oo, oo):
                                # sometimes solveset returns soln
                                # with intersection S.Reals, to confirm that
                                # soln is in domain=S.Reals
                                intersections[sym] = soln.args[0]
                            soln_new += soln.args[1]
                        soln = soln_new if soln_new else soln
                        if index > 0 and solver == solveset_real:
                            # one symbol's real soln , another symbol may have
                            # corresponding complex soln.
                            if not isinstance(soln, (ImageSet, ConditionSet)):
                                soln += solveset_complex(eq2, sym)
                    except NotImplementedError:
                        # If sovleset is not able to solve equation `eq2`. Next
                        # time we may get soln using next equation `eq2`
                        continue
                    if isinstance(soln, ConditionSet):
                            soln = S.EmptySet
                            # don't do `continue` we may get soln
                            # in terms of other symbol(s)
                            not_solvable = True
                            total_conditionst += 1

                    if soln is not S.EmptySet:
                        soln, soln_imageset = _extract_main_soln(
                            sym, soln, soln_imageset)

                    for sol in soln:
                        # sol is not a `Union` since we checked it
                        # before this loop
                        sol, soln_imageset = _extract_main_soln(
                            sym, sol, soln_imageset)
                        sol = set(sol).pop()
                        free = sol.free_symbols
                        if got_symbol and any([
                            ss in free for ss in got_symbol
                        ]):
                            # sol depends on previously solved symbols
                            # then continue
                            continue
                        rnew = res.copy()
                        # put each solution in res and append the new  result
                        # in the new result list (solution for symbol `s`)
                        # along with old results.
                        for k, v in res.items():
                            if isinstance(v, Expr):
                                # if any unsolved symbol is present
                                # Then subs known value
                                rnew[k] = v.subs(sym, sol)
                        # and add this new solution
                        if soln_imageset:
                            # replace all lambda variables with 0.
                            imgst = soln_imageset[sol]
                            rnew[sym] = imgst.lamda(
                                *[0 for i in range(0, len(
                                    imgst.lamda.variables))])
                        else:
                            rnew[sym] = sol
                        newresult, delete_res = _append_new_soln(
                            rnew, sym, sol, imgset_yes, soln_imageset,
                            original_imageset, newresult)
                        if delete_res:
                            # deleting the `res` (a soln) since it staisfies
                            # eq of `exclude` list
                            result.remove(res)
                    # solution got for sym
                    if not not_solvable:
                        got_symbol.add(sym)
            # next time use this new soln
            if newresult:
                result = newresult
        return result, total_solvest_call, total_conditionst
    # end def _solve_using_know_values()

    new_result_real, solve_call1, cnd_call1 = _solve_using_known_values(
        old_result, solveset_real)
    new_result_complex, solve_call2, cnd_call2 = _solve_using_known_values(
        old_result, solveset_complex)

    # If total_solveset_call is equal to total_conditionset
    # then solveset failed to solve all of the equations.
    # In this case we return a ConditionSet here.
    total_conditionset += (cnd_call1 + cnd_call2)
    total_solveset_call += (solve_call1 + solve_call2)

    if total_conditionset == total_solveset_call and total_solveset_call != -1:
        return _return_conditionset(eqs_in_better_order, all_symbols)

    # overall result
    result = new_result_real + new_result_complex

    result_all_variables = []
    result_infinite = []
    for res in result:
        if not res:
            # means {None : None}
            continue
        # If length < len(all_symbols) means infinite soln.
        # Some or all the soln is dependent on 1 symbol.
        # eg. {x: y+2} then final soln {x: y+2, y: y}
        if len(res) < len(all_symbols):
            solved_symbols = res.keys()
            unsolved = list(filter(
                lambda x: x not in solved_symbols, all_symbols))
            for unsolved_sym in unsolved:
                res[unsolved_sym] = unsolved_sym
            result_infinite.append(res)
        if res not in result_all_variables:
            result_all_variables.append(res)

    if result_infinite:
        # we have general soln
        # eg : [{x: -1, y : 1}, {x : -y , y: y}] then
        # return [{x : -y, y : y}]
        result_all_variables = result_infinite
    if intersections or complements:
        result_all_variables = add_intersection_complement(
            result_all_variables, intersections, complements)

    # convert to ordered tuple
    result = S.EmptySet
    for r in result_all_variables:
        temp = [r[symb] for symb in all_symbols]
        result += FiniteSet(tuple(temp))
    return result
# end of def substitution()


def _solveset_work(system, symbols):
    soln = solveset(system[0], symbols[0])
    if isinstance(soln, FiniteSet):
        _soln = FiniteSet(*[tuple((s,)) for s in soln])
        return _soln
    else:
        return FiniteSet(tuple(FiniteSet(soln)))


def _handle_positive_dimensional(polys, symbols, denominators):
    from sympy.polys.polytools import groebner
    # substitution method where new system is groebner basis of the system
    _symbols = list(symbols)
    _symbols.sort(key=default_sort_key)
    basis = groebner(polys, _symbols, polys=True)
    new_system = []
    for poly_eq in basis:
        new_system.append(poly_eq.as_expr())
    result = [{}]
    result = substitution(
        new_system, symbols, result, [],
        denominators)
    return result
# end of def _handle_positive_dimensional()


def _handle_zero_dimensional(polys, symbols, system):
    # solve 0 dimensional poly system using `solve_poly_system`
    result = solve_poly_system(polys, *symbols)
    # May be some extra soln is added because
    # we used `unrad` in `_separate_poly_nonpoly`, so
    # need to check and remove if it is not a soln.
    result_update = S.EmptySet
    for res in result:
        dict_sym_value = dict(list(zip(symbols, res)))
        if all(checksol(eq, dict_sym_value) for eq in system):
            result_update += FiniteSet(res)
    return result_update
# end of def _handle_zero_dimensional()


def _separate_poly_nonpoly(system, symbols):
    polys = []
    polys_expr = []
    nonpolys = []
    denominators = set()
    poly = None
    for eq in system:
        # Store denom expression if it contains symbol
        denominators.update(_simple_dens(eq, symbols))
        # try to remove sqrt and rational power
        without_radicals = unrad(simplify(eq))
        if without_radicals:
            eq_unrad, cov = without_radicals
            if not cov:
                eq = eq_unrad
        if isinstance(eq, Expr):
            eq = eq.as_numer_denom()[0]
            poly = eq.as_poly(*symbols, extension=True)
        elif simplify(eq).is_number:
            continue
        if poly is not None:
            polys.append(poly)
            polys_expr.append(poly.as_expr())
        else:
            nonpolys.append(eq)
    return polys, polys_expr, nonpolys, denominators
# end of def _separate_poly_nonpoly()


def nonlinsolve(system, *symbols):
    r"""
    Solve system of N nonlinear equations with M variables, which means both
    under and overdetermined systems are supported. Positive dimensional
    system is also supported (A system with infinitely many solutions is said
    to be positive-dimensional). In Positive dimensional system solution will
    be dependent on at least one symbol. Returns both real solution
    and complex solution(If system have). The possible number of solutions
    is zero, one or infinite.

    Parameters
    ==========

    system : list of equations
        The target system of equations
    symbols : list of Symbols
        symbols should be given as a sequence eg. list

    Returns
    =======

    A FiniteSet of ordered tuple of values of `symbols` for which the `system`
    has solution. Order of values in the tuple is same as symbols present in
    the parameter `symbols`.

    Please note that general FiniteSet is unordered, the solution returned
    here is not simply a FiniteSet of solutions, rather it is a FiniteSet of
    ordered tuple, i.e. the first & only argument to FiniteSet is a tuple of
    solutions, which is ordered, & hence the returned solution is ordered.

    Also note that solution could also have been returned as an ordered tuple,
    FiniteSet is just a wrapper `{}` around the tuple. It has no other
    significance except for the fact it is just used to maintain a consistent
    output format throughout the solveset.

    For the given set of Equations, the respective input types
    are given below:

    .. math:: x*y - 1 = 0
    .. math:: 4*x**2 + y**2 - 5 = 0

    `system  = [x*y - 1, 4*x**2 + y**2 - 5]`
    `symbols = [x, y]`

    Raises
    ======

    ValueError
        The input is not valid.
        The symbols are not given.
    AttributeError
        The input symbols are not `Symbol` type.

    Examples
    ========

    >>> from sympy.core.symbol import symbols
    >>> from sympy.solvers.solveset import nonlinsolve
    >>> x, y, z = symbols('x, y, z', real=True)
    >>> nonlinsolve([x*y - 1, 4*x**2 + y**2 - 5], [x, y])
    FiniteSet((-1, -1), (-1/2, -2), (1/2, 2), (1, 1))

    1. Positive dimensional system and complements:

    >>> from sympy import pprint
    >>> from sympy.polys.polytools import is_zero_dimensional
    >>> a, b, c, d = symbols('a, b, c, d', extended_real=True)
    >>> eq1 =  a + b + c + d
    >>> eq2 = a*b + b*c + c*d + d*a
    >>> eq3 = a*b*c + b*c*d + c*d*a + d*a*b
    >>> eq4 = a*b*c*d - 1
    >>> system = [eq1, eq2, eq3, eq4]
    >>> is_zero_dimensional(system)
    False
    >>> pprint(nonlinsolve(system, [a, b, c, d]), use_unicode=False)
      -1       1               1      -1
    {(---, -d, -, {d} \ {0}), (-, -d, ---, {d} \ {0})}
       d       d               d       d
    >>> nonlinsolve([(x+y)**2 - 4, x + y - 2], [x, y])
    FiniteSet((2 - y, y))

    2. If some of the equations are non-polynomial then `nonlinsolve`
    will call the `substitution` function and return real and complex solutions,
    if present.

    >>> from sympy import exp, sin
    >>> nonlinsolve([exp(x) - sin(y), y**2 - 4], [x, y])
    FiniteSet((ImageSet(Lambda(_n, 2*_n*I*pi + log(sin(2))), Integers), 2),
            (ImageSet(Lambda(_n, I*(2*_n*pi + pi) + log(sin(2))), Integers), -2))


    3. If system is non-linear polynomial and zero-dimensional then it
    returns both solution (real and complex solutions, if present) using
    `solve_poly_system`:

    >>> from sympy import sqrt
    >>> nonlinsolve([x**2 - 2*y**2 -2, x*y - 2], [x, y])
    FiniteSet((-2, -1), (2, 1), (-sqrt(2)*I, sqrt(2)*I), (sqrt(2)*I, -sqrt(2)*I))

    4. `nonlinsolve` can solve some linear (zero or positive dimensional)
    system (because it uses the `groebner` function to get the
    groebner basis and then uses the `substitution` function basis as the
    new `system`). But it is not recommended to solve linear system using
    `nonlinsolve`, because `linsolve` is better for general linear systems.

    >>> nonlinsolve([x + 2*y -z - 3, x - y - 4*z + 9 , y + z - 4], [x, y, z])
    FiniteSet((3*z - 5, 4 - z, z))

    5. System having polynomial equations and only real solution is
    solved using `solve_poly_system`:

    >>> e1 = sqrt(x**2 + y**2) - 10
    >>> e2 = sqrt(y**2 + (-x + 10)**2) - 3
    >>> nonlinsolve((e1, e2), (x, y))
    FiniteSet((191/20, -3*sqrt(391)/20), (191/20, 3*sqrt(391)/20))
    >>> nonlinsolve([x**2 + 2/y - 2, x + y - 3], [x, y])
    FiniteSet((1, 2), (1 - sqrt(5), 2 + sqrt(5)), (1 + sqrt(5), 2 - sqrt(5)))
    >>> nonlinsolve([x**2 + 2/y - 2, x + y - 3], [y, x])
    FiniteSet((2, 1), (2 - sqrt(5), 1 + sqrt(5)), (2 + sqrt(5), 1 - sqrt(5)))

    6. It is better to use symbols instead of Trigonometric Function or
    Function (e.g. replace `sin(x)` with symbol, replace `f(x)` with symbol
    and so on. Get soln from `nonlinsolve` and then using `solveset` get
    the value of `x`)

    How nonlinsolve is better than old solver `_solve_system` :
    ===========================================================

    1. A positive dimensional system solver : nonlinsolve can return
    solution for positive dimensional system. It finds the
    Groebner Basis of the positive dimensional system(calling it as
    basis) then we can start solving equation(having least number of
    variable first in the basis) using solveset and substituting that
    solved solutions into other equation(of basis) to get solution in
    terms of minimum variables. Here the important thing is how we
    are substituting the known values and in which equations.

    2. Real and Complex both solutions : nonlinsolve returns both real
    and complex solution. If all the equations in the system are polynomial
    then using `solve_poly_system` both real and complex solution is returned.
    If all the equations in the system are not polynomial equation then goes to
    `substitution` method with this polynomial and non polynomial equation(s),
    to solve for unsolved variables. Here to solve for particular variable
    solveset_real and solveset_complex is used. For both real and complex
    solution function `_solve_using_know_values` is used inside `substitution`
    function.(`substitution` function will be called when there is any non
    polynomial equation(s) is present). When solution is valid then add its
    general solution in the final result.

    3. Complement and Intersection will be added if any : nonlinsolve maintains
    dict for complements and Intersections. If solveset find complements or/and
    Intersection with any Interval or set during the execution of
    `substitution` function ,then complement or/and Intersection for that
    variable is added before returning final solution.

    """
    from sympy.polys.polytools import is_zero_dimensional

    if not system:
        return S.EmptySet

    if not symbols:
        msg = ('Symbols must be given, for which solution of the '
               'system is to be found.')
        raise ValueError(filldedent(msg))

    if hasattr(symbols[0], '__iter__'):
        symbols = symbols[0]

    if not is_sequence(symbols) or not symbols:
        msg = ('Symbols must be given, for which solution of the '
               'system is to be found.')
        raise IndexError(filldedent(msg))

    system, symbols, swap = recast_to_symbols(system, symbols)
    if swap:
        soln = nonlinsolve(system, symbols)
        return FiniteSet(*[tuple(i.xreplace(swap) for i in s) for s in soln])

    if len(system) == 1 and len(symbols) == 1:
        return _solveset_work(system, symbols)

    # main code of def nonlinsolve() starts from here
    polys, polys_expr, nonpolys, denominators = _separate_poly_nonpoly(
        system, symbols)

    if len(symbols) == len(polys):
        # If all the equations in the system are poly
        if is_zero_dimensional(polys, symbols):
            # finite number of soln (Zero dimensional system)
            try:
                return _handle_zero_dimensional(polys, symbols, system)
            except NotImplementedError:
                # Right now it doesn't fail for any polynomial system of
                # equation. If `solve_poly_system` fails then `substitution`
                # method will handle it.
                result = substitution(
                    polys_expr, symbols, exclude=denominators)
                return result

        # positive dimensional system
        res = _handle_positive_dimensional(polys, symbols, denominators)
        if res is EmptySet and any(not p.domain.is_Exact for p in polys):
            raise NotImplementedError("Equation not in exact domain. Try converting to rational")
        else:
            return res

    else:
        # If all the equations are not polynomial.
        # Use `substitution` method for the system
        result = substitution(
            polys_expr + nonpolys, symbols, exclude=denominators)
        return result<|MERGE_RESOLUTION|>--- conflicted
+++ resolved
@@ -1758,16 +1758,6 @@
     return rv
 
 
-<<<<<<< HEAD
-def _is_lambert(f):
-    r"""
-    Return True if the equation is of Lambert type, else False.
-    Equations containing `Pow`, `log` or `exp` terms are currently
-    treated as Lambert types.
-    """
-    return any(isinstance(arg, (Pow, exp, log)) for arg in _term_factors(f))
-
-
 def _compute_lambert_solutions(lhs, rhs, symbol):
     r"""
     Computes the equations whose solutions will be given in terms
@@ -1806,7 +1796,8 @@
         return FiniteSet(*soln)
     else:
         return ConditionSet(symbol, Eq(lhs - rhs, 0), domain)
-=======
+
+
 def _is_lambert(f, symbol):
     r"""
     If this returns ``False`` then the Lambert solver (``_solve_lambert``) will not be called.
@@ -1880,9 +1871,6 @@
 
     # total number of symbols in equation
     no_of_symbols = len([arg for arg in term_factors if arg.has(symbol)])
-    # total number of trigonometric terms in equation
-    no_of_trig = len([arg for arg in term_factors \
-        if arg.has(HyperbolicFunction, TrigonometricFunction)])
 
     if f.is_Add and no_of_symbols >= 2:
         # `log`, `HyperbolicFunction`, `TrigonometricFunction` should have symbols
@@ -1890,14 +1878,22 @@
         lambert_funcs = (log, HyperbolicFunction, TrigonometricFunction)
         if any(isinstance(arg, lambert_funcs)\
             for arg in term_factors if arg.has(symbol)):
-                if no_of_trig < no_of_symbols:
-                    return True
+
+            # total number of lambert_func_1 terms in equation
+            no_of_lambert_func = len([arg for arg in term_factors \
+                if arg.has(lambert_func_1) and arg.has(symbol)])])
+            if no_of_lambert_func < no_of_symbols:
+                return True
         # here, `Pow`, `exp` exponent should have symbols
         elif any(isinstance(arg, (Pow, exp)) \
             for arg in term_factors if (arg.as_base_exp()[1]).has(symbol)):
-            return True
+
+            # total number of no_of_exp terms in equation
+            no_of_exp = len([arg for arg in term_factors \
+                if arg.has(Pow, exp) and (arg.as_base_exp()[1]).has(symbol)])
+            if no_of_exp < no_of_symbols:
+                return True
     return False
->>>>>>> 62572863
 
 
 def _transolve(f, symbol, domain):
