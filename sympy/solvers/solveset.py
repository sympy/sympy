--- conflicted
+++ resolved
@@ -351,161 +351,7 @@
         return False
 
 
-<<<<<<< HEAD
-def solveset_real(f, symbol):
-    """ Solves a real valued equation.
-
-    Parameters
-    ==========
-
-    f : Expr
-        The target equation
-    symbol : Symbol
-        The variable for which the equation is solved
-
-    Returns
-    =======
-
-    Set
-        A set of values for `symbol` for which `f` is equal to
-        zero. An `EmptySet` is returned if no solution is found.
-        A `ConditionSet` is returned as unsolved object if algorithms
-        to evaluate complete solutions are not yet implemented.
-
-    `solveset_real` claims to be complete in the set of the solution it
-    returns.
-
-    Raises
-    ======
-
-    NotImplementedError
-        Algorithms to solve inequalities in complex domain are
-        not yet implemented.
-    ValueError
-        The input is not valid.
-    RuntimeError
-        It is a bug, please report to the github issue tracker.
-
-
-    See Also
-    =======
-
-    solveset_complex : solver for complex domain
-
-    Examples
-    ========
-
-    >>> from sympy import Symbol, exp, sin, sqrt, I
-    >>> from sympy.solvers.solveset import solveset_real
-    >>> x = Symbol('x', real=True)
-    >>> a = Symbol('a', real=True, finite=True, positive=True)
-    >>> solveset_real(x**2 - 1, x)
-    {-1, 1}
-    >>> solveset_real(sqrt(5*x + 6) - 2 - x, x)
-    {-1, 2}
-    >>> solveset_real(x - I, x)
-    EmptySet()
-    >>> solveset_real(x - a, x)
-    {a}
-    >>> solveset_real(exp(x) - a, x)
-    {log(a)}
-
-    * In case the equation has infinitely many solutions an infinitely indexed
-      `ImageSet` is returned.
-
-    >>> solveset_real(sin(x) - 1, x)
-    ImageSet(Lambda(_n, 2*_n*pi + pi/2), Integers())
-
-    * If the equation is true for any arbitrary value of the symbol a `S.Reals`
-      set is returned.
-
-    >>> solveset_real(x - x, x)
-    (-oo, oo)
-
-    """
-    if not getattr(symbol, 'is_Symbol', False):
-        raise ValueError('A Symbol must be given, not type %s: %s' %
-            (type(symbol), symbol))
-
-    f = sympify(f)
-    if not isinstance(f, (Expr, Number)):
-        raise ValueError("%s is not a valid SymPy expression" % (f))
-
-    original_eq = f
-    f = together(f)
-
-    # In this, unlike in solveset_complex, expression should only
-    # be expanded when fraction(f)[1] does not contain the symbol
-    # for which we are solving
-    if not symbol in fraction(f)[1].free_symbols and f.is_rational_function():
-        f = expand(f)
-
-    f = piecewise_fold(f)
-
-    result = EmptySet()
-
-    if f is S.true:
-        return S.Reals
-    elif f is S.false:
-        return EmptySet()
-    elif f.expand().is_zero:
-        return S.Reals
-    elif not f.has(symbol):
-        return EmptySet()
-    elif f.is_Mul and all([_is_finite_with_finite_vars(m) for m in f.args]):
-        # if f(x) and g(x) are both finite we can say that the solution of
-        # f(x)*g(x) == 0 is same as Union(f(x) == 0, g(x) == 0) is not true in
-        # general. g(x) can grow to infinitely large for the values where
-        # f(x) == 0. To be sure that we are not silently allowing any
-        # wrong solutions we are using this technique only if both f and g are
-        # finite for a finite input.
-        result = Union(*[solveset_real(m, symbol) for m in f.args])
-    elif _is_function_class_equation(TrigonometricFunction, f, symbol) or \
-            _is_function_class_equation(HyperbolicFunction, f, symbol):
-        result = _solve_real_trig(f, symbol)
-    elif f.is_Piecewise:
-        result = EmptySet()
-        expr_set_pairs = f.as_expr_set_pairs()
-        for (expr, in_set) in expr_set_pairs:
-            solns = solveset_real(expr, symbol).intersect(in_set)
-            result = result + solns
-    else:
-        lhs, rhs_s = invert_real(f, 0, symbol)
-        if lhs == symbol:
-            result = rhs_s
-        elif isinstance(rhs_s, FiniteSet):
-            equations = [lhs - rhs for rhs in rhs_s]
-            for equation in equations:
-                if equation == f:
-                    if any(_has_rational_power(g, symbol)[0]
-                           for g in equation.args):
-                        result += _solve_radical(equation,
-                                                 symbol,
-                                                 solveset_real)
-                    elif equation.has(Abs):
-                        result += _solve_abs(f, symbol)
-                    else:
-                        result += _solve_as_rational(equation, symbol,
-                                                     solveset_solver=solveset_real,
-                                                     as_poly_solver=_solve_as_poly_real)
-                else:
-                    result += solveset_real(equation, symbol)
-        else:
-            result = ConditionSet(symbol, Eq(f, 0), S.Reals)
-
-    if isinstance(result, FiniteSet):
-        result = [s for s in result
-                  if isinstance(s, RootOf)
-                  or domain_check(original_eq, symbol, s)]
-        return FiniteSet(*result).intersect(S.Reals)
-    else:
-        return result.intersect(S.Reals)
-
-
-def _solve_as_rational(f, symbol, solveset_solver, as_poly_solver):
-=======
 def _solve_as_rational(f, symbol, domain):
->>>>>>> b72820c3
     """ solve rational functions"""
     f = together(f, deep=True)
     g, h = fraction(f)
