--- conflicted
+++ resolved
@@ -680,14 +680,9 @@
 
 def pde_1st_linear_variable_coeff(eq, func, order, match, solvefun):
     r"""
-<<<<<<< HEAD
-    solvesets a first order linear partial differential equation
-    with variable coefficients. The general form of this partial differential equation is
-=======
-    Solves a first order linear partial differential equation
+Solves a first order linear partial differential equation
     with variable coefficients. The general form of this partial
     differential equation is
->>>>>>> f906d9f5
 
     .. math:: a(x, y) \frac{\partial f(x, y)}{\partial x}
                 + b(x, y) \frac{\partial f(x, y)}{\partial y}
