--- conflicted
+++ resolved
@@ -576,7 +576,6 @@
     eq1 = (Eq(Derivative(Z0(t), t), -k01*Z0(t) + k10*Z1(t) + k20*Z2(t) + k30*Z3(t)),
            Eq(Derivative(Z1(t), t), k01*Z0(t) - k10*Z1(t) + k21*Z2(t)),
            Eq(Derivative(Z2(t), t), -(k20 + k21 + k23)*Z2(t)), Eq(Derivative(Z3(t), t), k23*Z2(t) - k30*Z3(t)))
-<<<<<<< HEAD
     sol1 = [
         Eq(Z0(t), C1*k10/k01 + C2*(-k10 + k30)*exp(-k30*t)/(k01 + k10 - k30) +
             C3*(k10*k20 + k10*k21 - k10*k30 - k20**2 - k20*k21 - k20*k23 +
@@ -589,15 +588,6 @@
         Eq(Z2(t), C3*(-k20 - k21 - k23 + k30)*exp(t*(-k20 - k21 - k23))/k23),
         Eq(Z3(t), C2*exp(-k30*t) + C3*exp(t*(-k20 - k21 - k23)))
     ]
-=======
-    sol1 = [Eq(Z0(t), C1*k10/k01 + C2*(-k10 + k30)*exp(-k30*t)/(k01 + k10 - k30) + C3*(k10*k20 + k10*k21 - k10*k30 -
-                k20**2 - k20*k21 - k20*k23 + k20*k30 + k23*k30)*exp(t*(-k20 - k21 - k23))/(k23*(k01 + k10 - k20 - k21 -
-                k23)) - C4*exp(t*(-k01 - k10))),
-            Eq(Z1(t), C1 - C2*k01*exp(-k30*t)/(k01 + k10 - k30) + C3*(k01*k20 + k01*k21 - k01*k30 - k20*k21 - k21**2 -
-                k21*k23 + k21*k30)*exp(t*(-k20 - k21 - k23))/(k23*(k01 + k10 - k20 - k21 - k23)) + C4*exp(t*(-k01 - k10))),
-            Eq(Z2(t), C3*(-k20 - k21 - k23 + k30)*exp(t*(-k20 - k21 - k23))/k23),
-            Eq(Z3(t), C2*exp(-k30*t) + C3*exp(t*(-k20 - k21 - k23)))]
->>>>>>> 33e01913
 
     assert dsolve(eq1, simplify=False) == sol1
     assert checksysodesol(eq1, sol1) == (True, [0, 0, 0, 0])
