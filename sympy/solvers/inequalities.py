"""Tools for solving inequalities and systems of inequalities. """

from __future__ import print_function, division

from sympy.core import Symbol, Dummy
from sympy.core.compatibility import iterable, reduce
from sympy.sets import Interval
from sympy.core.relational import Relational, Eq, Ge, Lt
from sympy.sets.sets import FiniteSet, Union
from sympy.core.singleton import S

from sympy.functions import Abs
from sympy.logic import And
from sympy.polys import Poly, PolynomialError, parallel_poly_from_expr
from sympy.polys.polyutils import _nsort
from sympy.utilities.misc import filldedent

def solve_poly_inequality(poly, rel):
    """Solve a polynomial inequality with rational coefficients.

    Examples
    ========

    >>> from sympy import Poly
    >>> from sympy.abc import x
    >>> from sympy.solvers.inequalities import solve_poly_inequality

    >>> solve_poly_inequality(Poly(x, x, domain='ZZ'), '==')
    [{0}]

    >>> solve_poly_inequality(Poly(x**2 - 1, x, domain='ZZ'), '!=')
    [(-oo, -1), (-1, 1), (1, oo)]

    >>> solve_poly_inequality(Poly(x**2 - 1, x, domain='ZZ'), '==')
    [{-1}, {1}]

    See Also
    ========
    solve_poly_inequalities
    """
    if not isinstance(poly, Poly):
        raise ValueError(
            'For efficiency reasons, `poly` should be a Poly instance')
    if poly.is_number:
        t = Relational(poly.as_expr(), 0, rel)
        if t is S.true:
            return [S.Reals]
        elif t is S.false:
            return [S.EmptySet]
        else:
            raise NotImplementedError(
                "could not determine truth value of %s" % t)

    reals, intervals = poly.real_roots(multiple=False), []

    if rel == '==':
        for root, _ in reals:
            interval = Interval(root, root)
            intervals.append(interval)
    elif rel == '!=':
        left = S.NegativeInfinity

        for right, _ in reals + [(S.Infinity, 1)]:
            interval = Interval(left, right, True, True)
            intervals.append(interval)
            left = right
    else:
        if poly.LC() > 0:
            sign = +1
        else:
            sign = -1

        eq_sign, equal = None, False

        if rel == '>':
            eq_sign = +1
        elif rel == '<':
            eq_sign = -1
        elif rel == '>=':
            eq_sign, equal = +1, True
        elif rel == '<=':
            eq_sign, equal = -1, True
        else:
            raise ValueError("'%s' is not a valid relation" % rel)

        right, right_open = S.Infinity, True

        for left, multiplicity in reversed(reals):
            if multiplicity % 2:
                if sign == eq_sign:
                    intervals.insert(
                        0, Interval(left, right, not equal, right_open))

                sign, right, right_open = -sign, left, not equal
            else:
                if sign == eq_sign and not equal:
                    intervals.insert(
                        0, Interval(left, right, True, right_open))
                    right, right_open = left, True
                elif sign != eq_sign and equal:
                    intervals.insert(0, Interval(left, left))

        if sign == eq_sign:
            intervals.insert(
                0, Interval(S.NegativeInfinity, right, True, right_open))

    return intervals


def solve_poly_inequalities(polys):
    """Solve polynomial inequalities with rational coefficients.

    Examples
    ========

    >>> from sympy.solvers.inequalities import solve_poly_inequalities
    >>> from sympy.polys import Poly
    >>> from sympy.abc import x
    >>> solve_poly_inequalities(((
    ... Poly(x**2 - 3), ">"), (
    ... Poly(-x**2 + 1), ">")))
    (-oo, -sqrt(3)) U (-1, 1) U (sqrt(3), oo)
    """
    from sympy import Union
    return Union(*[solve_poly_inequality(*p) for p in polys])


def solve_rational_inequalities(eqs):
    """Solve a system of rational inequalities with rational coefficients.

    Examples
    ========

    >>> from sympy.abc import x
    >>> from sympy import Poly
    >>> from sympy.solvers.inequalities import solve_rational_inequalities

    >>> solve_rational_inequalities([[
    ... ((Poly(-x + 1), Poly(1, x)), '>='),
    ... ((Poly(-x + 1), Poly(1, x)), '<=')]])
    {1}

    >>> solve_rational_inequalities([[
    ... ((Poly(x), Poly(1, x)), '!='),
    ... ((Poly(-x + 1), Poly(1, x)), '>=')]])
    (-oo, 0) U (0, 1]

    See Also
    ========
    solve_poly_inequality
    """
    result = S.EmptySet

    for _eqs in eqs:
        if not _eqs:
            continue

        global_intervals = [Interval(S.NegativeInfinity, S.Infinity)]

        for (numer, denom), rel in _eqs:
            numer_intervals = solve_poly_inequality(numer*denom, rel)
            denom_intervals = solve_poly_inequality(denom, '==')

            intervals = []

            for numer_interval in numer_intervals:
                for global_interval in global_intervals:
                    interval = numer_interval.intersect(global_interval)

                    if interval is not S.EmptySet:
                        intervals.append(interval)

            global_intervals = intervals

            intervals = []

            for global_interval in global_intervals:
                for denom_interval in denom_intervals:
                    global_interval -= denom_interval

                if global_interval is not S.EmptySet:
                    intervals.append(global_interval)

            global_intervals = intervals

            if not global_intervals:
                break

        for interval in global_intervals:
            result = result.union(interval)

    return result


def reduce_rational_inequalities(exprs, gen, relational=True):
    """Reduce a system of rational inequalities with rational coefficients.

    Examples
    ========

    >>> from sympy import Poly, Symbol
    >>> from sympy.solvers.inequalities import reduce_rational_inequalities

    >>> x = Symbol('x', real=True)

    >>> reduce_rational_inequalities([[x**2 <= 0]], x)
    Eq(x, 0)

    >>> reduce_rational_inequalities([[x + 2 > 0]], x)
    And(-2 < x, x < oo)
    >>> reduce_rational_inequalities([[(x + 2, ">")]], x)
    And(-2 < x, x < oo)
    >>> reduce_rational_inequalities([[x + 2]], x)
    Eq(x, -2)
    """
    exact = True
    eqs = []
    solution = S.EmptySet
    for _exprs in exprs:
        _eqs = []

        for expr in _exprs:
            if isinstance(expr, tuple):
                expr, rel = expr
            else:
                if expr.is_Relational:
                    expr, rel = expr.lhs - expr.rhs, expr.rel_op
                else:
                    expr, rel = expr, '=='

            if expr is S.true:
                numer, denom, rel = S.Zero, S.One, '=='
            elif expr is S.false:
                numer, denom, rel = S.One, S.One, '=='
            else:
                numer, denom = expr.together().as_numer_denom()

            try:
                (numer, denom), opt = parallel_poly_from_expr(
                    (numer, denom), gen)
            except PolynomialError:
                raise PolynomialError(filldedent('''
                    only polynomials and
                    rational functions are supported in this context'''))

            if not opt.domain.is_Exact:
                numer, denom, exact = numer.to_exact(), denom.to_exact(), False

            domain = opt.domain.get_exact()

            if not (domain.is_ZZ or domain.is_QQ):
                expr = numer/denom
                expr = Relational(expr, 0, rel)
                solution = Union(solution, solve_univariate_inequality(expr, gen, relational=False))
            else:
                _eqs.append(((numer, denom), rel))

        eqs.append(_eqs)

    solution = Union(solution, solve_rational_inequalities(eqs))

    if not exact:
        solution = solution.evalf()

    if relational:
        solution = solution.as_relational(gen)

    return solution


def reduce_abs_inequality(expr, rel, gen):
    """Reduce an inequality with nested absolute values.

    Examples
    ========

    >>> from sympy import Abs, Symbol
    >>> from sympy.solvers.inequalities import reduce_abs_inequality
    >>> x = Symbol('x', real=True)

    >>> reduce_abs_inequality(Abs(x - 5) - 3, '<', x)
    And(2 < x, x < 8)

    >>> reduce_abs_inequality(Abs(x + 2)*3 - 13, '<', x)
    And(-19/3 < x, x < 7/3)

    See Also
    ========

    reduce_abs_inequalities
    """
    if gen.is_real is False:
         raise TypeError(filldedent('''
            can't solve inequalities with absolute
            values containing non-real variables'''))

    def _bottom_up_scan(expr):
        exprs = []

        if expr.is_Add or expr.is_Mul:
            op = expr.func

            for arg in expr.args:
                _exprs = _bottom_up_scan(arg)

                if not exprs:
                    exprs = _exprs
                else:
                    args = []

                    for expr, conds in exprs:
                        for _expr, _conds in _exprs:
                            args.append((op(expr, _expr), conds + _conds))

                    exprs = args
        elif expr.is_Pow:
            n = expr.exp

            if not n.is_Integer or n < 0:
                raise ValueError(
                    "only non-negative integer powers are allowed")

            _exprs = _bottom_up_scan(expr.base)

            for expr, conds in _exprs:
                exprs.append((expr**n, conds))
        elif isinstance(expr, Abs):
            _exprs = _bottom_up_scan(expr.args[0])

            for expr, conds in _exprs:
                exprs.append(( expr, conds + [Ge(expr, 0)]))
                exprs.append((-expr, conds + [Lt(expr, 0)]))
        else:
            exprs = [(expr, [])]

        return exprs

    exprs = _bottom_up_scan(expr)

    mapping = {'<': '>', '<=': '>='}
    inequalities = []

    for expr, conds in exprs:
        if rel not in mapping.keys():
            expr = Relational( expr, 0, rel)
        else:
            expr = Relational(-expr, 0, mapping[rel])

        inequalities.append([expr] + conds)

    return reduce_rational_inequalities(inequalities, gen)


def reduce_abs_inequalities(exprs, gen):
    """Reduce a system of inequalities with nested absolute values.

    Examples
    ========

    >>> from sympy import Abs, Symbol
    >>> from sympy.abc import x
    >>> from sympy.solvers.inequalities import reduce_abs_inequalities
    >>> x = Symbol('x', real=True)

    >>> reduce_abs_inequalities([(Abs(3*x - 5) - 7, '<'),
    ... (Abs(x + 25) - 13, '>')], x)
    And(-2/3 < x, Or(And(-12 < x, x < oo), And(-oo < x, x < -38)), x < 4)

    >>> reduce_abs_inequalities([(Abs(x - 4) + Abs(3*x - 5) - 7, '<')], x)
    And(1/2 < x, x < 4)

    See Also
    ========

    reduce_abs_inequality
    """
    return And(*[ reduce_abs_inequality(expr, rel, gen)
        for expr, rel in exprs ])


def solve_univariate_inequality(expr, gen, relational=True):
    """Solves a real univariate inequality.

    Examples
    ========

    >>> from sympy.solvers.inequalities import solve_univariate_inequality
    >>> from sympy.core.symbol import Symbol
    >>> x = Symbol('x')

    >>> solve_univariate_inequality(x**2 >= 4, x)
    Or(And(-oo < x, x <= -2), And(2 <= x, x < oo))

    >>> solve_univariate_inequality(x**2 >= 4, x, relational=False)
    (-oo, -2] U [2, oo)

    """

    from sympy.solvers.solvers import denoms
    from sympy.solvers.solveset import solveset

    def solve_replacement(f_x, x):
        solns = solveset(f_x, x, domain=S.Reals)
        if type(solns) is FiniteSet:
            return list(solns)
        elif solns is S.EmptySet:
            return []
        else:
            raise NotImplementedError

    # This keeps the function independent of the assumptions about `gen`.
    # `solveset` makes sure this function is called only when the domain is
    # real.
    d = Dummy(real=True)
    expr = expr.subs(gen, d)
    _gen = gen
    gen = d

<<<<<<< HEAD
    e = expr.lhs - expr.rhs
    parts = n, d = e.as_numer_denom()
    if all(i.is_polynomial(gen) for i in parts):
        solns = solve_replacement(n, gen)
        singularities = solve_replacement(d, gen)
    else:
        solns = solve_replacement(e, gen)
        singularities = []
        for d in denoms(e):
            singularities.extend(solve_replacement(d, gen))
=======
    if expr is S.true:
        rv = S.Reals
    elif expr is S.false:
        rv = S.EmptySet
    else:
        e = expr.lhs - expr.rhs
        parts = n, d = e.as_numer_denom()
        if all(i.is_polynomial(gen) for i in parts):
            solns = solve(n, gen, check=False)
            singularities = solve(d, gen, check=False)
        else:
            solns = solve(e, gen, check=False)
            singularities = []
            for d in denoms(e):
                singularities.extend(solve(d, gen))

        include_x = expr.func(0, 0)
>>>>>>> b6c26ae5

        def valid(x):
            v = e.subs(gen, x)
            try:
                r = expr.func(v, 0)
            except TypeError:
                r = S.false
            if r in (S.true, S.false):
                return r
            if v.is_real is False:
                return S.false
            else:
                v = v.n(2)
                if v.is_comparable:
                    return expr.func(v, 0)
                return S.false

        start = S.NegativeInfinity
        sol_sets = [S.EmptySet]
        try:
            reals = _nsort(set(solns + singularities), separated=True)[0]
        except NotImplementedError:
            raise NotImplementedError('sorting of these roots is not supported')
        for x in reals:
            end = x

            if end in [S.NegativeInfinity, S.Infinity]:
                if valid(S(0)):
                    sol_sets.append(Interval(start, S.Infinity, True, True))
                    break

            if valid((start + end)/2 if start != S.NegativeInfinity else end - 1):
                sol_sets.append(Interval(start, end, True, True))

            if x in singularities:
                singularities.remove(x)
            elif include_x:
                sol_sets.append(FiniteSet(x))

            start = end

        end = S.Infinity

        if valid(start + 1):
            sol_sets.append(Interval(start, end, True, True))

        rv = Union(*sol_sets).subs(gen, _gen)

    return rv if not relational else rv.as_relational(_gen)


def _solve_inequality(ie, s):
    """ A hacky replacement for solve, since the latter only works for
        univariate inequalities. """
    if not ie.rel_op in ('>', '>=', '<', '<='):
        raise NotImplementedError
    expr = ie.lhs - ie.rhs
    try:
        p = Poly(expr, s)
        if p.degree() != 1:
            raise NotImplementedError
    except (PolynomialError, NotImplementedError):
        try:
            n, d = expr.as_numer_denom()
            return reduce_rational_inequalities([[ie]], s)
        except PolynomialError:
            return solve_univariate_inequality(ie, s)
    a, b = p.all_coeffs()
    if a.is_positive:
        return ie.func(s, -b/a)
    elif a.is_negative:
        return ie.func(-b/a, s)
    else:
        raise NotImplementedError


def _reduce_inequalities(inequalities, symbols):
    # helper for reduce_inequalities

    poly_part, abs_part = {}, {}
    other = []

    for inequality in inequalities:

        expr, rel = inequality.lhs, inequality.rel_op  # rhs is 0

        # check for gens using atoms which is more strict than free_symbols to
        # guard against EX domain which won't be handled by
        # reduce_rational_inequalities
        gens = expr.atoms(Symbol)

        if len(gens) == 1:
            gen = gens.pop()
        else:
            common = expr.free_symbols & symbols
            if len(common) == 1:
                gen = common.pop()
                other.append(_solve_inequality(Relational(expr, 0, rel), gen))
                continue
            else:
                raise NotImplementedError(filldedent('''
                    inequality has more than one
                    symbol of interest'''))

        if expr.is_polynomial(gen):
            poly_part.setdefault(gen, []).append((expr, rel))
        else:
            components = expr.find(lambda u:
                u.has(gen) and (
                u.is_Function or u.is_Pow and not u.exp.is_Integer))
            if components and all(isinstance(i, Abs) for i in components):
                abs_part.setdefault(gen, []).append((expr, rel))
            else:
                other.append(_solve_inequality(Relational(expr, 0, rel), gen))

    poly_reduced = []
    abs_reduced = []

    for gen, exprs in poly_part.items():
        poly_reduced.append(reduce_rational_inequalities([exprs], gen))

    for gen, exprs in abs_part.items():
        abs_reduced.append(reduce_abs_inequalities(exprs, gen))

    return And(*(poly_reduced + abs_reduced + other))


def reduce_inequalities(inequalities, symbols=[]):
    """Reduce a system of inequalities with rational coefficients.

    Examples
    ========

    >>> from sympy import sympify as S, Symbol
    >>> from sympy.abc import x, y
    >>> from sympy.solvers.inequalities import reduce_inequalities

    >>> reduce_inequalities(0 <= x + 3, [])
    And(-3 <= x, x < oo)

    >>> reduce_inequalities(0 <= x + y*2 - 1, [x])
    x >= -2*y + 1
    """
    if not iterable(inequalities):
        inequalities = [inequalities]

    # prefilter
    keep = []
    for i in inequalities:
        if isinstance(i, Relational):
            i = i.func(i.lhs.as_expr() - i.rhs.as_expr(), 0)
        elif i not in (True, False):
            i = Eq(i, 0)
        if i == True:
            continue
        elif i == False:
            return S.false
        if i.lhs.is_number:
            raise NotImplementedError(
                "could not determine truth value of %s" % i)
        keep.append(i)
    inequalities = keep
    del keep

    gens = reduce(set.union, [i.free_symbols for i in inequalities], set())

    if not iterable(symbols):
        symbols = [symbols]
    symbols = set(symbols) or gens

    # make vanilla symbol real
    recast = dict([(i, Dummy(i.name, real=True))
        for i in gens if i.is_real is None])
    inequalities = [i.xreplace(recast) for i in inequalities]
    symbols = set([i.xreplace(recast) for i in symbols])

    # solve system
    rv = _reduce_inequalities(inequalities, symbols)

    # restore original symbols and return
    return rv.xreplace(dict([(v, k) for k, v in recast.items()]))<|MERGE_RESOLUTION|>--- conflicted
+++ resolved
@@ -396,17 +396,7 @@
 
     """
 
-    from sympy.solvers.solvers import denoms
-    from sympy.solvers.solveset import solveset
-
-    def solve_replacement(f_x, x):
-        solns = solveset(f_x, x, domain=S.Reals)
-        if type(solns) is FiniteSet:
-            return list(solns)
-        elif solns is S.EmptySet:
-            return []
-        else:
-            raise NotImplementedError
+    from sympy.solvers.solvers import solve, denoms
 
     # This keeps the function independent of the assumptions about `gen`.
     # `solveset` makes sure this function is called only when the domain is
@@ -416,18 +406,6 @@
     _gen = gen
     gen = d
 
-<<<<<<< HEAD
-    e = expr.lhs - expr.rhs
-    parts = n, d = e.as_numer_denom()
-    if all(i.is_polynomial(gen) for i in parts):
-        solns = solve_replacement(n, gen)
-        singularities = solve_replacement(d, gen)
-    else:
-        solns = solve_replacement(e, gen)
-        singularities = []
-        for d in denoms(e):
-            singularities.extend(solve_replacement(d, gen))
-=======
     if expr is S.true:
         rv = S.Reals
     elif expr is S.false:
@@ -445,7 +423,6 @@
                 singularities.extend(solve(d, gen))
 
         include_x = expr.func(0, 0)
->>>>>>> b6c26ae5
 
         def valid(x):
             v = e.subs(gen, x)
