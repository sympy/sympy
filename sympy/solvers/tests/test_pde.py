from sympy.solvers.pde import pde_separate_add, pde_separate_mul, _separate
from sympy import Eq, exp, Function, Symbol, symbols
from sympy import Derivative as D
from sympy.utilities.pytest import raises

def test_pde_separate_add():
    x, y, z, t = symbols("x,y,z,t")
<<<<<<< HEAD
    c = Symbol("C", Real=True)
=======
    c = Symbol("C", real=True)
>>>>>>> c9470ac4
    F, T, X, Y, Z, u = map(Function, 'FTXYZu')

    eq = Eq(D(u(x, t), x), D(u(x, t), t)*exp(u(x, t)))
    res = pde_separate_add(eq, u(x, t), [X(x), T(t)])
    assert res == [D(X(x), x)*exp(-X(x)), D(T(t), t)*exp(T(t))]

def test_pde_separate_mul():
    x, y, z, t = symbols("x,y,z,t")
<<<<<<< HEAD
    c = Symbol("C", Real=True)
=======
    c = Symbol("C", real=True)
>>>>>>> c9470ac4
    Phi = Function('Phi')
    F, R, T, X, Y, Z, u = map(Function, 'FRTXYZu')
    r, theta, z = symbols('r,theta,z')

    # Something simple :)
    eq = Eq(D(F(x, y, z), x) + D(F(x, y, z), y) + D(F(x, y, z), z))

    # Duplicate arguments in functions
    raises (ValueError, "pde_separate_mul(eq, F(x, y, z), [X(x), u(z, z)])")
    # Wrong number of arguments
    raises (ValueError, "pde_separate_mul(eq, F(x, y, z), [X(x), Y(y)])")
    # Wrong variables: [x, y] -> [x, z]
    raises (ValueError, "pde_separate_mul(eq, F(x, y, z), [X(t), Y(x, y)])")

    assert pde_separate_mul(eq, F(x, y, z), [Y(y), u(x, z)]) == \
            [D(Y(y), y)/Y(y), -D(u(x, z), x)/u(x, z) - D(u(x, z), z)/u(x, z)]
    assert pde_separate_mul(eq, F(x, y, z), [X(x), Y(y), Z(z)]) == \
            [D(X(x), x)/X(x), -D(Z(z), z)/Z(z) - D(Y(y), y)/Y(y)]

    # wave equation
    wave = Eq(D(u(x, t), t, t), c**2*D(u(x, t), x, x))
    res = pde_separate_mul(wave, u(x, t), [X(x), T(t)])
    assert res == [D(X(x), x, x)/X(x), D(T(t), t, t)/(c**2*T(t))]

    # Laplace equation in cylindrical coords
    eq = Eq(1/r * D(Phi(r, theta, z), r) + D(Phi(r, theta, z), r, 2) + \
            1/r**2 * D(Phi(r, theta, z), theta, 2) + D(Phi(r, theta, z), z, 2))
    # Separate z
    res = pde_separate_mul(eq, Phi(r, theta, z), [Z(z), u(theta, r)])
    assert res == [D(Z(z), z, z)/Z(z), \
            -D(u(theta, r), r, r)/u(theta, r) - \
            D(u(theta, r), r)/(r*u(theta, r)) - \
            D(u(theta, r), theta, theta)/(r**2*u(theta, r))]
    # Lets use the result to create a new equation...
    eq = Eq(res[1], c)
    # ...and separate theta...
    res = pde_separate_mul(eq, u(theta, r), [T(theta), R(r)])
    assert res == [D(T(theta), theta, theta)/T(theta), \
            -r*D(R(r), r)/R(r) - r**2*D(R(r), r, r)/R(r) - c*r**2]
    # ...or r...
    res = pde_separate_mul(eq, u(theta, r), [R(r), T(theta)])
    assert res == [r*D(R(r), r)/R(r) + r**2*D(R(r), r, r)/R(r) + c*r**2, \
            -D(T(theta), theta, theta)/T(theta)]
<|MERGE_RESOLUTION|>--- conflicted
+++ resolved
@@ -5,11 +5,7 @@
 
 def test_pde_separate_add():
     x, y, z, t = symbols("x,y,z,t")
-<<<<<<< HEAD
-    c = Symbol("C", Real=True)
-=======
     c = Symbol("C", real=True)
->>>>>>> c9470ac4
     F, T, X, Y, Z, u = map(Function, 'FTXYZu')
 
     eq = Eq(D(u(x, t), x), D(u(x, t), t)*exp(u(x, t)))
@@ -18,11 +14,7 @@
 
 def test_pde_separate_mul():
     x, y, z, t = symbols("x,y,z,t")
-<<<<<<< HEAD
-    c = Symbol("C", Real=True)
-=======
     c = Symbol("C", real=True)
->>>>>>> c9470ac4
     Phi = Function('Phi')
     F, R, T, X, Y, Z, u = map(Function, 'FRTXYZu')
     r, theta, z = symbols('r,theta,z')
@@ -65,4 +57,4 @@
     # ...or r...
     res = pde_separate_mul(eq, u(theta, r), [R(r), T(theta)])
     assert res == [r*D(R(r), r)/R(r) + r**2*D(R(r), r, r)/R(r) + c*r**2, \
-            -D(T(theta), theta, theta)/T(theta)]
+            -D(T(theta), theta, theta)/T(theta)]