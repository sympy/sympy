from sympy import (
    Abs, And, Derivative, Dummy, Eq, Float, Function, Gt, I, Integral,
    LambertW, Lt, Matrix, Or, Piecewise, Poly, Q, Rational, S, Symbol,
    Wild, acos, asin, atan, atanh, cos, cosh, diff, erf, erfinv, erfc,
    erfcinv, exp, im, log, pi, re, sec, sin,
    sinh, solve, solve_linear, sqrt, sstr, symbols, sympify, tan, tanh,
    root, simplify, atan2, arg, Mul, SparseMatrix, ask, Tuple, nsolve, oo)

from sympy.core.compatibility import range
from sympy.core.function import nfloat
from sympy.solvers import solve_linear_system, solve_linear_system_LU, \
    solve_undetermined_coeffs
from sympy.solvers.solvers import _invert, unrad, checksol, posify, _ispow, \
    det_quick, det_perm, det_minor, _simple_dens, check_assumptions

from sympy.physics.units import cm
from sympy.polys.rootoftools import CRootOf

from sympy.utilities.pytest import slow, XFAIL, SKIP, raises, skip, ON_TRAVIS
from sympy.utilities.randtest import verify_numerically as tn

from sympy.abc import a, b, c, d, k, h, p, x, y, z, t, q, m


def NS(e, n=15, **options):
    return sstr(sympify(e).evalf(n, **options), full_prec=True)


def test_swap_back():
    f, g = map(Function, 'fg')
    fx, gx = f(x), g(x)
    assert solve([fx + y - 2, fx - gx - 5], fx, y, gx) == \
        {fx: gx + 5, y: -gx - 3}
    assert solve(fx + gx*x - 2, [fx, gx]) == {fx: 2, gx: 0}
    assert solve(fx + gx**2*x - y, [fx, gx]) == [{fx: y - gx**2*x}]
    assert solve([f(1) - 2, x + 2]) == [{x: -2, f(1): 2}]


def guess_solve_strategy(eq, symbol):
    try:
        solve(eq, symbol)
        return True
    except (TypeError, NotImplementedError):
        return False


def test_guess_poly():
    # polynomial equations
    assert guess_solve_strategy( S(4), x )  # == GS_POLY
    assert guess_solve_strategy( x, x )  # == GS_POLY
    assert guess_solve_strategy( x + a, x )  # == GS_POLY
    assert guess_solve_strategy( 2*x, x )  # == GS_POLY
    assert guess_solve_strategy( x + sqrt(2), x)  # == GS_POLY
    assert guess_solve_strategy( x + 2**Rational(1, 4), x)  # == GS_POLY
    assert guess_solve_strategy( x**2 + 1, x )  # == GS_POLY
    assert guess_solve_strategy( x**2 - 1, x )  # == GS_POLY
    assert guess_solve_strategy( x*y + y, x )  # == GS_POLY
    assert guess_solve_strategy( x*exp(y) + y, x)  # == GS_POLY
    assert guess_solve_strategy(
        (x - y**3)/(y**2*sqrt(1 - y**2)), x)  # == GS_POLY


def test_guess_poly_cv():
    # polynomial equations via a change of variable
    assert guess_solve_strategy( sqrt(x) + 1, x )  # == GS_POLY_CV_1
    assert guess_solve_strategy(
        x**Rational(1, 3) + sqrt(x) + 1, x )  # == GS_POLY_CV_1
    assert guess_solve_strategy( 4*x*(1 - sqrt(x)), x )  # == GS_POLY_CV_1

    # polynomial equation multiplying both sides by x**n
    assert guess_solve_strategy( x + 1/x + y, x )  # == GS_POLY_CV_2


def test_guess_rational_cv():
    # rational functions
    assert guess_solve_strategy( (x + 1)/(x**2 + 2), x)  # == GS_RATIONAL
    assert guess_solve_strategy(
        (x - y**3)/(y**2*sqrt(1 - y**2)), y)  # == GS_RATIONAL_CV_1

    # rational functions via the change of variable y -> x**n
    assert guess_solve_strategy( (sqrt(x) + 1)/(x**Rational(1, 3) + sqrt(x) + 1), x ) \
        #== GS_RATIONAL_CV_1


def test_guess_transcendental():
    #transcendental functions
    assert guess_solve_strategy( exp(x) + 1, x )  # == GS_TRANSCENDENTAL
    assert guess_solve_strategy( 2*cos(x) - y, x )  # == GS_TRANSCENDENTAL
    assert guess_solve_strategy(
        exp(x) + exp(-x) - y, x )  # == GS_TRANSCENDENTAL
    assert guess_solve_strategy(3**x - 10, x)  # == GS_TRANSCENDENTAL
    assert guess_solve_strategy(-3**x + 10, x)  # == GS_TRANSCENDENTAL

    assert guess_solve_strategy(a*x**b - y, x)  # == GS_TRANSCENDENTAL


def test_solve_args():
    # equation container, issue 5113
    ans = {x: -3, y: 1}
    eqs = (x + 5*y - 2, -3*x + 6*y - 15)
    assert all(solve(container(eqs), x, y) == ans for container in
        (tuple, list, set, frozenset))
    assert solve(Tuple(*eqs), x, y) == ans
    # implicit symbol to solve for
    assert set(solve(x**2 - 4)) == set([S(2), -S(2)])
    assert solve([x + y - 3, x - y - 5]) == {x: 4, y: -1}
    assert solve(x - exp(x), x, implicit=True) == [exp(x)]
    # no symbol to solve for
    assert solve(42) == []
    assert solve([1, 2]) == []
    # duplicate symbols removed
    assert solve((x - 3, y + 2), x, y, x) == {x: 3, y: -2}
    # unordered symbols
    # only 1
    assert solve(y - 3, set([y])) == [3]
    # more than 1
    assert solve(y - 3, set([x, y])) == [{y: 3}]
    # multiple symbols: take the first linear solution
    assert solve(x + y - 3, [x, y]) == [{x: 3 - y}]
    # unless it is an undetermined coefficients system
    assert solve(a + b*x - 2, [a, b]) == {a: 2, b: 0}
    args = (a + b)*x - b**2 + 2, a, b
    assert solve(*args) == \
        [(-sqrt(2), sqrt(2)), (sqrt(2), -sqrt(2))]
    assert solve(*args, set=True) == \
        ([a, b], set([(-sqrt(2), sqrt(2)), (sqrt(2), -sqrt(2))]))
    assert solve(*args, dict=True) == \
        [{b: sqrt(2), a: -sqrt(2)}, {b: -sqrt(2), a: sqrt(2)}]
    eq = a*x**2 + b*x + c - ((x - h)**2 + 4*p*k)/4/p
    flags = dict(dict=True)
    assert solve(eq, [h, p, k], exclude=[a, b, c], **flags) == \
        [{k: c - b**2/(4*a), h: -b/(2*a), p: 1/(4*a)}]
    flags.update(dict(simplify=False))
    assert solve(eq, [h, p, k], exclude=[a, b, c], **flags) == \
        [{k: (4*a*c - b**2)/(4*a), h: -b/(2*a), p: 1/(4*a)}]
    # failing undetermined system
    assert solve(a*x + b**2/(x + 4) - 3*x - 4/x, a, b) == \
        [{a: (-b**2*x + 3*x**3 + 12*x**2 + 4*x + 16)/(x**2*(x + 4))}]
    # failed single equation
    assert solve(1/(1/x - y + exp(y))) == []
    raises(
        NotImplementedError, lambda: solve(exp(x) + sin(x) + exp(y) + sin(y)))
    # failed system
    # --  when no symbols given, 1 fails
    assert solve([y, exp(x) + x]) == [{x: -LambertW(1), y: 0}]
    #     both fail
    assert solve(
        (exp(x) - x, exp(y) - y)) == [{x: -LambertW(-1), y: -LambertW(-1)}]
    # --  when symbols given
    solve([y, exp(x) + x], x, y) == [(-LambertW(1), 0)]
    # symbol is a number
    assert solve(x**2 - pi, pi) == [x**2]
    # no equations
    assert solve([], [x]) == []
    # overdetermined system
    # - nonlinear
    assert solve([(x + y)**2 - 4, x + y - 2]) == [{x: -y + 2}]
    # - linear
    assert solve((x + y - 2, 2*x + 2*y - 4)) == {x: -y + 2}


def test_solve_polynomial1():
    assert solve(3*x - 2, x) == [Rational(2, 3)]
    assert solve(Eq(3*x, 2), x) == [Rational(2, 3)]

    assert set(solve(x**2 - 1, x)) == set([-S(1), S(1)])
    assert set(solve(Eq(x**2, 1), x)) == set([-S(1), S(1)])

    assert solve(x - y**3, x) == [y**3]
    rx = root(x, 3)
    assert solve(x - y**3, y) == [
        rx, -rx/2 - sqrt(3)*I*rx/2, -rx/2 +  sqrt(3)*I*rx/2]
    a11, a12, a21, a22, b1, b2 = symbols('a11,a12,a21,a22,b1,b2')

    assert solve([a11*x + a12*y - b1, a21*x + a22*y - b2], x, y) == \
        {
            x: (a22*b1 - a12*b2)/(a11*a22 - a12*a21),
            y: (a11*b2 - a21*b1)/(a11*a22 - a12*a21),
        }

    solution = {y: S.Zero, x: S.Zero}

    assert solve((x - y, x + y), x, y ) == solution
    assert solve((x - y, x + y), (x, y)) == solution
    assert solve((x - y, x + y), [x, y]) == solution

    assert set(solve(x**3 - 15*x - 4, x)) == set([
        -2 + 3**Rational(1, 2),
        S(4),
        -2 - 3**Rational(1, 2)
    ])

    assert set(solve((x**2 - 1)**2 - a, x)) == \
        set([sqrt(1 + sqrt(a)), -sqrt(1 + sqrt(a)),
             sqrt(1 - sqrt(a)), -sqrt(1 - sqrt(a))])


def test_solve_polynomial2():
    assert solve(4, x) == []


def test_solve_polynomial_cv_1a():
    """
    Test for solving on equations that can be converted to a polynomial equation
    using the change of variable y -> x**Rational(p, q)
    """
    assert solve( sqrt(x) - 1, x) == [1]
    assert solve( sqrt(x) - 2, x) == [4]
    assert solve( x**Rational(1, 4) - 2, x) == [16]
    assert solve( x**Rational(1, 3) - 3, x) == [27]
    assert solve(sqrt(x) + x**Rational(1, 3) + x**Rational(1, 4), x) == [0]


def test_solve_polynomial_cv_1b():
    assert set(solve(4*x*(1 - a*sqrt(x)), x)) == set([S(0), 1/a**2])
    assert set(solve(x*(root(x, 3) - 3), x)) == set([S(0), S(27)])


def test_solve_polynomial_cv_2():
    """
    Test for solving on equations that can be converted to a polynomial equation
    multiplying both sides of the equation by x**m
    """
    assert solve(x + 1/x - 1, x) in \
        [[ Rational(1, 2) + I*sqrt(3)/2, Rational(1, 2) - I*sqrt(3)/2],
         [ Rational(1, 2) - I*sqrt(3)/2, Rational(1, 2) + I*sqrt(3)/2]]


def test_quintics_1():
    f = x**5 - 110*x**3 - 55*x**2 + 2310*x + 979
    s = solve(f, check=False)
    for root in s:
        res = f.subs(x, root.n()).n()
        assert tn(res, 0)

    f = x**5 - 15*x**3 - 5*x**2 + 10*x + 20
    s = solve(f)
    for root in s:
        assert root.func == CRootOf

    # if one uses solve to get the roots of a polynomial that has a CRootOf
    # solution, make sure that the use of nfloat during the solve process
    # doesn't fail. Note: if you want numerical solutions to a polynomial
    # it is *much* faster to use nroots to get them than to solve the
    # equation only to get RootOf solutions which are then numerically
    # evaluated. So for eq = x**5 + 3*x + 7 do Poly(eq).nroots() rather
    # than [i.n() for i in solve(eq)] to get the numerical roots of eq.
    assert nfloat(solve(x**5 + 3*x**3 + 7)[0], exponent=False) == \
        CRootOf(x**5 + 3*x**3 + 7, 0).n()



def test_highorder_poly():
    # just testing that the uniq generator is unpacked
    sol = solve(x**6 - 2*x + 2)
    assert all(isinstance(i, CRootOf) for i in sol) and len(sol) == 6


@slow
def test_quintics_2():
    f = x**5 + 15*x + 12
    s = solve(f, check=False)
    for root in s:
        res = f.subs(x, root.n()).n()
        assert tn(res, 0)

    f = x**5 - 15*x**3 - 5*x**2 + 10*x + 20
    s = solve(f)
    for root in s:
        assert root.func == CRootOf


def test_solve_rational():
    """Test solve for rational functions"""
    assert solve( ( x - y**3 )/( (y**2)*sqrt(1 - y**2) ), x) == [y**3]


def test_solve_nonlinear():
    assert solve(x**2 - y**2, x, y) == [{x: -y}, {x: y}]
    assert solve(x**2 - y**2/exp(x), x, y) == [{x: 2*LambertW(y/2)}]
    assert solve(x**2 - y**2/exp(x), y, x) == [{y: -x*sqrt(exp(x))}, {y: x*sqrt(exp(x))}]


def test_issue_8666():
    x = symbols('x')
    assert solve(Eq(x**2 - 1/(x**2 - 4), 4 - 1/(x**2 - 4)), x) == []
    assert solve(Eq(x + 1/x, 1/x), x) == []


def test_issue_7228():
    assert solve(4**(2*(x**2) + 2*x) - 8, x) == [-Rational(3, 2), S.Half]


def test_issue_7190():
    assert solve(log(x-3) + log(x+3), x) == [sqrt(10)]


def test_linear_system():
    x, y, z, t, n = symbols('x, y, z, t, n')

    assert solve([x - 1, x - y, x - 2*y, y - 1], [x, y]) == []

    assert solve([x - 1, x - y, x - 2*y, x - 1], [x, y]) == []
    assert solve([x - 1, x - 1, x - y, x - 2*y], [x, y]) == []

    assert solve([x + 5*y - 2, -3*x + 6*y - 15], x, y) == {x: -3, y: 1}

    M = Matrix([[0, 0, n*(n + 1), (n + 1)**2, 0],
                [n + 1, n + 1, -2*n - 1, -(n + 1), 0],
                [-1, 0, 1, 0, 0]])

    assert solve_linear_system(M, x, y, z, t) == \
        {x: -t - t/n, z: -t - t/n, y: 0}

    assert solve([x + y + z + t, -z - t], x, y, z, t) == {x: -y, z: -t}


def test_linear_system_function():
    a = Function('a')
    assert solve([a(0, 0) + a(0, 1) + a(1, 0) + a(1, 1), -a(1, 0) - a(1, 1)],
        a(0, 0), a(0, 1), a(1, 0), a(1, 1)) == {a(1, 0): -a(1, 1), a(0, 0): -a(0, 1)}


def test_linear_systemLU():
    n = Symbol('n')

    M = Matrix([[1, 2, 0, 1], [1, 3, 2*n, 1], [4, -1, n**2, 1]])

    assert solve_linear_system_LU(M, [x, y, z]) == {z: -3/(n**2 + 18*n),
                                                  x: 1 - 12*n/(n**2 + 18*n),
                                                  y: 6*n/(n**2 + 18*n)}

# Note: multiple solutions exist for some of these equations, so the tests
# should be expected to break if the implementation of the solver changes
# in such a way that a different branch is chosen


def test_solve_transcendental():
    from sympy.abc import a, b

    assert solve(exp(x) - 3, x) == [log(3)]
    assert set(solve((a*x + b)*(exp(x) - 3), x)) == set([-b/a, log(3)])
    assert solve(cos(x) - y, x) == [-acos(y) + 2*pi, acos(y)]
    assert solve(2*cos(x) - y, x) == [-acos(y/2) + 2*pi, acos(y/2)]
    assert solve(Eq(cos(x), sin(x)), x) == [-3*pi/4, pi/4]

    assert set(solve(exp(x) + exp(-x) - y, x)) in [set([
        log(y/2 - sqrt(y**2 - 4)/2),
        log(y/2 + sqrt(y**2 - 4)/2),
    ]), set([
        log(y - sqrt(y**2 - 4)) - log(2),
        log(y + sqrt(y**2 - 4)) - log(2)]),
    set([
        log(y/2 - sqrt((y - 2)*(y + 2))/2),
        log(y/2 + sqrt((y - 2)*(y + 2))/2)])]
    assert solve(exp(x) - 3, x) == [log(3)]
    assert solve(Eq(exp(x), 3), x) == [log(3)]
    assert solve(log(x) - 3, x) == [exp(3)]
    assert solve(sqrt(3*x) - 4, x) == [Rational(16, 3)]
    assert solve(3**(x + 2), x) == []
    assert solve(3**(2 - x), x) == []
    assert solve(x + 2**x, x) == [-LambertW(log(2))/log(2)]
    ans = solve(3*x + 5 + 2**(-5*x + 3), x)
    assert len(ans) == 1 and ans[0].expand() == \
        -Rational(5, 3) + LambertW(-10240*root(2, 3)*log(2)/3)/(5*log(2))
    assert solve(5*x - 1 + 3*exp(2 - 7*x), x) == \
        [Rational(1, 5) + LambertW(-21*exp(Rational(3, 5))/5)/7]
    assert solve(2*x + 5 + log(3*x - 2), x) == \
        [Rational(2, 3) + LambertW(2*exp(-Rational(19, 3))/3)/2]
    assert solve(3*x + log(4*x), x) == [LambertW(Rational(3, 4))/3]
    assert set(solve((2*x + 8)*(8 + exp(x)), x)) == set([S(-4), log(8) + pi*I])
    eq = 2*exp(3*x + 4) - 3
    ans = solve(eq, x)  # this generated a failure in flatten
    assert len(ans) == 3 and all(eq.subs(x, a).n(chop=True) == 0 for a in ans)
    assert solve(2*log(3*x + 4) - 3, x) == [(exp(Rational(3, 2)) - 4)/3]
    assert solve(exp(x) + 1, x) == [pi*I]

    eq = 2*(3*x + 4)**5 - 6*7**(3*x + 9)
    result = solve(eq, x)
    ans = [(log(2401) + 5*LambertW(-log(7**(7*3**Rational(1, 5)/5))))/(3*log(7))/-1]
    assert result == ans
    # it works if expanded, too
    assert solve(eq.expand(), x) == result

    assert solve(z*cos(x) - y, x) == [-acos(y/z) + 2*pi, acos(y/z)]
    assert solve(z*cos(2*x) - y, x) == [-acos(y/z)/2 + pi, acos(y/z)/2]
    assert solve(z*cos(sin(x)) - y, x) == [
        asin(acos(y/z) - 2*pi) + pi, -asin(acos(y/z)) + pi,
        -asin(acos(y/z) - 2*pi), asin(acos(y/z))]

    assert solve(z*cos(x), x) == [pi/2, 3*pi/2]

    # issue 4508
    assert solve(y - b*x/(a + x), x) in [[-a*y/(y - b)], [a*y/(b - y)]]
    assert solve(y - b*exp(a/x), x) == [a/log(y/b)]
    # issue 4507
    assert solve(y - b/(1 + a*x), x) in [[(b - y)/(a*y)], [-((y - b)/(a*y))]]
    # issue 4506
    assert solve(y - a*x**b, x) == [(y/a)**(1/b)]
    # issue 4505
    assert solve(z**x - y, x) == [log(y)/log(z)]
    # issue 4504
    assert solve(2**x - 10, x) == [log(10)/log(2)]
    # issue 6744
    assert solve(x*y) == [{x: 0}, {y: 0}]
    assert solve([x*y]) == [{x: 0}, {y: 0}]
    assert solve(x**y - 1) == [{x: 1}, {y: 0}]
    assert solve([x**y - 1]) == [{x: 1}, {y: 0}]
    assert solve(x*y*(x**2 - y**2)) == [{x: 0}, {x: -y}, {x: y}, {y: 0}]
    assert solve([x*y*(x**2 - y**2)]) == [{x: 0}, {x: -y}, {x: y}, {y: 0}]
    #issue 4739
    assert solve(exp(log(5)*x) - 2**x, x) == [0]

    # misc
    # make sure that the right variables is picked up in tsolve
    raises(NotImplementedError, lambda: solve((exp(x) + 1)**x - 2))

    # shouldn't generate a GeneratorsNeeded error in _tsolve when the NaN is generated
    # for eq_down. Actual answers, as determined numerically are approx. +/- 0.83
    raises(NotImplementedError, lambda:
        solve(sinh(x)*sinh(sinh(x)) + cosh(x)*cosh(sinh(x)) - 3))

    # watch out for recursive loop in tsolve
    raises(NotImplementedError, lambda: solve((x + 2)**y*x - 3, x))

    # issue 7245
    assert solve(sin(sqrt(x))) == [0, pi**2]

    # issue 7602
    a, b = symbols('a, b', real=True, negative=False)
    assert str(solve(Eq(a, 0.5 - cos(pi*b)/2), b)) == \
        '[-0.318309886183791*acos(-2.0*a + 1.0) + 2.0, 0.318309886183791*acos(-2.0*a + 1.0)]'


def test_solve_for_functions_derivatives():
    t = Symbol('t')
    x = Function('x')(t)
    y = Function('y')(t)
    a11, a12, a21, a22, b1, b2 = symbols('a11,a12,a21,a22,b1,b2')

    soln = solve([a11*x + a12*y - b1, a21*x + a22*y - b2], x, y)
    assert soln == {
        x: (a22*b1 - a12*b2)/(a11*a22 - a12*a21),
        y: (a11*b2 - a21*b1)/(a11*a22 - a12*a21),
    }

    assert solve(x - 1, x) == [1]
    assert solve(3*x - 2, x) == [Rational(2, 3)]

    soln = solve([a11*x.diff(t) + a12*y.diff(t) - b1, a21*x.diff(t) +
            a22*y.diff(t) - b2], x.diff(t), y.diff(t))
    assert soln == { y.diff(t): (a11*b2 - a21*b1)/(a11*a22 - a12*a21),
            x.diff(t): (a22*b1 - a12*b2)/(a11*a22 - a12*a21) }

    assert solve(x.diff(t) - 1, x.diff(t)) == [1]
    assert solve(3*x.diff(t) - 2, x.diff(t)) == [Rational(2, 3)]

    eqns = set((3*x - 1, 2*y - 4))
    assert solve(eqns, set((x, y))) == { x: Rational(1, 3), y: 2 }
    x = Symbol('x')
    f = Function('f')
    F = x**2 + f(x)**2 - 4*x - 1
    assert solve(F.diff(x), diff(f(x), x)) == [(-x + 2)/f(x)]

    # Mixed cased with a Symbol and a Function
    x = Symbol('x')
    y = Function('y')(t)

    soln = solve([a11*x + a12*y.diff(t) - b1, a21*x +
            a22*y.diff(t) - b2], x, y.diff(t))
    assert soln == { y.diff(t): (a11*b2 - a21*b1)/(a11*a22 - a12*a21),
            x: (a22*b1 - a12*b2)/(a11*a22 - a12*a21) }


def test_issue_3725():
    f = Function('f')
    F = x**2 + f(x)**2 - 4*x - 1
    e = F.diff(x)
    assert solve(e, f(x).diff(x)) in [[(2 - x)/f(x)], [-((x - 2)/f(x))]]


def test_issue_3870():
    a, b, c, d = symbols('a b c d')
    A = Matrix(2, 2, [a, b, c, d])
    B = Matrix(2, 2, [0, 2, -3, 0])
    C = Matrix(2, 2, [1, 2, 3, 4])

    assert solve(A*B - C, [a, b, c, d]) == {a: 1, b: -S(1)/3, c: 2, d: -1}
    assert solve([A*B - C], [a, b, c, d]) == {a: 1, b: -S(1)/3, c: 2, d: -1}
    assert solve(Eq(A*B, C), [a, b, c, d]) == {a: 1, b: -S(1)/3, c: 2, d: -1}

    assert solve([A*B - B*A], [a, b, c, d]) == {a: d, b: -S(2)/3*c}
    assert solve([A*C - C*A], [a, b, c, d]) == {a: d - c, b: S(2)/3*c}
    assert solve([A*B - B*A, A*C - C*A], [a, b, c, d]) == {a: d, b: 0, c: 0}

    assert solve([Eq(A*B, B*A)], [a, b, c, d]) == {a: d, b: -S(2)/3*c}
    assert solve([Eq(A*C, C*A)], [a, b, c, d]) == {a: d - c, b: S(2)/3*c}
    assert solve([Eq(A*B, B*A), Eq(A*C, C*A)], [a, b, c, d]) == {a: d, b: 0, c: 0}


def test_solve_linear():
    w = Wild('w')
    assert solve_linear(x, x) == (0, 1)
    assert solve_linear(x, exclude=[x]) == (0, 1)
    assert solve_linear(x, symbols=[w]) == (0, 1)
    assert solve_linear(x, y - 2*x) in [(x, y/3), (y, 3*x)]
    assert solve_linear(x, y - 2*x, exclude=[x]) == (y, 3*x)
    assert solve_linear(3*x - y, 0) in [(x, y/3), (y, 3*x)]
    assert solve_linear(3*x - y, 0, [x]) == (x, y/3)
    assert solve_linear(3*x - y, 0, [y]) == (y, 3*x)
    assert solve_linear(x**2/y, 1) == (y, x**2)
    assert solve_linear(w, x) in [(w, x), (x, w)]
    assert solve_linear(cos(x)**2 + sin(x)**2 + 2 + y) == \
        (y, -2 - cos(x)**2 - sin(x)**2)
    assert solve_linear(cos(x)**2 + sin(x)**2 + 2 + y, symbols=[x]) == (0, 1)
    assert solve_linear(Eq(x, 3)) == (x, 3)
    assert solve_linear(1/(1/x - 2)) == (0, 0)
    assert solve_linear((x + 1)*exp(-x), symbols=[x]) == (x, -1)
    assert solve_linear((x + 1)*exp(x), symbols=[x]) == ((x + 1)*exp(x), 1)
    assert solve_linear(x*exp(-x**2), symbols=[x]) == (x, 0)
    assert solve_linear(0**x - 1) == (0**x - 1, 1)
    assert solve_linear(1 + 1/(x - 1)) == (x, 0)
    eq = y*cos(x)**2 + y*sin(x)**2 - y  # = y*(1 - 1) = 0
    assert solve_linear(eq) == (0, 1)
    eq = cos(x)**2 + sin(x)**2  # = 1
    assert solve_linear(eq) == (0, 1)
    raises(ValueError, lambda: solve_linear(Eq(x, 3), 3))


def test_solve_undetermined_coeffs():
    assert solve_undetermined_coeffs(a*x**2 + b*x**2 + b*x + 2*c*x + c + 1, [a, b, c], x) == \
        {a: -2, b: 2, c: -1}
    # Test that rational functions work
    assert solve_undetermined_coeffs(a/x + b/(x + 1) - (2*x + 1)/(x**2 + x), [a, b], x) == \
        {a: 1, b: 1}
    # Test cancellation in rational functions
    assert solve_undetermined_coeffs(((c + 1)*a*x**2 + (c + 1)*b*x**2 +
    (c + 1)*b*x + (c + 1)*2*c*x + (c + 1)**2)/(c + 1), [a, b, c], x) == \
        {a: -2, b: 2, c: -1}


def test_solve_inequalities():
    x = Symbol('x')
    system = [Lt(x**2 - 2, 0), Gt(x**2 - 1, 0)]

    assert solve(system) == \
        And(Or(And(Lt(-sqrt(2), x), Lt(x, -1)),
               And(Lt(1, x), Lt(x, sqrt(2)))), Eq(0, 0))

    x = Symbol('x', real=True)
    system = [Lt(x**2 - 2, 0), Gt(x**2 - 1, 0)]

    assert solve(system) == \
        Or(And(Lt(-sqrt(2), x), Lt(x, -1)), And(Lt(1, x), Lt(x, sqrt(2))))

    # issue 6627, 3448
    assert solve((x - 3)/(x - 2) < 0, x) == And(Lt(2, x), Lt(x, 3))
    assert solve(x/(x + 1) > 1, x) == And(Lt(-oo, x), Lt(x, -1))

    assert solve(sin(x) > S.Half) == And(pi/6 < x, x < 5*pi/6)


def test_issue_4793():
    assert solve(1/x) == []
    assert solve(x*(1 - 5/x)) == [5]
    assert solve(x + sqrt(x) - 2) == [1]
    assert solve(-(1 + x)/(2 + x)**2 + 1/(2 + x)) == []
    assert solve(-x**2 - 2*x + (x + 1)**2 - 1) == []
    assert solve((x/(x + 1) + 3)**(-2)) == []
    assert solve(x/sqrt(x**2 + 1), x) == [0]
    assert solve(exp(x) - y, x) == [log(y)]
    assert solve(exp(x)) == []
    assert solve(x**2 + x + sin(y)**2 + cos(y)**2 - 1, x) in [[0, -1], [-1, 0]]
    eq = 4*3**(5*x + 2) - 7
    ans = solve(eq, x)
    assert len(ans) == 5 and all(eq.subs(x, a).n(chop=True) == 0 for a in ans)
    assert solve(log(x**2) - y**2/exp(x), x, y, set=True) == \
        ([y], set([
            (-sqrt(exp(x)*log(x**2)),),
            (sqrt(exp(x)*log(x**2)),)]))
    assert solve(x**2*z**2 - z**2*y**2) == [{x: -y}, {x: y}, {z: 0}]
    assert solve((x - 1)/(1 + 1/(x - 1))) == []
    assert solve(x**(y*z) - x, x) == [1]
    raises(NotImplementedError, lambda: solve(log(x) - exp(x), x))
    raises(NotImplementedError, lambda: solve(2**x - exp(x) - 3))


def test_PR1964():
    # issue 5171
    assert solve(sqrt(x)) == solve(sqrt(x**3)) == [0]
    assert solve(sqrt(x - 1)) == [1]
    # issue 4462
    a = Symbol('a')
    assert solve(-3*a/sqrt(x), x) == []
    # issue 4486
    assert solve(2*x/(x + 2) - 1, x) == [2]
    # issue 4496
    assert set(solve((x**2/(7 - x)).diff(x))) == set([S(0), S(14)])
    # issue 4695
    f = Function('f')
    assert solve((3 - 5*x/f(x))*f(x), f(x)) == [5*x/3]
    # issue 4497
    assert solve(1/root(5 + x, 5) - 9, x) == [-295244/S(59049)]

    assert solve(sqrt(x) + sqrt(sqrt(x)) - 4) == [(-S.Half + sqrt(17)/2)**4]
    assert set(solve(Poly(sqrt(exp(x)) + sqrt(exp(-x)) - 4))) in \
        [
            set([log((-sqrt(3) + 2)**2), log((sqrt(3) + 2)**2)]),
            set([2*log(-sqrt(3) + 2), 2*log(sqrt(3) + 2)]),
            set([log(-4*sqrt(3) + 7), log(4*sqrt(3) + 7)]),
        ]
    assert set(solve(Poly(exp(x) + exp(-x) - 4))) == \
        set([log(-sqrt(3) + 2), log(sqrt(3) + 2)])
    assert set(solve(x**y + x**(2*y) - 1, x)) == \
        set([(-S.Half + sqrt(5)/2)**(1/y), (-S.Half - sqrt(5)/2)**(1/y)])

    assert solve(exp(x/y)*exp(-z/y) - 2, y) == [(x - z)/log(2)]
    assert solve(
        x**z*y**z - 2, z) in [[log(2)/(log(x) + log(y))], [log(2)/(log(x*y))]]
    # if you do inversion too soon then multiple roots (as for the following)
    # will be missed, e.g. if exp(3*x) = exp(3) -> 3*x = 3
    E = S.Exp1
    assert solve(exp(3*x) - exp(3), x) in [
        [1, log(E*(-S.Half - sqrt(3)*I/2)), log(E*(-S.Half + sqrt(3)*I/2))],
        [1, log(-E/2 - sqrt(3)*E*I/2), log(-E/2 + sqrt(3)*E*I/2)],
        ]

    # coverage test
    p = Symbol('p', positive=True)
    assert solve((1/p + 1)**(p + 1)) == []


def test_issue_5197():
    x = Symbol('x', real=True)
    assert solve(x**2 + 1, x) == []
    n = Symbol('n', integer=True, positive=True)
    assert solve((n - 1)*(n + 2)*(2*n - 1), n) == [1]
    x = Symbol('x', positive=True)
    y = Symbol('y')
    assert solve([x + 5*y - 2, -3*x + 6*y - 15], x, y) == []
                 # not {x: -3, y: 1} b/c x is positive
    # The solution following should not contain (-sqrt(2), sqrt(2))
    assert solve((x + y)*n - y**2 + 2, x, y) == [(sqrt(2), -sqrt(2))]
    y = Symbol('y', positive=True)
    # The solution following should not contain {y: -x*exp(x/2)}
    assert solve(x**2 - y**2/exp(x), y, x) == [{y: x*exp(x/2)}]
    assert solve(x**2 - y**2/exp(x), x, y) == [{x: 2*LambertW(y/2)}]
    x, y, z = symbols('x y z', positive=True)
    assert solve(z**2*x**2 - z**2*y**2/exp(x), y, x, z) == [{y: x*exp(x/2)}]


def test_checking():
    assert set(
        solve(x*(x - y/x), x, check=False)) == set([sqrt(y), S(0), -sqrt(y)])
    assert set(solve(x*(x - y/x), x, check=True)) == set([sqrt(y), -sqrt(y)])
    # {x: 0, y: 4} sets denominator to 0 in the following so system should return None
    assert solve((1/(1/x + 2), 1/(y - 3) - 1)) == []
    # 0 sets denominator of 1/x to zero so None is returned
    assert solve(1/(1/x + 2)) == []


def test_issue_4671_4463_4467():
    assert solve((sqrt(x**2 - 1) - 2)) in ([sqrt(5), -sqrt(5)],
                                           [-sqrt(5), sqrt(5)])
    assert solve((2**exp(y**2/x) + 2)/(x**2 + 15), y) == [
        -sqrt(x)*sqrt(-log(log(2)) + log(log(2) + I*pi)),
        sqrt(x)*sqrt(-log(log(2)) + log(log(2) + I*pi))]

    C1, C2 = symbols('C1 C2')
    f = Function('f')
    assert solve(C1 + C2/x**2 - exp(-f(x)), f(x)) == [log(x**2/(C1*x**2 + C2))]
    a = Symbol('a')
    E = S.Exp1
    assert solve(1 - log(a + 4*x**2), x) in (
        [-sqrt(-a + E)/2, sqrt(-a + E)/2],
        [sqrt(-a + E)/2, -sqrt(-a + E)/2]
    )
    assert solve(log(a**(-3) - x**2)/a, x) in (
        [-sqrt(-1 + a**(-3)), sqrt(-1 + a**(-3))],
        [sqrt(-1 + a**(-3)), -sqrt(-1 + a**(-3))],)
    assert solve(1 - log(a + 4*x**2), x) in (
        [-sqrt(-a + E)/2, sqrt(-a + E)/2],
        [sqrt(-a + E)/2, -sqrt(-a + E)/2],)
    assert set(solve((
        a**2 + 1) * (sin(a*x) + cos(a*x)), x)) == set([-pi/(4*a), 3*pi/(4*a)])
    assert solve(3 - (sinh(a*x) + cosh(a*x)), x) == [log(3)/a]
    assert set(solve(3 - (sinh(a*x) + cosh(a*x)**2), x)) == \
        set([log(-2 + sqrt(5))/a, log(-sqrt(2) + 1)/a,
        log(-sqrt(5) - 2)/a, log(1 + sqrt(2))/a])
    assert solve(atan(x) - 1) == [tan(1)]


def test_issue_5132():
    r, t = symbols('r,t')
    assert set(solve([r - x**2 - y**2, tan(t) - y/x], [x, y])) == \
        set([(
            -sqrt(r*cos(t)**2), -1*sqrt(r*cos(t)**2)*tan(t)),
            (sqrt(r*cos(t)**2), sqrt(r*cos(t)**2)*tan(t))])
    assert solve([exp(x) - sin(y), 1/y - 3], [x, y]) == \
        [(log(sin(S(1)/3)), S(1)/3)]
    assert solve([exp(x) - sin(y), 1/exp(y) - 3], [x, y]) == \
        [(log(-sin(log(3))), -log(3))]
    assert set(solve([exp(x) - sin(y), y**2 - 4], [x, y])) == \
        set([(log(-sin(2)), -S(2)), (log(sin(2)), S(2))])
    eqs = [exp(x)**2 - sin(y) + z**2, 1/exp(y) - 3]
    assert solve(eqs, set=True) == \
        ([x, y], set([
        (log(-sqrt(-z**2 - sin(log(3)))), -log(3)),
        (log(sqrt(-z**2 - sin(log(3)))), -log(3))]))
    assert solve(eqs, x, z, set=True) == \
        ([x], set([
        (log(-sqrt(-z**2 + sin(y))),),
        (log(sqrt(-z**2 + sin(y))),)]))
    assert set(solve(eqs, x, y)) == \
        set([
            (log(-sqrt(-z**2 - sin(log(3)))), -log(3)),
        (log(sqrt(-z**2 - sin(log(3)))), -log(3))])
    assert set(solve(eqs, y, z)) == \
        set([
            (-log(3), -sqrt(-exp(2*x) - sin(log(3)))),
        (-log(3), sqrt(-exp(2*x) - sin(log(3))))])
    eqs = [exp(x)**2 - sin(y) + z, 1/exp(y) - 3]
    assert solve(eqs, set=True) == ([x, y], set(
        [
        (log(-sqrt(-z - sin(log(3)))), -log(3)),
            (log(sqrt(-z - sin(log(3)))), -log(3))]))
    assert solve(eqs, x, z, set=True) == ([x], set(
        [
        (log(-sqrt(-z + sin(y))),),
            (log(sqrt(-z + sin(y))),)]))
    assert set(solve(eqs, x, y)) == set(
        [
            (log(-sqrt(-z - sin(log(3)))), -log(3)),
            (log(sqrt(-z - sin(log(3)))), -log(3))])
    assert solve(eqs, z, y) == \
        [(-exp(2*x) - sin(log(3)), -log(3))]
    assert solve((sqrt(x**2 + y**2) - sqrt(10), x + y - 4), set=True) == (
        [x, y], set([(S(1), S(3)), (S(3), S(1))]))
    assert set(solve((sqrt(x**2 + y**2) - sqrt(10), x + y - 4), x, y)) == \
        set([(S(1), S(3)), (S(3), S(1))])


def test_issue_5335():
    lam, a0, conc = symbols('lam a0 conc')
    eqs = [lam + 2*y - a0*(1 - x/2)*x - 0.005*x/2*x,
           a0*(1 - x/2)*x - 1*y - 0.743436700916726*y,
           x + y - conc]
    sym = [x, y, a0]
    # there are 4 solutions but only two are valid
    assert len(solve(eqs, sym, manual=True, minimal=True, simplify=False)) == 2


@SKIP("Hangs")
def _test_issue_5335_float():
    # gives ZeroDivisionError: polynomial division
    lam, a0, conc = symbols('lam a0 conc')
    eqs = [lam + 2*y - a0*(1 - x/2)*x - 0.005*x/2*x,
           a0*(1 - x/2)*x - 1*y - 0.743436700916726*y,
           x + y - conc]
    sym = [x, y, a0]
    assert len(
        solve(eqs, sym, rational=False, check=False, simplify=False)) == 2


def test_issue_5767():
    assert set(solve([x**2 + y + 4], [x])) == \
        set([(-sqrt(-y - 4),), (sqrt(-y - 4),)])


def test_polysys():
    assert set(solve([x**2 + 2/y - 2, x + y - 3], [x, y])) == \
        set([(S(1), S(2)), (1 + sqrt(5), 2 - sqrt(5)),
        (1 - sqrt(5), 2 + sqrt(5))])
    assert solve([x**2 + y - 2, x**2 + y]) == []
    # the ordering should be whatever the user requested
    assert solve([x**2 + y - 3, x - y - 4], (x, y)) != solve([x**2 +
                 y - 3, x - y - 4], (y, x))


@slow
def test_unrad1():
    raises(NotImplementedError, lambda:
        unrad(sqrt(x) + sqrt(x + 1) + sqrt(1 - sqrt(x)) + 3))
    raises(NotImplementedError, lambda:
        unrad(sqrt(x) + (x + 1)**Rational(1, 3) + 2*sqrt(y)))

    s = symbols('s', cls=Dummy)

    # checkers to deal with possibility of answer coming
    # back with a sign change (cf issue 5203)
    def check(rv, ans):
        assert bool(rv[1]) == bool(ans[1])
        if ans[1]:
            return s_check(rv, ans)
        e = rv[0].expand()
        a = ans[0].expand()
        return e in [a, -a] and rv[1] == ans[1]

    def s_check(rv, ans):
        # get the dummy
        rv = list(rv)
        d = rv[0].atoms(Dummy)
        reps = list(zip(d, [s]*len(d)))
        # replace s with this dummy
        rv = (rv[0].subs(reps).expand(), [rv[1][0].subs(reps), rv[1][1].subs(reps)])
        ans = (ans[0].subs(reps).expand(), [ans[1][0].subs(reps), ans[1][1].subs(reps)])
        return str(rv[0]) in [str(ans[0]), str(-ans[0])] and \
            str(rv[1]) == str(ans[1])

    assert check(unrad(sqrt(x)),
        (x, []))
    assert check(unrad(sqrt(x) + 1),
        (x - 1, []))
    assert check(unrad(sqrt(x) + root(x, 3) + 2),
        (s**3 + s**2 + 2, [s, s**6 - x]))
    assert check(unrad(sqrt(x)*root(x, 3) + 2),
        (x**5 - 64, []))
    assert check(unrad(sqrt(x) + (x + 1)**Rational(1, 3)),
        (x**3 - (x + 1)**2, []))
    assert check(unrad(sqrt(x) + sqrt(x + 1) + sqrt(2*x)),
        (-2*sqrt(2)*x - 2*x + 1, []))
    assert check(unrad(sqrt(x) + sqrt(x + 1) + 2),
        (16*x - 9, []))
    assert check(unrad(sqrt(x) + sqrt(x + 1) + sqrt(1 - x)),
        (5*x**2 - 4*x, []))
    assert check(unrad(a*sqrt(x) + b*sqrt(x) + c*sqrt(y) + d*sqrt(y)),
        ((a*sqrt(x) + b*sqrt(x))**2 - (c*sqrt(y) + d*sqrt(y))**2, []))
    assert check(unrad(sqrt(x) + sqrt(1 - x)),
        (2*x - 1, []))
    assert check(unrad(sqrt(x) + sqrt(1 - x) - 3),
        (x**2 - x + 16, []))
    assert check(unrad(sqrt(x) + sqrt(1 - x) + sqrt(2 + x)),
        (5*x**2 - 2*x + 1, []))
    assert unrad(sqrt(x) + sqrt(1 - x) + sqrt(2 + x) - 3) in [
        (25*x**4 + 376*x**3 + 1256*x**2 - 2272*x + 784, []),
        (25*x**8 - 476*x**6 + 2534*x**4 - 1468*x**2 + 169, [])]
    assert unrad(sqrt(x) + sqrt(1 - x) + sqrt(2 + x) - sqrt(1 - 2*x)) == \
        (41*x**4 + 40*x**3 + 232*x**2 - 160*x + 16, [])  # orig root at 0.487
    assert check(unrad(sqrt(x) + sqrt(x + 1)), (S(1), []))

    eq = sqrt(x) + sqrt(x + 1) + sqrt(1 - sqrt(x))
    assert check(unrad(eq),
        (16*x**2 - 9*x, []))
    assert set(solve(eq, check=False)) == set([S(0), S(9)/16])
    assert solve(eq) == []
    # but this one really does have those solutions
    assert set(solve(sqrt(x) - sqrt(x + 1) + sqrt(1 - sqrt(x)))) == \
        set([S.Zero, S(9)/16])

    assert check(unrad(sqrt(x) + root(x + 1, 3) + 2*sqrt(y), y),
        (S('2*sqrt(x)*(x + 1)**(1/3) + x - 4*y + (x + 1)**(2/3)'), []))
    assert check(unrad(sqrt(x/(1 - x)) + (x + 1)**Rational(1, 3)),
        (x**5 - x**4 - x**3 + 2*x**2 + x - 1, []))
    assert check(unrad(sqrt(x/(1 - x)) + 2*sqrt(y), y),
        (4*x*y + x - 4*y, []))
    assert check(unrad(sqrt(x)*sqrt(1 - x) + 2, x),
        (x**2 - x + 4, []))

    # http://tutorial.math.lamar.edu/
    #        Classes/Alg/SolveRadicalEqns.aspx#Solve_Rad_Ex2_a
    assert solve(Eq(x, sqrt(x + 6))) == [3]
    assert solve(Eq(x + sqrt(x - 4), 4)) == [4]
    assert solve(Eq(1, x + sqrt(2*x - 3))) == []
    assert set(solve(Eq(sqrt(5*x + 6) - 2, x))) == set([-S(1), S(2)])
    assert set(solve(Eq(sqrt(2*x - 1) - sqrt(x - 4), 2))) == set([S(5), S(13)])
    assert solve(Eq(sqrt(x + 7) + 2, sqrt(3 - x))) == [-6]
    # http://www.purplemath.com/modules/solverad.htm
    assert solve((2*x - 5)**Rational(1, 3) - 3) == [16]
    assert set(solve(x + 1 - root(x**4 + 4*x**3 - x, 4))) == \
        set([-S(1)/2, -S(1)/3])
    assert set(solve(sqrt(2*x**2 - 7) - (3 - x))) == set([-S(8), S(2)])
    assert solve(sqrt(2*x + 9) - sqrt(x + 1) - sqrt(x + 4)) == [0]
    assert solve(sqrt(x + 4) + sqrt(2*x - 1) - 3*sqrt(x - 1)) == [5]
    assert solve(sqrt(x)*sqrt(x - 7) - 12) == [16]
    assert solve(sqrt(x - 3) + sqrt(x) - 3) == [4]
    assert solve(sqrt(9*x**2 + 4) - (3*x + 2)) == [0]
    assert solve(sqrt(x) - 2 - 5) == [49]
    assert solve(sqrt(x - 3) - sqrt(x) - 3) == []
    assert solve(sqrt(x - 1) - x + 7) == [10]
    assert solve(sqrt(x - 2) - 5) == [27]
    assert solve(sqrt(17*x - sqrt(x**2 - 5)) - 7) == [3]
    assert solve(sqrt(x) - sqrt(x - 1) + sqrt(sqrt(x))) == []

    # don't posify the expression in unrad and do use _mexpand
    z = sqrt(2*x + 1)/sqrt(x) - sqrt(2 + 1/x)
    p = posify(z)[0]
    assert solve(p) == []
    assert solve(z) == []
    assert solve(z + 6*I) == [-S(1)/11]
    assert solve(p + 6*I) == []
    # issue 8622
    assert unrad((root(x + 1, 5) - root(x, 3))) == (
        x**5 - x**3 - 3*x**2 - 3*x - 1, [])
    # issue #8679
    assert check(unrad(x + root(x, 3) + root(x, 3)**2 + sqrt(y), x),
        (s**3 + s**2 + s + sqrt(y), [s, s**3 - x]))

    # for coverage
    assert check(unrad(sqrt(x) + root(x, 3) + y),
        (s**3 + s**2 + y, [s, s**6 - x]))
    assert solve(sqrt(x) + root(x, 3) - 2) == [1]
    raises(NotImplementedError, lambda:
        solve(sqrt(x) + root(x, 3) + root(x + 1, 5) - 2))
    # fails through a different code path
    raises(NotImplementedError, lambda: solve(-sqrt(2) + cosh(x)/x))
    # unrad some
    assert solve(sqrt(x + root(x, 3))+root(x - y, 5), y) == [
        x + (x**(S(1)/3) + x)**(S(5)/2)]
    assert check(unrad(sqrt(x) - root(x + 1, 3)*sqrt(x + 2) + 2),
        (s**10 + 8*s**8 + 24*s**6 - 12*s**5 - 22*s**4 - 160*s**3 - 212*s**2 -
        192*s - 56, [s, s**2 - x]))
    e = root(x + 1, 3) + root(x, 3)
    assert unrad(e) == (2*x + 1, [])
    eq = (sqrt(x) + sqrt(x + 1) + sqrt(1 - x) - 6*sqrt(5)/5)
    assert check(unrad(eq),
        (15625*x**4 + 173000*x**3 + 355600*x**2 - 817920*x + 331776, []))
    assert check(unrad(root(x, 4) + root(x, 4)**3 - 1),
        (s**3 + s - 1, [s, s**4 - x]))
    assert check(unrad(root(x, 2) + root(x, 2)**3 - 1),
        (x**3 + 2*x**2 + x - 1, []))
    assert unrad(x**0.5) is None
    assert check(unrad(t + root(x + y, 5) + root(x + y, 5)**3),
        (s**3 + s + t, [s, s**5 - x - y]))
    assert check(unrad(x + root(x + y, 5) + root(x + y, 5)**3, y),
        (s**3 + s + x, [s, s**5 - x - y]))
    assert check(unrad(x + root(x + y, 5) + root(x + y, 5)**3, x),
        (s**5 + s**3 + s - y, [s, s**5 - x - y]))
    assert check(unrad(root(x - 1, 3) + root(x + 1, 5) + root(2, 5)),
        (s**5 + 5*2**(S(1)/5)*s**4 + s**3 + 10*2**(S(2)/5)*s**3 +
        10*2**(S(3)/5)*s**2 + 5*2**(S(4)/5)*s + 4, [s, s**3 - x + 1]))
    raises(NotImplementedError, lambda:
        unrad((root(x, 2) + root(x, 3) + root(x, 4)).subs(x, x**5 - x + 1)))

    # the simplify flag should be reset to False for unrad results;
    # if it's not then this next test will take a long time
    assert solve(root(x, 3) + root(x, 5) - 2) == [1]
    eq = (sqrt(x) + sqrt(x + 1) + sqrt(1 - x) - 6*sqrt(5)/5)
    assert check(unrad(eq),
        ((5*x - 4)*(3125*x**3 + 37100*x**2 + 100800*x - 82944), []))
    ans = S('''
        [4/5, -1484/375 + 172564/(140625*(114*sqrt(12657)/78125 +
        12459439/52734375)**(1/3)) +
        4*(114*sqrt(12657)/78125 + 12459439/52734375)**(1/3)]''')
    assert solve(eq) == ans
    # duplicate radical handling
    assert check(unrad(sqrt(x + root(x + 1, 3)) - root(x + 1, 3) - 2),
        (s**3 - s**2 - 3*s - 5, [s, s**3 - x - 1]))
    # cov post-processing
    e = root(x**2 + 1, 3) - root(x**2 - 1, 5) - 2
    assert check(unrad(e),
        (s**5 - 10*s**4 + 39*s**3 - 80*s**2 + 80*s - 30,
        [s, s**3 - x**2 - 1]))

    e = sqrt(x + root(x + 1, 2)) - root(x + 1, 3) - 2
    assert check(unrad(e),
        (s**6 - 2*s**5 - 7*s**4 - 3*s**3 + 26*s**2 + 40*s + 25,
        [s, s**3 - x - 1]))
    assert check(unrad(e, _reverse=True),
        (s**6 - 14*s**5 + 73*s**4 - 187*s**3 + 276*s**2 - 228*s + 89,
        [s, s**2 - x - sqrt(x + 1)]))
    # this one needs r0, r1 reversal to work
    assert check(unrad(sqrt(x + sqrt(root(x, 3) - 1)) - root(x, 6) - 2),
        (s**12 - 2*s**8 - 8*s**7 - 8*s**6 + s**4 + 8*s**3 + 23*s**2 +
        32*s + 17, [s, s**6 - x]))

    # is this needed?
    #assert unrad(root(cosh(x), 3)/x*root(x + 1, 5) - 1) == (
    #    x**15 - x**3*cosh(x)**5 - 3*x**2*cosh(x)**5 - 3*x*cosh(x)**5 - cosh(x)**5, [])
    raises(NotImplementedError, lambda:
        unrad(sqrt(cosh(x)/x) + root(x + 1,3)*sqrt(x) - 1))
    assert unrad(S('(x+y)**(2*y/3) + (x+y)**(1/3) + 1')) is None
    assert check(unrad(S('(x+y)**(2*y/3) + (x+y)**(1/3) + 1'), x),
        (s**(2*y) + s + 1, [s, s**3 - x - y]))

    # This tests two things: that if full unrad is attempted and fails
    # the solution should still be found; also it tests that the use of
    # composite
    assert len(solve(sqrt(y)*x + x**3 - 1, x)) == 3
    assert len(solve(-512*y**3 + 1344*(x + 2)**(S(1)/3)*y**2 -
        1176*(x + 2)**(S(2)/3)*y - 169*x + 686, y, _unrad=False)) == 3

    # watch out for when the cov doesn't involve the symbol of interest
    eq = S('-x + (7*y/8 - (27*x/2 + 27*sqrt(x**2)/2)**(1/3)/3)**3 - 1')
    assert solve(eq, y) == [
        4*2**(S(2)/3)*(27*x + 27*sqrt(x**2))**(S(1)/3)/21 - (-S(1)/2 -
        sqrt(3)*I/2)*(-6912*x/343 + sqrt((-13824*x/343 - S(13824)/343)**2)/2 -
        S(6912)/343)**(S(1)/3)/3, 4*2**(S(2)/3)*(27*x + 27*sqrt(x**2))**(S(1)/3)/21 -
        (-S(1)/2 + sqrt(3)*I/2)*(-6912*x/343 + sqrt((-13824*x/343 -
        S(13824)/343)**2)/2 - S(6912)/343)**(S(1)/3)/3, 4*2**(S(2)/3)*(27*x +
        27*sqrt(x**2))**(S(1)/3)/21 - (-6912*x/343 + sqrt((-13824*x/343 -
        S(13824)/343)**2)/2 - S(6912)/343)**(S(1)/3)/3]

    eq = root(x + 1, 3) - (root(x, 3) + root(x, 5))
    assert check(unrad(eq),
        (3*s**13 + 3*s**11 + s**9 - 1, [s, s**15 - x]))
    assert check(unrad(eq - 2),
        (3*s**13 + 3*s**11 + 6*s**10 + s**9 + 12*s**8 + 6*s**6 + 12*s**5 +
        12*s**3 + 7, [s, s**15 - x]))
    assert check(unrad(root(x, 3) - root(x + 1, 4)/2 + root(x + 2, 3)),
        (4096*s**13 + 960*s**12 + 48*s**11 - s**10 - 1728*s**4,
        [s, s**4 - x - 1]))  # orig expr has two real roots: -1, -.389
    assert check(unrad(root(x, 3) + root(x + 1, 4) - root(x + 2, 3)/2),
        (343*s**13 + 2904*s**12 + 1344*s**11 + 512*s**10 - 1323*s**9 -
        3024*s**8 - 1728*s**7 + 1701*s**5 + 216*s**4 - 729*s, [s, s**4 - x -
        1]))  # orig expr has one real root: -0.048
    assert check(unrad(root(x, 3)/2 - root(x + 1, 4) + root(x + 2, 3)),
        (729*s**13 - 216*s**12 + 1728*s**11 - 512*s**10 + 1701*s**9 -
        3024*s**8 + 1344*s**7 + 1323*s**5 - 2904*s**4 + 343*s, [s, s**4 - x -
        1]))  # orig expr has 2 real roots: -0.91, -0.15
    assert check(unrad(root(x, 3)/2 - root(x + 1, 4) + root(x + 2, 3) - 2),
        (729*s**13 + 1242*s**12 + 18496*s**10 + 129701*s**9 + 388602*s**8 +
        453312*s**7 - 612864*s**6 - 3337173*s**5 - 6332418*s**4 - 7134912*s**3
        - 5064768*s**2 - 2111913*s - 398034, [s, s**4 - x - 1]))
        # orig expr has 1 real root: 19.53

    ans = solve(sqrt(x) + sqrt(x + 1) -
                sqrt(1 - x) - sqrt(2 + x))
    assert len(ans) == 1 and NS(ans[0])[:4] == '0.73'
    # the fence optimization problem
    # https://github.com/sympy/sympy/issues/4793#issuecomment-36994519
    F = Symbol('F')
    eq = F - (2*x + 2*y + sqrt(x**2 + y**2))
    ans = 2*F/7 - sqrt(2)*F/14
    X = solve(eq, x, check=False)
    for xi in reversed(X):  # reverse since currently, ans is the 2nd one
        Y = solve((x*y).subs(x, xi).diff(y), y, simplify=False, check=False)
        if any((a - ans).expand().is_zero for a in Y):
            break
    else:
        assert None  # no answer was found
    assert solve(sqrt(x + 1) + root(x, 3) - 2) == S('''
        [(-11/(9*(47/54 + sqrt(93)/6)**(1/3)) + 1/3 + (47/54 +
        sqrt(93)/6)**(1/3))**3]''')
    assert solve(sqrt(sqrt(x + 1)) + x**Rational(1, 3) - 2) == S('''
        [(-sqrt(-2*(-1/16 + sqrt(6913)/16)**(1/3) + 6/(-1/16 +
        sqrt(6913)/16)**(1/3) + 17/2 + 121/(4*sqrt(-6/(-1/16 +
        sqrt(6913)/16)**(1/3) + 2*(-1/16 + sqrt(6913)/16)**(1/3) + 17/4)))/2 +
        sqrt(-6/(-1/16 + sqrt(6913)/16)**(1/3) + 2*(-1/16 +
        sqrt(6913)/16)**(1/3) + 17/4)/2 + 9/4)**3]''')
    assert solve(sqrt(x) + root(sqrt(x) + 1, 3) - 2) == S('''
        [(-(81/2 + 3*sqrt(741)/2)**(1/3)/3 + (81/2 + 3*sqrt(741)/2)**(-1/3) +
        2)**2]''')
    eq = S('''
        -x + (1/2 - sqrt(3)*I/2)*(3*x**3/2 - x*(3*x**2 - 34)/2 + sqrt((-3*x**3
        + x*(3*x**2 - 34) + 90)**2/4 - 39304/27) - 45)**(1/3) + 34/(3*(1/2 -
        sqrt(3)*I/2)*(3*x**3/2 - x*(3*x**2 - 34)/2 + sqrt((-3*x**3 + x*(3*x**2
        - 34) + 90)**2/4 - 39304/27) - 45)**(1/3))''')
    assert check(unrad(eq),
        (-s*(-s**6 + sqrt(3)*s**6*I - 153*2**(S(2)/3)*3**(S(1)/3)*s**4 +
        51*12**(S(1)/3)*s**4 - 102*2**(S(2)/3)*3**(S(5)/6)*s**4*I - 1620*s**3 +
        1620*sqrt(3)*s**3*I + 13872*18**(S(1)/3)*s**2 - 471648 +
        471648*sqrt(3)*I), [s, s**3 - 306*x - sqrt(3)*sqrt(31212*x**2 -
        165240*x + 61484) + 810]))

    assert solve(eq) == [] # not other code errors


@slow
def test_unrad_slow():
    # this has roots with multiplicity > 1; there should be no
    # repeats in roots obtained, however
    eq = (sqrt(1 + sqrt(1 - 4*x**2)) - x*((1 + sqrt(1 + 2*sqrt(1 - 4*x**2)))))
    assert solve(eq) == [S.Half]


@XFAIL
def test_unrad_fail():
    # this only works if we check real_root(eq.subs(x, S(1)/3))
    # but checksol doesn't work like that
    assert solve(root(x**3 - 3*x**2, 3) + 1 - x) == [S(1)/3]
    assert solve(root(x + 1, 3) + root(x**2 - 2, 5) + 1) == [
        -1, -1 + CRootOf(x**5 + x**4 + 5*x**3 + 8*x**2 + 10*x + 5, 0)**3]


def test_checksol():
    x, y, r, t = symbols('x, y, r, t')
    eq = r - x**2 - y**2
    dict_var_soln = {y: - sqrt(r) / sqrt(tan(t)**2 + 1),
                            x: -sqrt(r)*tan(t)/sqrt(tan(t)**2 + 1)}
    assert checksol(eq, dict_var_soln) == True


def test__invert():
    assert _invert(x - 2) == (2, x)
    assert _invert(2) == (2, 0)
    assert _invert(exp(1/x) - 3, x) == (1/log(3), x)
    assert _invert(exp(1/x + a/x) - 3, x) == ((a + 1)/log(3), x)
    assert _invert(a, x) == (a, 0)


def test_issue_4463():
    assert solve(-a*x + 2*x*log(x), x) == [exp(a/2)]
    assert solve(a/x + exp(x/2), x) == [2*LambertW(-a/2)]
    assert solve(x**x) == []
    assert solve(x**x - 2) == [exp(LambertW(log(2)))]
    assert solve(((x - 3)*(x - 2))**((x - 3)*(x - 4))) == [2]
    assert solve(
        (a/x + exp(x/2)).diff(x), x) == [4*LambertW(sqrt(2)*sqrt(a)/4)]


def test_issue_5114():
    a, b, c, d, e, f, g, h, i, j, k, l, m, n, o, p, q, r = symbols('a:r')

    # there is no 'a' in the equation set but this is how the
    # problem was originally posed
    syms = a, b, c, f, h, k, n
    eqs = [b + r/d - c/d,
    c*(1/d + 1/e + 1/g) - f/g - r/d,
        f*(1/g + 1/i + 1/j) - c/g - h/i,
        h*(1/i + 1/l + 1/m) - f/i - k/m,
        k*(1/m + 1/o + 1/p) - h/m - n/p,
        n*(1/p + 1/q) - k/p]
    assert len(solve(eqs, syms, manual=True, check=False, simplify=False)) == 1


def test_issue_5849():
    I1, I2, I3, I4, I5, I6 = symbols('I1:7')
    dI1, dI4, dQ2, dQ4, Q2, Q4 = symbols('dI1,dI4,dQ2,dQ4,Q2,Q4')

    e = (
        I1 - I2 - I3,
        I3 - I4 - I5,
        I4 + I5 - I6,
        -I1 + I2 + I6,
        -2*I1 - 2*I3 - 2*I5 - 3*I6 - dI1/2 + 12,
        -I4 + dQ4,
        -I2 + dQ2,
        2*I3 + 2*I5 + 3*I6 - Q2,
        I4 - 2*I5 + 2*Q4 + dI4
    )

    ans = [{
           dQ4: I3 - I5,
    dI1: -4*I2 - 8*I3 - 4*I5 - 6*I6 + 24,
    I4: I3 - I5,
    dQ2: I2,
    Q2: 2*I3 + 2*I5 + 3*I6,
    I1: I2 + I3,
    Q4: -I3/2 + 3*I5/2 - dI4/2}]
    v = I1, I4, Q2, Q4, dI1, dI4, dQ2, dQ4
    assert solve(e, *v, **dict(manual=True, check=False)) == ans
    assert solve(e, *v, **dict(manual=True)) == []
    # the matrix solver (tested below) doesn't like this because it produces
    # a zero row in the matrix. Is this related to issue 4551?
    assert [ei.subs(
        ans[0]) for ei in e] == [0, 0, I3 - I6, -I3 + I6, 0, 0, 0, 0, 0]


def test_issue_5849_matrix():
    '''Same as test_2750 but solved with the matrix solver.'''
    I1, I2, I3, I4, I5, I6 = symbols('I1:7')
    dI1, dI4, dQ2, dQ4, Q2, Q4 = symbols('dI1,dI4,dQ2,dQ4,Q2,Q4')

    e = (
        I1 - I2 - I3,
        I3 - I4 - I5,
        I4 + I5 - I6,
        -I1 + I2 + I6,
        -2*I1 - 2*I3 - 2*I5 - 3*I6 - dI1/2 + 12,
        -I4 + dQ4,
        -I2 + dQ2,
        2*I3 + 2*I5 + 3*I6 - Q2,
        I4 - 2*I5 + 2*Q4 + dI4
    )
    assert solve(e, I1, I4, Q2, Q4, dI1, dI4, dQ2, dQ4) == {
        dI4: -I3 + 3*I5 - 2*Q4,
        dI1: -4*I2 - 8*I3 - 4*I5 - 6*I6 + 24,
        dQ2: I2,
        I1: I2 + I3,
        Q2: 2*I3 + 2*I5 + 3*I6,
        dQ4: I3 - I5,
        I4: I3 - I5}


def test_issue_5901():
    f, g, h = map(Function, 'fgh')
    a = Symbol('a')
    D = Derivative(f(x), x)
    G = Derivative(g(a), a)
    assert solve(f(x) + f(x).diff(x), f(x)) == \
        [-D]
    assert solve(f(x) - 3, f(x)) == \
        [3]
    assert solve(f(x) - 3*f(x).diff(x), f(x)) == \
        [3*D]
    assert solve([f(x) - 3*f(x).diff(x)], f(x)) == \
        {f(x): 3*D}
    assert solve([f(x) - 3*f(x).diff(x), f(x)**2 - y + 4], f(x), y) == \
        [{f(x): 3*D, y: 9*D**2 + 4}]
    assert solve(-f(a)**2*g(a)**2 + f(a)**2*h(a)**2 + g(a).diff(a),
                h(a), g(a), set=True) == \
        ([g(a)], set([
        (-sqrt(h(a)**2*f(a)**2 + G)/f(a),),
        (sqrt(h(a)**2*f(a)**2+ G)/f(a),)]))
    args = [f(x).diff(x, 2)*(f(x) + g(x)) - g(x)**2 + 2, f(x), g(x)]
    assert set(solve(*args)) == \
        set([(-sqrt(2), sqrt(2)), (sqrt(2), -sqrt(2))])
    eqs = [f(x)**2 + g(x) - 2*f(x).diff(x), g(x)**2 - 4]
    assert solve(eqs, f(x), g(x), set=True) == \
        ([f(x), g(x)], set([
        (-sqrt(2*D - 2), S(2)),
        (sqrt(2*D - 2), S(2)),
        (-sqrt(2*D + 2), -S(2)),
        (sqrt(2*D + 2), -S(2))]))

    # the underlying problem was in solve_linear that was not masking off
    # anything but a Mul or Add; it now raises an error if it gets anything
    # but a symbol and solve handles the substitutions necessary so solve_linear
    # won't make this error
    raises(
        ValueError, lambda: solve_linear(f(x) + f(x).diff(x), symbols=[f(x)]))
    assert solve_linear(f(x) + f(x).diff(x), symbols=[x]) == \
        (f(x) + Derivative(f(x), x), 1)
    assert solve_linear(f(x) + Integral(x, (x, y)), symbols=[x]) == \
        (f(x) + Integral(x, (x, y)), 1)
    assert solve_linear(f(x) + Integral(x, (x, y)) + x, symbols=[x]) == \
        (x + f(x) + Integral(x, (x, y)), 1)
    assert solve_linear(f(y) + Integral(x, (x, y)) + x, symbols=[x]) == \
        (x, -f(y) - Integral(x, (x, y)))
    assert solve_linear(x - f(x)/a + (f(x) - 1)/a, symbols=[x]) == \
        (x, 1/a)
    assert solve_linear(x + Derivative(2*x, x)) == \
        (x, -2)
    assert solve_linear(x + Integral(x, y), symbols=[x]) == \
        (x, 0)
    assert solve_linear(x + Integral(x, y) - 2, symbols=[x]) == \
        (x, 2/(y + 1))

    assert set(solve(x + exp(x)**2, exp(x))) == \
        set([-sqrt(-x), sqrt(-x)])
    assert solve(x + exp(x), x, implicit=True) == \
        [-exp(x)]
    assert solve(cos(x) - sin(x), x, implicit=True) == []
    assert solve(x - sin(x), x, implicit=True) == \
        [sin(x)]
    assert solve(x**2 + x - 3, x, implicit=True) == \
        [-x**2 + 3]
    assert solve(x**2 + x - 3, x**2, implicit=True) == \
        [-x + 3]


def test_issue_5912():
    assert set(solve(x**2 - x - 0.1, rational=True)) == \
        set([S(1)/2 + sqrt(35)/10, -sqrt(35)/10 + S(1)/2])
    ans = solve(x**2 - x - 0.1, rational=False)
    assert len(ans) == 2 and all(a.is_Number for a in ans)
    ans = solve(x**2 - x - 0.1)
    assert len(ans) == 2 and all(a.is_Number for a in ans)


def test_float_handling():
    def test(e1, e2):
        return len(e1.atoms(Float)) == len(e2.atoms(Float))
    assert solve(x - 0.5, rational=True)[0].is_Rational
    assert solve(x - 0.5, rational=False)[0].is_Float
    assert solve(x - S.Half, rational=False)[0].is_Rational
    assert solve(x - 0.5, rational=None)[0].is_Float
    assert solve(x - S.Half, rational=None)[0].is_Rational
    assert test(nfloat(1 + 2*x), 1.0 + 2.0*x)
    for contain in [list, tuple, set]:
        ans = nfloat(contain([1 + 2*x]))
        assert type(ans) is contain and test(list(ans)[0], 1.0 + 2.0*x)
    k, v = list(nfloat({2*x: [1 + 2*x]}).items())[0]
    assert test(k, 2*x) and test(v[0], 1.0 + 2.0*x)
    assert test(nfloat(cos(2*x)), cos(2.0*x))
    assert test(nfloat(3*x**2), 3.0*x**2)
    assert test(nfloat(3*x**2, exponent=True), 3.0*x**2.0)
    assert test(nfloat(exp(2*x)), exp(2.0*x))
    assert test(nfloat(x/3), x/3.0)
    assert test(nfloat(x**4 + 2*x + cos(S(1)/3) + 1),
            x**4 + 2.0*x + 1.94495694631474)
    # don't call nfloat if there is no solution
    tot = 100 + c + z + t
    assert solve(((.7 + c)/tot - .6, (.2 + z)/tot - .3, t/tot - .1)) == []


def test_check_assumptions():
    x = symbols('x', positive=True)
    assert solve(x**2 - 1) == [1]
    assert check_assumptions(1, x) == True


def test_issue_6056():
    assert solve(tanh(x + 3)*tanh(x - 3) - 1) == []
    assert set([simplify(w) for w in solve(tanh(x - 1)*tanh(x + 1) + 1)]) == set([
        -log(2)/2 + log(1 - I),
        -log(2)/2 + log(-1 - I),
        -log(2)/2 + log(1 + I),
        -log(2)/2 + log(-1 + I),])
    assert set([simplify(w) for w in solve((tanh(x + 3)*tanh(x - 3) + 1)**2)]) == set([
        -log(2)/2 + log(1 - I),
        -log(2)/2 + log(-1 - I),
        -log(2)/2 + log(1 + I),
        -log(2)/2 + log(-1 + I),])


def test_issue_6060():
    x = Symbol('x')
    absxm3 = Piecewise(
        (x - 3, S(0) <= x - 3),
        (3 - x, S(0) > x - 3)
    )
    y = Symbol('y')
    assert solve(absxm3 - y, x) == [
        Piecewise((-y + 3, y > 0), (S.NaN, True)),
        Piecewise((y + 3, 0 <= y), (S.NaN, True))
    ]
    y = Symbol('y', positive=True)
    assert solve(absxm3 - y, x) == [-y + 3, y + 3]


def test_issue_5673():
    eq = -x + exp(exp(LambertW(log(x)))*LambertW(log(x)))
    assert checksol(eq, x, 2) is True
    assert checksol(eq, x, 2, numerical=False) is None


def test_exclude():
    R, C, Ri, Vout, V1, Vminus, Vplus, s = \
        symbols('R, C, Ri, Vout, V1, Vminus, Vplus, s')
    Rf = symbols('Rf', positive=True)  # to eliminate Rf = 0 soln
    eqs = [C*V1*s + Vplus*(-2*C*s - 1/R),
           Vminus*(-1/Ri - 1/Rf) + Vout/Rf,
           C*Vplus*s + V1*(-C*s - 1/R) + Vout/R,
           -Vminus + Vplus]
    assert solve(eqs, exclude=s*C*R) == [
        {
            Rf: Ri*(C*R*s + 1)**2/(C*R*s),
            Vminus: Vplus,
            V1: 2*Vplus + Vplus/(C*R*s),
            Vout: C*R*Vplus*s + 3*Vplus + Vplus/(C*R*s)},
        {
            Vplus: 0,
            Vminus: 0,
            V1: 0,
            Vout: 0},
    ]

    # TODO: Investingate why currently solution [0] is preferred over [1].
    assert solve(eqs, exclude=[Vplus, s, C]) in [[{
        Vminus: Vplus,
        V1: Vout/2 + Vplus/2 + sqrt((Vout - 5*Vplus)*(Vout - Vplus))/2,
        R: (Vout - 3*Vplus - sqrt(Vout**2 - 6*Vout*Vplus + 5*Vplus**2))/(2*C*Vplus*s),
        Rf: Ri*(Vout - Vplus)/Vplus,
    }, {
        Vminus: Vplus,
        V1: Vout/2 + Vplus/2 - sqrt((Vout - 5*Vplus)*(Vout - Vplus))/2,
        R: (Vout - 3*Vplus + sqrt(Vout**2 - 6*Vout*Vplus + 5*Vplus**2))/(2*C*Vplus*s),
        Rf: Ri*(Vout - Vplus)/Vplus,
    }], [{
        Vminus: Vplus,
        Vout: (V1**2 - V1*Vplus - Vplus**2)/(V1 - 2*Vplus),
        Rf: Ri*(V1 - Vplus)**2/(Vplus*(V1 - 2*Vplus)),
        R: Vplus/(C*s*(V1 - 2*Vplus)),
    }]]


def test_high_order_roots():
    s = x**5 + 4*x**3 + 3*x**2 + S(7)/4
    assert set(solve(s)) == set(Poly(s*4, domain='ZZ').all_roots())


def test_minsolve_linear_system():
    def count(dic):
        return len([x for x in dic.values() if x == 0])
    assert count(solve([x + y + z, y + z + a + t], particular=True, quick=True)) \
        == 3
    assert count(solve([x + y + z, y + z + a + t], particular=True, quick=False)) \
        == 3
    assert count(solve([x + y + z, y + z + a], particular=True, quick=True)) == 1
    assert count(solve([x + y + z, y + z + a], particular=True, quick=False)) == 2


def test_real_roots():
    # cf. issue 6650
    x = Symbol('x', real=True)
    assert len(solve(x**5 + x**3 + 1)) == 1


def test_issue_6528():
    eqs = [
        327600995*x**2 - 37869137*x + 1809975124*y**2 - 9998905626,
        895613949*x**2 - 273830224*x*y + 530506983*y**2 - 10000000000]
    # two expressions encountered are > 1400 ops long so if this hangs
    # it is likely because simplification is being done
    assert len(solve(eqs, y, x, check=False)) == 4


def test_overdetermined():
    x = symbols('x', real=True)
    eqs = [Abs(4*x - 7) - 5, Abs(3 - 8*x) - 1]
    assert solve(eqs, x) == [(S.Half,)]
    assert solve(eqs, x, manual=True) == [(S.Half,)]
    assert solve(eqs, x, manual=True, check=False) == [(S.Half,), (S(3),)]


def test_issue_6605():
    x = symbols('x')
    assert solve(4**(x/2) - 2**(x/3)) == [0, 3*I*pi/log(2)]
    # while the first one passed, this one failed
    x = symbols('x', real=True)
    assert solve(5**(x/2) - 2**(x/3)) == [0]
    b = sqrt(6)*sqrt(log(2))/sqrt(log(5))
    assert solve(5**(x/2) - 2**(3/x)) == [-b, b]


def test__ispow():
    assert _ispow(x**2)
    assert not _ispow(x)
    assert not _ispow(True)


def test_issue_6644():
    eq = -sqrt((m - q)**2 + (-m/(2*q) + S(1)/2)**2) + sqrt((-m**2/2 - sqrt(
    4*m**4 - 4*m**2 + 8*m + 1)/4 - S(1)/4)**2 + (m**2/2 - m - sqrt(
    4*m**4 - 4*m**2 + 8*m + 1)/4 - S(1)/4)**2)
    sol = solve(eq, q, simplify=False, check=False)
    assert len(sol) == 5

def test_issue_6752():
    assert solve([a**2 + a, a - b], [a, b]) == [(-1, -1), (0, 0)]
    assert solve([a**2 + a*c, a - b], [a, b]) == [(0, 0), (-c, -c)]


def test_issue_6792():
    assert solve(x*(x - 1)**2*(x + 1)*(x**6 - x + 1)) == [
        -1, 0, 1, CRootOf(x**6 - x + 1, 0), CRootOf(x**6 - x + 1, 1),
         CRootOf(x**6 - x + 1, 2), CRootOf(x**6 - x + 1, 3),
         CRootOf(x**6 - x + 1, 4), CRootOf(x**6 - x + 1, 5)]


def test_issues_6819_6820_6821_6248_8692():
    # issue 6821
    x, y = symbols('x y', real=True)
    assert solve(abs(x + 3) - 2*abs(x - 3)) == [1, 9]
    assert solve([abs(x) - 2, arg(x) - pi], x) == [(-2,), (2,)]
    assert set(solve(abs(x - 7) - 8)) == set([-S(1), S(15)])

    # issue 8692
    assert solve(Eq(Abs(x + 1) + Abs(x**2 - 7), 9), x) == [
        -S(1)/2 + sqrt(61)/2, -sqrt(69)/2 + S(1)/2]

    # issue 7145
    assert solve(2*abs(x) - abs(x - 1)) == [-1, Rational(1, 3)]

    x = symbols('x')
    assert solve([re(x) - 1, im(x) - 2], x) == [
        {re(x): 1, x: 1 + 2*I, im(x): 2}]

    # check for 'dict' handling of solution
    eq = sqrt(re(x)**2 + im(x)**2) - 3
    assert solve(eq) == solve(eq, x)

    i = symbols('i', imaginary=True)
    assert solve(abs(i) - 3) == [-3*I, 3*I]
    raises(NotImplementedError, lambda: solve(abs(x) - 3))

    w = symbols('w', integer=True)
    assert solve(2*x**w - 4*y**w, w) == solve((x/y)**w - 2, w)

    x, y = symbols('x y', real=True)
    assert solve(x + y*I + 3) == {y: 0, x: -3}
    # issue 2642
    assert solve(x*(1 + I)) == [0]

    x, y = symbols('x y', imaginary=True)
    assert solve(x + y*I + 3 + 2*I) == {x: -2*I, y: 3*I}

    x = symbols('x', real=True)
    assert solve(x + y + 3 + 2*I) == {x: -3, y: -2*I}

    # issue 6248
    f = Function('f')
    assert solve(f(x + 1) - f(2*x - 1)) == [2]
    assert solve(log(x + 1) - log(2*x - 1)) == [2]

    x = symbols('x')
    assert solve(2**x + 4**x) == [I*pi/log(2)]


def test_issue_6989():
    f = Function('f')
    assert solve(Eq(-f(x), Piecewise((1, x > 0), (0, True))), f(x)) == \
        [Piecewise((-1, x > 0), (0, True))]


def test_lambert_multivariate():
    from sympy.abc import a, x, y
    from sympy.solvers.bivariate import _filtered_gens, _lambert, _solve_lambert

    assert _filtered_gens(Poly(x + 1/x + exp(x) + y), x) == set([x, exp(x)])
    assert _lambert(x, x) == []
    assert solve((x**2 - 2*x + 1).subs(x, log(x) + 3*x)) == [LambertW(3*S.Exp1)/3]
    assert solve((x**2 - 2*x + 1).subs(x, (log(x) + 3*x)**2 - 1)) == \
          [LambertW(3*exp(-sqrt(2)))/3, LambertW(3*exp(sqrt(2)))/3]
    assert solve((x**2 - 2*x - 2).subs(x, log(x) + 3*x)) == \
          [LambertW(3*exp(1 + sqrt(3)))/3, LambertW(3*exp(-sqrt(3) + 1))/3]
    assert solve(x*log(x) + 3*x + 1, x) == [exp(-3 + LambertW(-exp(3)))]
    eq = (x*exp(x) - 3).subs(x, x*exp(x))
    assert solve(eq) == [LambertW(3*exp(-LambertW(3)))]
    # coverage test
    raises(NotImplementedError, lambda: solve(x - sin(x)*log(y - x), x))

    # if sign is unknown then only this one solution is obtained
    assert solve(3*log(a**(3*x + 5)) + a**(3*x + 5), x) == [
        -((log(a**5) + LambertW(S(1)/3))/(3*log(a)))]
    p = symbols('p', positive=True)
    _13 = S(1)/3
    _56 = S(5)/6
    _53 = S(5)/3
    assert solve(3*log(p**(3*x + 5)) + p**(3*x + 5), x) == [
        log((-3**_13 - 3**_56*I)*LambertW(_13)**_13/(2*p**_53))/log(p),
        log((-3**_13 + 3**_56*I)*LambertW(_13)**_13/(2*p**_53))/log(p),
        log((3*LambertW(_13)/p**5)**(1/(3*log(p))))]

    # check collection
    assert solve(3*log(a**(3*x + 5)) + b*log(a**(3*x + 5)) + a**(3*x + 5), x) == [
        -((log(a**5) + LambertW(1/(b + 3)))/(3*log(a)))]

    eq = 4*2**(2*p + 3) - 2*p - 3
    assert _solve_lambert(eq, p, _filtered_gens(Poly(eq), p)) == [
        -S(3)/2 - LambertW(-4*log(2))/(2*log(2))]

    # issue 4271
    assert solve((a/x + exp(x/2)).diff(x, 2), x) == [
        6*LambertW(root(-1, 3)*root(a, 3)/3)]

    assert solve((log(x) + x).subs(x, x**2 + 1)) == [
        -I*sqrt(-LambertW(1) + 1), sqrt(-1 + LambertW(1))]

    # these only give one of the solutions (see XFAIL below)
    assert solve(x**3 - 3**x, x) == [-3/log(3)*LambertW(-log(3)/3),
                                     -3*LambertW(-log(3)/3, -1)/log(3)]
    #     replacing 3 with 2 in the above solution gives 2
    assert solve(x**2 - 2**x, x) == [2, -2*LambertW(-log(2)/2, -1)/log(2)]
    assert solve(-x**2 + 2**x, x) == [2, -2*LambertW(-log(2)/2, -1)/log(2)]
    assert solve(3**cos(x) - cos(x)**3) == [
        acos(-3*LambertW(-log(3)/3)/log(3)),
        acos(-3*LambertW(-log(3)/3, -1)/log(3))]


@XFAIL
def test_other_lambert():
    from sympy.abc import x
    assert solve(3*sin(x) - x*sin(3), x) == [3]
    assert set(solve(3*log(x) - x*log(3))) == set(
        [3, -3*LambertW(-log(3)/3)/log(3)])
    a = S(6)/5
    assert set(solve(x**a - a**x)) == set(
        [a, -a*LambertW(-log(a)/a)/log(a)])
    assert set(solve(3**cos(x) - cos(x)**3)) == set(
        [acos(3), acos(-3*LambertW(-log(3)/3)/log(3))])
    assert set(solve(x**2 - 2**x)) == set(
        [2, -2/log(2)*LambertW(log(2)/2)])


def test_rewrite_trig():
    assert solve(sin(x) + tan(x)) == [0, -pi, pi, 2*pi]
    assert solve(sin(x) + sec(x)) == [
        -2*atan(-S.Half + sqrt(2)*sqrt(1 - sqrt(3)*I)/2 + sqrt(3)*I/2),
        2*atan(S.Half - sqrt(2)*sqrt(1 + sqrt(3)*I)/2 + sqrt(3)*I/2), 2*atan(S.Half
        + sqrt(2)*sqrt(1 + sqrt(3)*I)/2 + sqrt(3)*I/2), 2*atan(S.Half -
        sqrt(3)*I/2 + sqrt(2)*sqrt(1 - sqrt(3)*I)/2)]
    assert solve(sinh(x) + tanh(x)) == [0, I*pi]

    # issue 6157
    assert solve(2*sin(x) - cos(x), x) == [-2*atan(2 + sqrt(5)),
                                           -2*atan(-sqrt(5) + 2)]


@XFAIL
def test_rewrite_trigh():
    # if this import passes then the test below should also pass
    from sympy import sech
    assert solve(sinh(x) + sech(x)) == [
        2*atanh(-S.Half + sqrt(5)/2 - sqrt(-2*sqrt(5) + 2)/2),
        2*atanh(-S.Half + sqrt(5)/2 + sqrt(-2*sqrt(5) + 2)/2),
        2*atanh(-sqrt(5)/2 - S.Half + sqrt(2 + 2*sqrt(5))/2),
        2*atanh(-sqrt(2 + 2*sqrt(5))/2 - sqrt(5)/2 - S.Half)]


def test_uselogcombine():
    eq = z - log(x) + log(y/(x*(-1 + y**2/x**2)))
    assert solve(eq, x, force=True) == [-sqrt(y*(y - exp(z))), sqrt(y*(y - exp(z)))]
    assert solve(log(x + 3) + log(1 + 3/x) - 3) in [
        [-3 + sqrt(-12 + exp(3))*exp(S(3)/2)/2 + exp(3)/2,
        -sqrt(-12 + exp(3))*exp(S(3)/2)/2 - 3 + exp(3)/2],
        [-3 + sqrt(-36 + (-exp(3) + 6)**2)/2 + exp(3)/2,
        -3 - sqrt(-36 + (-exp(3) + 6)**2)/2 + exp(3)/2],
        ]
    assert solve(log(exp(2*x) + 1) + log(-tanh(x) + 1) - log(2)) == []


def test_atan2():
    assert solve(atan2(x, 2) - pi/3, x) == [2*sqrt(3)]


def test_errorinverses():
    assert solve(erf(x) - y, x) == [erfinv(y)]
    assert solve(erfinv(x) - y, x) == [erf(y)]
    assert solve(erfc(x) - y, x) == [erfcinv(y)]
    assert solve(erfcinv(x) - y, x) == [erfc(y)]


def test_issue_2725():
    R = Symbol('R')
    eq = sqrt(2)*R*sqrt(1/(R + 1)) + (R + 1)*(sqrt(2)*sqrt(1/(R + 1)) - 1)
    sol = solve(eq, R, set=True)[1]
    assert sol == set([(S(5)/3 + (-S(1)/2 - sqrt(3)*I/2)*(S(251)/27 +
        sqrt(111)*I/9)**(S(1)/3) + 40/(9*((-S(1)/2 - sqrt(3)*I/2)*(S(251)/27 +
        sqrt(111)*I/9)**(S(1)/3))),), (S(5)/3 + 40/(9*(S(251)/27 +
        sqrt(111)*I/9)**(S(1)/3)) + (S(251)/27 + sqrt(111)*I/9)**(S(1)/3),)])


def test_issue_5114_6611():
    # See that it doesn't hang; this solves in about 2 seconds.
    # Also check that the solution is relatively small.
    # Note: the system in issue 6611 solves in about 5 seconds and has
    # an op-count of 138336 (with simplify=False).
    b, c, d, e, f, g, h, i, j, k, l, m, n, o, p, q, r = symbols('b:r')
    eqs = Matrix([
        [b - c/d + r/d], [c*(1/g + 1/e + 1/d) - f/g - r/d],
        [-c/g + f*(1/j + 1/i + 1/g) - h/i], [-f/i + h*(1/m + 1/l + 1/i) - k/m],
        [-h/m + k*(1/p + 1/o + 1/m) - n/p], [-k/p + n*(1/q + 1/p)]])
    v = Matrix([f, h, k, n, b, c])
    ans = solve(list(eqs), list(v), simplify=False)
    # If time is taken to simplify then then 2617 below becomes
    # 1168 and the time is about 50 seconds instead of 2.
    assert sum([s.count_ops() for s in ans.values()]) <= 2617


def test_det_quick():
    m = Matrix(3, 3, symbols('a:9'))
    assert m.det() == det_quick(m)  # calls det_perm
    m[0, 0] = 1
    assert m.det() == det_quick(m)  # calls det_minor
    m = Matrix(3, 3, list(range(9)))
    assert m.det() == det_quick(m)  # defaults to .det()
    # make sure they work with Sparse
    s = SparseMatrix(2, 2, (1, 2, 1, 4))
    assert det_perm(s) == det_minor(s) == s.det()


def test_piecewise():
    # if no symbol is given the piecewise detection must still work
    assert solve(Piecewise((x - 2, Gt(x, 2)), (2 - x, True)) - 3) == [-1, 5]


def test_real_imag_splitting():
    a, b = symbols('a b', real=True)
    assert solve(sqrt(a**2 + b**2) - 3, a) == \
        [-sqrt(-b**2 + 9), sqrt(-b**2 + 9)]
    a, b = symbols('a b', imaginary=True)
    assert solve(sqrt(a**2 + b**2) - 3, a) == []


def test_issue_7110():
    y = -2*x**3 + 4*x**2 - 2*x + 5
    assert any(ask(Q.real(i)) for i in solve(y))


def test_units():
    assert solve(1/x - 1/(2*cm)) == [2*cm]


def test_issue_7547():
    A, B, V = symbols('A,B,V')
    eq1 = Eq(630.26*(V - 39.0)*V*(V + 39) - A + B, 0)
    eq2 = Eq(B, 1.36*10**8*(V - 39))
    eq3 = Eq(A, 5.75*10**5*V*(V + 39.0))
    sol = Matrix(nsolve(Tuple(eq1, eq2, eq3), [A, B, V], (0, 0, 0)))
    assert str(sol) == str(Matrix(
        [['4442890172.68209'],
         ['4289299466.1432'],
         ['70.5389666628177']]))


def test_issue_7895():
    r = symbols('r', real=True)
    assert solve(sqrt(r) - 2) == [4]


def test_issue_2777():
    # the equations represent two circles
    x, y = symbols('x y', real=True)
    e1, e2 = sqrt(x**2 + y**2) - 10, sqrt(y**2 + (-x + 10)**2) - 3
    a, b = 191/S(20), 3*sqrt(391)/20
    ans = [(a, -b), (a, b)]
    assert solve((e1, e2), (x, y)) == ans
    assert solve((e1, e2/(x - a)), (x, y)) == []
    # make the 2nd circle's radius be -3
    e2 += 6
    assert solve((e1, e2), (x, y)) == []
    assert solve((e1, e2), (x, y), check=False) == ans


def test_issue_7322():
    number = 5.62527e-35
    assert solve(x - number, x)[0] == number


def test_nsolve():
    raises(ValueError, lambda: nsolve(x, (-1, 1), method='bisect'))
    raises(TypeError, lambda: nsolve((x - y + 3,x + y,z - y),(x,y,z),(-50,50)))
    raises(TypeError, lambda: nsolve((x + y, x - y), (0, 1)))

def test_issue_8587():
    f = Piecewise((2*x**2, And(S(0) < x, x < 1)), (2, True))
    assert solve(f - 1) == [1/sqrt(2)]


def test_high_order_multivariate():
    assert len(solve(a*x**3 - x + 1, x)) == 3
    assert len(solve(a*x**4 - x + 1, x)) == 4
    assert solve(a*x**5 - x + 1, x) == []  # incomplete solution allowed
    raises(NotImplementedError, lambda:
        solve(a*x**5 - x + 1, x, incomplete=False))

    # result checking must always consider the denominator and CRootOf
    # must be checked, too
    d = x**5 - x + 1
    assert solve(d*(1 + 1/d)) == [CRootOf(d + 1, i) for i in range(5)]
    d = x - 1
    assert solve(d*(2 + 1/d)) == [S.Half]


def test_base_0_exp_0():
    assert solve(0**x - 1) == [0]
    assert solve(0**(x - 2) - 1) == [2]
    assert solve(S('x*(1/x**0 - x)', evaluate=False)) == \
        [0, 1]


def test__simple_dens():
    assert _simple_dens(1/x**0, [x]) == set()
    assert _simple_dens(1/x**y, [x]) == set([x**y])
    assert _simple_dens(1/root(x, 3), [x]) == set([x])


def test_issue_8755():
    # This tests two things: that if full unrad is attempted and fails
    # the solution should still be found; also it tests the use of
    # keyword `composite`.
    assert len(solve(sqrt(y)*x + x**3 - 1, x)) == 3
    assert len(solve(-512*y**3 + 1344*(x + 2)**(S(1)/3)*y**2 -
        1176*(x + 2)**(S(2)/3)*y - 169*x + 686, y, _unrad=False)) == 3


@slow
def test_issue_8828():
    x1 = 0
    y1 = -620
    r1 = 920
    x2 = 126
    y2 = 276
    x3 = 51
    y3 = 205
    r3 = 104
    v = x, y, z

    f1 = (x - x1)**2 + (y - y1)**2 - (r1 - z)**2
    f2 = (x2 - x)**2 + (y2 - y)**2 - z**2
    f3 = (x - x3)**2 + (y - y3)**2 - (r3 - z)**2
    F = f1,f2,f3

    g1 = sqrt((x - x1)**2 + (y - y1)**2) + z - r1
    g2 = f2
    g3 = sqrt((x - x3)**2 + (y - y3)**2) + z - r3
    G = g1,g2,g3

    A = solve(F, v)
    B = solve(G, v)
    C = solve(G, v, manual=True)

    p, q, r = [set([tuple(i.evalf(2) for i in j) for j in R]) for R in [A, B, C]]
    assert p == q == r


def test_issue_2840_8155():
    assert solve(sin(3*x) + sin(6*x)) == [
        0, -pi, pi, 2*pi, -2*I*log(-(-1)**(S(1)/9)), -2*I*log(-(-1)**(S(2)/9)),
        -2*I*log((-1)**(S(7)/9)), -2*I*log((-1)**(S(8)/9)), -2*I*log(-S(1)/2 -
        sqrt(3)*I/2), -2*I*log(-S(1)/2 + sqrt(3)*I/2), -2*I*log(S(1)/2 -
        sqrt(3)*I/2), -2*I*log(S(1)/2 + sqrt(3)*I/2), -2*I*log(-sqrt(3)/2 - I/2),
        -2*I*log(-sqrt(3)/2 + I/2), -2*I*log(sqrt(3)/2 - I/2),
        -2*I*log(sqrt(3)/2 + I/2), -2*I*log(-sin(pi/18) - I*cos(pi/18)),
        -2*I*log(-sin(pi/18) + I*cos(pi/18)), -2*I*log(sin(pi/18) -
        I*cos(pi/18)), -2*I*log(sin(pi/18) + I*cos(pi/18)),
        -2*I*log(exp(-2*I*pi/9)), -2*I*log(exp(-I*pi/9)),
        -2*I*log(exp(I*pi/9)), -2*I*log(exp(2*I*pi/9))]
    assert solve(2*sin(x) - 2*sin(2*x)) == [
        0, -pi, pi, -2*I*log(-sqrt(3)/2 - I/2), -2*I*log(-sqrt(3)/2 + I/2),
        -2*I*log(sqrt(3)/2 - I/2), -2*I*log(sqrt(3)/2 + I/2)]


def test_issue_9567():
    assert solve(1 + 1/(x - 1)) == [0]


def test_issue_12114():
    a, b, c, d, e, f, g = symbols('a,b,c,d,e,f,g')
    terms = [1 + a*b + d*e, 1 + a*c + d*f, 1 + b*c + e*f,
             g - a**2 - d**2, g - b**2 - e**2, g - c**2 - f**2]
    s = solve(terms, [a, b, c, d, e, f, g])
    assert s == [{a: -sqrt(-f**2 - 1), b: -sqrt(-f**2 - 1),
                  c: -sqrt(-f**2 - 1), d: f, e: f, g: -1},
                 {a: sqrt(-f**2 - 1), b: sqrt(-f**2 - 1),
                  c: sqrt(-f**2 - 1), d: f, e: f, g: -1},
                 {a: -sqrt(3)*f/2 - sqrt(-f**2 + 2)/2,
                  b: sqrt(3)*f/2 - sqrt(-f**2 + 2)/2, c: sqrt(-f**2 + 2),
                  d: -f/2 + sqrt(-3*f**2 + 6)/2,
                  e: -f/2 - sqrt(3)*sqrt(-f**2 + 2)/2, g: 2},
                 {a: -sqrt(3)*f/2 + sqrt(-f**2 + 2)/2,
                  b: sqrt(3)*f/2 + sqrt(-f**2 + 2)/2, c: -sqrt(-f**2 + 2),
                  d: -f/2 - sqrt(-3*f**2 + 6)/2,
                  e: -f/2 + sqrt(3)*sqrt(-f**2 + 2)/2, g: 2},
                 {a: sqrt(3)*f/2 - sqrt(-f**2 + 2)/2,
                  b: -sqrt(3)*f/2 - sqrt(-f**2 + 2)/2, c: sqrt(-f**2 + 2),
                  d: -f/2 - sqrt(-3*f**2 + 6)/2,
                  e: -f/2 + sqrt(3)*sqrt(-f**2 + 2)/2, g: 2},
                 {a: sqrt(3)*f/2 + sqrt(-f**2 + 2)/2,
                  b: -sqrt(3)*f/2 + sqrt(-f**2 + 2)/2, c: -sqrt(-f**2 + 2),
                  d: -f/2 + sqrt(-3*f**2 + 6)/2,
                  e: -f/2 - sqrt(3)*sqrt(-f**2 + 2)/2, g: 2}]

<<<<<<< HEAD
def test_issue_12258():
    M, N, x, y = symbols('M N x y',commutative=False)
    assert solve(M*x+N*y,x) == [-M**(-1)*N*y]
=======
def test_inf():
    assert solve(1 - oo*x) == []
    assert solve(oo*x, x) == []
    assert solve(oo*x - oo, x) == []
>>>>>>> d3a87f5d
<|MERGE_RESOLUTION|>--- conflicted
+++ resolved
@@ -1823,13 +1823,13 @@
                   d: -f/2 + sqrt(-3*f**2 + 6)/2,
                   e: -f/2 - sqrt(3)*sqrt(-f**2 + 2)/2, g: 2}]
 
-<<<<<<< HEAD
-def test_issue_12258():
-    M, N, x, y = symbols('M N x y',commutative=False)
-    assert solve(M*x+N*y,x) == [-M**(-1)*N*y]
-=======
+
 def test_inf():
     assert solve(1 - oo*x) == []
     assert solve(oo*x, x) == []
     assert solve(oo*x - oo, x) == []
->>>>>>> d3a87f5d
+
+
+def test_issue_12258():
+    M, N, x, y = symbols('M N x y',commutative=False)
+    assert solve(M*x+N*y,x) == [-M**(-1)*N*y]