--- conflicted
+++ resolved
@@ -2224,47 +2224,21 @@
     a, b, c, d, e, f, g = symbols('a,b,c,d,e,f,g')
     terms = [1 + a*b + d*e, 1 + a*c + d*f, 1 + b*c + e*f,
              g - a**2 - d**2, g - b**2 - e**2, g - c**2 - f**2]
-<<<<<<< HEAD
-    s = solve(terms, [a, b, c, d, e, f, g], dict=True)
-    assert s == [{a: -sqrt(-f**2 - 1), b: -sqrt(-f**2 - 1),
-                  c: -sqrt(-f**2 - 1), d: f, e: f, g: -1},
-                 {a: sqrt(-f**2 - 1), b: sqrt(-f**2 - 1),
-                  c: sqrt(-f**2 - 1), d: f, e: f, g: -1},
-                 {a: -sqrt(3)*f/2 - sqrt(2 - f**2)/2,
-                  b: sqrt(3)*f/2 - sqrt(2 - f**2)/2, c: sqrt(2 - f**2),
-                  d: -f/2 + sqrt(6 - 3*f**2)/2,
-                  e: -f/2 - sqrt(6 - 3*f**2)/2, g: 2},
-                 {a: -sqrt(3)*f/2 + sqrt(2 - f**2)/2,
-                  b: sqrt(3)*f/2 + sqrt(2 - f**2)/2, c: -sqrt(2 - f**2),
-                  d: -f/2 - sqrt(6 - 3*f**2)/2,
-                  e: -f/2 + sqrt(6 - 3*f**2)/2, g: 2},
-                 {a: sqrt(3)*f/2 - sqrt(2 - f**2)/2,
-                  b: -sqrt(3)*f/2 - sqrt(2 - f**2)/2, c: sqrt(2 - f**2),
-                  d: -f/2 - sqrt(6 - 3*f**2)/2,
-                  e: -f/2 + sqrt(6 - 3*f**2)/2, g: 2},
-                 {a: sqrt(3)*f/2 + sqrt(2 - f**2)/2,
-                  b: -sqrt(3)*f/2 + sqrt(2 - f**2)/2, c: -sqrt(2 - f**2),
-                  d: -f/2 + sqrt(6 - 3*f**2)/2,
-                  e: -f/2 - sqrt(6 - 3*f**2)/2, g: 2}]
-=======
     sol = solve(terms, [a, b, c, d, e, f, g], dict=True)
     s = sqrt(-f**2 - 1)
     s2 = sqrt(2 - f**2)
     s3 = sqrt(6 - 3*f**2)
     s4 = sqrt(3)*f
-    s5 = sqrt(3)*s2
-    assert sol == [
-        {a: -s, b: -s, c: -s, d: f, e: f, g: -1},
-        {a: s, b: s, c: s, d: f, e: f, g: -1},
-        {a: -s4/2 - s2/2, b: s4/2 - s2/2, c: s2,
-            d: -f/2 + s3/2, e: -f/2 - s5/2, g: 2},
-        {a: -s4/2 + s2/2, b: s4/2 + s2/2, c: -s2,
-            d: -f/2 - s3/2, e: -f/2 + s5/2, g: 2},
-        {a: s4/2 - s2/2, b: -s4/2 - s2/2, c: s2,
-            d: -f/2 - s3/2, e: -f/2 + s5/2, g: 2},
-        {a: s4/2 + s2/2, b: -s4/2 + s2/2, c: -s2,
-            d: -f/2 + s3/2, e: -f/2 - s5/2, g: 2}]
->>>>>>> 930eb707
+    assert s == [{a: -s, b: -s, c: -s, d: f, e: f, g: -1},
+                 {a: s, b: s, c: s, d: f, e: f, g: -1},
+                 {a: -s4/2 - s2/2, b: s4/2 - s2/2, c: s2,
+                  d: -f/2 + s3/2, e: -f/2 - s3/2, g: 2},
+                 {a: -s4/2 + s2/2, b: s4/2 + s2/2, c: -s2,
+                  d: -f/2 - s3/2, e: -f/2 + s3/2, g: 2},
+                 {a: s4/2 - s2/2, b: -s4/2 - s2/2, c: s2,
+                  d: -f/2 - s3/2, e: -f/2 + s3/2, g: 2},
+                 {a: s4/2 + s2/2, b: -s4/2 + s2/2, c: -s2,
+                  d: -f/2 + s3/2, e: -f/2 - s3/2, g: 2}]
 
 
 def test_inf():
@@ -2568,7 +2542,6 @@
     assert root != rad
 
 
-<<<<<<< HEAD
 @slow
 def test_issue_8516():
     eqs, v = [x + y + z - a, x*y + y*z + x*z - b, x*y*z - c], [x, y, z]
@@ -2591,7 +2564,8 @@
                 for e in eqs].count(0) == 3:
             nroots += 1
     assert nroots == 6
-=======
+
+
 def test_issue_22768():
     eq = 2*x**3 - 16*(y - 1)**6*z**3
     assert solve(eq.expand(), x, simplify=False
@@ -2631,5 +2605,4 @@
         }, {
         phi: 2*atan((A + sqrt(A**2 + B**2))/B),
         r: (A**2 + A*sqrt(A**2 + B**2) + B**2)/(A + sqrt(A**2 + B**2))/-1
-        }]
->>>>>>> 930eb707
+        }]