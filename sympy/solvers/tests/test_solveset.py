from sympy.core.function import (Function, Lambda, nfloat)
from sympy.core.mod import Mod
from sympy.core.numbers import (E, I, Rational, oo, pi)
from sympy.core.relational import (Eq, Gt,
    Ne)
from sympy.core.singleton import S
from sympy.core.symbol import (Dummy, Symbol, symbols)
from sympy.functions.elementary.complexes import (Abs, arg, im, re, sign)
from sympy.functions.elementary.exponential import (LambertW, exp, log)
from sympy.functions.elementary.hyperbolic import (HyperbolicFunction,
    atanh, sinh, tanh)
from sympy.functions.elementary.miscellaneous import sqrt
from sympy.functions.elementary.piecewise import Piecewise
from sympy.functions.elementary.trigonometric import (
    TrigonometricFunction, acos, acot, acsc, asec, asin, atan, atan2,
    cos, cot, csc, sec, sin, tan)
from sympy.functions.special.error_functions import (erf, erfc,
    erfcinv, erfinv)
from sympy.matrices.dense import MutableDenseMatrix as Matrix
from sympy.polys.polytools import Poly
from sympy.polys.rootoftools import CRootOf
<<<<<<< HEAD

from sympy.sets import (FiniteSet, ConditionSet, Complement, ImageSet, Contains)
=======
from sympy.sets.conditionset import ConditionSet
from sympy.sets.fancysets import ImageSet
from sympy.sets.sets import (Complement, EmptySet, FiniteSet,
    Intersection, Interval, Union, imageset)
from sympy.tensor.indexed import Indexed
from sympy.utilities.iterables import numbered_symbols
>>>>>>> bf02a32c

from sympy.utilities.pytest import XFAIL, raises, skip, slow, SKIP
from sympy.utilities.randtest import verify_numerically as tn
from sympy.physics.units import cm
from sympy.core.containers import Dict

from sympy.solvers.solveset import (
    solveset_real, domain_check, solveset_complex, linear_eq_to_matrix,
    linsolve, _is_function_class_equation, invert_real, invert_complex,
    solveset, solve_decomposition, substitution, nonlinsolve, solvify,
    _is_finite_with_finite_vars)


a = Symbol('a', real=True)
b = Symbol('b', real=True)
c = Symbol('c', real=True)
x = Symbol('x', real=True)
y = Symbol('y', real=True)
z = Symbol('z', real=True)
q = Symbol('q', real=True)
m = Symbol('m', real=True)
n = Symbol('n', real=True)


def test_invert_real():
    x = Symbol('x', real=True)
    y = Symbol('y')
    n = Symbol('n')

    def ireal(x, s=S.Reals):
        return Intersection(s, x)

    conditions = Contains(n, Interval(0, oo), evaluate=False)
    assert solveset(abs(x) - n, x, S.Reals) == ConditionSet(x, conditions,
                                                            FiniteSet(n, -n))

    assert invert_real(exp(x), y, x) == (x, ireal(FiniteSet(log(y))))

    y = Symbol('y', positive=True)
    n = Symbol('n', real=True)
    assert invert_real(x + 3, y, x) == (x, FiniteSet(y - 3))
    assert invert_real(x*3, y, x) == (x, FiniteSet(y / 3))

    assert invert_real(exp(x), y, x) == (x, FiniteSet(log(y)))
    assert invert_real(exp(3*x), y, x) == (x, FiniteSet(log(y) / 3))
    assert invert_real(exp(x + 3), y, x) == (x, FiniteSet(log(y) - 3))

    assert invert_real(exp(x) + 3, y, x) == (x, ireal(FiniteSet(log(y - 3))))
    assert invert_real(exp(x)*3, y, x) == (x, FiniteSet(log(y / 3)))

    assert invert_real(log(x), y, x) == (x, FiniteSet(exp(y)))
    assert invert_real(log(3*x), y, x) == (x, FiniteSet(exp(y) / 3))
    assert invert_real(log(x + 3), y, x) == (x, FiniteSet(exp(y) - 3))

    assert invert_real(Abs(x), y, x) == (x, FiniteSet(y, -y))

    assert invert_real(2**x, y, x) == (x, FiniteSet(log(y)/log(2)))
    assert invert_real(2**exp(x), y, x) == (x, ireal(FiniteSet(log(log(y)/log(2)))))

    assert invert_real(x**2, y, x) == (x, FiniteSet(sqrt(y), -sqrt(y)))
    assert invert_real(x**Rational(1, 2), y, x) == (x, FiniteSet(y**2))

    raises(ValueError, lambda: invert_real(x, x, x))
    raises(ValueError, lambda: invert_real(x**pi, y, x))
    raises(ValueError, lambda: invert_real(S.One, y, x))

    assert invert_real(x**31 + x, y, x) == (x**31 + x, FiniteSet(y))

    lhs = x**31 + x
    conditions = Contains(y, Interval(0, oo), evaluate=False)
    base_values =  FiniteSet(y - 1, -y - 1)
    assert invert_real(Abs(x**31 + x + 1), y, x) == (lhs, base_values)

    assert invert_real(sin(x), y, x) == \
        (x, imageset(Lambda(n, n*pi + (-1)**n*asin(y)), S.Integers))

    assert invert_real(sin(exp(x)), y, x) == \
        (x, imageset(Lambda(n, log((-1)**n*asin(y) + n*pi)), S.Integers))

    assert invert_real(csc(x), y, x) == \
        (x, imageset(Lambda(n, n*pi + (-1)**n*acsc(y)), S.Integers))

    assert invert_real(csc(exp(x)), y, x) == \
        (x, imageset(Lambda(n, log((-1)**n*acsc(y) + n*pi)), S.Integers))

    assert invert_real(cos(x), y, x) == \
        (x, Union(imageset(Lambda(n, 2*n*pi + acos(y)), S.Integers), \
                imageset(Lambda(n, 2*n*pi - acos(y)), S.Integers)))

    assert invert_real(cos(exp(x)), y, x) == \
        (x, Union(imageset(Lambda(n, log(2*n*pi + Mod(acos(y), 2*pi))), S.Integers), \
                imageset(Lambda(n, log(2*n*pi + Mod(-acos(y), 2*pi))), S.Integers)))

    assert invert_real(sec(x), y, x) == \
        (x, Union(imageset(Lambda(n, 2*n*pi + asec(y)), S.Integers), \
                imageset(Lambda(n, 2*n*pi - asec(y)), S.Integers)))

    assert invert_real(sec(exp(x)), y, x) == \
        (x, Union(imageset(Lambda(n, log(2*n*pi + Mod(asec(y), 2*pi))), S.Integers), \
                imageset(Lambda(n, log(2*n*pi + Mod(-asec(y), 2*pi))), S.Integers)))

    assert invert_real(tan(x), y, x) == \
        (x, imageset(Lambda(n, n*pi + atan(y) % pi), S.Integers))

    assert invert_real(tan(exp(x)), y, x) == \
        (x, imageset(Lambda(n, log(n*pi + atan(y) % pi)), S.Integers))

    assert invert_real(cot(x), y, x) == \
        (x, imageset(Lambda(n, n*pi + acot(y) % pi), S.Integers))

    assert invert_real(cot(exp(x)), y, x) == \
        (x, imageset(Lambda(n, log(n*pi + acot(y) % pi)), S.Integers))

    assert invert_real(tan(tan(x)), y, x) == \
        (tan(x), imageset(Lambda(n, n*pi + atan(y) % pi), S.Integers))

    x = Symbol('x', positive=True)
    assert invert_real(x**pi, y, x) == (x, FiniteSet(y**(1/pi)))

    # Test for ``set_h`` containing information about the domain

    n = Dummy('n')
    x = Symbol('x')

    conditions = Contains((b, a + b, a - b), Interval(0, oo), evaluate=False)
    base_values = FiniteSet(- a - b - 3, - a + b - 3, a - b - 3, a + b - 3)
    assert invert_real(Abs(Abs(x + 3) - a) - b, 0, x) == \
        (x, ConditionSet(x, conditions, base_values))


def test_invert_complex():
    assert invert_complex(x + 3, y, x) == (x, FiniteSet(y - 3))
    assert invert_complex(x*3, y, x) == (x, FiniteSet(y / 3))

    assert invert_complex(exp(x), y, x) == \
        (x, imageset(Lambda(n, I*(2*pi*n + arg(y)) + log(Abs(y))), S.Integers))

    assert invert_complex(log(x), y, x) == (x, FiniteSet(exp(y)))

    raises(ValueError, lambda: invert_real(1, y, x))
    raises(ValueError, lambda: invert_complex(x, x, x))
    raises(ValueError, lambda: invert_complex(x, x, 1))

    # https://github.com/skirpichev/omg/issues/16
    assert invert_complex(sinh(x), 0, x) != (x, FiniteSet(0))


def test_domain_check():
    assert domain_check(1/(1 + (1/(x+1))**2), x, -1) is False
    assert domain_check(x**2, x, 0) is True
    assert domain_check(x, x, oo) is False
    assert domain_check(0, x, oo) is False

def test_issue_11536():
    assert solveset(0**x - 100, x, S.Reals) == S.EmptySet
    assert solveset(0**x - 1, x, S.Reals) == FiniteSet(0)

def test_is_function_class_equation():
    from sympy.abc import x, a
    assert _is_function_class_equation(TrigonometricFunction,
                                       tan(x), x) is True
    assert _is_function_class_equation(TrigonometricFunction,
                                       tan(x) - 1, x) is True
    assert _is_function_class_equation(TrigonometricFunction,
                                       tan(x) + sin(x), x) is True
    assert _is_function_class_equation(TrigonometricFunction,
                                       tan(x) + sin(x) - a, x) is True
    assert _is_function_class_equation(TrigonometricFunction,
                                       sin(x)*tan(x) + sin(x), x) is True
    assert _is_function_class_equation(TrigonometricFunction,
                                       sin(x)*tan(x + a) + sin(x), x) is True
    assert _is_function_class_equation(TrigonometricFunction,
                                       sin(x)*tan(x*a) + sin(x), x) is True
    assert _is_function_class_equation(TrigonometricFunction,
                                       a*tan(x) - 1, x) is True
    assert _is_function_class_equation(TrigonometricFunction,
                                       tan(x)**2 + sin(x) - 1, x) is True
    assert _is_function_class_equation(TrigonometricFunction,
                                       tan(x) + x, x) is False
    assert _is_function_class_equation(TrigonometricFunction,
                                       tan(x**2), x) is False
    assert _is_function_class_equation(TrigonometricFunction,
                                       tan(x**2) + sin(x), x) is False
    assert _is_function_class_equation(TrigonometricFunction,
                                       tan(x)**sin(x), x) is False
    assert _is_function_class_equation(TrigonometricFunction,
                                       tan(sin(x)) + sin(x), x) is False
    assert _is_function_class_equation(HyperbolicFunction,
                                       tanh(x), x) is True
    assert _is_function_class_equation(HyperbolicFunction,
                                       tanh(x) - 1, x) is True
    assert _is_function_class_equation(HyperbolicFunction,
                                       tanh(x) + sinh(x), x) is True
    assert _is_function_class_equation(HyperbolicFunction,
                                       tanh(x) + sinh(x) - a, x) is True
    assert _is_function_class_equation(HyperbolicFunction,
                                       sinh(x)*tanh(x) + sinh(x), x) is True
    assert _is_function_class_equation(HyperbolicFunction,
                                       sinh(x)*tanh(x + a) + sinh(x), x) is True
    assert _is_function_class_equation(HyperbolicFunction,
                                       sinh(x)*tanh(x*a) + sinh(x), x) is True
    assert _is_function_class_equation(HyperbolicFunction,
                                       a*tanh(x) - 1, x) is True
    assert _is_function_class_equation(HyperbolicFunction,
                                       tanh(x)**2 + sinh(x) - 1, x) is True
    assert _is_function_class_equation(HyperbolicFunction,
                                       tanh(x) + x, x) is False
    assert _is_function_class_equation(HyperbolicFunction,
                                       tanh(x**2), x) is False
    assert _is_function_class_equation(HyperbolicFunction,
                                       tanh(x**2) + sinh(x), x) is False
    assert _is_function_class_equation(HyperbolicFunction,
                                       tanh(x)**sinh(x), x) is False
    assert _is_function_class_equation(HyperbolicFunction,
                                       tanh(sinh(x)) + sinh(x), x) is False


def test_garbage_input():
    raises(ValueError, lambda: solveset_real([x], x))
    assert solveset_real(x, 1) == S.EmptySet
    assert solveset_real(x - 1, 1) == FiniteSet(x)
    assert solveset_real(x, pi) == S.EmptySet
    assert solveset_real(x, x**2) == S.EmptySet

    raises(ValueError, lambda: solveset_complex([x], x))
    assert solveset_complex(x, pi) == S.EmptySet


def test_solve_mul():
    assert solveset_real((a*x + b)*(exp(x) - 3), x) == \
        FiniteSet(-b/a, log(3))
    assert solveset_real((2*x + 8)*(8 + exp(x)), x) == FiniteSet(S(-4))
    assert solveset_real(x/log(x), x) == EmptySet()


def test_solve_invert():
    assert solveset_real(exp(x) - 3, x) == FiniteSet(log(3))
    assert solveset_real(log(x) - 3, x) == FiniteSet(exp(3))

    assert solveset_real(3**(x + 2), x) == FiniteSet()
    assert solveset_real(3**(2 - x), x) == FiniteSet()

    assert solveset_real(y - b*exp(a/x), x) == Intersection(S.Reals, FiniteSet(a/log(y/b)))
    # issue 4504
    assert solveset_real(2**x - 10, x) == FiniteSet(log(10)/log(2))


def test_errorinverses():
    assert solveset_real(erf(x) - S.One/2, x) == \
        FiniteSet(erfinv(S.One/2))
    assert solveset_real(erfinv(x) - 2, x) == \
        FiniteSet(erf(2))
    assert solveset_real(erfc(x) - S.One, x) == \
        FiniteSet(erfcinv(S.One))
    assert solveset_real(erfcinv(x) - 2, x) == FiniteSet(erfc(2))


def test_solve_polynomial():
    assert solveset_real(3*x - 2, x) == FiniteSet(Rational(2, 3))

    assert solveset_real(x**2 - 1, x) == FiniteSet(-S(1), S(1))
    assert solveset_real(x - y**3, x) == FiniteSet(y ** 3)

    a11, a12, a21, a22, b1, b2 = symbols('a11, a12, a21, a22, b1, b2')

    assert solveset_real(x**3 - 15*x - 4, x) == FiniteSet(
        -2 + 3 ** Rational(1, 2),
        S(4),
        -2 - 3 ** Rational(1, 2))

    assert solveset_real(sqrt(x) - 1, x) == FiniteSet(1)
    assert solveset_real(sqrt(x) - 2, x) == FiniteSet(4)
    assert solveset_real(x**Rational(1, 4) - 2, x) == FiniteSet(16)
    assert solveset_real(x**Rational(1, 3) - 3, x) == FiniteSet(27)
    assert len(solveset_real(x**5 + x**3 + 1, x)) == 1
    assert len(solveset_real(-2*x**3 + 4*x**2 - 2*x + 6, x)) > 0


def test_return_root_of():
    f = x**5 - 15*x**3 - 5*x**2 + 10*x + 20
    s = list(solveset_complex(f, x))
    for root in s:
        assert root.func == CRootOf

    # if one uses solve to get the roots of a polynomial that has a CRootOf
    # solution, make sure that the use of nfloat during the solve process
    # doesn't fail. Note: if you want numerical solutions to a polynomial
    # it is *much* faster to use nroots to get them than to solve the
    # equation only to get CRootOf solutions which are then numerically
    # evaluated. So for eq = x**5 + 3*x + 7 do Poly(eq).nroots() rather
    # than [i.n() for i in solve(eq)] to get the numerical roots of eq.
    assert nfloat(list(solveset_complex(x**5 + 3*x**3 + 7, x))[0],
                  exponent=False) == CRootOf(x**5 + 3*x**3 + 7, 0).n()

    sol = list(solveset_complex(x**6 - 2*x + 2, x))
    assert all(isinstance(i, CRootOf) for i in sol) and len(sol) == 6

    f = x**5 - 15*x**3 - 5*x**2 + 10*x + 20
    s = list(solveset_complex(f, x))
    for root in s:
        assert root.func == CRootOf

    s = x**5 + 4*x**3 + 3*x**2 + S(7)/4
    assert solveset_complex(s, x) == \
        FiniteSet(*Poly(s*4, domain='ZZ').all_roots())

    # Refer issue #7876
    eq = x*(x - 1)**2*(x + 1)*(x**6 - x + 1)
    assert solveset_complex(eq, x) == \
        FiniteSet(-1, 0, 1, CRootOf(x**6 - x + 1, 0),
                       CRootOf(x**6 - x + 1, 1),
                       CRootOf(x**6 - x + 1, 2),
                       CRootOf(x**6 - x + 1, 3),
                       CRootOf(x**6 - x + 1, 4),
                       CRootOf(x**6 - x + 1, 5))


def test__has_rational_power():
    from sympy.solvers.solveset import _has_rational_power
    assert _has_rational_power(sqrt(2), x)[0] is False
    assert _has_rational_power(x*sqrt(2), x)[0] is False

    assert _has_rational_power(x**2*sqrt(x), x) == (True, 2)
    assert _has_rational_power(sqrt(2)*x**(S(1)/3), x) == (True, 3)
    assert _has_rational_power(sqrt(x)*x**(S(1)/3), x) == (True, 6)


def test_solveset_sqrt_1():
    assert solveset_real(sqrt(5*x + 6) - 2 - x, x) == \
        FiniteSet(-S(1), S(2))
    assert solveset_real(sqrt(x - 1) - x + 7, x) == FiniteSet(10)
    assert solveset_real(sqrt(x - 2) - 5, x) == FiniteSet(27)
    assert solveset_real(sqrt(x) - 2 - 5, x) == FiniteSet(49)
    assert solveset_real(sqrt(x**3), x) == FiniteSet(0)
    assert solveset_real(sqrt(x - 1), x) == FiniteSet(1)


def test_solveset_sqrt_2():
    # http://tutorial.math.lamar.edu/Classes/Alg/SolveRadicalEqns.aspx#Solve_Rad_Ex2_a
    assert solveset_real(sqrt(2*x - 1) - sqrt(x - 4) - 2, x) == \
        FiniteSet(S(5), S(13))
    assert solveset_real(sqrt(x + 7) + 2 - sqrt(3 - x), x) == \
        FiniteSet(-6)

    # http://www.purplemath.com/modules/solverad.htm
    assert solveset_real(sqrt(17*x - sqrt(x**2 - 5)) - 7, x) == \
        FiniteSet(3)

    eq = x + 1 - (x**4 + 4*x**3 - x)**Rational(1, 4)
    assert solveset_real(eq, x) == FiniteSet(-S(1)/2, -S(1)/3)

    eq = sqrt(2*x + 9) - sqrt(x + 1) - sqrt(x + 4)
    assert solveset_real(eq, x) == FiniteSet(0)

    eq = sqrt(x + 4) + sqrt(2*x - 1) - 3*sqrt(x - 1)
    assert solveset_real(eq, x) == FiniteSet(5)

    eq = sqrt(x)*sqrt(x - 7) - 12
    assert solveset_real(eq, x) == FiniteSet(16)

    eq = sqrt(x - 3) + sqrt(x) - 3
    assert solveset_real(eq, x) == FiniteSet(4)

    eq = sqrt(2*x**2 - 7) - (3 - x)
    assert solveset_real(eq, x) == FiniteSet(-S(8), S(2))

    # others
    eq = sqrt(9*x**2 + 4) - (3*x + 2)
    assert solveset_real(eq, x) == FiniteSet(0)

    assert solveset_real(sqrt(x - 3) - sqrt(x) - 3, x) == FiniteSet()

    eq = (2*x - 5)**Rational(1, 3) - 3
    assert solveset_real(eq, x) == FiniteSet(16)

    assert solveset_real(sqrt(x) + sqrt(sqrt(x)) - 4, x) == \
        FiniteSet((-S.Half + sqrt(17)/2)**4)

    eq = sqrt(x) - sqrt(x - 1) + sqrt(sqrt(x))
    assert solveset_real(eq, x) == FiniteSet()

    eq = (sqrt(x) + sqrt(x + 1) + sqrt(1 - x) - 6*sqrt(5)/5)
    ans = solveset_real(eq, x)
    ra = S('''-1484/375 - 4*(-1/2 + sqrt(3)*I/2)*(-12459439/52734375 +
    114*sqrt(12657)/78125)**(1/3) - 172564/(140625*(-1/2 +
    sqrt(3)*I/2)*(-12459439/52734375 + 114*sqrt(12657)/78125)**(1/3))''')
    rb = S(4)/5
    assert all(abs(eq.subs(x, i).n()) < 1e-10 for i in (ra, rb)) and \
        len(ans) == 2 and \
        set([i.n(chop=True) for i in ans]) == \
        set([i.n(chop=True) for i in (ra, rb)])

    assert solveset_real(sqrt(x) + x**Rational(1, 3) +
                                 x**Rational(1, 4), x) == FiniteSet(0)

    assert solveset_real(x/sqrt(x**2 + 1), x) == FiniteSet(0)

    eq = (x - y**3)/((y**2)*sqrt(1 - y**2))
    assert solveset_real(eq, x) == FiniteSet(y**3)

    # issue 4497
    assert solveset_real(1/(5 + x)**(S(1)/5) - 9, x) == \
        FiniteSet(-295244/S(59049))


@XFAIL
def test_solve_sqrt_fail():
    # this only works if we check real_root(eq.subs(x, S(1)/3))
    # but checksol doesn't work like that
    eq = (x**3 - 3*x**2)**Rational(1, 3) + 1 - x
    assert solveset_real(eq, x) == FiniteSet(S(1)/3)


@slow
def test_solve_sqrt_3():
    R = Symbol('R')
    eq = sqrt(2)*R*sqrt(1/(R + 1)) + (R + 1)*(sqrt(2)*sqrt(1/(R + 1)) - 1)
    sol = solveset_complex(eq, R)
    fset = [S(5)/3 + 4*sqrt(10)*cos(atan(3*sqrt(111)/251)/3)/3,
            -sqrt(10)*cos(atan(3*sqrt(111)/251)/3)/3 +
            40*re(1/((-S(1)/2 - sqrt(3)*I/2)*(S(251)/27 + sqrt(111)*I/9)**(S(1)/3)))/9 +
            sqrt(30)*sin(atan(3*sqrt(111)/251)/3)/3 + S(5)/3 +
            I*(-sqrt(30)*cos(atan(3*sqrt(111)/251)/3)/3 -
               sqrt(10)*sin(atan(3*sqrt(111)/251)/3)/3 +
               40*im(1/((-S(1)/2 - sqrt(3)*I/2)*(S(251)/27 + sqrt(111)*I/9)**(S(1)/3)))/9)]
    cset = [40*re(1/((-S(1)/2 + sqrt(3)*I/2)*(S(251)/27 + sqrt(111)*I/9)**(S(1)/3)))/9 -
            sqrt(10)*cos(atan(3*sqrt(111)/251)/3)/3 - sqrt(30)*sin(atan(3*sqrt(111)/251)/3)/3 +
            S(5)/3 +
            I*(40*im(1/((-S(1)/2 + sqrt(3)*I/2)*(S(251)/27 + sqrt(111)*I/9)**(S(1)/3)))/9 -
               sqrt(10)*sin(atan(3*sqrt(111)/251)/3)/3 +
               sqrt(30)*cos(atan(3*sqrt(111)/251)/3)/3)]

    assert sol._args[0] == FiniteSet(*fset)
    assert sol._args[1] == ConditionSet(
        R,
        Eq(sqrt(2)*R*sqrt(1/(R + 1)) + (R + 1)*(sqrt(2)*sqrt(1/(R + 1)) - 1), 0),
        FiniteSet(*cset))

    # the number of real roots will depend on the value of m: for m=1 there are 4
    # and for m=-1 there are none.
    eq = -sqrt((m - q)**2 + (-m/(2*q) + S(1)/2)**2) + sqrt((-m**2/2 - sqrt(
        4*m**4 - 4*m**2 + 8*m + 1)/4 - S(1)/4)**2 + (m**2/2 - m - sqrt(
            4*m**4 - 4*m**2 + 8*m + 1)/4 - S(1)/4)**2)
    unsolved_object = ConditionSet(q, Eq((-2*sqrt(4*q**2*(m - q)**2 +
        (-m + q)**2) + sqrt((-2*m**2 - sqrt(4*m**4 - 4*m**2 + 8*m + 1) -
        1)**2 + (2*m**2 - 4*m - sqrt(4*m**4 - 4*m**2 + 8*m + 1) - 1)**2
        )*Abs(q))/Abs(q), 0), S.Reals)
    assert solveset_real(eq, q) == unsolved_object


def test_solve_polynomial_symbolic_param():
    assert solveset_complex((x**2 - 1)**2 - a, x) == \
        FiniteSet(sqrt(1 + sqrt(a)), -sqrt(1 + sqrt(a)),
                  sqrt(1 - sqrt(a)), -sqrt(1 - sqrt(a)))

    # issue 4507
    assert solveset_complex(y - b/(1 + a*x), x) == \
        FiniteSet((b/y - 1)/a) - FiniteSet(-1/a)

    # issue 4508
    assert solveset_complex(y - b*x/(a + x), x) == \
        FiniteSet(-a*y/(y - b)) - FiniteSet(-a)


def test_solve_rational():
    assert solveset_real(1/x + 1, x) == FiniteSet(-S.One)
    assert solveset_real(1/exp(x) - 1, x) == FiniteSet(0)
    assert solveset_real(x*(1 - 5/x), x) == FiniteSet(5)
    assert solveset_real(2*x/(x + 2) - 1, x) == FiniteSet(2)
    assert solveset_real((x**2/(7 - x)).diff(x), x) == \
        FiniteSet(S(0), S(14))


def test_solveset_real_gen_is_pow():
    assert solveset_real(sqrt(1) + 1, x) == EmptySet()


def test_no_sol():
    assert solveset(1 - oo*x) == EmptySet()
    assert solveset(oo*x, x) == EmptySet()
    assert solveset(oo*x - oo, x) == EmptySet()
    assert solveset_real(4, x) == EmptySet()
    assert solveset_real(exp(x), x) == EmptySet()
    assert solveset_real(x**2 + 1, x) == EmptySet()
    assert solveset_real(-3*a/sqrt(x), x) == EmptySet()
    assert solveset_real(1/x, x) == EmptySet()
    assert solveset_real(-(1 + x)/(2 + x)**2 + 1/(2 + x), x) == \
        EmptySet()


def test_sol_zero_real():
    assert solveset_real(0, x) == S.Reals
    assert solveset(0, x, Interval(1, 2)) == Interval(1, 2)
    assert solveset_real(-x**2 - 2*x + (x + 1)**2 - 1, x) == S.Reals


def test_no_sol_rational_extragenous():
    assert solveset_real((x/(x + 1) + 3)**(-2), x) == EmptySet()
    assert solveset_real((x - 1)/(1 + 1/(x - 1)), x) == EmptySet()


def test_solve_polynomial_cv_1a():
    """
    Test for solving on equations that can be converted to
    a polynomial equation using the change of variable y -> x**Rational(p, q)
    """
    assert solveset_real(sqrt(x) - 1, x) == FiniteSet(1)
    assert solveset_real(sqrt(x) - 2, x) == FiniteSet(4)
    assert solveset_real(x**Rational(1, 4) - 2, x) == FiniteSet(16)
    assert solveset_real(x**Rational(1, 3) - 3, x) == FiniteSet(27)
    assert solveset_real(x*(x**(S(1) / 3) - 3), x) == \
        FiniteSet(S(0), S(27))


def test_solveset_real_rational():
    """Test solveset_real for rational functions"""
    assert solveset_real((x - y**3) / ((y**2)*sqrt(1 - y**2)), x) \
        == FiniteSet(y**3)
    # issue 4486
    assert solveset_real(2*x/(x + 2) - 1, x) == FiniteSet(2)


def test_solveset_real_log():
    assert solveset_real(log((x-1)*(x+1)), x) == \
        FiniteSet(sqrt(2), -sqrt(2))


def test_poly_gens():
    assert solveset_real(4**(2*(x**2) + 2*x) - 8, x) == \
        FiniteSet(-Rational(3, 2), S.Half)


@XFAIL
def test_uselogcombine_1():
    assert solveset_real(log(x - 3) + log(x + 3), x) == \
        FiniteSet(sqrt(10))
    assert solveset_real(log(x + 1) - log(2*x - 1), x) == FiniteSet(2)
    assert solveset_real(log(x + 3) + log(1 + 3/x) - 3) == FiniteSet(
        -3 + sqrt(-12 + exp(3))*exp(S(3)/2)/2 + exp(3)/2,
        -sqrt(-12 + exp(3))*exp(S(3)/2)/2 - 3 + exp(3)/2)


@XFAIL
def test_uselogcombine_2():
    eq = z - log(x) + log(y/(x*(-1 + y**2/x**2)))
    assert solveset_real(eq, x) == \
        FiniteSet(-sqrt(y*(y - exp(z))), sqrt(y*(y - exp(z))))


def test_solve_abs():
    assert solveset_real(Abs(x) - 2, x) == FiniteSet(-2, 2)
    assert solveset_real(Abs(x + 3) - 2*Abs(x - 3), x) == \
        FiniteSet(1, 9)
    assert solveset_real(2*Abs(x) - Abs(x - 1), x) == \
        FiniteSet(-1, Rational(1, 3))

    assert solveset_real(Abs(x - 7) - 8, x) == FiniteSet(-S(1), S(15))

    raises(ValueError, lambda: solveset(abs(x) - 1, x))


def test_issue_9565():
    assert solveset_real(Abs((x - 1)/(x - 5)) <= S(1)/3, x) == Interval(-1, 2)


def test_issue_10069():
    eq = abs(1/(x - 1)) - 1 > 0
    u = Union(Interval.open(0, 1), Interval.open(1, 2))
    assert solveset_real(eq, x) == u


@XFAIL
def test_rewrite_trigh():
    # if this import passes then the test below should also pass
    from sympy import sech
    assert solveset_real(sinh(x) + sech(x), x) == FiniteSet(
        2*atanh(-S.Half + sqrt(5)/2 - sqrt(-2*sqrt(5) + 2)/2),
        2*atanh(-S.Half + sqrt(5)/2 + sqrt(-2*sqrt(5) + 2)/2),
        2*atanh(-sqrt(5)/2 - S.Half + sqrt(2 + 2*sqrt(5))/2),
        2*atanh(-sqrt(2 + 2*sqrt(5))/2 - sqrt(5)/2 - S.Half))


def test_real_imag_splitting():
    a, b = symbols('a b', real=True, finite=True)
    assert solveset_real(sqrt(a**2 - b**2) - 3, a) == \
        FiniteSet(-sqrt(b**2 + 9), sqrt(b**2 + 9))
    assert solveset_real(sqrt(a**2 + b**2) - 3, a) != \
        S.EmptySet


def test_units():
    assert solveset_real(1/x - 1/(2*cm), x) == FiniteSet(2*cm)


def test_solve_only_exp_1():
    y = Symbol('y', positive=True, finite=True)
    assert solveset_real(exp(x) - y, x) == FiniteSet(log(y))
    assert solveset_real(exp(x) + exp(-x) - 4, x) == \
        FiniteSet(log(-sqrt(3) + 2), log(sqrt(3) + 2))
    assert solveset_real(exp(x) + exp(-x) - y, x) != S.EmptySet


@XFAIL
def test_solve_only_exp_2():
    assert solveset_real(exp(x/y)*exp(-z/y) - 2, y) == \
        FiniteSet((x - z)/log(2))
    assert solveset_real(sqrt(exp(x)) + sqrt(exp(-x)) - 4, x) == \
        FiniteSet(2*log(-sqrt(3) + 2), 2*log(sqrt(3) + 2))


def test_atan2():
    # The .inverse() method on atan2 works only if x.is_real is True and the
    # second argument is a real constant
    assert solveset_real(atan2(x, 2) - pi/3, x) == FiniteSet(2*sqrt(3))


def test_piecewise():
    eq = Piecewise((x - 2, Gt(x, 2)), (2 - x, True)) - 3
    assert set(solveset_real(eq, x)) == set(FiniteSet(-1, 5))

    absxm3 = Piecewise(
        (x - 3, S(0) <= x - 3),
        (3 - x, S(0) > x - 3))
    y = Symbol('y', positive=True)
    assert solveset_real(absxm3 - y, x) == FiniteSet(-y + 3, y + 3)

    f = Piecewise(((x - 2)**2, x >= 0), (0, True))
    assert solveset(f, x, domain=S.Reals) == Union(FiniteSet(2), Interval(-oo, 0, True, True))

    assert solveset(Piecewise((x + 1, x > 0), (I, True)) - I, x) == \
        Interval(-oo, 0)


def test_solveset_complex_polynomial():
    from sympy.abc import x, a, b, c
    assert solveset_complex(a*x**2 + b*x + c, x) == \
        FiniteSet(-b/(2*a) - sqrt(-4*a*c + b**2)/(2*a),
                  -b/(2*a) + sqrt(-4*a*c + b**2)/(2*a))

    assert solveset_complex(x - y**3, y) == FiniteSet(
        (-x**Rational(1, 3))/2 + I*sqrt(3)*x**Rational(1, 3)/2,
        x**Rational(1, 3),
        (-x**Rational(1, 3))/2 - I*sqrt(3)*x**Rational(1, 3)/2)

    assert solveset_complex(x + 1/x - 1, x) == \
        FiniteSet(Rational(1, 2) + I*sqrt(3)/2, Rational(1, 2) - I*sqrt(3)/2)


def test_sol_zero_complex():
    assert solveset_complex(0, x) == S.Complexes


def test_solveset_complex_rational():
    assert solveset_complex((x - 1)*(x - I)/(x - 3), x) == \
        FiniteSet(1, I)

    assert solveset_complex((x - y**3)/((y**2)*sqrt(1 - y**2)), x) == \
        FiniteSet(y**3)
    assert solveset_complex(-x**2 - I, x) == \
        FiniteSet(-sqrt(2)/2 + sqrt(2)*I/2, sqrt(2)/2 - sqrt(2)*I/2)


def test_solve_quintics():
    skip("This test is too slow")
    f = x**5 - 110*x**3 - 55*x**2 + 2310*x + 979
    s = solveset_complex(f, x)
    for root in s:
        res = f.subs(x, root.n()).n()
        assert tn(res, 0)

    f = x**5 + 15*x + 12
    s = solveset_complex(f, x)
    for root in s:
        res = f.subs(x, root.n()).n()
        assert tn(res, 0)


def test_solveset_complex_exp():
    from sympy.abc import x, n
    assert solveset_complex(exp(x) - 1, x) == \
        imageset(Lambda(n, I*2*n*pi), S.Integers)
    assert solveset_complex(exp(x) - I, x) == \
        imageset(Lambda(n, I*(2*n*pi + pi/2)), S.Integers)
    assert solveset_complex(1/exp(x), x) == S.EmptySet
    assert solveset_complex(sinh(x).rewrite(exp), x) == \
        imageset(Lambda(n, n*pi*I), S.Integers)


def test_solveset_real_exp():
    from sympy.abc import x, y
    assert solveset(Eq((-2)**x, 4), x, S.Reals) == FiniteSet(2)
    assert solveset(Eq(-2**x, 4), x, S.Reals) == S.EmptySet
    assert solveset(Eq((-3)**x, 27), x, S.Reals) == S.EmptySet
    assert solveset(Eq((-5)**(x+1), 625), x, S.Reals) == FiniteSet(3)
    assert solveset(Eq(2**(x-3), -16), x, S.Reals) == S.EmptySet
    assert solveset(Eq((-3)**(x - 3), -3**39), x, S.Reals) == FiniteSet(42)
    assert solveset(Eq(2**x, y), x, S.Reals) == Intersection(S.Reals, FiniteSet(log(y)/log(2)))


def test_solve_complex_log():
    assert solveset_complex(log(x), x) == FiniteSet(1)
    assert solveset_complex(1 - log(a + 4*x**2), x) == \
        FiniteSet(-sqrt(-a + E)/2, sqrt(-a + E)/2)


def test_solve_complex_sqrt():
    assert solveset_complex(sqrt(5*x + 6) - 2 - x, x) == \
        FiniteSet(-S(1), S(2))
    assert solveset_complex(sqrt(5*x + 6) - (2 + 2*I) - x, x) == \
        FiniteSet(-S(2), 3 - 4*I)
    assert solveset_complex(4*x*(1 - a * sqrt(x)), x) == \
        FiniteSet(S(0), 1 / a ** 2)


def test_solveset_complex_tan():
    s = solveset_complex(tan(x).rewrite(exp), x)
    assert s == imageset(Lambda(n, pi*n), S.Integers) - \
        imageset(Lambda(n, pi*n + pi/2), S.Integers)


def test_solve_trig():
    from sympy.abc import n
    assert solveset_real(sin(x), x) == \
        Union(imageset(Lambda(n, 2*pi*n), S.Integers),
              imageset(Lambda(n, 2*pi*n + pi), S.Integers))

    assert solveset_real(sin(x) - 1, x) == \
        imageset(Lambda(n, 2*pi*n + pi/2), S.Integers)

    assert solveset_real(cos(x), x) == \
        Union(imageset(Lambda(n, 2*pi*n - pi/2), S.Integers),
              imageset(Lambda(n, 2*pi*n + pi/2), S.Integers))

    assert solveset_real(sin(x) + cos(x), x) == \
        Union(imageset(Lambda(n, 2*n*pi - pi/4), S.Integers),
              imageset(Lambda(n, 2*n*pi + 3*pi/4), S.Integers))

    assert solveset_real(sin(x)**2 + cos(x)**2, x) == S.EmptySet

    assert solveset_complex(cos(x) - S.Half, x) == \
        Union(imageset(Lambda(n, 2*n*pi + pi/3), S.Integers),
              imageset(Lambda(n, 2*n*pi - pi/3), S.Integers))

    y, a = symbols('y,a')
    assert solveset(sin(y + a) - sin(y), a, domain=S.Reals) == \
        imageset(Lambda(n, 2*n*pi), S.Integers)

    # Tests for _solve_trig2() function
    assert solveset_real(2*cos(x)*cos(2*x) - 1, x) == \
          Union(ImageSet(Lambda(n, 2*n*pi + 2*atan(sqrt(-2*2**(S(1)/3)*(67 +
                  9*sqrt(57))**(S(2)/3) + 8*2**(S(2)/3) + 11*(67 +
                  9*sqrt(57))**(S(1)/3))/(3*(67 + 9*sqrt(57))**(S(1)/6)))), S.Integers),
                  ImageSet(Lambda(n, 2*n*pi - 2*atan(sqrt(-2*2**(S(1)/3)*(67 +
                  9*sqrt(57))**(S(2)/3) + 8*2**(S(2)/3) + 11*(67 +
                  9*sqrt(57))**(S(1)/3))/(3*(67 + 9*sqrt(57))**(S(1)/6))) +
                  2*pi), S.Integers))

    assert solveset_real(2*tan(x)*sin(x) + 1, x) == \
        Union(ImageSet(Lambda(n, 2*n*pi + 2*atan(sqrt(4
                + sqrt(17)))), S.Integers), ImageSet(Lambda(n, 2*n*pi
                - 2*atan(sqrt(4 + sqrt(17))) + 2*pi), S.Integers))

    assert solveset_real(cos(2*x)*cos(4*x) - 1, x) == \
                            ImageSet(Lambda(n, n*pi), S.Integers)


@XFAIL
def test_solve_trig_abs():
    assert solveset(Eq(sin(Abs(x)), 1), x, domain=S.Reals) == \
        Union(ImageSet(Lambda(n, n*pi + (-1)**n*pi/2), S.Naturals0),
              ImageSet(Lambda(n, -n*pi - (-1)**n*pi/2), S.Naturals0))


def test_solve_invalid_sol():
    assert 0 not in solveset_real(sin(x)/x, x)
    assert 0 not in solveset_complex((exp(x) - 1)/x, x)


@XFAIL
def test_solve_trig_simplified():
    from sympy.abc import n
    assert solveset_real(sin(x), x) == \
        imageset(Lambda(n, n*pi), S.Integers)

    assert solveset_real(cos(x), x) == \
        imageset(Lambda(n, n*pi + pi/2), S.Integers)

    assert solveset_real(cos(x) + sin(x), x) == \
        imageset(Lambda(n, n*pi - pi/4), S.Integers)


@XFAIL
def test_solve_lambert():
    assert solveset_real(x*exp(x) - 1, x) == FiniteSet(LambertW(1))
    assert solveset_real(x + 2**x, x) == \
        FiniteSet(-LambertW(log(2))/log(2))

    # issue 4739
    assert solveset_real(exp(log(5)*x) - 2**x, x) == FiniteSet(0)
    ans = solveset_real(3*x + 5 + 2**(-5*x + 3), x)
    assert ans == FiniteSet(-Rational(5, 3) +
                            LambertW(-10240*2**(S(1)/3)*log(2)/3)/(5*log(2)))

    eq = 2*(3*x + 4)**5 - 6*7**(3*x + 9)
    result = solveset_real(eq, x)
    ans = FiniteSet((log(2401) +
                     5*LambertW(-log(7**(7*3**Rational(1, 5)/5))))/(3*log(7))/-1)
    assert result == ans
    assert solveset_real(eq.expand(), x) == result

    assert solveset_real(5*x - 1 + 3*exp(2 - 7*x), x) == \
        FiniteSet(Rational(1, 5) + LambertW(-21*exp(Rational(3, 5))/5)/7)

    assert solveset_real(2*x + 5 + log(3*x - 2), x) == \
        FiniteSet(Rational(2, 3) + LambertW(2*exp(-Rational(19, 3))/3)/2)

    assert solveset_real(3*x + log(4*x), x) == \
        FiniteSet(LambertW(Rational(3, 4))/3)

    assert solveset_complex(x**z*y**z - 2, z) == \
        FiniteSet(log(2)/(log(x) + log(y)))

    assert solveset_real(x**x - 2) == FiniteSet(exp(LambertW(log(2))))

    a = Symbol('a')
    assert solveset_real(-a*x + 2*x*log(x), x) == FiniteSet(exp(a/2))
    a = Symbol('a', real=True)
    assert solveset_real(a/x + exp(x/2), x) == \
        FiniteSet(2*LambertW(-a/2))
    assert solveset_real((a/x + exp(x/2)).diff(x), x) == \
        FiniteSet(4*LambertW(sqrt(2)*sqrt(a)/4))

    assert solveset_real(1/(1/x - y + exp(y)), x) == EmptySet()
    # coverage test
    p = Symbol('p', positive=True)
    w = Symbol('w')
    assert solveset_real((1/p + 1)**(p + 1), p) == EmptySet()
    assert solveset_real(tanh(x + 3)*tanh(x - 3) - 1, x) == EmptySet()
    assert solveset_real(2*x**w - 4*y**w, w) == \
        solveset_real((x/y)**w - 2, w)

    assert solveset_real((x**2 - 2*x + 1).subs(x, log(x) + 3*x), x) == \
        FiniteSet(LambertW(3*S.Exp1)/3)
    assert solveset_real((x**2 - 2*x + 1).subs(x, (log(x) + 3*x)**2 - 1), x) == \
        FiniteSet(LambertW(3*exp(-sqrt(2)))/3, LambertW(3*exp(sqrt(2)))/3)
    assert solveset_real((x**2 - 2*x - 2).subs(x, log(x) + 3*x), x) == \
        FiniteSet(LambertW(3*exp(1 + sqrt(3)))/3, LambertW(3*exp(-sqrt(3) + 1))/3)
    assert solveset_real(x*log(x) + 3*x + 1, x) == \
        FiniteSet(exp(-3 + LambertW(-exp(3))))
    eq = (x*exp(x) - 3).subs(x, x*exp(x))
    assert solveset_real(eq, x) == \
        FiniteSet(LambertW(3*exp(-LambertW(3))))

    assert solveset_real(3*log(a**(3*x + 5)) + a**(3*x + 5), x) == \
        FiniteSet(-((log(a**5) + LambertW(S(1)/3))/(3*log(a))))
    p = symbols('p', positive=True)
    assert solveset_real(3*log(p**(3*x + 5)) + p**(3*x + 5), x) == \
        FiniteSet(
        log((-3**(S(1)/3) - 3**(S(5)/6)*I)*LambertW(S(1)/3)**(S(1)/3)/(2*p**(S(5)/3)))/log(p),
        log((-3**(S(1)/3) + 3**(S(5)/6)*I)*LambertW(S(1)/3)**(S(1)/3)/(2*p**(S(5)/3)))/log(p),
        log((3*LambertW(S(1)/3)/p**5)**(1/(3*log(p)))),)  # checked numerically
    # check collection
    b = Symbol('b')
    eq = 3*log(a**(3*x + 5)) + b*log(a**(3*x + 5)) + a**(3*x + 5)
    assert solveset_real(eq, x) == FiniteSet(
        -((log(a**5) + LambertW(1/(b + 3)))/(3*log(a))))

    # issue 4271
    assert solveset_real((a/x + exp(x/2)).diff(x, 2), x) == FiniteSet(
        6*LambertW((-1)**(S(1)/3)*a**(S(1)/3)/3))

    assert solveset_real(x**3 - 3**x, x) == \
        FiniteSet(-3/log(3)*LambertW(-log(3)/3))
    assert solveset_real(x**2 - 2**x, x) == FiniteSet(2)
    assert solveset_real(-x**2 + 2**x, x) == FiniteSet(2)
    assert solveset_real(3**cos(x) - cos(x)**3) == FiniteSet(
        acos(-3*LambertW(-log(3)/3)/log(3)))

    assert solveset_real(4**(x/2) - 2**(x/3), x) == FiniteSet(0)
    assert solveset_real(5**(x/2) - 2**(x/3), x) == FiniteSet(0)
    b = sqrt(6)*sqrt(log(2))/sqrt(log(5))
    assert solveset_real(5**(x/2) - 2**(3/x), x) == FiniteSet(-b, b)


def test_solveset():
    x = Symbol('x')
    f = Function('f')
    raises(ValueError, lambda: solveset(x + y))
    assert solveset(x, 1) == S.EmptySet
    assert solveset(f(1)**2 + y + 1, f(1)
        ) == FiniteSet(-sqrt(-y - 1), sqrt(-y - 1))
    assert solveset(f(1)**2 - 1, f(1), S.Reals) == FiniteSet(-1, 1)
    assert solveset(f(1)**2 + 1, f(1)) == FiniteSet(-I, I)
    assert solveset(x - 1, 1) == FiniteSet(x)
    assert solveset(sin(x) - cos(x), sin(x)) == FiniteSet(cos(x))

    assert solveset(0, domain=S.Reals) == S.Reals
    assert solveset(1) == S.EmptySet
    assert solveset(True, domain=S.Reals) == S.Reals  # issue 10197
    assert solveset(False, domain=S.Reals) == S.EmptySet

    assert solveset(exp(x) - 1, domain=S.Reals) == FiniteSet(0)
    assert solveset(exp(x) - 1, x, S.Reals) == FiniteSet(0)
    assert solveset(Eq(exp(x), 1), x, S.Reals) == FiniteSet(0)
    assert solveset(exp(x) - 1, exp(x), S.Reals) == FiniteSet(1)
    A = Indexed('A', x)
    assert solveset(A - 1, A, S.Reals) == FiniteSet(1)

    assert solveset(x - 1 >= 0, x, S.Reals) == Interval(1, oo)
    assert solveset(exp(x) - 1 >= 0, x, S.Reals) == Interval(0, oo)

    assert solveset(exp(x) - 1, x) == imageset(Lambda(n, 2*I*pi*n), S.Integers)
    assert solveset(Eq(exp(x), 1), x) == imageset(Lambda(n, 2*I*pi*n),
                                                  S.Integers)
    # issue 13825
    assert solveset(x**2 + f(0) + 1, x) == {-sqrt(-f(0) - 1), sqrt(-f(0) - 1)}


def test_conditionset():
    assert solveset(Eq(sin(x)**2 + cos(x)**2, 1), x, domain=S.Reals) == \
        ConditionSet(x, True, S.Reals)

    assert solveset(Eq(x**2 + x*sin(x), 1), x, domain=S.Reals) == \
        ConditionSet(x, Eq(x*(x + sin(x)) - 1, 0), S.Reals)

    assert solveset(Eq(sin(Abs(x)), x), x, domain=S.Reals) == \
        ConditionSet(x, Eq(-x + sin(Abs(x)), 0), Interval(-oo, oo))

    assert solveset(Eq(-I*(exp(I*x) - exp(-I*x))/2, 1), x) == \
        imageset(Lambda(n, 2*n*pi + pi/2), S.Integers)

    assert solveset(x + sin(x) > 1, x, domain=S.Reals) == \
        ConditionSet(x, x + sin(x) > 1, S.Reals)


@XFAIL
def test_conditionset_equality():
    ''' Checking equality of different representations of ConditionSet'''
    assert solveset(Eq(tan(x), y), x) == ConditionSet(x, Eq(tan(x), y), S.Complexes)


def test_solveset_domain():
    x = Symbol('x')

    assert solveset(x**2 - x - 6, x, Interval(0, oo)) == FiniteSet(3)
    assert solveset(x**2 - 1, x, Interval(0, oo)) == FiniteSet(1)
    assert solveset(x**4 - 16, x, Interval(0, 10)) == FiniteSet(2)


def test_improve_coverage():
    from sympy.solvers.solveset import _has_rational_power
    x = Symbol('x')
    y = exp(x+1/x**2)
    solution = solveset(y**2+y, x, S.Reals)
    unsolved_object = ConditionSet(x, Eq((exp((x**3 + 1)/x**2) + 1)*exp((x**3 + 1)/x**2), 0), S.Reals)
    assert solution == unsolved_object

    assert _has_rational_power(sin(x)*exp(x) + 1, x) == (False, S.One)
    assert _has_rational_power((sin(x)**2)*(exp(x) + 1)**3, x) == (False, S.One)


def test_issue_9522():
    x = Symbol('x')
    expr1 = Eq(1/(x**2 - 4) + x, 1/(x**2 - 4) + 2)
    expr2 = Eq(1/x + x, 1/x)

    assert solveset(expr1, x, S.Reals) == EmptySet()
    assert solveset(expr2, x, S.Reals) == EmptySet()


def test_solvify():
    x = Symbol('x')

    assert solvify(x**2 + 10, x, S.Reals) == []
    assert solvify(x**3 + 1, x, S.Complexes) == [-1, 1/2 - sqrt(3)*I/2,
                                                 1/2 + sqrt(3)*I/2]
    assert solvify(log(x), x, S.Reals) == [1]
    assert solvify(cos(x), x, S.Reals) == [pi/2, 3*pi/2]
    assert solvify(sin(x) + 1, x, S.Reals) == [3*pi/2]
    raises(NotImplementedError, lambda: solvify(sin(exp(x)), x, S.Complexes))


@XFAIL
def test_abs_invert_solvify():
    assert solvify(sin(Abs(x)), x, S.Reals) is None


def test_linear_eq_to_matrix():
    x, y, z = symbols('x, y, z')
    eqns1 = [2*x + y - 2*z - 3, x - y - z, x + y + 3*z - 12]
    eqns2 = [Eq(3*x + 2*y - z, 1), Eq(2*x - 2*y + 4*z, -2), -2*x + y - 2*z]

    A, b = linear_eq_to_matrix(eqns1, x, y, z)
    assert A == Matrix([[2, 1, -2], [1, -1, -1], [1, 1, 3]])
    assert b == Matrix([[3], [0], [12]])

    A, b = linear_eq_to_matrix(eqns2, x, y, z)
    assert A == Matrix([[3, 2, -1], [2, -2, 4], [-2, 1, -2]])
    assert b == Matrix([[1], [-2], [0]])

    # Pure symbolic coefficients
    from sympy.abc import a, b, c, d, e, f, g, h, i, j, k, l
    eqns3 = [a*x + b*y + c*z - d, e*x + f*y + g*z - h, i*x + j*y + k*z - l]
    A, B = linear_eq_to_matrix(eqns3, x, y, z)
    assert A == Matrix([[a, b, c], [e, f, g], [i, j, k]])
    assert B == Matrix([[d], [h], [l]])

    # raise ValueError if no symbols are given
    raises(ValueError, lambda: linear_eq_to_matrix(eqns3))


def test_linsolve():
    x, y, z, u, v, w = symbols("x, y, z, u, v, w")
    x1, x2, x3, x4 = symbols('x1, x2, x3, x4')

    # Test for different input forms

    M = Matrix([[1, 2, 1, 1, 7], [1, 2, 2, -1, 12], [2, 4, 0, 6, 4]])
    system1 = A, b = M[:, :-1], M[:, -1]
    Eqns = [x1 + 2*x2 + x3 + x4 - 7, x1 + 2*x2 + 2*x3 - x4 - 12,
            2*x1 + 4*x2 + 6*x4 - 4]

    sol = FiniteSet((-2*x2 - 3*x4 + 2, x2, 2*x4 + 5, x4))
    assert linsolve(Eqns, (x1, x2, x3, x4)) == sol
    assert linsolve(Eqns, *(x1, x2, x3, x4)) == sol
    assert linsolve(system1, (x1, x2, x3, x4)) == sol
    assert linsolve(system1, *(x1, x2, x3, x4)) == sol
    # issue 9667 - symbols can be Dummy symbols
    x1, x2, x3, x4 = symbols('x:4', cls=Dummy)
    assert linsolve(system1, x1, x2, x3, x4) == FiniteSet(
        (-2*x2 - 3*x4 + 2, x2, 2*x4 + 5, x4))

    # raise ValueError for garbage value
    raises(ValueError, lambda: linsolve(Eqns))
    raises(ValueError, lambda: linsolve(x1))
    raises(ValueError, lambda: linsolve(x1, x2))
    raises(ValueError, lambda: linsolve((A,), x1, x2))
    raises(ValueError, lambda: linsolve(A, b, x1, x2))

    #raise ValueError if equations are non-linear in given variables
    raises(ValueError, lambda: linsolve([x + y - 1, x ** 2 + y - 3], [x, y]))
    raises(ValueError, lambda: linsolve([cos(x) + y, x + y], [x, y]))
    assert linsolve([x + z - 1, x ** 2 + y - 3], [z, y]) == {(-x + 1, -x**2 + 3)}

    # Fully symbolic test
    a, b, c, d, e, f = symbols('a, b, c, d, e, f')
    A = Matrix([[a, b], [c, d]])
    B = Matrix([[e], [f]])
    system2 = (A, B)
    sol = FiniteSet(((-b*f + d*e)/(a*d - b*c), (a*f - c*e)/(a*d - b*c)))
    assert linsolve(system2, [x, y]) == sol

    # No solution
    A = Matrix([[1, 2, 3], [2, 4, 6], [3, 6, 9]])
    b = Matrix([0, 0, 1])
    assert linsolve((A, b), (x, y, z)) == EmptySet()

    # Issue #10056
    A, B, J1, J2 = symbols('A B J1 J2')
    Augmatrix = Matrix([
        [2*I*J1, 2*I*J2, -2/J1],
        [-2*I*J2, -2*I*J1, 2/J2],
        [0, 2, 2*I/(J1*J2)],
        [2, 0,  0],
        ])

    assert linsolve(Augmatrix, A, B) == FiniteSet((0, I/(J1*J2)))

    # Issue #10121 - Assignment of free variables
    a, b, c, d, e = symbols('a, b, c, d, e')
    Augmatrix = Matrix([[0, 1, 0, 0, 0, 0], [0, 0, 0, 1, 0, 0]])
    assert linsolve(Augmatrix, a, b, c, d, e) == FiniteSet((a, 0, c, 0, e))
    raises(IndexError, lambda: linsolve(Augmatrix, a, b, c))

    x0, x1, x2, _x0 = symbols('tau0 tau1 tau2 _tau0')
    assert linsolve(Matrix([[0, 1, 0, 0, 0, 0], [0, 0, 0, 1, 0, _x0]])
        ) == FiniteSet((x0, 0, x1, _x0, x2))
    x0, x1, x2, _x0 = symbols('_tau0 _tau1 _tau2 tau0')
    assert linsolve(Matrix([[0, 1, 0, 0, 0, 0], [0, 0, 0, 1, 0, _x0]])
        ) == FiniteSet((x0, 0, x1, _x0, x2))
    x0, x1, x2, _x0 = symbols('_tau0 _tau1 _tau2 tau1')
    assert linsolve(Matrix([[0, 1, 0, 0, 0, 0], [0, 0, 0, 1, 0, _x0]])
        ) == FiniteSet((x0, 0, x1, _x0, x2))
    # symbols can be given as generators
    x0, x2, x4 = symbols('x0, x2, x4')
    assert linsolve(Augmatrix, numbered_symbols('x')
        ) == FiniteSet((x0, 0, x2, 0, x4))
    Augmatrix[-1, -1] = x0
    # use Dummy to avoid clash; the names may clash but the symbols
    # will not
    Augmatrix[-1, -1] = symbols('_x0')
    assert len(linsolve(
        Augmatrix, numbered_symbols('x', cls=Dummy)).free_symbols) == 4

    # Issue #12604
    f = Function('f')
    assert linsolve([f(x) - 5], f(x)) == FiniteSet((5,))


def test_solve_decomposition():
    x = Symbol('x')
    n = Dummy('n')

    f1 = exp(3*x) - 6*exp(2*x) + 11*exp(x) - 6
    f2 = sin(x)**2 - 2*sin(x) + 1
    f3 = sin(x)**2 - sin(x)
    f4 = sin(x + 1)
    f5 = exp(x + 2) - 1
    f6 = 1/log(x)
    f7 = 1/x

    s1 = ImageSet(Lambda(n, 2*n*pi), S.Integers)
    s2 = ImageSet(Lambda(n, 2*n*pi + pi), S.Integers)
    s3 = ImageSet(Lambda(n, 2*n*pi + pi/2), S.Integers)
    s4 = ImageSet(Lambda(n, 2*n*pi - 1), S.Integers)
    s5 = ImageSet(Lambda(n, (2*n + 1)*pi - 1), S.Integers)

    assert solve_decomposition(f1, x, S.Reals) == FiniteSet(0, log(2), log(3))
    assert solve_decomposition(f2, x, S.Reals) == s3
    assert solve_decomposition(f3, x, S.Reals) == Union(s1, s2, s3)
    assert solve_decomposition(f4, x, S.Reals) == Union(s4, s5)
    assert solve_decomposition(f5, x, S.Reals) == FiniteSet(-2)
    assert solve_decomposition(f6, x, S.Reals) == S.EmptySet
    assert solve_decomposition(f7, x, S.Reals) == S.EmptySet
    assert solve_decomposition(x, x, Interval(1, 2)) == S.EmptySet

# nonlinsolve testcases
def test_nonlinsolve_basic():
    assert nonlinsolve([],[]) == S.EmptySet
    assert nonlinsolve([],[x, y]) == S.EmptySet

    system = [x, y - x - 5]
    assert nonlinsolve([x],[x, y]) == FiniteSet((0, y))
    assert nonlinsolve(system, [y]) == FiniteSet((x + 5,))
    soln = (ImageSet(Lambda(n, 2*n*pi + pi/2), S.Integers),)
    assert nonlinsolve([sin(x) - 1], [x]) == FiniteSet(tuple(soln))
    assert nonlinsolve([x**2 - 1], [x]) == FiniteSet((-1,), (1,))

    soln = FiniteSet((y, y))
    assert nonlinsolve([x - y, 0], x, y) == soln
    assert nonlinsolve([0, x - y], x, y) == soln
    assert nonlinsolve([x - y, x - y], x, y) == soln
    assert nonlinsolve([x, 0], x, y) == FiniteSet((0, y))
    f = Function('f')
    assert nonlinsolve([f(x), 0], f(x), y) == FiniteSet((0, y))
    assert nonlinsolve([f(x), 0], f(x), f(y)) == FiniteSet((0, f(y)))
    A = Indexed('A', x)
    assert nonlinsolve([A, 0], A, y) == FiniteSet((0, y))
    assert nonlinsolve([x**2 -1], [sin(x)]) == FiniteSet((S.EmptySet,))
    assert nonlinsolve([x**2 -1], sin(x)) == FiniteSet((S.EmptySet,))
    assert nonlinsolve([x**2 -1], 1) == FiniteSet((x**2,))
    assert nonlinsolve([x**2 -1], x + y) == FiniteSet((S.EmptySet,))

@XFAIL
def test_nonlinsolve_abs():
    soln = FiniteSet((- y, y), (y, y))
    assert nonlinsolve([Abs(x) - y], x, y) == soln


def test_raise_exception_nonlinsolve():
    raises(IndexError, lambda: nonlinsolve([x**2 -1], []))
    raises(ValueError, lambda: nonlinsolve([x**2 -1]))


def test_trig_system():
    # TODO: add more simple testcases when solveset returns
    # simplified soln for Trig eq
    assert nonlinsolve([sin(x) - 1, cos(x) -1 ], x) == S.EmptySet
    soln1 = (ImageSet(Lambda(n, 2*n*pi + pi/2), S.Integers),)
    soln = FiniteSet(soln1)
    assert nonlinsolve([sin(x) - 1, cos(x)], x) == soln


@XFAIL
def test_trig_system_fail():
    # fails because solveset trig solver is not much smart.
    sys = [x + y - pi/2, sin(x) + sin(y) - 1]
    # solveset returns conditonset for sin(x) + sin(y) - 1
    soln_1 = (ImageSet(Lambda(n, n*pi + pi/2), S.Integers),
        ImageSet(Lambda(n, n*pi)), S.Integers)
    soln_1 = FiniteSet(soln_1)
    soln_2 = (ImageSet(Lambda(n, n*pi), S.Integers),
        ImageSet(Lambda(n, n*pi+ pi/2), S.Integers))
    soln_2 = FiniteSet(soln_2)
    soln = soln_1 + soln_2
    assert nonlinsolve(sys, [x, y]) == soln

    # Add more cases from here
    # http://www.vitutor.com/geometry/trigonometry/equations_systems.html#uno
    sys = [sin(x) + sin(y) - (sqrt(3)+1)/2, sin(x) - sin(y) - (sqrt(3) - 1)/2]
    soln_x = Union(ImageSet(Lambda(n, 2*n*pi + pi/3), S.Integers),
        ImageSet(Lambda(n, 2*n*pi + 2*pi/3), S.Integers))
    soln_y = Union(ImageSet(Lambda(n, 2*n*pi + pi/6), S.Integers),
        ImageSet(Lambda(n, 2*n*pi + 5*pi/6), S.Integers))
    assert nonlinsolve(sys, [x, y]) ==FiniteSet((soln_x, soln_y))


def test_nonlinsolve_positive_dimensional():
    x, y, z, a, b, c, d = symbols('x, y, z, a, b, c, d', real = True)
    assert nonlinsolve([x*y, x*y - x], [x, y]) == FiniteSet((0, y))

    system = [a**2 + a*c, a - b]
    assert nonlinsolve(system, [a, b]) == FiniteSet((0, 0), (-c, -c))
    # here (a= 0, b = 0) is independent soln so both is printed.
    # if symbols = [a, b, c] then only {a : -c ,b : -c}

    eq1 =  a + b + c + d
    eq2 = a*b + b*c + c*d + d*a
    eq3 = a*b*c + b*c*d + c*d*a + d*a*b
    eq4 = a*b*c*d - 1
    system = [eq1, eq2, eq3, eq4]
    sol1 = (-1/d, -d, 1/d, FiniteSet(d) - FiniteSet(0))
    sol2 = (1/d, -d, -1/d, FiniteSet(d) - FiniteSet(0))
    soln = FiniteSet(sol1, sol2)
    assert nonlinsolve(system, [a, b, c, d]) == soln


def test_nonlinsolve_polysys():
    x, y, z = symbols('x, y, z', real = True)
    assert nonlinsolve([x**2 + y - 2, x**2 + y], [x, y]) == S.EmptySet

    s = (-y + 2, y)
    assert nonlinsolve([(x + y)**2 - 4, x + y - 2], [x, y]) == FiniteSet(s)

    system = [x**2 - y**2]
    soln_real = FiniteSet((-y, y), (y, y))
    soln_complex = FiniteSet((-Abs(y), y), (Abs(y), y))
    soln =soln_real + soln_complex
    assert nonlinsolve(system, [x, y]) == soln

    system = [x**2 - y**2]
    soln_real= FiniteSet((y, -y), (y, y))
    soln_complex = FiniteSet((y, -Abs(y)), (y, Abs(y)))
    soln = soln_real + soln_complex
    assert nonlinsolve(system, [y, x]) == soln

    system = [x**2 + y - 3, x - y - 4]
    assert nonlinsolve(system, (x, y)) != nonlinsolve(system, (y, x))


def test_nonlinsolve_using_substitution():
    x, y, z, n = symbols('x, y, z, n', real = True)
    system = [(x + y)*n - y**2 + 2]
    s_x = (n*y - y**2 + 2)/n
    soln = (-s_x, y)
    assert nonlinsolve(system, [x, y]) == FiniteSet(soln)

    system = [z**2*x**2 - z**2*y**2/exp(x)]
    soln_real_1 = (y, x, 0)
    soln_real_2 = (-exp(x/2)*Abs(x), x, z)
    soln_real_3 = (exp(x/2)*Abs(x), x, z)
    soln_complex_1 = (-x*exp(x/2), x, z)
    soln_complex_2 = (x*exp(x/2), x, z)
    syms = [y, x, z]
    soln = FiniteSet(soln_real_1, soln_complex_1, soln_complex_2,\
        soln_real_2, soln_real_3)
    assert nonlinsolve(system,syms) == soln


def test_nonlinsolve_complex():
    x, y, z = symbols('x, y, z')
    n = Dummy('n')
    real_soln = (log(sin(S(1)/3)), S(1)/3)
    img_lamda = Lambda(n, 2*n*I*pi + Mod(log(sin(S(1)/3)), 2*I*pi))
    complex_soln = (ImageSet(img_lamda, S.Integers), S(1)/3)
    soln = FiniteSet(real_soln, complex_soln)
    assert nonlinsolve([exp(x) - sin(y), 1/y - 3], [x, y]) == soln

    system = [exp(x) - sin(y), 1/exp(y) - 3]
    soln_x = ImageSet(Lambda(n, I*(2*n*pi + pi) + log(sin(log(3)))), S.Integers)
    soln_real = FiniteSet((soln_x, -log(S(3))))
    # Mod(-log(3), 2*I*pi) is equal to -log(3).
    expr_x = I*(2*n*pi + arg(sin(2*n*I*pi + Mod(-log(3), 2*I*pi)))) + \
                log(Abs(sin(2*n*I*pi + Mod(-log(3), 2*I*pi))))
    soln_x = ImageSet(Lambda(n, expr_x), S.Integers)
    expr_y = 2*n*I*pi + Mod(-log(3), 2*I*pi)
    soln_y = ImageSet(Lambda(n, expr_y), S.Integers)
    soln_complex = FiniteSet((soln_x, soln_y))
    soln = soln_real + soln_complex
    assert nonlinsolve(system, [x, y]) == soln

    system = [exp(x) - sin(y), y**2 - 4]
    s1 = (log(sin(2)), 2)
    s2 = (ImageSet(Lambda(n, I*(2*n*pi + pi) + log(sin(2))), S.Integers), -2 )
    img = ImageSet(Lambda(n, 2*n*I*pi + Mod(log(sin(2)), 2*I*pi)), S.Integers)
    s3 = (img, 2)
    assert nonlinsolve(system, [x, y]) == FiniteSet(s1, s2, s3)


@XFAIL
def test_solve_nonlinear_trans():
    # After the transcendental equation solver these will work
    x, y, z = symbols('x, y, z', real=True)
    soln1 = FiniteSet((2*LambertW(y/2), y))
    soln2 = FiniteSet((-x*sqrt(exp(x)), y), (x*sqrt(exp(x)), y))
    soln3 = FiniteSet((x*exp(x/2), x))
    soln4 = FiniteSet(2*LambertW(y/2), y)
    assert nonlinsolve([x**2 - y**2/exp(x)], [x, y]) == soln1
    assert nonlinsolve([x**2 - y**2/exp(x)], [y, x]) == soln2
    assert nonlinsolve([x**2 - y**2/exp(x)], [y, x]) == soln3
    assert nonlinsolve([x**2 - y**2/exp(x)], [x, y]) == soln4


def test_issue_5132_1():
    system = [sqrt(x**2 + y**2) - sqrt(10), x + y - 4]
    assert nonlinsolve(system, [x, y]) == FiniteSet((1, 3), (3, 1))

    n = Dummy('n')
    eqs = [exp(x)**2 - sin(y) + z**2, 1/exp(y) - 3]
    s_real_y = -log(3)
    s_real_z = sqrt(-exp(2*x) - sin(log(3)))
    soln_real = FiniteSet((s_real_y, s_real_z), (s_real_y, -s_real_z))
    lam = Lambda(n, 2*n*I*pi + Mod(-log(3), 2*I*pi))
    s_complex_y = ImageSet(lam, S.Integers)
    lam = Lambda(n, sqrt(-exp(2*x) + sin(2*n*I*pi + Mod(-log(3), 2*I*pi))))
    s_complex_z_1 = ImageSet(lam, S.Integers)
    lam = Lambda(n, -sqrt(-exp(2*x) + sin(2*n*I*pi + Mod(-log(3), 2*I*pi))))
    s_complex_z_2 = ImageSet(lam, S.Integers)
    soln_complex = FiniteSet(
                                            (s_complex_y, s_complex_z_1),
                                            (s_complex_y, s_complex_z_2)
                                        )
    soln = soln_real + soln_complex
    assert nonlinsolve(eqs, [y, z]) == soln


def test_issue_5132_2():
    x, y = symbols('x, y', real=True)
    eqs = [exp(x)**2 - sin(y) + z**2, 1/exp(y) - 3]
    n = Dummy('n')
    soln_real = (log(-z**2 + sin(y))/2, z)
    lam = Lambda( n, I*(2*n*pi + arg(-z**2 + sin(y)))/2 + log(Abs(z**2 - sin(y)))/2)
    img = ImageSet(lam, S.Integers)
    # not sure about the complex soln. But it looks correct.
    soln_complex = (img, z)
    soln = FiniteSet(soln_real, soln_complex)
    assert nonlinsolve(eqs, [x, z]) == soln

    r, t = symbols('r, t')
    system = [r - x**2 - y**2, tan(t) - y/x]
    s_x = sqrt(r/(tan(t)**2 + 1))
    s_y = sqrt(r/(tan(t)**2 + 1))*tan(t)
    soln = FiniteSet((s_x, s_y), (-s_x, -s_y))
    assert nonlinsolve(system, [x, y]) == soln


def test_issue_6752():
    a,b,c,d = symbols('a, b, c, d', real=True)
    assert nonlinsolve([a**2 + a, a - b], [a, b]) == {(-1, -1), (0, 0)}


@SKIP("slow")
def test_issue_5114():
    # slow testcase
    a, b, c, d, e, f, g, h, i, j, k, l, m, n, o, p, q, r = symbols('a:r')

    # there is no 'a' in the equation set but this is how the
    # problem was originally posed
    syms = [a, b, c, f, h, k, n]
    eqs = [b + r/d - c/d,
    c*(1/d + 1/e + 1/g) - f/g - r/d,
        f*(1/g + 1/i + 1/j) - c/g - h/i,
        h*(1/i + 1/l + 1/m) - f/i - k/m,
        k*(1/m + 1/o + 1/p) - h/m - n/p,
        n*(1/p + 1/q) - k/p]
    assert len(nonlinsolve(eqs, syms)) == 1


@SKIP("Hangs")
def _test_issue_5335():
    # Not able to check zero dimensional system.
    # is_zero_dimensional Hangs
    lam, a0, conc = symbols('lam a0 conc')
    eqs = [lam + 2*y - a0*(1 - x/2)*x - 0.005*x/2*x,
           a0*(1 - x/2)*x - 1*y - 0.743436700916726*y,
           x + y - conc]
    sym = [x, y, a0]
    # there are 4 solutions but only two are valid
    assert len(nonlinsolve(eqs, sym)) == 2
    # float
    lam, a0, conc = symbols('lam a0 conc')
    eqs = [lam + 2*y - a0*(1 - x/2)*x - 0.005*x/2*x,
           a0*(1 - x/2)*x - 1*y - 0.743436700916726*y,
           x + y - conc]
    sym = [x, y, a0]
    assert len(nonlinsolve(eqs, sym)) == 2


def test_issue_2777():
    # the equations represent two circles
    x, y = symbols('x y', real=True)
    e1, e2 = sqrt(x**2 + y**2) - 10, sqrt(y**2 + (-x + 10)**2) - 3
    a, b = 191/S(20), 3*sqrt(391)/20
    ans = {(a, -b), (a, b)}
    assert nonlinsolve((e1, e2), (x, y)) == ans
    assert nonlinsolve((e1, e2/(x - a)), (x, y)) == S.EmptySet
    # make the 2nd circle's radius be -3
    e2 += 6
    assert nonlinsolve((e1, e2), (x, y)) == S.EmptySet


def test_issue_8828():
    x1 = 0
    y1 = -620
    r1 = 920
    x2 = 126
    y2 = 276
    x3 = 51
    y3 = 205
    r3 = 104
    v = [x, y, z]

    f1 = (x - x1)**2 + (y - y1)**2 - (r1 - z)**2
    f2 = (x2 - x)**2 + (y2 - y)**2 - z**2
    f3 = (x - x3)**2 + (y - y3)**2 - (r3 - z)**2
    F = [f1, f2, f3]

    g1 = sqrt((x - x1)**2 + (y - y1)**2) + z - r1
    g2 = f2
    g3 = sqrt((x - x3)**2 + (y - y3)**2) + z - r3
    G = [g1, g2, g3]

    # both soln same
    A = nonlinsolve(F, v)
    B = nonlinsolve(G, v)
    assert A == B


def test_nonlinsolve_conditionset():
    # when solveset failed to solve all the eq
    # return conditionset
    f = Function('f')
    f1 = f(x) - pi/2
    f2 = f(x) - 3*pi/2
    intermediate_system = FiniteSet(2*f(x) - 3*pi, 2*f(x) - pi)
    symbols = FiniteSet(x, y)
    soln = ConditionSet(
        symbols,
        intermediate_system,
        S.Complexes)
    assert nonlinsolve([f1, f2], [x,y]) == soln


def test_substitution_basic():
    assert substitution([], [x, y]) == S.EmptySet
    assert substitution([], []) == S.EmptySet
    system = [2*x**2 + 3*y**2 - 30, 3*x**2 - 2*y**2 - 19]
    soln = FiniteSet((-3, -2), (-3, 2), (3, -2), (3, 2))
    assert substitution(system, [x, y]) == soln

    soln = FiniteSet((-1, 1))
    assert substitution([x + y], [x], [{y: 1}], [y], set([]), [x, y]) == soln
    assert substitution(
        [x + y], [x], [{y: 1}], [y],
        set([x + 1]), [y, x]) == S.EmptySet


def test_issue_5132_substitution():
    x, y, z, r, t = symbols('x, y, z, r, t', real=True)
    system = [r - x**2 - y**2, tan(t) - y/x]
    s_x_1 = Complement(FiniteSet(-sqrt(r/(tan(t)**2 + 1))), FiniteSet(0))
    s_x_2 = Complement(FiniteSet(sqrt(r/(tan(t)**2 + 1))), FiniteSet(0))
    s_y = sqrt(r/(tan(t)**2 + 1))*tan(t)
    soln = FiniteSet((s_x_2, s_y)) + FiniteSet((s_x_1, -s_y))
    assert substitution(system, [x, y]) == soln

    n = Dummy('n')
    eqs = [exp(x)**2 - sin(y) + z**2, 1/exp(y) - 3]
    s_real_y = -log(3)
    s_real_z = sqrt(-exp(2*x) - sin(log(3)))
    soln_real = FiniteSet((s_real_y, s_real_z), (s_real_y, -s_real_z))
    lam = Lambda(n, 2*n*I*pi + Mod(-log(3), 2*I*pi))
    s_complex_y = ImageSet(lam, S.Integers)
    lam = Lambda(n, sqrt(-exp(2*x) + sin(2*n*I*pi + Mod(-log(3), 2*I*pi))))
    s_complex_z_1 = ImageSet(lam, S.Integers)
    lam = Lambda(n, -sqrt(-exp(2*x) + sin(2*n*I*pi + Mod(-log(3), 2*I*pi))))
    s_complex_z_2 = ImageSet(lam, S.Integers)
    soln_complex = FiniteSet(
                                            (s_complex_y, s_complex_z_1),
                                            (s_complex_y, s_complex_z_2)
                                        )
    soln = soln_real + soln_complex
    assert substitution(eqs, [y, z]) == soln


def test_raises_substitution():
    raises(ValueError, lambda: substitution([x**2 -1], []))
    raises(TypeError, lambda: substitution([x**2 -1]))
    raises(ValueError, lambda: substitution([x**2 -1], [sin(x)]))
    raises(TypeError, lambda: substitution([x**2 -1], x))
    raises(TypeError, lambda: substitution([x**2 -1], 1))

# end of tests for nonlinsolve


def test_issue_9556():
    x = Symbol('x')
    b = Symbol('b', positive=True)

    assert solveset(Abs(x) + 1, x, S.Reals) == EmptySet()
    assert solveset(Abs(x) + b, x, S.Reals) == EmptySet()
    assert solveset(Eq(b, -1), b, S.Reals) == EmptySet()


def test_issue_9611():
    x = Symbol('x')
    a = Symbol('a')
    y = Symbol('y')

    assert solveset(Eq(x - x + a, a), x, S.Reals) == S.Reals
    assert solveset(Eq(y - y + a, a), y) == S.Complexes


def test_issue_9557():
    x = Symbol('x')
    a = Symbol('a')

    assert solveset(x**2 + a, x, S.Reals) == Intersection(S.Reals,
        FiniteSet(-sqrt(-a), sqrt(-a)))


def test_issue_9778():
    assert solveset(x**3 + 1, x, S.Reals) == FiniteSet(-1)
    assert solveset(x**(S(3)/5) + 1, x, S.Reals) == S.EmptySet
    assert solveset(x**3 + y, x, S.Reals) == \
        FiniteSet(-Abs(y)**(S(1)/3)*sign(y))


def test_issue_10214():
    assert solveset(x**(S(3)/2) + 4, x, S.Reals) == S.EmptySet
    assert solveset(x**(S(-3)/2) + 4, x, S.Reals) == S.EmptySet

    ans = FiniteSet(-2**(S(2)/3))
    assert solveset(x**(S(3)) + 4, x, S.Reals) == ans
    assert (x**(S(3)) + 4).subs(x,list(ans)[0]) == 0 # substituting ans and verifying the result.
    assert (x**(S(3)) + 4).subs(x,-(-2)**(2/S(3))) == 0


def test_issue_9849():
    assert solveset(Abs(sin(x)) + 1, x, S.Reals) == S.EmptySet


def test_issue_9953():
    assert linsolve([ ], x) == S.EmptySet


def test_issue_9913():
    assert solveset(2*x + 1/(x - 10)**2, x, S.Reals) == \
        FiniteSet(-(3*sqrt(24081)/4 + S(4027)/4)**(S(1)/3)/3 - 100/
                (3*(3*sqrt(24081)/4 + S(4027)/4)**(S(1)/3)) + S(20)/3)


def test_issue_10397():
    assert solveset(sqrt(x), x, S.Complexes) == FiniteSet(0)


def test_simplification():
    eq = x + (a - b)/(-2*a + 2*b)
    assert solveset(eq, x) == FiniteSet(S.Half)
    assert solveset(eq, x, S.Reals) == FiniteSet(S.Half)


def test_issue_10555():
    f = Function('f')
    g = Function('g')
    assert solveset(f(x) - pi/2, x, S.Reals) == \
        ConditionSet(x, Eq(2*f(x) - pi, 0), S.Reals)
    assert solveset(f(g(x)) - pi/2, g(x), S.Reals) == \
        ConditionSet(g(x), Eq(2*f(g(x)) - pi, 0), S.Reals)


def test_issue_8715():
    eq = x + 1/x > -2 + 1/x
    assert solveset(eq, x, S.Reals) == \
        (Interval.open(-2, oo) - FiniteSet(0))
    assert solveset(eq.subs(x,log(x)), x, S.Reals) == \
        Interval.open(exp(-2), oo) - FiniteSet(1)


def test_issue_11174():
    r, t = symbols('r t')
    eq = z**2 + exp(2*x) - sin(y)
    soln = Intersection(S.Reals, FiniteSet(log(-z**2 + sin(y))/2))
    assert solveset(eq, x, S.Reals) == soln

    eq = sqrt(r)*Abs(tan(t))/sqrt(tan(t)**2 + 1) + x*tan(t)
    s = -sqrt(r)*Abs(tan(t))/(sqrt(tan(t)**2 + 1)*tan(t))
    soln = Intersection(S.Reals, FiniteSet(s))
    assert solveset(eq, x, S.Reals) == soln


def test_issue_11534():
    # eq and eq2 should give the same solution as a Complement
    eq = -y + x/sqrt(-x**2 + 1)
    eq2 = -y**2 + x**2/(-x**2 + 1)
    soln = Complement(FiniteSet(-y/sqrt(y**2 + 1), y/sqrt(y**2 + 1)), FiniteSet(-1, 1))
    assert solveset(eq, x, S.Reals) == soln
    assert solveset(eq2, x, S.Reals) == soln


def test_issue_10477():
    assert solveset((x**2 + 4*x - 3)/x < 2, x, S.Reals) == \
        Union(Interval.open(-oo, -3), Interval.open(0, 1))


def test_issue_10671():
    assert solveset(sin(y), y, Interval(0, pi)) == FiniteSet(0, pi)
    i = Interval(1, 10)
    assert solveset((1/x).diff(x) < 0, x, i) == i


def test_issue_11064():
    eq = x + sqrt(x**2 - 5)
    assert solveset(eq > 0, x, S.Reals) == \
        Interval(sqrt(5), oo)
    assert solveset(eq < 0, x, S.Reals) == \
        Interval(-oo, -sqrt(5))
    assert solveset(eq > sqrt(5), x, S.Reals) == \
        Interval.Lopen(sqrt(5), oo)


def test_issue_12478():
    eq = sqrt(x - 2) + 2
    soln = solveset_real(eq, x)
    assert soln is S.EmptySet
    assert solveset(eq < 0, x, S.Reals) is S.EmptySet
    assert solveset(eq > 0, x, S.Reals) == Interval(2, oo)


def test_issue_12429():
    eq = solveset(log(x)/x <= 0, x, S.Reals)
    sol = Interval.Lopen(0, 1)
    assert eq == sol


def test_solveset_arg():
    assert solveset(arg(x), x, S.Reals)  == Interval.open(0, oo)
    assert solveset(arg(4*x -3), x) == Interval.open(3/4, oo)


def test__is_finite_with_finite_vars():
    f = _is_finite_with_finite_vars
    # issue 12482
    assert all(f(1/x) is None for x in (
        Dummy(), Dummy(real=True), Dummy(complex=True)))
    assert f(1/Dummy(real=False)) is True  # b/c it's finite but not 0

def test_issue_13550():
    assert solveset(x**2 - 2*x - 15, symbol = x, domain = Interval(-oo, 0)) == FiniteSet(-3)


def test_issue_13849():
    t = symbols('t')
    assert nonlinsolve((t*(sqrt(5) + sqrt(2)) - sqrt(2), t), t) == EmptySet()<|MERGE_RESOLUTION|>--- conflicted
+++ resolved
@@ -19,17 +19,12 @@
 from sympy.matrices.dense import MutableDenseMatrix as Matrix
 from sympy.polys.polytools import Poly
 from sympy.polys.rootoftools import CRootOf
-<<<<<<< HEAD
-
-from sympy.sets import (FiniteSet, ConditionSet, Complement, ImageSet, Contains)
-=======
 from sympy.sets.conditionset import ConditionSet
 from sympy.sets.fancysets import ImageSet
 from sympy.sets.sets import (Complement, EmptySet, FiniteSet,
     Intersection, Interval, Union, imageset)
 from sympy.tensor.indexed import Indexed
 from sympy.utilities.iterables import numbered_symbols
->>>>>>> bf02a32c
 
 from sympy.utilities.pytest import XFAIL, raises, skip, slow, SKIP
 from sympy.utilities.randtest import verify_numerically as tn
