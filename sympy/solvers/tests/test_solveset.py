from sympy import (
    Abs, Dummy, Eq, Gt,
    LambertW, Piecewise, Poly, Rational, S, Symbol, Matrix,
<<<<<<< HEAD
    acos, atan, atanh, cos, erf, erfinv, erfc, erfcinv,
    exp, log, pi, sin, sinh, sqrt, symbols,
    tan, tanh, atan2, arg, cosh,
=======
    asin, acos, acsc, asec, atan, atanh, cos, csc, erf, erfinv, erfc, erfcinv,
    exp, log, pi, sin, sinh, sec, sqrt, symbols,
    tan, tanh, atan2, arg,
>>>>>>> 67564878
    Lambda, imageset, cot, acot, I, EmptySet, Union, E, Interval, Intersection,
    oo)

from sympy.core.function import nfloat
from sympy.core.relational import Unequality as Ne
from sympy.functions.elementary.complexes import im, re
from sympy.functions.elementary.hyperbolic import HyperbolicFunction
from sympy.functions.elementary.trigonometric import TrigonometricFunction

from sympy.polys.rootoftools import RootOf

from sympy.sets import FiniteSet

from sympy.utilities.pytest import XFAIL, raises, skip
from sympy.utilities.randtest import verify_numerically as tn
from sympy.physics.units import cm


from sympy.solvers.solveset import (
    solveset_real, domain_check, solveset_complex, linear_eq_to_matrix,
    linsolve, _is_function_class_equation, invert_real, invert_complex,
    solveset)

a = Symbol('a', real=True)
b = Symbol('b', real=True)
c = Symbol('c', real=True)
x = Symbol('x', real=True)
y = Symbol('y', real=True)
z = Symbol('z', real=True)
q = Symbol('q', real=True)
m = Symbol('m', real=True)
n = Symbol('n', real=True)


def test_invert_real():
    x = Dummy(real=True)
    n = Symbol('n')

    minus_n = Intersection(Interval(-oo, 0), FiniteSet(-n))
    plus_n = Intersection(Interval(0, oo), FiniteSet(n))
    assert solveset(abs(x) - n, x, S.Reals) == Union(minus_n, plus_n)

    n = Symbol('n', real=True)
    assert invert_real(x + 3, y, x) == (x, FiniteSet(y - 3))
    assert invert_real(x*3, y, x) == (x, FiniteSet(y / 3))

    assert invert_real(exp(x), y, x) == (x, FiniteSet(log(y)))
    assert invert_real(exp(3*x), y, x) == (x, FiniteSet(log(y) / 3))
    assert invert_real(exp(x + 3), y, x) == (x, FiniteSet(log(y) - 3))

    assert invert_real(exp(x) + 3, y, x) == (x, FiniteSet(log(y - 3)))
    assert invert_real(exp(x)*3, y, x) == (x, FiniteSet(log(y / 3)))

    assert invert_real(log(x), y, x) == (x, FiniteSet(exp(y)))
    assert invert_real(log(3*x), y, x) == (x, FiniteSet(exp(y) / 3))
    assert invert_real(log(x + 3), y, x) == (x, FiniteSet(exp(y) - 3))

    minus_y = Intersection(Interval(-oo, 0), FiniteSet(-y))
    plus_y = Intersection(Interval(0, oo), FiniteSet(y))
    assert invert_real(Abs(x), y, x) == (x, Union(minus_y, plus_y))

    assert invert_real(2**x, y, x) == (x, FiniteSet(log(y)/log(2)))
    assert invert_real(2**exp(x), y, x) == (x, FiniteSet(log(log(y)/log(2))))

    assert invert_real(x**2, y, x) == (x, FiniteSet(sqrt(y), -sqrt(y)))
    assert invert_real(x**Rational(1, 2), y, x) == (x, FiniteSet(y**2))

    raises(ValueError, lambda: invert_real(x, x, x))
    raises(ValueError, lambda: invert_real(x**pi, y, x))
    raises(ValueError, lambda: invert_real(S.One, y, x))

    assert invert_real(x**31 + x, y, x) == (x**31 + x, FiniteSet(y))

    y_1 = Intersection(Interval(-1, oo), FiniteSet(y - 1))
    y_2 = Intersection(Interval(-oo, -1), FiniteSet(-y - 1))
    assert invert_real(Abs(x**31 + x + 1), y, x) == (x**31 + x,
                                                     Union(y_1, y_2))

    assert invert_real(sin(x), y, x) == \
        (x, imageset(Lambda(n, n*pi + (-1)**n*asin(y)), S.Integers))

    assert invert_real(sin(exp(x)), y, x) == \
        (x, imageset(Lambda(n, log((-1)**n*asin(y) + n*pi)), S.Integers))

    assert invert_real(csc(x), y, x) == \
        (x, imageset(Lambda(n, n*pi + (-1)**n*acsc(y)), S.Integers))

    assert invert_real(csc(exp(x)), y, x) == \
        (x, imageset(Lambda(n, log((-1)**n*acsc(y) + n*pi)), S.Integers))

    assert invert_real(cos(x), y, x) == \
        (x, Union(imageset(Lambda(n, 2*n*pi + acos(y)), S.Integers), \
                imageset(Lambda(n, 2*n*pi - acos(y)), S.Integers)))

    assert invert_real(cos(exp(x)), y, x) == \
        (x, Union(imageset(Lambda(n, log(2*n*pi + acos(y))), S.Integers), \
                imageset(Lambda(n, log(2*n*pi - acos(y))), S.Integers)))

    assert invert_real(sec(x), y, x) == \
        (x, Union(imageset(Lambda(n, 2*n*pi + asec(y)), S.Integers), \
                imageset(Lambda(n, 2*n*pi - asec(y)), S.Integers)))

    assert invert_real(sec(exp(x)), y, x) == \
        (x, Union(imageset(Lambda(n, log(2*n*pi + asec(y))), S.Integers), \
                imageset(Lambda(n, log(2*n*pi - asec(y))), S.Integers)))

    assert invert_real(tan(x), y, x) == \
        (x, imageset(Lambda(n, n*pi + atan(y)), S.Integers))

    assert invert_real(tan(exp(x)), y, x) == \
        (x, imageset(Lambda(n, log(n*pi + atan(y))), S.Integers))

    assert invert_real(cot(x), y, x) == \
        (x, imageset(Lambda(n, n*pi + acot(y)), S.Integers))

    assert invert_real(cot(exp(x)), y, x) == \
        (x, imageset(Lambda(n, log(n*pi + acot(y))), S.Integers))

    assert invert_real(tan(tan(x)), y, x) == \
        (tan(x), imageset(Lambda(n, n*pi + atan(y)), S.Integers))

    x = Symbol('x', positive=True)
    assert invert_real(x**pi, y, x) == (x, FiniteSet(y**(1/pi)))

    # Test for ``set_h`` containing information about the domain

    n = Dummy('n')
    x = Symbol('x')

    h1 = Intersection(Interval(-3, oo), FiniteSet(a + b - 3),
                      imageset(Lambda(n, -n + a - 3), Interval(-oo, 0)))

    h2 = Intersection(Interval(-oo, -3), FiniteSet(-a + b - 3),
                      imageset(Lambda(n, n - a - 3), Interval(0, oo)))

    h3 = Intersection(Interval(-3, oo), FiniteSet(a - b - 3),
                      imageset(Lambda(n, -n + a - 3), Interval(0, oo)))

    h4 = Intersection(Interval(-oo, -3), FiniteSet(-a - b - 3),
                      imageset(Lambda(n, n - a - 3), Interval(-oo, 0)))

    assert invert_real(Abs(Abs(x + 3) - a) - b, 0, x) == (x, Union(h1, h2, h3, h4))


def test_invert_complex():
    assert invert_complex(x + 3, y, x) == (x, FiniteSet(y - 3))
    assert invert_complex(x*3, y, x) == (x, FiniteSet(y / 3))

    assert invert_complex(exp(x), y, x) == \
        (x, imageset(Lambda(n, I*(2*pi*n + arg(y)) + log(Abs(y))), S.Integers))

    assert invert_complex(log(x), y, x) == (x, FiniteSet(exp(y)))

    raises(ValueError, lambda: invert_real(S.One, y, x))
    raises(ValueError, lambda: invert_complex(x, x, x))


def test_domain_check():
    assert domain_check(1/(1 + (1/(x+1))**2), x, -1) is False
    assert domain_check(x**2, x, 0) is True
    assert domain_check(x, x, oo) is False
    assert domain_check(0, x, oo) is False


def test_is_function_class_equation():
    from sympy.abc import x, a
    assert _is_function_class_equation(TrigonometricFunction,
                                       tan(x), x) is True
    assert _is_function_class_equation(TrigonometricFunction,
                                       tan(x) - 1, x) is True
    assert _is_function_class_equation(TrigonometricFunction,
                                       tan(x) + sin(x), x) is True
    assert _is_function_class_equation(TrigonometricFunction,
                                       tan(x) + sin(x) - a, x) is True
    assert _is_function_class_equation(TrigonometricFunction,
                                       sin(x)*tan(x) + sin(x), x) is True
    assert _is_function_class_equation(TrigonometricFunction,
                                       sin(x)*tan(x + a) + sin(x), x) is True
    assert _is_function_class_equation(TrigonometricFunction,
                                       sin(x)*tan(x*a) + sin(x), x) is True
    assert _is_function_class_equation(TrigonometricFunction,
                                       a*tan(x) - 1, x) is True
    assert _is_function_class_equation(TrigonometricFunction,
                                       tan(x)**2 + sin(x) - 1, x) is True
    assert _is_function_class_equation(TrigonometricFunction,
                                       tan(x**2), x) is False
    assert _is_function_class_equation(TrigonometricFunction,
                                       tan(x**2) + sin(x), x) is False
    assert _is_function_class_equation(TrigonometricFunction,
                                       tan(x)**sin(x), x) is False
    assert _is_function_class_equation(TrigonometricFunction,
                                       tan(sin(x)) + sin(x), x) is False
    assert _is_function_class_equation(HyperbolicFunction,
                                       tanh(x), x) is True
    assert _is_function_class_equation(HyperbolicFunction,
                                       tanh(x) - 1, x) is True
    assert _is_function_class_equation(HyperbolicFunction,
                                       tanh(x) + sinh(x), x) is True
    assert _is_function_class_equation(HyperbolicFunction,
                                       tanh(x) + sinh(x) - a, x) is True
    assert _is_function_class_equation(HyperbolicFunction,
                                       sinh(x)*tanh(x) + sinh(x), x) is True
    assert _is_function_class_equation(HyperbolicFunction,
                                       sinh(x)*tanh(x + a) + sinh(x), x) is True
    assert _is_function_class_equation(HyperbolicFunction,
                                       sinh(x)*tanh(x*a) + sinh(x), x) is True
    assert _is_function_class_equation(HyperbolicFunction,
                                       a*tanh(x) - 1, x) is True
    assert _is_function_class_equation(HyperbolicFunction,
                                       tanh(x)**2 + sinh(x) - 1, x) is True
    assert _is_function_class_equation(HyperbolicFunction,
                                       tanh(x**2), x) is False
    assert _is_function_class_equation(HyperbolicFunction,
                                       tanh(x**2) + sinh(x), x) is False
    assert _is_function_class_equation(HyperbolicFunction,
                                       tanh(x)**sinh(x), x) is False
    assert _is_function_class_equation(HyperbolicFunction,
                                       tanh(sinh(x)) + sinh(x), x) is False


def test_garbage_input():
    raises(ValueError, lambda: solveset_real([x], x))
    raises(ValueError, lambda: solveset_real(x, pi))
    raises(ValueError, lambda: solveset_real(x, x**2))

    raises(ValueError, lambda: solveset_complex([x], x))
    raises(ValueError, lambda: solveset_complex(x, pi))


def test_solve_mul():
    assert solveset_real((a*x + b)*(exp(x) - 3), x) == \
        FiniteSet(-b/a, log(3))
    assert solveset_real((2*x + 8)*(8 + exp(x)), x) == FiniteSet(S(-4))
    assert solveset_real(x/log(x), x) == EmptySet()


def test_solve_invert():
    assert solveset_real(exp(x) - 3, x) == FiniteSet(log(3))
    assert solveset_real(log(x) - 3, x) == FiniteSet(exp(3))

    assert solveset_real(3**(x + 2), x) == FiniteSet()
    assert solveset_real(3**(2 - x), x) == FiniteSet()

    b = Symbol('b', positive=True)
    y = Symbol('y', positive=True)
    assert solveset_real(y - b*exp(a/x), x) == FiniteSet(a/log(y/b))
    # issue 4504
    assert solveset_real(2**x - 10, x) == FiniteSet(log(10)/log(2))


def test_errorinverses():
    assert solveset_real(erf(x) - S.One/2, x) == \
        FiniteSet(erfinv(S.One/2))
    assert solveset_real(erfinv(x) - 2, x) == \
        FiniteSet(erf(2))
    assert solveset_real(erfc(x) - S.One, x) == \
        FiniteSet(erfcinv(S.One))
    assert solveset_real(erfcinv(x) - 2, x) == FiniteSet(erfc(2))


def test_solve_polynomial():
    assert solveset_real(3*x - 2, x) == FiniteSet(Rational(2, 3))

    assert solveset_real(x**2 - 1, x) == FiniteSet(-S(1), S(1))
    assert solveset_real(x - y**3, x) == FiniteSet(y ** 3)

    a11, a12, a21, a22, b1, b2 = symbols('a11, a12, a21, a22, b1, b2')

    assert solveset_real(x**3 - 15*x - 4, x) == FiniteSet(
        -2 + 3 ** Rational(1, 2),
        S(4),
        -2 - 3 ** Rational(1, 2))

    assert solveset_real(sqrt(x) - 1, x) == FiniteSet(1)
    assert solveset_real(sqrt(x) - 2, x) == FiniteSet(4)
    assert solveset_real(x**Rational(1, 4) - 2, x) == FiniteSet(16)
    assert solveset_real(x**Rational(1, 3) - 3, x) == FiniteSet(27)
    assert len(solveset_real(x**5 + x**3 + 1, x)) == 1
    assert len(solveset_real(-2*x**3 + 4*x**2 - 2*x + 6, x)) > 0


def test_return_root_of():
    f = x**5 - 15*x**3 - 5*x**2 + 10*x + 20
    s = list(solveset_complex(f, x))
    for root in s:
        assert root.func == RootOf

    # if one uses solve to get the roots of a polynomial that has a RootOf
    # solution, make sure that the use of nfloat during the solve process
    # doesn't fail. Note: if you want numerical solutions to a polynomial
    # it is *much* faster to use nroots to get them than to solve the
    # equation only to get RootOf solutions which are then numerically
    # evaluated. So for eq = x**5 + 3*x + 7 do Poly(eq).nroots() rather
    # than [i.n() for i in solve(eq)] to get the numerical roots of eq.
    assert nfloat(list(solveset_complex(x**5 + 3*x**3 + 7, x))[0],
                  exponent=False) == RootOf(x**5 + 3*x**3 + 7, 0).n()

    sol = list(solveset_complex(x**6 - 2*x + 2, x))
    assert all(isinstance(i, RootOf) for i in sol) and len(sol) == 6

    f = x**5 - 15*x**3 - 5*x**2 + 10*x + 20
    s = list(solveset_complex(f, x))
    for root in s:
        assert root.func == RootOf

    s = x**5 + 4*x**3 + 3*x**2 + S(7)/4
    assert solveset_complex(s, x) == \
        FiniteSet(*Poly(s*4, domain='ZZ').all_roots())

    # XXX: this comparison should work without converting the FiniteSet to list
    # See #7876
    eq = x*(x - 1)**2*(x + 1)*(x**6 - x + 1)
    assert list(solveset_complex(eq, x)) == \
        list(FiniteSet(-1, 0, 1, RootOf(x**6 - x + 1, 0),
                       RootOf(x**6 - x + 1, 1),
                       RootOf(x**6 - x + 1, 2),
                       RootOf(x**6 - x + 1, 3),
                       RootOf(x**6 - x + 1, 4),
                       RootOf(x**6 - x + 1, 5)))


def test__has_rational_power():
    from sympy.solvers.solveset import _has_rational_power
    assert _has_rational_power(sqrt(2), x)[0] is False
    assert _has_rational_power(x*sqrt(2), x)[0] is False

    assert _has_rational_power(x**2*sqrt(x), x) == (True, 2)
    assert _has_rational_power(sqrt(2)*x**(S(1)/3), x) == (True, 3)
    assert _has_rational_power(sqrt(x)*x**(S(1)/3), x) == (True, 6)


def test_solveset_sqrt_1():
    assert solveset_real(sqrt(5*x + 6) - 2 - x, x) == \
        FiniteSet(-S(1), S(2))
    assert solveset_real(sqrt(x - 1) - x + 7, x) == FiniteSet(10)
    assert solveset_real(sqrt(x - 2) - 5, x) == FiniteSet(27)
    assert solveset_real(sqrt(x) - 2 - 5, x) == FiniteSet(49)
    assert solveset_real(sqrt(x**3), x) == FiniteSet(0)
    assert solveset_real(sqrt(x - 1), x) == FiniteSet(1)


def test_solveset_sqrt_2():
    # http://tutorial.math.lamar.edu/Classes/Alg/SolveRadicalEqns.aspx#Solve_Rad_Ex2_a
    assert solveset_real(sqrt(2*x - 1) - sqrt(x - 4) - 2, x) == \
        FiniteSet(S(5), S(13))
    assert solveset_real(sqrt(x + 7) + 2 - sqrt(3 - x), x) == \
        FiniteSet(-6)

    # http://www.purplemath.com/modules/solverad.htm
    assert solveset_real(sqrt(17*x - sqrt(x**2 - 5)) - 7, x) == \
        FiniteSet(3)

    eq = x + 1 - (x**4 + 4*x**3 - x)**Rational(1, 4)
    assert solveset_real(eq, x) == FiniteSet(-S(1)/2, -S(1)/3)

    eq = sqrt(2*x + 9) - sqrt(x + 1) - sqrt(x + 4)
    assert solveset_real(eq, x) == FiniteSet(0)

    eq = sqrt(x + 4) + sqrt(2*x - 1) - 3*sqrt(x - 1)
    assert solveset_real(eq, x) == FiniteSet(5)

    eq = sqrt(x)*sqrt(x - 7) - 12
    assert solveset_real(eq, x) == FiniteSet(16)

    eq = sqrt(x - 3) + sqrt(x) - 3
    assert solveset_real(eq, x) == FiniteSet(4)

    eq = sqrt(2*x**2 - 7) - (3 - x)
    assert solveset_real(eq, x) == FiniteSet(-S(8), S(2))

    # others
    eq = sqrt(9*x**2 + 4) - (3*x + 2)
    assert solveset_real(eq, x) == FiniteSet(0)

    assert solveset_real(sqrt(x - 3) - sqrt(x) - 3, x) == FiniteSet()

    eq = (2*x - 5)**Rational(1, 3) - 3
    assert solveset_real(eq, x) == FiniteSet(16)

    assert solveset_real(sqrt(x) + sqrt(sqrt(x)) - 4, x) == \
        FiniteSet((-S.Half + sqrt(17)/2)**4)

    eq = sqrt(x) - sqrt(x - 1) + sqrt(sqrt(x))
    assert solveset_real(eq, x) == FiniteSet()

    eq = (sqrt(x) + sqrt(x + 1) + sqrt(1 - x) - 6*sqrt(5)/5)
    ans = solveset_real(eq, x)
    ra = S('''-1484/375 - 4*(-1/2 + sqrt(3)*I/2)*(-12459439/52734375 +
    114*sqrt(12657)/78125)**(1/3) - 172564/(140625*(-1/2 +
    sqrt(3)*I/2)*(-12459439/52734375 + 114*sqrt(12657)/78125)**(1/3))''')
    rb = S(4)/5
    assert all(abs(eq.subs(x, i).n()) < 1e-10 for i in (ra, rb)) and \
        len(ans) == 2 and \
        set([i.n(chop=True) for i in ans]) == \
        set([i.n(chop=True) for i in (ra, rb)])

    assert solveset_real(sqrt(x) + x**Rational(1, 3) +
                                 x**Rational(1, 4), x) == FiniteSet(0)

    assert solveset_real(x/sqrt(x**2 + 1), x) == FiniteSet(0)

    eq = (x - y**3)/((y**2)*sqrt(1 - y**2))
    assert solveset_real(eq, x) == FiniteSet(y**3)

    # issue 4497
    assert solveset_real(1/(5 + x)**(S(1)/5) - 9, x) == \
        FiniteSet(-295244/S(59049))


@XFAIL
def test_solve_sqrt_fail():
    # this only works if we check real_root(eq.subs(x, S(1)/3))
    # but checksol doesn't work like that
    eq = (x**3 - 3*x**2)**Rational(1, 3) + 1 - x
    assert solveset_real(eq, x) == FiniteSet(S(1)/3)


def test_solve_sqrt_3():
    R = Symbol('R')
    eq = sqrt(2)*R*sqrt(1/(R + 1)) + (R + 1)*(sqrt(2)*sqrt(1/(R + 1)) - 1)
    sol = solveset_complex(eq, R)

    assert sol == FiniteSet(*[S(5)/3 + 4*sqrt(10)*cos(atan(3*sqrt(111)/251)/3)/3,
        -sqrt(10)*cos(atan(3*sqrt(111)/251)/3)/3 + 40*re(1/((-S(1)/2 -
        sqrt(3)*I/2)*(S(251)/27 + sqrt(111)*I/9)**(S(1)/3)))/9 +
        sqrt(30)*sin(atan(3*sqrt(111)/251)/3)/3 + S(5)/3 +
        I*(-sqrt(30)*cos(atan(3*sqrt(111)/251)/3)/3 -
        sqrt(10)*sin(atan(3*sqrt(111)/251)/3)/3 + 40*im(1/((-S(1)/2 -
        sqrt(3)*I/2)*(S(251)/27 + sqrt(111)*I/9)**(S(1)/3)))/9)])

    # the number of real roots will depend on the value of m: for m=1 there are 4
    # and for m=-1 there are none.
    eq = -sqrt((m - q)**2 + (-m/(2*q) + S(1)/2)**2) + sqrt((-m**2/2 - sqrt(
        4*m**4 - 4*m**2 + 8*m + 1)/4 - S(1)/4)**2 + (m**2/2 - m - sqrt(
            4*m**4 - 4*m**2 + 8*m + 1)/4 - S(1)/4)**2)
    raises(NotImplementedError, lambda: solveset_real(eq, q))


def test_solve_polynomial_symbolic_param():
    assert solveset_complex((x**2 - 1)**2 - a, x) == \
        FiniteSet(sqrt(1 + sqrt(a)), -sqrt(1 + sqrt(a)),
                  sqrt(1 - sqrt(a)), -sqrt(1 - sqrt(a)))

    # By attempt to make Set.contains behave symbolically SetDifference on
    # FiniteSet isn't working very well.
    # Simple operations like `FiniteSet(a) - FiniteSet(-b)` raises `TypeError`
    # The likely course of action will making such operations return
    # SetDifference object. That will also change the expected output of
    # the given tests. Till the SetDifference becomes well behaving again the
    # following tests are kept as comments.

    # # issue 4508
    # assert solveset_complex(y - b*x/(a + x), x) == \
    #     FiniteSet(-a*y/(y - b))
    #
    # # issue 4507
    # assert solveset_complex(y - b/(1 + a*x), x) == \
    #     FiniteSet((b - y)/(a*y))


def test_solve_rational():
    assert solveset_real(1/x + 1, x) == FiniteSet(-S.One)
    assert solveset_real(1/exp(x) - 1, x) == FiniteSet(0)
    assert solveset_real(x*(1 - 5/x), x) == FiniteSet(5)
    assert solveset_real(2*x/(x + 2) - 1, x) == FiniteSet(2)
    assert solveset_real((x**2/(7 - x)).diff(x), x) == \
        FiniteSet(S(0), S(14))


def test_solveset_real_gen_is_pow():
    assert solveset_real(sqrt(1) + 1, x) == EmptySet()


def test_no_sol():
    assert solveset_real(4, x) == EmptySet()
    assert solveset_real(exp(x), x) == EmptySet()
    assert solveset_real(x**2 + 1, x) == EmptySet()
    assert solveset_real(-3*a/sqrt(x), x) == EmptySet()
    assert solveset_real(1/x, x) == EmptySet()
    assert solveset_real(-(1 + x)/(2 + x)**2 + 1/(2 + x), x) == \
        EmptySet()


def test_sol_zero_real():
    assert solveset_real(0, x) == S.Reals
    assert solveset_real(-x**2 - 2*x + (x + 1)**2 - 1, x) == S.Reals


def test_no_sol_rational_extragenous():
    assert solveset_real((x/(x + 1) + 3)**(-2), x) == EmptySet()
    assert solveset_real((x - 1)/(1 + 1/(x - 1)), x) == EmptySet()


def test_solve_polynomial_cv_1a():
    """
    Test for solving on equations that can be converted to
    a polynomial equation using the change of variable y -> x**Rational(p, q)
    """
    assert solveset_real(sqrt(x) - 1, x) == FiniteSet(1)
    assert solveset_real(sqrt(x) - 2, x) == FiniteSet(4)
    assert solveset_real(x**Rational(1, 4) - 2, x) == FiniteSet(16)
    assert solveset_real(x**Rational(1, 3) - 3, x) == FiniteSet(27)
    assert solveset_real(x*(x**(S(1) / 3) - 3), x) == \
        FiniteSet(S(0), S(27))


def test_solveset_real_rational():
    """Test solveset_real for rational functions"""
    assert solveset_real((x - y**3) / ((y**2)*sqrt(1 - y**2)), x) \
        == FiniteSet(y**3)
    # issue 4486
    assert solveset_real(2*x/(x + 2) - 1, x) == FiniteSet(2)


def test_solveset_real_log():
    assert solveset_real(log((x-1)*(x+1)), x) == \
        FiniteSet(sqrt(2), -sqrt(2))


def test_poly_gens():
    assert solveset_real(4**(2*(x**2) + 2*x) - 8, x) == \
        FiniteSet(-Rational(3, 2), S.Half)


@XFAIL
def test_uselogcombine_1():
    assert solveset_real(log(x - 3) + log(x + 3), x) == \
        FiniteSet(sqrt(10))
    assert solveset_real(log(x + 1) - log(2*x - 1), x) == FiniteSet(2)
    assert solveset_real(log(x + 3) + log(1 + 3/x) - 3) == FiniteSet(
        -3 + sqrt(-12 + exp(3))*exp(S(3)/2)/2 + exp(3)/2,
        -sqrt(-12 + exp(3))*exp(S(3)/2)/2 - 3 + exp(3)/2)


@XFAIL
def test_uselogcombine_2():
    eq = z - log(x) + log(y/(x*(-1 + y**2/x**2)))
    assert solveset_real(eq, x) == \
        FiniteSet(-sqrt(y*(y - exp(z))), sqrt(y*(y - exp(z))))


def test_solve_abs():
    assert solveset_real(Abs(x) - 2, x) == FiniteSet(-2, 2)
    assert solveset_real(Abs(x + 3) - 2*Abs(x - 3), x) == \
        FiniteSet(1, 9)
    assert solveset_real(2*Abs(x) - Abs(x - 1), x) == \
        FiniteSet(-1, Rational(1, 3))

    assert solveset_real(Abs(x - 7) - 8, x) == FiniteSet(-S(1), S(15))


@XFAIL
def test_rewrite_trigh():
    # if this import passes then the test below should also pass
    from sympy import sech
    assert solveset_real(sinh(x) + sech(x), x) == FiniteSet(
        2*atanh(-S.Half + sqrt(5)/2 - sqrt(-2*sqrt(5) + 2)/2),
        2*atanh(-S.Half + sqrt(5)/2 + sqrt(-2*sqrt(5) + 2)/2),
        2*atanh(-sqrt(5)/2 - S.Half + sqrt(2 + 2*sqrt(5))/2),
        2*atanh(-sqrt(2 + 2*sqrt(5))/2 - sqrt(5)/2 - S.Half))


def test_real_imag_splitting():
    a, b = symbols('a b', real=True, finite=True)
    assert solveset_real(sqrt(a**2 - b**2) - 3, a) == \
        FiniteSet(-sqrt(b**2 + 9), sqrt(b**2 + 9))
    assert solveset_real(sqrt(a**2 + b**2) - 3, a) != \
        S.EmptySet


def test_units():
    assert solveset_real(1/x - 1/(2*cm), x) == FiniteSet(2*cm)


def test_solve_only_exp_1():
    y = Symbol('y', positive=True, finite=True)
    assert solveset_real(exp(x) - y, x) == FiniteSet(log(y))
    assert solveset_real(exp(x) + exp(-x) - 4, x) == \
        FiniteSet(log(-sqrt(3) + 2), log(sqrt(3) + 2))
    assert solveset_real(exp(x) + exp(-x) - y, x) != S.EmptySet


@XFAIL
def test_solve_only_exp_2():
    assert solveset_real(exp(x/y)*exp(-z/y) - 2, y) == \
        FiniteSet((x - z)/log(2))
    assert solveset_real(sqrt(exp(x)) + sqrt(exp(-x)) - 4, x) == \
        FiniteSet(2*log(-sqrt(3) + 2), 2*log(sqrt(3) + 2))


def test_atan2():
    # The .inverse() method on atan2 works only if x.is_real is True and the
    # second argument is a real constant
    assert solveset_real(atan2(x, 2) - pi/3, x) == FiniteSet(2*sqrt(3))


def test_piecewise():
    eq = Piecewise((x - 2, Gt(x, 2)), (2 - x, True)) - 3
    assert set(solveset_real(eq, x)) == set(FiniteSet(-1, 5))
    absxm3 = Piecewise(
        (x - 3, S(0) <= x - 3),
        (3 - x, S(0) > x - 3)
    )
    y = Symbol('y', positive=True)
    assert solveset_real(absxm3 - y, x) == FiniteSet(-y + 3, y + 3)


def test_solveset_complex_polynomial():
    from sympy.abc import x, a, b, c
    assert solveset_complex(a*x**2 + b*x + c, x) == \
        FiniteSet(-b/(2*a) - sqrt(-4*a*c + b**2)/(2*a),
                  -b/(2*a) + sqrt(-4*a*c + b**2)/(2*a))

    assert solveset_complex(x - y**3, y) == FiniteSet(
        (-x**Rational(1, 3))/2 + I*sqrt(3)*x**Rational(1, 3)/2,
        x**Rational(1, 3),
        (-x**Rational(1, 3))/2 - I*sqrt(3)*x**Rational(1, 3)/2)

    assert solveset_complex(x + 1/x - 1, x) == \
        FiniteSet(Rational(1, 2) + I*sqrt(3)/2, Rational(1, 2) - I*sqrt(3)/2)


def test_sol_zero_complex():
    assert solveset_complex(0, x) == S.Complexes


def test_solveset_complex_rational():
    assert solveset_complex((x - 1)*(x - I)/(x - 3), x) == \
        FiniteSet(1, I)

    assert solveset_complex((x - y**3)/((y**2)*sqrt(1 - y**2)), x) == \
        FiniteSet(y**3)
    assert solveset_complex(-x**2 - I, x) == \
        FiniteSet(-sqrt(2)/2 + sqrt(2)*I/2, sqrt(2)/2 - sqrt(2)*I/2)


def test_solve_quintics():
    skip("This test is too slow")
    f = x**5 - 110*x**3 - 55*x**2 + 2310*x + 979
    s = solveset_complex(f, x)
    for root in s:
        res = f.subs(x, root.n()).n()
        assert tn(res, 0)

    f = x**5 + 15*x + 12
    s = solveset_complex(f, x)
    for root in s:
        res = f.subs(x, root.n()).n()
        assert tn(res, 0)


def test_solveset_complex_exp():
    from sympy.abc import x, n
    assert solveset_complex(exp(x) - 1, x) == \
        imageset(Lambda(n, I*2*n*pi), S.Integers)
    assert solveset_complex(exp(x) - I, x) == \
        imageset(Lambda(n, I*(2*n*pi + pi/2)), S.Integers)
    assert solveset_complex(1/exp(x), x) == S.EmptySet


def test_solveset_complex_hyperbolic():
    from sympy.abc import x, n
    assert solveset_complex(sinh(x), x) == \
            imageset(Lambda(n, n*I*pi), S.Integers)
    assert solveset_complex(cosh(x) - 2, x) == \
        Union(imageset(Lambda(n, 2*n*I*pi + log(sqrt(3) + 2)), S.Integers),
            imageset(Lambda(n, 2*n*I*pi + log(-sqrt(3) + 2)), S.Integers))
    assert solveset_complex(sinh(x) + cosh(x), x) == S.EmptySet


def test_solve_complex_log():
    assert solveset_complex(log(x), x) == FiniteSet(1)
    assert solveset_complex(1 - log(a + 4*x**2), x) == \
        FiniteSet(-sqrt(-a/4 + E/4), sqrt(-a/4 + E/4))


def test_solve_complex_sqrt():
    assert solveset_complex(sqrt(5*x + 6) - 2 - x, x) == \
        FiniteSet(-S(1), S(2))
    assert solveset_complex(sqrt(5*x + 6) - (2 + 2*I) - x, x) == \
        FiniteSet(-S(2), 3 - 4*I)
    assert solveset_complex(4*x*(1 - a * sqrt(x)), x) == \
        FiniteSet(S(0), 1 / a ** 2)


def test_solveset_complex_tan():
    s = solveset_complex(tan(x).rewrite(exp), x)
    assert s == imageset(Lambda(n, pi*n), S.Integers) - \
        imageset(Lambda(n, pi*n + pi/2), S.Integers)


def test_solve_trig():
    from sympy.abc import n
    assert solveset_real(sin(x), x) == \
        imageset(Lambda(n, pi*n), S.Integers)

    assert solveset_real(cos(x), x) == \
        imageset(Lambda(n, pi*n + pi/2), S.Integers)

    assert solveset_real(sin(x)**2 + cos(x)**2, x) == S.EmptySet

    assert solveset_real(sin(x) - 1, x) == \
        imageset(Lambda(n, 2*pi*n + pi/2), S.Integers)

    assert solveset(sin(x)**2 - 2*sin(x) + 1, x, domain=S.Reals) == \
        imageset(Lambda(n, 2*n*pi + pi/2), S.Integers)


def test_solve_invalid_sol():
    assert 0 not in solveset_real(sin(x)/x, x)
    assert 0 not in solveset_complex((exp(x) - 1)/x, x)


def test_solve_complex_unsolvable():
    assert solveset_complex(cos(x) - S.Half, x) == \
        Union(imageset(Lambda(n, 2*n*pi - pi/3), S.Integers),
            imageset(Lambda(n, 2*n*pi + pi/3), S.Integers))

@XFAIL
def test_solve_trig_simplified():
    from sympy.abc import n

    assert solveset_real(cos(x) + sin(x), x) == \
        imageset(Lambda(n, n*pi - pi/4), S.Integers)


@XFAIL
def test_solve_lambert():
    assert solveset_real(x*exp(x) - 1, x) == FiniteSet(LambertW(1))
    assert solveset_real(x + 2**x, x) == \
        FiniteSet(-LambertW(log(2))/log(2))

    # issue 4739
    assert solveset_real(exp(log(5)*x) - 2**x, x) == FiniteSet(0)
    ans = solveset_real(3*x + 5 + 2**(-5*x + 3), x)
    assert ans == FiniteSet(-Rational(5, 3) +
                            LambertW(-10240*2**(S(1)/3)*log(2)/3)/(5*log(2)))

    eq = 2*(3*x + 4)**5 - 6*7**(3*x + 9)
    result = solveset_real(eq, x)
    ans = FiniteSet((log(2401) +
                     5*LambertW(-log(7**(7*3**Rational(1, 5)/5))))/(3*log(7))/-1)
    assert result == ans
    assert solveset_real(eq.expand(), x) == result

    assert solveset_real(5*x - 1 + 3*exp(2 - 7*x), x) == \
        FiniteSet(Rational(1, 5) + LambertW(-21*exp(Rational(3, 5))/5)/7)

    assert solveset_real(2*x + 5 + log(3*x - 2), x) == \
        FiniteSet(Rational(2, 3) + LambertW(2*exp(-Rational(19, 3))/3)/2)

    assert solveset_real(3*x + log(4*x), x) == \
        FiniteSet(LambertW(Rational(3, 4))/3)

    assert solveset_complex(x**z*y**z - 2, z) == \
        FiniteSet(log(2)/(log(x) + log(y)))

    assert solveset_real(x**x - 2) == FiniteSet(exp(LambertW(log(2))))

    a = Symbol('a')
    assert solveset_real(-a*x + 2*x*log(x), x) == FiniteSet(exp(a/2))
    a = Symbol('a', real=True)
    assert solveset_real(a/x + exp(x/2), x) == \
        FiniteSet(2*LambertW(-a/2))
    assert solveset_real((a/x + exp(x/2)).diff(x), x) == \
        FiniteSet(4*LambertW(sqrt(2)*sqrt(a)/4))

    assert solveset_real(1/(1/x - y + exp(y)), x) == EmptySet()
    # coverage test
    p = Symbol('p', positive=True)
    w = Symbol('w')
    assert solveset_real((1/p + 1)**(p + 1), p) == EmptySet()
    assert solveset_real(tanh(x + 3)*tanh(x - 3) - 1, x) == EmptySet()
    assert solveset_real(2*x**w - 4*y**w, w) == \
        solveset_real((x/y)**w - 2, w)

    assert solveset_real((x**2 - 2*x + 1).subs(x, log(x) + 3*x), x) == \
        FiniteSet(LambertW(3*S.Exp1)/3)
    assert solveset_real((x**2 - 2*x + 1).subs(x, (log(x) + 3*x)**2 - 1), x) == \
        FiniteSet(LambertW(3*exp(-sqrt(2)))/3, LambertW(3*exp(sqrt(2)))/3)
    assert solveset_real((x**2 - 2*x - 2).subs(x, log(x) + 3*x), x) == \
        FiniteSet(LambertW(3*exp(1 + sqrt(3)))/3, LambertW(3*exp(-sqrt(3) + 1))/3)
    assert solveset_real(x*log(x) + 3*x + 1, x) == \
        FiniteSet(exp(-3 + LambertW(-exp(3))))
    eq = (x*exp(x) - 3).subs(x, x*exp(x))
    assert solveset_real(eq, x) == \
        FiniteSet(LambertW(3*exp(-LambertW(3))))

    assert solveset_real(3*log(a**(3*x + 5)) + a**(3*x + 5), x) == \
        FiniteSet(-((log(a**5) + LambertW(S(1)/3))/(3*log(a))))
    p = symbols('p', positive=True)
    assert solveset_real(3*log(p**(3*x + 5)) + p**(3*x + 5), x) == \
        FiniteSet(
        log((-3**(S(1)/3) - 3**(S(5)/6)*I)*LambertW(S(1)/3)**(S(1)/3)/(2*p**(S(5)/3)))/log(p),
        log((-3**(S(1)/3) + 3**(S(5)/6)*I)*LambertW(S(1)/3)**(S(1)/3)/(2*p**(S(5)/3)))/log(p),
        log((3*LambertW(S(1)/3)/p**5)**(1/(3*log(p)))),)  # checked numerically
    # check collection
    b = Symbol('b')
    eq = 3*log(a**(3*x + 5)) + b*log(a**(3*x + 5)) + a**(3*x + 5)
    assert solveset_real(eq, x) == FiniteSet(
        -((log(a**5) + LambertW(1/(b + 3)))/(3*log(a))))

    # issue 4271
    assert solveset_real((a/x + exp(x/2)).diff(x, 2), x) == FiniteSet(
        6*LambertW((-1)**(S(1)/3)*a**(S(1)/3)/3))

    assert solveset_real(x**3 - 3**x, x) == \
        FiniteSet(-3/log(3)*LambertW(-log(3)/3))
    assert solveset_real(x**2 - 2**x, x) == FiniteSet(2)
    assert solveset_real(-x**2 + 2**x, x) == FiniteSet(2)
    assert solveset_real(3**cos(x) - cos(x)**3) == FiniteSet(
        acos(-3*LambertW(-log(3)/3)/log(3)))

    assert solveset_real(4**(x/2) - 2**(x/3), x) == FiniteSet(0)
    assert solveset_real(5**(x/2) - 2**(x/3), x) == FiniteSet(0)
    b = sqrt(6)*sqrt(log(2))/sqrt(log(5))
    assert solveset_real(5**(x/2) - 2**(3/x), x) == FiniteSet(-b, b)


def test_solveset():
    x = Symbol('x')
    raises(ValueError, lambda: solveset(x + y))

    assert solveset(exp(x) - 1, domain=S.Reals) == FiniteSet(0)
    assert solveset(exp(x) - 1, x, S.Reals) == FiniteSet(0)
    assert solveset(Eq(exp(x), 1), x, S.Reals) == FiniteSet(0)

    assert solveset(x - 1 >= 0, x, S.Reals) == Interval(1, oo)
    assert solveset(exp(x) - 1 >= 0, x, S.Reals) == Interval(0, oo)

    assert solveset(exp(x) - 1, x) == imageset(Lambda(n, 2*I*pi*n), S.Integers)
    assert solveset(Eq(exp(x), 1), x) == imageset(Lambda(n, 2*I*pi*n),
                                                  S.Integers)


def test_solveset_domain():
    x = Symbol('x')

    assert solveset(x**2 - x - 6, x, Interval(0, oo)) == FiniteSet(3)
    assert solveset(x**2 - 1, x, Interval(0, oo)) == FiniteSet(1)
    assert solveset(x**4 - 16, x, Interval(0, 10)) == FiniteSet(2)


def test_improve_coverage():
    from sympy.solvers.solveset import _has_rational_power
    x = Symbol('x')
    y = exp(x+1/x**2)
    raises(NotImplementedError, lambda: solveset(y**2+y, x, S.Reals))

    assert _has_rational_power(sin(x)*exp(x) + 1, x) == (False, S.One)
    assert _has_rational_power((sin(x)**2)*(exp(x) + 1)**3, x) == (False, S.One)


def test_issue_9522():
    x = Symbol('x')
    expr1 = Eq(1/(x**2 - 4) + x, 1/(x**2 - 4) + 2)
    expr2 = Eq(1/x + x, 1/x)

    assert solveset(expr1, x, S.Reals) == EmptySet()
    assert solveset(expr2, x, S.Reals) == EmptySet()


def test_linear_eq_to_matrix():
    x, y, z = symbols('x, y, z')
    eqns1 = [2*x + y - 2*z - 3, x - y - z, x + y + 3*z - 12]
    eqns2 = [Eq(3*x + 2*y - z, 1), Eq(2*x - 2*y + 4*z, -2), -2*x + y - 2*z]

    A, b = linear_eq_to_matrix(eqns1, x, y, z)
    assert A == Matrix([[2, 1, -2], [1, -1, -1], [1, 1, 3]])
    assert b == Matrix([[3], [0], [12]])

    A, b = linear_eq_to_matrix(eqns2, x, y, z)
    assert A == Matrix([[3, 2, -1], [2, -2, 4], [-2, 1, -2]])
    assert b == Matrix([[1], [-2], [0]])

    # Pure symbolic coefficients
    from sympy.abc import a, b, c, d, e, f, g, h, i, j, k, l
    eqns3 = [a*x + b*y + c*z - d, e*x + f*y + g*z - h, i*x + j*y + k*z - l]
    A, B = linear_eq_to_matrix(eqns3, x, y, z)
    assert A == Matrix([[a, b, c], [e, f, g], [i, j, k]])
    assert B == Matrix([[d], [h], [l]])

    # raise ValueError if no symbols are given
    raises(ValueError, lambda: linear_eq_to_matrix(eqns3))


def test_linsolve():
    x, y, z, u, v, w = symbols("x, y, z, u, v, w")
    x1, x2, x3, x4 = symbols('x1, x2, x3, x4')

    # Test for different input forms

    M = Matrix([[1, 2, 1, 1, 7], [1, 2, 2, -1, 12], [2, 4, 0, 6, 4]])
    system1 = A, b = M[:, :-1], M[:, -1]
    Eqns = [x1 + 2*x2 + x3 + x4 - 7, x1 + 2*x2 + 2*x3 - x4 - 12,
            2*x1 + 4*x2 + 6*x4 - 4]

    sol = FiniteSet((-2*x2 - 3*x4 + 2, x2, 2*x4 + 5, x4))
    assert linsolve(M, (x1, x2, x3, x4)) == sol
    assert linsolve(Eqns, (x1, x2, x3, x4)) == sol
    assert linsolve(system1, (x1, x2, x3, x4)) == sol

    # raise ValueError if no symbols are given
    raises(ValueError, lambda: linsolve(system1))

    # raise ValueError if, A & b is not given as tuple
    raises(ValueError, lambda: linsolve(A, b, x1, x2, x3, x4))

    # raise ValueError for garbage value
    raises(ValueError, lambda: linsolve(Eqns[0], x1, x2, x3, x4))

    # Fully symbolic test
    a, b, c, d, e, f = symbols('a, b, c, d, e, f')
    A = Matrix([[a, b], [c, d]])
    B = Matrix([[e], [f]])
    system2 = (A, B)
    sol = FiniteSet((-b*(f - c*e/a)/(a*(d - b*c/a)) + e/a,
                    (f - c*e/a)/(d - b*c/a)))
    assert linsolve(system2, [x, y]) == sol

    # Test for Dummy Symbols issue #9667
    x1 = Dummy('x1')
    x2 = Dummy('x2')
    x3 = Dummy('x3')
    x4 = Dummy('x4')

    assert linsolve(system1, x1, x2, x3, x4) == FiniteSet((-2*x2 - 3*x4 + 2, x2, 2*x4 + 5, x4))

    # No solution
    A = Matrix([[1, 2, 3], [2, 4, 6], [3, 6, 9]])
    b = Matrix([0, 0, 1])
    assert linsolve((A, b), (x, y, z)) == EmptySet()


def test_issue_9556():
    x = Symbol('x')
    b = Symbol('b', positive=True)

    assert solveset(Abs(x) + 1, x, S.Reals) == EmptySet()
    assert solveset(Abs(x) + b, x, S.Reals) == EmptySet()
    assert solveset(Eq(b, -1), b, S.Reals) == EmptySet()


def test_issue_9611():
    x = Symbol('x')
    a = Symbol('a')
    y = Symbol('y')

    assert solveset(Eq(x - x + a, a), x, S.Reals) == S.Reals
    assert solveset(Eq(y - y + a, a), y) == S.Complexes


def test_issue_9557():
    x = Symbol('x')
    a = Symbol('a')

    assert solveset(x**2 + a, x, S.Reals) == Intersection(S.Reals,
        FiniteSet(-sqrt(-a), sqrt(-a)))


def test_issue_9778():
    assert solveset(x**3 + 1, x, S.Reals) == FiniteSet(-1)
    assert solveset(x**(S(3)/5) + 1, x, S.Reals) == S.EmptySet
    assert solveset(x**3 + y, x, S.Reals) == Intersection(Interval(-oo, oo), \
        FiniteSet((-y)**(S(1)/3)*Piecewise((1, Ne(-im(y), 0)), ((-1)**(S(2)/3), -y < 0), (1, True))))


@XFAIL
def test_issue_failing_pow():
    assert solveset(x**(S(3)/2) + 4, x, S.Reals) == S.EmptySet<|MERGE_RESOLUTION|>--- conflicted
+++ resolved
@@ -1,15 +1,9 @@
 from sympy import (
     Abs, Dummy, Eq, Gt,
     LambertW, Piecewise, Poly, Rational, S, Symbol, Matrix,
-<<<<<<< HEAD
-    acos, atan, atanh, cos, erf, erfinv, erfc, erfcinv,
-    exp, log, pi, sin, sinh, sqrt, symbols,
-    tan, tanh, atan2, arg, cosh,
-=======
     asin, acos, acsc, asec, atan, atanh, cos, csc, erf, erfinv, erfc, erfcinv,
-    exp, log, pi, sin, sinh, sec, sqrt, symbols,
+    exp, log, pi, sin, sinh, cosh, sec, sqrt, symbols,
     tan, tanh, atan2, arg,
->>>>>>> 67564878
     Lambda, imageset, cot, acot, I, EmptySet, Union, E, Interval, Intersection,
     oo)
 
