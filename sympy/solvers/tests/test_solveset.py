from sympy import (
    Abs, Dummy, Eq, Gt,
    LambertW, Piecewise, Poly, Rational, S, Symbol, Matrix,
    asin, acos, acsc, asec, atan, atanh, cos, csc, erf, erfinv, erfc, erfcinv,
    exp, log, pi, sin, sinh, sec, sqrt, symbols,
    tan, tanh, atan2, arg,
    Lambda, imageset, cot, acot, I, EmptySet, Union, E, Interval, Intersection,
    oo)

from sympy.core.function import nfloat
from sympy.core.relational import Unequality as Ne
from sympy.functions.elementary.complexes import im, re
from sympy.functions.elementary.hyperbolic import HyperbolicFunction
from sympy.functions.elementary.trigonometric import TrigonometricFunction

from sympy.polys.rootoftools import RootOf

from sympy.sets import (FiniteSet, ConditionSet)

from sympy.utilities.pytest import XFAIL, raises, skip, slow
from sympy.utilities.randtest import verify_numerically as tn
from sympy.physics.units import cm


from sympy.solvers.solveset import (
    solveset_real, domain_check, solveset_complex, linear_eq_to_matrix,
    linsolve, _is_function_class_equation, invert_real, invert_complex,
    solveset)

a = Symbol('a', real=True)
b = Symbol('b', real=True)
c = Symbol('c', real=True)
x = Symbol('x', real=True)
y = Symbol('y', real=True)
z = Symbol('z', real=True)
q = Symbol('q', real=True)
m = Symbol('m', real=True)
n = Symbol('n', real=True)


def test_invert_real():
    x = Dummy(real=True)
    n = Symbol('n')

    minus_n = Intersection(Interval(-oo, 0), FiniteSet(-n))
    plus_n = Intersection(Interval(0, oo), FiniteSet(n))
    assert solveset(abs(x) - n, x, S.Reals) == Union(minus_n, plus_n)

    n = Symbol('n', real=True)
    assert invert_real(x + 3, y, x) == (x, FiniteSet(y - 3))
    assert invert_real(x*3, y, x) == (x, FiniteSet(y / 3))

    assert invert_real(exp(x), y, x) == (x, FiniteSet(log(y)))
    assert invert_real(exp(3*x), y, x) == (x, FiniteSet(log(y) / 3))
    assert invert_real(exp(x + 3), y, x) == (x, FiniteSet(log(y) - 3))

    assert invert_real(exp(x) + 3, y, x) == (x, FiniteSet(log(y - 3)))
    assert invert_real(exp(x)*3, y, x) == (x, FiniteSet(log(y / 3)))

    assert invert_real(log(x), y, x) == (x, FiniteSet(exp(y)))
    assert invert_real(log(3*x), y, x) == (x, FiniteSet(exp(y) / 3))
    assert invert_real(log(x + 3), y, x) == (x, FiniteSet(exp(y) - 3))

    minus_y = Intersection(Interval(-oo, 0), FiniteSet(-y))
    plus_y = Intersection(Interval(0, oo), FiniteSet(y))
    assert invert_real(Abs(x), y, x) == (x, Union(minus_y, plus_y))

    assert invert_real(2**x, y, x) == (x, FiniteSet(log(y)/log(2)))
    assert invert_real(2**exp(x), y, x) == (x, FiniteSet(log(log(y)/log(2))))

    assert invert_real(x**2, y, x) == (x, FiniteSet(sqrt(y), -sqrt(y)))
    assert invert_real(x**Rational(1, 2), y, x) == (x, FiniteSet(y**2))

    raises(ValueError, lambda: invert_real(x, x, x))
    raises(ValueError, lambda: invert_real(x**pi, y, x))
    raises(ValueError, lambda: invert_real(S.One, y, x))

    assert invert_real(x**31 + x, y, x) == (x**31 + x, FiniteSet(y))

    y_1 = Intersection(Interval(-1, oo), FiniteSet(y - 1))
    y_2 = Intersection(Interval(-oo, -1), FiniteSet(-y - 1))
    assert invert_real(Abs(x**31 + x + 1), y, x) == (x**31 + x,
                                                     Union(y_1, y_2))

    assert invert_real(sin(x), y, x) == \
        (x, imageset(Lambda(n, n*pi + (-1)**n*asin(y)), S.Integers))

    assert invert_real(sin(exp(x)), y, x) == \
        (x, imageset(Lambda(n, log((-1)**n*asin(y) + n*pi)), S.Integers))

    assert invert_real(csc(x), y, x) == \
        (x, imageset(Lambda(n, n*pi + (-1)**n*acsc(y)), S.Integers))

    assert invert_real(csc(exp(x)), y, x) == \
        (x, imageset(Lambda(n, log((-1)**n*acsc(y) + n*pi)), S.Integers))

    assert invert_real(cos(x), y, x) == \
        (x, Union(imageset(Lambda(n, 2*n*pi + acos(y)), S.Integers), \
                imageset(Lambda(n, 2*n*pi - acos(y)), S.Integers)))

    assert invert_real(cos(exp(x)), y, x) == \
        (x, Union(imageset(Lambda(n, log(2*n*pi + acos(y))), S.Integers), \
                imageset(Lambda(n, log(2*n*pi - acos(y))), S.Integers)))

    assert invert_real(sec(x), y, x) == \
        (x, Union(imageset(Lambda(n, 2*n*pi + asec(y)), S.Integers), \
                imageset(Lambda(n, 2*n*pi - asec(y)), S.Integers)))

    assert invert_real(sec(exp(x)), y, x) == \
        (x, Union(imageset(Lambda(n, log(2*n*pi + asec(y))), S.Integers), \
                imageset(Lambda(n, log(2*n*pi - asec(y))), S.Integers)))

    assert invert_real(tan(x), y, x) == \
        (x, imageset(Lambda(n, n*pi + atan(y)), S.Integers))

    assert invert_real(tan(exp(x)), y, x) == \
        (x, imageset(Lambda(n, log(n*pi + atan(y))), S.Integers))

    assert invert_real(cot(x), y, x) == \
        (x, imageset(Lambda(n, n*pi + acot(y)), S.Integers))

    assert invert_real(cot(exp(x)), y, x) == \
        (x, imageset(Lambda(n, log(n*pi + acot(y))), S.Integers))

    assert invert_real(tan(tan(x)), y, x) == \
        (tan(x), imageset(Lambda(n, n*pi + atan(y)), S.Integers))

    x = Symbol('x', positive=True)
    assert invert_real(x**pi, y, x) == (x, FiniteSet(y**(1/pi)))

    # Test for ``set_h`` containing information about the domain

    n = Dummy('n')
    x = Symbol('x')

    h1 = Intersection(Interval(-3, oo), FiniteSet(a + b - 3),
                      imageset(Lambda(n, -n + a - 3), Interval(-oo, 0)))

    h2 = Intersection(Interval(-oo, -3), FiniteSet(-a + b - 3),
                      imageset(Lambda(n, n - a - 3), Interval(0, oo)))

    h3 = Intersection(Interval(-3, oo), FiniteSet(a - b - 3),
                      imageset(Lambda(n, -n + a - 3), Interval(0, oo)))

    h4 = Intersection(Interval(-oo, -3), FiniteSet(-a - b - 3),
                      imageset(Lambda(n, n - a - 3), Interval(-oo, 0)))

    assert invert_real(Abs(Abs(x + 3) - a) - b, 0, x) == (x, Union(h1, h2, h3, h4))


def test_invert_complex():
    assert invert_complex(x + 3, y, x) == (x, FiniteSet(y - 3))
    assert invert_complex(x*3, y, x) == (x, FiniteSet(y / 3))

    assert invert_complex(exp(x), y, x) == \
        (x, imageset(Lambda(n, I*(2*pi*n + arg(y)) + log(Abs(y))), S.Integers))

    assert invert_complex(log(x), y, x) == (x, FiniteSet(exp(y)))

    raises(ValueError, lambda: invert_real(S.One, y, x))
    raises(ValueError, lambda: invert_complex(x, x, x))


def test_domain_check():
    assert domain_check(1/(1 + (1/(x+1))**2), x, -1) is False
    assert domain_check(x**2, x, 0) is True
    assert domain_check(x, x, oo) is False
    assert domain_check(0, x, oo) is False


def test_is_function_class_equation():
    from sympy.abc import x, a
    assert _is_function_class_equation(TrigonometricFunction,
                                       tan(x), x) is True
    assert _is_function_class_equation(TrigonometricFunction,
                                       tan(x) - 1, x) is True
    assert _is_function_class_equation(TrigonometricFunction,
                                       tan(x) + sin(x), x) is True
    assert _is_function_class_equation(TrigonometricFunction,
                                       tan(x) + sin(x) - a, x) is True
    assert _is_function_class_equation(TrigonometricFunction,
                                       sin(x)*tan(x) + sin(x), x) is True
    assert _is_function_class_equation(TrigonometricFunction,
                                       sin(x)*tan(x + a) + sin(x), x) is True
    assert _is_function_class_equation(TrigonometricFunction,
                                       sin(x)*tan(x*a) + sin(x), x) is True
    assert _is_function_class_equation(TrigonometricFunction,
                                       a*tan(x) - 1, x) is True
    assert _is_function_class_equation(TrigonometricFunction,
                                       tan(x)**2 + sin(x) - 1, x) is True
    assert _is_function_class_equation(TrigonometricFunction,
                                       tan(x**2), x) is False
    assert _is_function_class_equation(TrigonometricFunction,
                                       tan(x**2) + sin(x), x) is False
    assert _is_function_class_equation(TrigonometricFunction,
                                       tan(x)**sin(x), x) is False
    assert _is_function_class_equation(TrigonometricFunction,
                                       tan(sin(x)) + sin(x), x) is False
    assert _is_function_class_equation(HyperbolicFunction,
                                       tanh(x), x) is True
    assert _is_function_class_equation(HyperbolicFunction,
                                       tanh(x) - 1, x) is True
    assert _is_function_class_equation(HyperbolicFunction,
                                       tanh(x) + sinh(x), x) is True
    assert _is_function_class_equation(HyperbolicFunction,
                                       tanh(x) + sinh(x) - a, x) is True
    assert _is_function_class_equation(HyperbolicFunction,
                                       sinh(x)*tanh(x) + sinh(x), x) is True
    assert _is_function_class_equation(HyperbolicFunction,
                                       sinh(x)*tanh(x + a) + sinh(x), x) is True
    assert _is_function_class_equation(HyperbolicFunction,
                                       sinh(x)*tanh(x*a) + sinh(x), x) is True
    assert _is_function_class_equation(HyperbolicFunction,
                                       a*tanh(x) - 1, x) is True
    assert _is_function_class_equation(HyperbolicFunction,
                                       tanh(x)**2 + sinh(x) - 1, x) is True
    assert _is_function_class_equation(HyperbolicFunction,
                                       tanh(x**2), x) is False
    assert _is_function_class_equation(HyperbolicFunction,
                                       tanh(x**2) + sinh(x), x) is False
    assert _is_function_class_equation(HyperbolicFunction,
                                       tanh(x)**sinh(x), x) is False
    assert _is_function_class_equation(HyperbolicFunction,
                                       tanh(sinh(x)) + sinh(x), x) is False


def test_garbage_input():
    raises(ValueError, lambda: solveset_real(x, 1))
    raises(ValueError, lambda: solveset_real([x], x))
    raises(ValueError, lambda: solveset_real(x, pi))
    raises(ValueError, lambda: solveset_real(x, x**2))

    raises(ValueError, lambda: solveset_complex([x], x))
    raises(ValueError, lambda: solveset_complex(x, pi))


def test_solve_mul():
    assert solveset_real((a*x + b)*(exp(x) - 3), x) == \
        FiniteSet(-b/a, log(3))
    assert solveset_real((2*x + 8)*(8 + exp(x)), x) == FiniteSet(S(-4))
    assert solveset_real(x/log(x), x) == EmptySet()


def test_solve_invert():
    assert solveset_real(exp(x) - 3, x) == FiniteSet(log(3))
    assert solveset_real(log(x) - 3, x) == FiniteSet(exp(3))

    assert solveset_real(3**(x + 2), x) == FiniteSet()
    assert solveset_real(3**(2 - x), x) == FiniteSet()

    b = Symbol('b', positive=True)
    y = Symbol('y', positive=True)
    assert solveset_real(y - b*exp(a/x), x) == FiniteSet(a/log(y/b))
    # issue 4504
    assert solveset_real(2**x - 10, x) == FiniteSet(log(10)/log(2))


def test_errorinverses():
    assert solveset_real(erf(x) - S.One/2, x) == \
        FiniteSet(erfinv(S.One/2))
    assert solveset_real(erfinv(x) - 2, x) == \
        FiniteSet(erf(2))
    assert solveset_real(erfc(x) - S.One, x) == \
        FiniteSet(erfcinv(S.One))
    assert solveset_real(erfcinv(x) - 2, x) == FiniteSet(erfc(2))


def test_solve_polynomial():
    assert solveset_real(3*x - 2, x) == FiniteSet(Rational(2, 3))

    assert solveset_real(x**2 - 1, x) == FiniteSet(-S(1), S(1))
    assert solveset_real(x - y**3, x) == FiniteSet(y ** 3)

    a11, a12, a21, a22, b1, b2 = symbols('a11, a12, a21, a22, b1, b2')

    assert solveset_real(x**3 - 15*x - 4, x) == FiniteSet(
        -2 + 3 ** Rational(1, 2),
        S(4),
        -2 - 3 ** Rational(1, 2))

    assert solveset_real(sqrt(x) - 1, x) == FiniteSet(1)
    assert solveset_real(sqrt(x) - 2, x) == FiniteSet(4)
    assert solveset_real(x**Rational(1, 4) - 2, x) == FiniteSet(16)
    assert solveset_real(x**Rational(1, 3) - 3, x) == FiniteSet(27)
    assert len(solveset_real(x**5 + x**3 + 1, x)) == 1
    assert len(solveset_real(-2*x**3 + 4*x**2 - 2*x + 6, x)) > 0


def test_return_root_of():
    f = x**5 - 15*x**3 - 5*x**2 + 10*x + 20
    s = list(solveset_complex(f, x))
    for root in s:
        assert root.func == RootOf

    # if one uses solve to get the roots of a polynomial that has a RootOf
    # solution, make sure that the use of nfloat during the solve process
    # doesn't fail. Note: if you want numerical solutions to a polynomial
    # it is *much* faster to use nroots to get them than to solve the
    # equation only to get RootOf solutions which are then numerically
    # evaluated. So for eq = x**5 + 3*x + 7 do Poly(eq).nroots() rather
    # than [i.n() for i in solve(eq)] to get the numerical roots of eq.
    assert nfloat(list(solveset_complex(x**5 + 3*x**3 + 7, x))[0],
                  exponent=False) == RootOf(x**5 + 3*x**3 + 7, 0).n()

    sol = list(solveset_complex(x**6 - 2*x + 2, x))
    assert all(isinstance(i, RootOf) for i in sol) and len(sol) == 6

    f = x**5 - 15*x**3 - 5*x**2 + 10*x + 20
    s = list(solveset_complex(f, x))
    for root in s:
        assert root.func == RootOf

    s = x**5 + 4*x**3 + 3*x**2 + S(7)/4
    assert solveset_complex(s, x) == \
        FiniteSet(*Poly(s*4, domain='ZZ').all_roots())

    # XXX: this comparison should work without converting the FiniteSet to list
    # See #7876
    eq = x*(x - 1)**2*(x + 1)*(x**6 - x + 1)
    assert list(solveset_complex(eq, x)) == \
        list(FiniteSet(-1, 0, 1, RootOf(x**6 - x + 1, 0),
                       RootOf(x**6 - x + 1, 1),
                       RootOf(x**6 - x + 1, 2),
                       RootOf(x**6 - x + 1, 3),
                       RootOf(x**6 - x + 1, 4),
                       RootOf(x**6 - x + 1, 5)))


def test__has_rational_power():
    from sympy.solvers.solveset import _has_rational_power
    assert _has_rational_power(sqrt(2), x)[0] is False
    assert _has_rational_power(x*sqrt(2), x)[0] is False

    assert _has_rational_power(x**2*sqrt(x), x) == (True, 2)
    assert _has_rational_power(sqrt(2)*x**(S(1)/3), x) == (True, 3)
    assert _has_rational_power(sqrt(x)*x**(S(1)/3), x) == (True, 6)


def test_solveset_sqrt_1():
    assert solveset_real(sqrt(5*x + 6) - 2 - x, x) == \
        FiniteSet(-S(1), S(2))
    assert solveset_real(sqrt(x - 1) - x + 7, x) == FiniteSet(10)
    assert solveset_real(sqrt(x - 2) - 5, x) == FiniteSet(27)
    assert solveset_real(sqrt(x) - 2 - 5, x) == FiniteSet(49)
    assert solveset_real(sqrt(x**3), x) == FiniteSet(0)
    assert solveset_real(sqrt(x - 1), x) == FiniteSet(1)


def test_solveset_sqrt_2():
    # http://tutorial.math.lamar.edu/Classes/Alg/SolveRadicalEqns.aspx#Solve_Rad_Ex2_a
    assert solveset_real(sqrt(2*x - 1) - sqrt(x - 4) - 2, x) == \
        FiniteSet(S(5), S(13))
    assert solveset_real(sqrt(x + 7) + 2 - sqrt(3 - x), x) == \
        FiniteSet(-6)

    # http://www.purplemath.com/modules/solverad.htm
    assert solveset_real(sqrt(17*x - sqrt(x**2 - 5)) - 7, x) == \
        FiniteSet(3)

    eq = x + 1 - (x**4 + 4*x**3 - x)**Rational(1, 4)
    assert solveset_real(eq, x) == FiniteSet(-S(1)/2, -S(1)/3)

    eq = sqrt(2*x + 9) - sqrt(x + 1) - sqrt(x + 4)
    assert solveset_real(eq, x) == FiniteSet(0)

    eq = sqrt(x + 4) + sqrt(2*x - 1) - 3*sqrt(x - 1)
    assert solveset_real(eq, x) == FiniteSet(5)

    eq = sqrt(x)*sqrt(x - 7) - 12
    assert solveset_real(eq, x) == FiniteSet(16)

    eq = sqrt(x - 3) + sqrt(x) - 3
    assert solveset_real(eq, x) == FiniteSet(4)

    eq = sqrt(2*x**2 - 7) - (3 - x)
    assert solveset_real(eq, x) == FiniteSet(-S(8), S(2))

    # others
    eq = sqrt(9*x**2 + 4) - (3*x + 2)
    assert solveset_real(eq, x) == FiniteSet(0)

    assert solveset_real(sqrt(x - 3) - sqrt(x) - 3, x) == FiniteSet()

    eq = (2*x - 5)**Rational(1, 3) - 3
    assert solveset_real(eq, x) == FiniteSet(16)

    assert solveset_real(sqrt(x) + sqrt(sqrt(x)) - 4, x) == \
        FiniteSet((-S.Half + sqrt(17)/2)**4)

    eq = sqrt(x) - sqrt(x - 1) + sqrt(sqrt(x))
    assert solveset_real(eq, x) == FiniteSet()

    eq = (sqrt(x) + sqrt(x + 1) + sqrt(1 - x) - 6*sqrt(5)/5)
    ans = solveset_real(eq, x)
    ra = S('''-1484/375 - 4*(-1/2 + sqrt(3)*I/2)*(-12459439/52734375 +
    114*sqrt(12657)/78125)**(1/3) - 172564/(140625*(-1/2 +
    sqrt(3)*I/2)*(-12459439/52734375 + 114*sqrt(12657)/78125)**(1/3))''')
    rb = S(4)/5
    assert all(abs(eq.subs(x, i).n()) < 1e-10 for i in (ra, rb)) and \
        len(ans) == 2 and \
        set([i.n(chop=True) for i in ans]) == \
        set([i.n(chop=True) for i in (ra, rb)])

    assert solveset_real(sqrt(x) + x**Rational(1, 3) +
                                 x**Rational(1, 4), x) == FiniteSet(0)

    assert solveset_real(x/sqrt(x**2 + 1), x) == FiniteSet(0)

    eq = (x - y**3)/((y**2)*sqrt(1 - y**2))
    assert solveset_real(eq, x) == FiniteSet(y**3)

    # issue 4497
    assert solveset_real(1/(5 + x)**(S(1)/5) - 9, x) == \
        FiniteSet(-295244/S(59049))


@XFAIL
def test_solve_sqrt_fail():
    # this only works if we check real_root(eq.subs(x, S(1)/3))
    # but checksol doesn't work like that
    eq = (x**3 - 3*x**2)**Rational(1, 3) + 1 - x
    assert solveset_real(eq, x) == FiniteSet(S(1)/3)


@slow
def test_solve_sqrt_3():
    R = Symbol('R')
    eq = sqrt(2)*R*sqrt(1/(R + 1)) + (R + 1)*(sqrt(2)*sqrt(1/(R + 1)) - 1)
    sol = solveset_complex(eq, R)

    assert sol == FiniteSet(*[S(5)/3 + 4*sqrt(10)*cos(atan(3*sqrt(111)/251)/3)/3,
        -sqrt(10)*cos(atan(3*sqrt(111)/251)/3)/3 + 40*re(1/((-S(1)/2 -
        sqrt(3)*I/2)*(S(251)/27 + sqrt(111)*I/9)**(S(1)/3)))/9 +
        sqrt(30)*sin(atan(3*sqrt(111)/251)/3)/3 + S(5)/3 +
        I*(-sqrt(30)*cos(atan(3*sqrt(111)/251)/3)/3 -
        sqrt(10)*sin(atan(3*sqrt(111)/251)/3)/3 + 40*im(1/((-S(1)/2 -
        sqrt(3)*I/2)*(S(251)/27 + sqrt(111)*I/9)**(S(1)/3)))/9)])

    # the number of real roots will depend on the value of m: for m=1 there are 4
    # and for m=-1 there are none.
    eq = -sqrt((m - q)**2 + (-m/(2*q) + S(1)/2)**2) + sqrt((-m**2/2 - sqrt(
        4*m**4 - 4*m**2 + 8*m + 1)/4 - S(1)/4)**2 + (m**2/2 - m - sqrt(
            4*m**4 - 4*m**2 + 8*m + 1)/4 - S(1)/4)**2)
    unsolved_object = ConditionSet(q, Eq((-2*sqrt(4*q**2*(m - q)**2 +
        (-m + q)**2) + sqrt((-2*m**2 - sqrt(4*m**4 - 4*m**2 + 8*m + 1) -
        1)**2 + (2*m**2 - 4*m - sqrt(4*m**4 - 4*m**2 + 8*m + 1) - 1)**2
        )*Abs(q))/Abs(q), 0), S.Reals)
    assert solveset_real(eq, q) == unsolved_object


def test_solve_polynomial_symbolic_param():
    assert solveset_complex((x**2 - 1)**2 - a, x) == \
        FiniteSet(sqrt(1 + sqrt(a)), -sqrt(1 + sqrt(a)),
                  sqrt(1 - sqrt(a)), -sqrt(1 - sqrt(a)))

    # By attempt to make Set.contains behave symbolically SetDifference on
    # FiniteSet isn't working very well.
    # Simple operations like `FiniteSet(a) - FiniteSet(-b)` raises `TypeError`
    # The likely course of action will making such operations return
    # SetDifference object. That will also change the expected output of
    # the given tests. Till the SetDifference becomes well behaving again the
    # following tests are kept as comments.

    # # issue 4508
    # assert solveset_complex(y - b*x/(a + x), x) == \
    #     FiniteSet(-a*y/(y - b))
    #
    # # issue 4507
    # assert solveset_complex(y - b/(1 + a*x), x) == \
    #     FiniteSet((b - y)/(a*y))


def test_solve_rational():
    assert solveset_real(1/x + 1, x) == FiniteSet(-S.One)
    assert solveset_real(1/exp(x) - 1, x) == FiniteSet(0)
    assert solveset_real(x*(1 - 5/x), x) == FiniteSet(5)
    assert solveset_real(2*x/(x + 2) - 1, x) == FiniteSet(2)
    assert solveset_real((x**2/(7 - x)).diff(x), x) == \
        FiniteSet(S(0), S(14))


def test_solveset_real_gen_is_pow():
    assert solveset_real(sqrt(1) + 1, x) == EmptySet()


def test_no_sol():
    assert solveset_real(4, x) == EmptySet()
    assert solveset_real(exp(x), x) == EmptySet()
    assert solveset_real(x**2 + 1, x) == EmptySet()
    assert solveset_real(-3*a/sqrt(x), x) == EmptySet()
    assert solveset_real(1/x, x) == EmptySet()
    assert solveset_real(-(1 + x)/(2 + x)**2 + 1/(2 + x), x) == \
        EmptySet()


def test_sol_zero_real():
    assert solveset_real(0, x) == S.Reals
    assert solveset_real(-x**2 - 2*x + (x + 1)**2 - 1, x) == S.Reals


def test_no_sol_rational_extragenous():
    assert solveset_real((x/(x + 1) + 3)**(-2), x) == EmptySet()
    assert solveset_real((x - 1)/(1 + 1/(x - 1)), x) == EmptySet()


def test_solve_polynomial_cv_1a():
    """
    Test for solving on equations that can be converted to
    a polynomial equation using the change of variable y -> x**Rational(p, q)
    """
    assert solveset_real(sqrt(x) - 1, x) == FiniteSet(1)
    assert solveset_real(sqrt(x) - 2, x) == FiniteSet(4)
    assert solveset_real(x**Rational(1, 4) - 2, x) == FiniteSet(16)
    assert solveset_real(x**Rational(1, 3) - 3, x) == FiniteSet(27)
    assert solveset_real(x*(x**(S(1) / 3) - 3), x) == \
        FiniteSet(S(0), S(27))


def test_solveset_real_rational():
    """Test solveset_real for rational functions"""
    assert solveset_real((x - y**3) / ((y**2)*sqrt(1 - y**2)), x) \
        == FiniteSet(y**3)
    # issue 4486
    assert solveset_real(2*x/(x + 2) - 1, x) == FiniteSet(2)


def test_solveset_real_log():
    assert solveset_real(log((x-1)*(x+1)), x) == \
        FiniteSet(sqrt(2), -sqrt(2))


def test_poly_gens():
    assert solveset_real(4**(2*(x**2) + 2*x) - 8, x) == \
        FiniteSet(-Rational(3, 2), S.Half)


@XFAIL
def test_uselogcombine_1():
    assert solveset_real(log(x - 3) + log(x + 3), x) == \
        FiniteSet(sqrt(10))
    assert solveset_real(log(x + 1) - log(2*x - 1), x) == FiniteSet(2)
    assert solveset_real(log(x + 3) + log(1 + 3/x) - 3) == FiniteSet(
        -3 + sqrt(-12 + exp(3))*exp(S(3)/2)/2 + exp(3)/2,
        -sqrt(-12 + exp(3))*exp(S(3)/2)/2 - 3 + exp(3)/2)


@XFAIL
def test_uselogcombine_2():
    eq = z - log(x) + log(y/(x*(-1 + y**2/x**2)))
    assert solveset_real(eq, x) == \
        FiniteSet(-sqrt(y*(y - exp(z))), sqrt(y*(y - exp(z))))


def test_solve_abs():
    assert solveset_real(Abs(x) - 2, x) == FiniteSet(-2, 2)
    assert solveset_real(Abs(x + 3) - 2*Abs(x - 3), x) == \
        FiniteSet(1, 9)
    assert solveset_real(2*Abs(x) - Abs(x - 1), x) == \
        FiniteSet(-1, Rational(1, 3))

    assert solveset_real(Abs(x - 7) - 8, x) == FiniteSet(-S(1), S(15))

    # issue 9565. Note: solveset_real does not solve this as it is
    # solveset's job to handle Relationals
    assert solveset(Abs((x - 1)/(x - 5)) <= S(1)/3, domain=S.Reals
        ) == Interval(-1, 2)

    # issue #10069
    assert solveset_real(abs(1/(x - 1)) - 1 > 0, x) == \
        ConditionSet(x, Eq((1 - Abs(x - 1))/Abs(x - 1) > 0, 0),
            S.Reals)
    assert solveset(abs(1/(x - 1)) - 1 > 0, x, domain=S.Reals
        ) == Union(Interval.open(0, 1), Interval.open(1, 2))


@XFAIL
def test_rewrite_trigh():
    # if this import passes then the test below should also pass
    from sympy import sech
    assert solveset_real(sinh(x) + sech(x), x) == FiniteSet(
        2*atanh(-S.Half + sqrt(5)/2 - sqrt(-2*sqrt(5) + 2)/2),
        2*atanh(-S.Half + sqrt(5)/2 + sqrt(-2*sqrt(5) + 2)/2),
        2*atanh(-sqrt(5)/2 - S.Half + sqrt(2 + 2*sqrt(5))/2),
        2*atanh(-sqrt(2 + 2*sqrt(5))/2 - sqrt(5)/2 - S.Half))


def test_real_imag_splitting():
    a, b = symbols('a b', real=True, finite=True)
    assert solveset_real(sqrt(a**2 - b**2) - 3, a) == \
        FiniteSet(-sqrt(b**2 + 9), sqrt(b**2 + 9))
    assert solveset_real(sqrt(a**2 + b**2) - 3, a) != \
        S.EmptySet


def test_units():
    assert solveset_real(1/x - 1/(2*cm), x) == FiniteSet(2*cm)


def test_solve_only_exp_1():
    y = Symbol('y', positive=True, finite=True)
    assert solveset_real(exp(x) - y, x) == FiniteSet(log(y))
    assert solveset_real(exp(x) + exp(-x) - 4, x) == \
        FiniteSet(log(-sqrt(3) + 2), log(sqrt(3) + 2))
    assert solveset_real(exp(x) + exp(-x) - y, x) != S.EmptySet


@XFAIL
def test_solve_only_exp_2():
    assert solveset_real(exp(x/y)*exp(-z/y) - 2, y) == \
        FiniteSet((x - z)/log(2))
    assert solveset_real(sqrt(exp(x)) + sqrt(exp(-x)) - 4, x) == \
        FiniteSet(2*log(-sqrt(3) + 2), 2*log(sqrt(3) + 2))


def test_atan2():
    # The .inverse() method on atan2 works only if x.is_real is True and the
    # second argument is a real constant
    assert solveset_real(atan2(x, 2) - pi/3, x) == FiniteSet(2*sqrt(3))


def test_piecewise():
    eq = Piecewise((x - 2, Gt(x, 2)), (2 - x, True)) - 3
    f = Piecewise(((x - 2)**2, x >= 0), (0, True))
    assert set(solveset_real(eq, x)) == set(FiniteSet(-1, 5))
    absxm3 = Piecewise(
        (x - 3, S(0) <= x - 3),
        (3 - x, S(0) > x - 3)
    )
    y = Symbol('y', positive=True)
    assert solveset_real(absxm3 - y, x) == FiniteSet(-y + 3, y + 3)
    assert solveset(f, x, domain=S.Reals) == Union(FiniteSet(2), Interval(-oo, 0, True, True))


def test_solveset_complex_polynomial():
    from sympy.abc import x, a, b, c
    assert solveset_complex(a*x**2 + b*x + c, x) == \
        FiniteSet(-b/(2*a) - sqrt(-4*a*c + b**2)/(2*a),
                  -b/(2*a) + sqrt(-4*a*c + b**2)/(2*a))

    assert solveset_complex(x - y**3, y) == FiniteSet(
        (-x**Rational(1, 3))/2 + I*sqrt(3)*x**Rational(1, 3)/2,
        x**Rational(1, 3),
        (-x**Rational(1, 3))/2 - I*sqrt(3)*x**Rational(1, 3)/2)

    assert solveset_complex(x + 1/x - 1, x) == \
        FiniteSet(Rational(1, 2) + I*sqrt(3)/2, Rational(1, 2) - I*sqrt(3)/2)


def test_sol_zero_complex():
    assert solveset_complex(0, x) == S.Complexes


def test_solveset_complex_rational():
    assert solveset_complex((x - 1)*(x - I)/(x - 3), x) == \
        FiniteSet(1, I)

    assert solveset_complex((x - y**3)/((y**2)*sqrt(1 - y**2)), x) == \
        FiniteSet(y**3)
    assert solveset_complex(-x**2 - I, x) == \
        FiniteSet(-sqrt(2)/2 + sqrt(2)*I/2, sqrt(2)/2 - sqrt(2)*I/2)


def test_solve_quintics():
    skip("This test is too slow")
    f = x**5 - 110*x**3 - 55*x**2 + 2310*x + 979
    s = solveset_complex(f, x)
    for root in s:
        res = f.subs(x, root.n()).n()
        assert tn(res, 0)

    f = x**5 + 15*x + 12
    s = solveset_complex(f, x)
    for root in s:
        res = f.subs(x, root.n()).n()
        assert tn(res, 0)


def test_solveset_complex_exp():
    from sympy.abc import x, n
    assert solveset_complex(exp(x) - 1, x) == \
        imageset(Lambda(n, I*2*n*pi), S.Integers)
    assert solveset_complex(exp(x) - I, x) == \
        imageset(Lambda(n, I*(2*n*pi + pi/2)), S.Integers)
    assert solveset_complex(1/exp(x), x) == S.EmptySet
    assert solveset_complex(sinh(x).rewrite(exp), x) == \
        imageset(Lambda(n, n*pi*I), S.Integers)


def test_solve_complex_log():
    assert solveset_complex(log(x), x) == FiniteSet(1)
    assert solveset_complex(1 - log(a + 4*x**2), x) == \
        FiniteSet(-sqrt(-a/4 + E/4), sqrt(-a/4 + E/4))


def test_solve_complex_sqrt():
    assert solveset_complex(sqrt(5*x + 6) - 2 - x, x) == \
        FiniteSet(-S(1), S(2))
    assert solveset_complex(sqrt(5*x + 6) - (2 + 2*I) - x, x) == \
        FiniteSet(-S(2), 3 - 4*I)
    assert solveset_complex(4*x*(1 - a * sqrt(x)), x) == \
        FiniteSet(S(0), 1 / a ** 2)


def test_solveset_complex_tan():
    s = solveset_complex(tan(x).rewrite(exp), x)
    assert s == imageset(Lambda(n, pi*n), S.Integers) - \
        imageset(Lambda(n, pi*n + pi/2), S.Integers)


def test_solve_trig():
    from sympy.abc import n
    assert solveset_real(sin(x), x) == \
        Union(imageset(Lambda(n, 2*pi*n), S.Integers),
              imageset(Lambda(n, 2*pi*n + pi), S.Integers))

    assert solveset_real(sin(x) - 1, x) == \
        imageset(Lambda(n, 2*pi*n + pi/2), S.Integers)

    assert solveset_real(cos(x), x) == \
        Union(imageset(Lambda(n, 2*pi*n - pi/2), S.Integers),
              imageset(Lambda(n, 2*pi*n + pi/2), S.Integers))

    assert solveset_real(sin(x) + cos(x), x) == \
        Union(imageset(Lambda(n, 2*n*pi - pi/4), S.Integers),
              imageset(Lambda(n, 2*n*pi + 3*pi/4), S.Integers))

    assert solveset_real(sin(x)**2 + cos(x)**2, x) == S.EmptySet


@XFAIL
def test_solve_trig_abs():
    assert solveset(Eq(sin(Abs(x)), 1), x, domain=S.Reals) == \
        Union(ImageSet(Lambda(n, n*pi + (-1)**n*pi/2), S.Naturals0),
              ImageSet(Lambda(n, -n*pi - (-1)**n*pi/2), S.Naturals0))


def test_solve_invalid_sol():
    assert 0 not in solveset_real(sin(x)/x, x)
    assert 0 not in solveset_complex((exp(x) - 1)/x, x)


def test_solve_complex_unsolvable():
    unsolved_object = ConditionSet(x, Eq(2*cos(x) - 1, 0), S.Complexes)
    solution = solveset_complex(cos(x) - S.Half, x)
    assert solution == unsolved_object


@XFAIL
def test_solve_trig_simplified():
    from sympy.abc import n
    assert solveset_real(sin(x), x) == \
        imageset(Lambda(n, n*pi), S.Integers)

    assert solveset_real(cos(x), x) == \
        imageset(Lambda(n, n*pi + pi/2), S.Integers)

    assert solveset_real(cos(x) + sin(x), x) == \
        imageset(Lambda(n, n*pi - pi/4), S.Integers)


@XFAIL
def test_solve_lambert():
    assert solveset_real(x*exp(x) - 1, x) == FiniteSet(LambertW(1))
    assert solveset_real(x + 2**x, x) == \
        FiniteSet(-LambertW(log(2))/log(2))

    # issue 4739
    assert solveset_real(exp(log(5)*x) - 2**x, x) == FiniteSet(0)
    ans = solveset_real(3*x + 5 + 2**(-5*x + 3), x)
    assert ans == FiniteSet(-Rational(5, 3) +
                            LambertW(-10240*2**(S(1)/3)*log(2)/3)/(5*log(2)))

    eq = 2*(3*x + 4)**5 - 6*7**(3*x + 9)
    result = solveset_real(eq, x)
    ans = FiniteSet((log(2401) +
                     5*LambertW(-log(7**(7*3**Rational(1, 5)/5))))/(3*log(7))/-1)
    assert result == ans
    assert solveset_real(eq.expand(), x) == result

    assert solveset_real(5*x - 1 + 3*exp(2 - 7*x), x) == \
        FiniteSet(Rational(1, 5) + LambertW(-21*exp(Rational(3, 5))/5)/7)

    assert solveset_real(2*x + 5 + log(3*x - 2), x) == \
        FiniteSet(Rational(2, 3) + LambertW(2*exp(-Rational(19, 3))/3)/2)

    assert solveset_real(3*x + log(4*x), x) == \
        FiniteSet(LambertW(Rational(3, 4))/3)

    assert solveset_complex(x**z*y**z - 2, z) == \
        FiniteSet(log(2)/(log(x) + log(y)))

    assert solveset_real(x**x - 2) == FiniteSet(exp(LambertW(log(2))))

    a = Symbol('a')
    assert solveset_real(-a*x + 2*x*log(x), x) == FiniteSet(exp(a/2))
    a = Symbol('a', real=True)
    assert solveset_real(a/x + exp(x/2), x) == \
        FiniteSet(2*LambertW(-a/2))
    assert solveset_real((a/x + exp(x/2)).diff(x), x) == \
        FiniteSet(4*LambertW(sqrt(2)*sqrt(a)/4))

    assert solveset_real(1/(1/x - y + exp(y)), x) == EmptySet()
    # coverage test
    p = Symbol('p', positive=True)
    w = Symbol('w')
    assert solveset_real((1/p + 1)**(p + 1), p) == EmptySet()
    assert solveset_real(tanh(x + 3)*tanh(x - 3) - 1, x) == EmptySet()
    assert solveset_real(2*x**w - 4*y**w, w) == \
        solveset_real((x/y)**w - 2, w)

    assert solveset_real((x**2 - 2*x + 1).subs(x, log(x) + 3*x), x) == \
        FiniteSet(LambertW(3*S.Exp1)/3)
    assert solveset_real((x**2 - 2*x + 1).subs(x, (log(x) + 3*x)**2 - 1), x) == \
        FiniteSet(LambertW(3*exp(-sqrt(2)))/3, LambertW(3*exp(sqrt(2)))/3)
    assert solveset_real((x**2 - 2*x - 2).subs(x, log(x) + 3*x), x) == \
        FiniteSet(LambertW(3*exp(1 + sqrt(3)))/3, LambertW(3*exp(-sqrt(3) + 1))/3)
    assert solveset_real(x*log(x) + 3*x + 1, x) == \
        FiniteSet(exp(-3 + LambertW(-exp(3))))
    eq = (x*exp(x) - 3).subs(x, x*exp(x))
    assert solveset_real(eq, x) == \
        FiniteSet(LambertW(3*exp(-LambertW(3))))

    assert solveset_real(3*log(a**(3*x + 5)) + a**(3*x + 5), x) == \
        FiniteSet(-((log(a**5) + LambertW(S(1)/3))/(3*log(a))))
    p = symbols('p', positive=True)
    assert solveset_real(3*log(p**(3*x + 5)) + p**(3*x + 5), x) == \
        FiniteSet(
        log((-3**(S(1)/3) - 3**(S(5)/6)*I)*LambertW(S(1)/3)**(S(1)/3)/(2*p**(S(5)/3)))/log(p),
        log((-3**(S(1)/3) + 3**(S(5)/6)*I)*LambertW(S(1)/3)**(S(1)/3)/(2*p**(S(5)/3)))/log(p),
        log((3*LambertW(S(1)/3)/p**5)**(1/(3*log(p)))),)  # checked numerically
    # check collection
    b = Symbol('b')
    eq = 3*log(a**(3*x + 5)) + b*log(a**(3*x + 5)) + a**(3*x + 5)
    assert solveset_real(eq, x) == FiniteSet(
        -((log(a**5) + LambertW(1/(b + 3)))/(3*log(a))))

    # issue 4271
    assert solveset_real((a/x + exp(x/2)).diff(x, 2), x) == FiniteSet(
        6*LambertW((-1)**(S(1)/3)*a**(S(1)/3)/3))

    assert solveset_real(x**3 - 3**x, x) == \
        FiniteSet(-3/log(3)*LambertW(-log(3)/3))
    assert solveset_real(x**2 - 2**x, x) == FiniteSet(2)
    assert solveset_real(-x**2 + 2**x, x) == FiniteSet(2)
    assert solveset_real(3**cos(x) - cos(x)**3) == FiniteSet(
        acos(-3*LambertW(-log(3)/3)/log(3)))

    assert solveset_real(4**(x/2) - 2**(x/3), x) == FiniteSet(0)
    assert solveset_real(5**(x/2) - 2**(x/3), x) == FiniteSet(0)
    b = sqrt(6)*sqrt(log(2))/sqrt(log(5))
    assert solveset_real(5**(x/2) - 2**(3/x), x) == FiniteSet(-b, b)


def test_solveset():
    x = Symbol('x')
    raises(ValueError, lambda: solveset(x + y))
    raises(ValueError, lambda: solveset(x, 1))

    assert solveset(0, domain=S.Reals) == S.Reals
    assert solveset(1) == S.EmptySet
    assert solveset(True, domain=S.Reals) == S.Reals  # issue 10197
    assert solveset(False, domain=S.Reals) == S.EmptySet

    assert solveset(exp(x) - 1, domain=S.Reals) == FiniteSet(0)
    assert solveset(exp(x) - 1, x, S.Reals) == FiniteSet(0)
    assert solveset(Eq(exp(x), 1), x, S.Reals) == FiniteSet(0)

    assert solveset(x - 1 >= 0, x, S.Reals) == Interval(1, oo)
    assert solveset(exp(x) - 1 >= 0, x, S.Reals) == Interval(0, oo)

    assert solveset(exp(x) - 1, x) == imageset(Lambda(n, 2*I*pi*n), S.Integers)
    assert solveset(Eq(exp(x), 1), x) == imageset(Lambda(n, 2*I*pi*n),
                                                  S.Integers)


def test_conditonset():
    assert solveset(Eq(sin(x)**2 + cos(x)**2, 1), x, domain=S.Reals) == \
        ConditionSet(x, True, S.Reals)

    assert solveset(Eq(x**2 + x*sin(x), 1), x, domain=S.Reals) == \
        ConditionSet(x, Eq(x*(x + sin(x)) - 1, 0), S.Reals)

    assert solveset(Eq(sin(Abs(x)), x), x, domain=S.Reals) == \
        ConditionSet(x, Eq(-x + sin(Abs(x)), 0), Interval(-oo, oo))

    assert solveset(Eq(-I*(exp(I*x) - exp(-I*x))/2, 1), x) == \
        imageset(Lambda(n, 2*n*pi + pi/2), S.Integers)

    assert solveset(x + sin(x) > 1, x, domain=S.Reals) == \
        ConditionSet(x, x + sin(x) > 1, S.Reals)


@XFAIL
def test_conditionset_equality():
    ''' Checking equality of different representations of ConditionSet'''
    assert solveset(Eq(tan(x), y), x) == ConditionSet(x, Eq(tan(x), y), S.Complexes)


def test_solveset_domain():
    x = Symbol('x')

    assert solveset(x**2 - x - 6, x, Interval(0, oo)) == FiniteSet(3)
    assert solveset(x**2 - 1, x, Interval(0, oo)) == FiniteSet(1)
    assert solveset(x**4 - 16, x, Interval(0, 10)) == FiniteSet(2)


def test_improve_coverage():
    from sympy.solvers.solveset import _has_rational_power
    x = Symbol('x')
    y = exp(x+1/x**2)
    solution = solveset(y**2+y, x, S.Reals)
    unsolved_object = ConditionSet(x, Eq((exp((x**3 + 1)/x**2) + 1)*exp((x**3 + 1)/x**2), 0), S.Reals)
    assert solution == unsolved_object

    assert _has_rational_power(sin(x)*exp(x) + 1, x) == (False, S.One)
    assert _has_rational_power((sin(x)**2)*(exp(x) + 1)**3, x) == (False, S.One)


def test_issue_9522():
    x = Symbol('x')
    expr1 = Eq(1/(x**2 - 4) + x, 1/(x**2 - 4) + 2)
    expr2 = Eq(1/x + x, 1/x)

    assert solveset(expr1, x, S.Reals) == EmptySet()
    assert solveset(expr2, x, S.Reals) == EmptySet()


def test_linear_eq_to_matrix():
    x, y, z = symbols('x, y, z')
    eqns1 = [2*x + y - 2*z - 3, x - y - z, x + y + 3*z - 12]
    eqns2 = [Eq(3*x + 2*y - z, 1), Eq(2*x - 2*y + 4*z, -2), -2*x + y - 2*z]

    A, b = linear_eq_to_matrix(eqns1, x, y, z)
    assert A == Matrix([[2, 1, -2], [1, -1, -1], [1, 1, 3]])
    assert b == Matrix([[3], [0], [12]])

    A, b = linear_eq_to_matrix(eqns2, x, y, z)
    assert A == Matrix([[3, 2, -1], [2, -2, 4], [-2, 1, -2]])
    assert b == Matrix([[1], [-2], [0]])

    # Pure symbolic coefficients
    from sympy.abc import a, b, c, d, e, f, g, h, i, j, k, l
    eqns3 = [a*x + b*y + c*z - d, e*x + f*y + g*z - h, i*x + j*y + k*z - l]
    A, B = linear_eq_to_matrix(eqns3, x, y, z)
    assert A == Matrix([[a, b, c], [e, f, g], [i, j, k]])
    assert B == Matrix([[d], [h], [l]])

    # raise ValueError if no symbols are given
    raises(ValueError, lambda: linear_eq_to_matrix(eqns3))


def test_linsolve():
    x, y, z, u, v, w = symbols("x, y, z, u, v, w")
    x1, x2, x3, x4 = symbols('x1, x2, x3, x4')

    # Test for different input forms

    M = Matrix([[1, 2, 1, 1, 7], [1, 2, 2, -1, 12], [2, 4, 0, 6, 4]])
    system1 = A, b = M[:, :-1], M[:, -1]
    Eqns = [x1 + 2*x2 + x3 + x4 - 7, x1 + 2*x2 + 2*x3 - x4 - 12,
            2*x1 + 4*x2 + 6*x4 - 4]

    sol = FiniteSet((-2*x2 - 3*x4 + 2, x2, 2*x4 + 5, x4))
    assert linsolve(M, (x1, x2, x3, x4)) == sol
    assert linsolve(Eqns, (x1, x2, x3, x4)) == sol
    assert linsolve(system1, (x1, x2, x3, x4)) == sol

    # raise ValueError if no symbols are given
    raises(ValueError, lambda: linsolve(system1))

    # raise ValueError if, A & b is not given as tuple
    raises(ValueError, lambda: linsolve(A, b, x1, x2, x3, x4))

    # raise ValueError for garbage value
    raises(ValueError, lambda: linsolve(Eqns[0], x1, x2, x3, x4))

    # Fully symbolic test
    a, b, c, d, e, f = symbols('a, b, c, d, e, f')
    A = Matrix([[a, b], [c, d]])
    B = Matrix([[e], [f]])
    system2 = (A, B)
    sol = FiniteSet(((-b*f + d*e)/(a*d - b*c), (a*f - c*e)/(a*d - b*c)))
    assert linsolve(system2, [x, y]) == sol

    # Test for Dummy Symbols issue #9667
    x1 = Dummy('x1')
    x2 = Dummy('x2')
    x3 = Dummy('x3')
    x4 = Dummy('x4')

    assert linsolve(system1, x1, x2, x3, x4) == FiniteSet((-2*x2 - 3*x4 + 2, x2, 2*x4 + 5, x4))

    # No solution
    A = Matrix([[1, 2, 3], [2, 4, 6], [3, 6, 9]])
    b = Matrix([0, 0, 1])
    assert linsolve((A, b), (x, y, z)) == EmptySet()

    # Issue #10056
    A, B, J1, J2 = symbols('A B J1 J2')
    Augmatrix = Matrix([
        [2*I*J1, 2*I*J2, -2/J1],
        [-2*I*J2, -2*I*J1, 2/J2],
        [0, 2, 2*I/(J1*J2)],
        [2, 0,  0],
        ])

    assert linsolve(Augmatrix, A, B) == FiniteSet((0, I/(J1*J2)))

    # Issue #10121 - Assignment of free variables
    a, b, c, d, e = symbols('a, b, c, d, e')
    Augmatrix = Matrix([[0, 1, 0, 0, 0, 0], [0, 0, 0, 1, 0, 0]])
    assert linsolve(Augmatrix, a, b, c, d, e) == FiniteSet((a, 0, c, 0, e))


def test_issue_9556():
    x = Symbol('x')
    b = Symbol('b', positive=True)

    assert solveset(Abs(x) + 1, x, S.Reals) == EmptySet()
    assert solveset(Abs(x) + b, x, S.Reals) == EmptySet()
    assert solveset(Eq(b, -1), b, S.Reals) == EmptySet()


def test_issue_9611():
    x = Symbol('x')
    a = Symbol('a')
    y = Symbol('y')

    assert solveset(Eq(x - x + a, a), x, S.Reals) == S.Reals
    assert solveset(Eq(y - y + a, a), y) == S.Complexes


def test_issue_9557():
    x = Symbol('x')
    a = Symbol('a')

    assert solveset(x**2 + a, x, S.Reals) == Intersection(S.Reals,
        FiniteSet(-sqrt(-a), sqrt(-a)))


def test_issue_9778():
    assert solveset(x**3 + 1, x, S.Reals) == FiniteSet(-1)
    assert solveset(x**(S(3)/5) + 1, x, S.Reals) == S.EmptySet
    assert solveset(x**3 + y, x, S.Reals) == Intersection(Interval(-oo, oo), \
        FiniteSet((-y)**(S(1)/3)*Piecewise((1, Ne(-im(y), 0)), ((-1)**(S(2)/3), -y < 0), (1, True))))


@XFAIL
def test_issue_failing_pow():
    assert solveset(x**(S(3)/2) + 4, x, S.Reals) == S.EmptySet


def test_issue_9849():
    assert solveset(Abs(sin(x)) + 1, x, S.Reals) == S.EmptySet


def test_issue_9953():
    assert linsolve([ ], x) == S.EmptySet


<<<<<<< HEAD
def test_issue_10534():
    assert solveset_real(Piecewise((x, y<0), (x + 1, True)), x) == FiniteSet(-1,0)
=======
def test_issue_10122():
    from sympy.logic.boolalg import (And, Or)
    from sympy.solvers.solvers import solve
    assert solveset(abs(x)+abs(1-x)-1>0,x,domain=S.Reals) == Union(Interval.open(-oo, 0), Interval.open(1, oo))
    assert solveset(Piecewise((x,x>=0),(-x,True))+Piecewise((x-1,x>=1),(1-x,True))-1>0, x, \
        domain=S.Reals) == Union(Interval.open(-oo, 0), Interval.open(1, oo))
    # syntax error in below test case
    # assert solve(Piecewise((x,x>=0),(-x,True))+Piecewise((x-1,x>=1),(1-x,True))-1>0,x) \
    # == Or(And(-oo < x, x < 0), And(1 < x, x < oo))


>>>>>>> 4163f157
def test_issue_9913():
    assert solveset(2*x + 1/(x - 10)**2, x, S.Reals) == \
        FiniteSet(-(3*sqrt(24081)/4 + S(4027)/4)**(S(1)/3)/3 - 100/
                (3*(3*sqrt(24081)/4 + S(4027)/4)**(S(1)/3)) + S(20)/3)<|MERGE_RESOLUTION|>--- conflicted
+++ resolved
@@ -1058,22 +1058,22 @@
     assert linsolve([ ], x) == S.EmptySet
 
 
-<<<<<<< HEAD
-def test_issue_10534():
-    assert solveset_real(Piecewise((x, y<0), (x + 1, True)), x) == FiniteSet(-1,0)
-=======
-def test_issue_10122():
-    from sympy.logic.boolalg import (And, Or)
-    from sympy.solvers.solvers import solve
-    assert solveset(abs(x)+abs(1-x)-1>0,x,domain=S.Reals) == Union(Interval.open(-oo, 0), Interval.open(1, oo))
-    assert solveset(Piecewise((x,x>=0),(-x,True))+Piecewise((x-1,x>=1),(1-x,True))-1>0, x, \
-        domain=S.Reals) == Union(Interval.open(-oo, 0), Interval.open(1, oo))
-    # syntax error in below test case
-    # assert solve(Piecewise((x,x>=0),(-x,True))+Piecewise((x-1,x>=1),(1-x,True))-1>0,x) \
-    # == Or(And(-oo < x, x < 0), And(1 < x, x < oo))
-
-
->>>>>>> 4163f157
+# <<<<<<< HEAD
+# def test_issue_10534():
+#     assert solveset_real(Piecewise((x, y<0), (x + 1, True)), x) == FiniteSet(-1,0)
+# =======
+# def test_issue_10122():
+#     from sympy.logic.boolalg import (And, Or)
+#     from sympy.solvers.solvers import solve
+#     assert solveset(abs(x)+abs(1-x)-1>0,x,domain=S.Reals) == Union(Interval.open(-oo, 0), Interval.open(1, oo))
+#     assert solveset(Piecewise((x,x>=0),(-x,True))+Piecewise((x-1,x>=1),(1-x,True))-1>0, x, \
+#         domain=S.Reals) == Union(Interval.open(-oo, 0), Interval.open(1, oo))
+#     # syntax error in below test case
+#     # assert solve(Piecewise((x,x>=0),(-x,True))+Piecewise((x-1,x>=1),(1-x,True))-1>0,x) \
+#     # == Or(And(-oo < x, x < 0), And(1 < x, x < oo))
+
+
+# >>>>>>> 10122_solveset_multiple_abs
 def test_issue_9913():
     assert solveset(2*x + 1/(x - 10)**2, x, S.Reals) == \
         FiniteSet(-(3*sqrt(24081)/4 + S(4027)/4)**(S(1)/3)/3 - 100/
