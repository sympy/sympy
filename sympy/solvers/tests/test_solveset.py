from sympy.core.containers import Tuple
from sympy.core.function import (Function, Lambda, nfloat)
from sympy.core.mod import Mod
from sympy.core.numbers import (E, I, Rational, oo, pi)
from sympy.core.relational import (Eq, Gt,
    Ne)
from sympy.core.singleton import S
from sympy.core.symbol import (Dummy, Symbol, symbols)
from sympy.functions.elementary.complexes import (Abs, arg, im, re, sign)
from sympy.functions.elementary.exponential import (LambertW, exp, log)
from sympy.functions.elementary.hyperbolic import (HyperbolicFunction,
    atanh, sinh, tanh)
from sympy.functions.elementary.miscellaneous import sqrt, Min, Max
from sympy.functions.elementary.piecewise import Piecewise
from sympy.functions.elementary.trigonometric import (
    TrigonometricFunction, acos, acot, acsc, asec, asin, atan, atan2,
    cos, cot, csc, sec, sin, tan)
from sympy.functions.special.error_functions import (erf, erfc,
    erfcinv, erfinv)
from sympy.logic.boolalg import And
from sympy.matrices.dense import MutableDenseMatrix as Matrix
from sympy.polys.polytools import Poly
from sympy.polys.rootoftools import CRootOf
from sympy.sets.contains import Contains
from sympy.sets.conditionset import ConditionSet
from sympy.sets.fancysets import ImageSet
from sympy.sets.sets import (Complement, EmptySet, FiniteSet,
    Intersection, Interval, Union, imageset)
from sympy.tensor.indexed import Indexed
from sympy.utilities.iterables import numbered_symbols

from sympy.utilities.pytest import XFAIL, raises, skip, slow, SKIP
from sympy.utilities.randtest import verify_numerically as tn
from sympy.physics.units import cm
from sympy.core.containers import Dict

from sympy.solvers.solveset import (
    solveset_real, domain_check, solveset_complex, linear_eq_to_matrix,
    linsolve, _is_function_class_equation, invert_real, invert_complex,
    solveset, solve_decomposition, substitution, nonlinsolve, solvify,
    _is_finite_with_finite_vars, _transolve, _is_exponential,
    _solve_exponential, _is_logarithmic,
    _solve_logarithm, _term_factors)


a = Symbol('a', real=True)
b = Symbol('b', real=True)
c = Symbol('c', real=True)
x = Symbol('x', real=True)
y = Symbol('y', real=True)
z = Symbol('z', real=True)
q = Symbol('q', real=True)
m = Symbol('m', real=True)
n = Symbol('n', real=True)


def test_invert_real():
    x = Symbol('x', real=True)
    y = Symbol('y')
    n = Symbol('n')

    def ireal(x, s=S.Reals):
        return Intersection(s, x)

    # issue 14223
    assert invert_real(x, 0, x, Interval(1, 2)) == (x, S.EmptySet)

    assert invert_real(exp(x), y, x) == (x, ireal(FiniteSet(log(y))))

    y = Symbol('y', positive=True)
    n = Symbol('n', real=True)
    assert invert_real(x + 3, y, x) == (x, FiniteSet(y - 3))
    assert invert_real(x*3, y, x) == (x, FiniteSet(y / 3))

    assert invert_real(exp(x), y, x) == (x, FiniteSet(log(y)))
    assert invert_real(exp(3*x), y, x) == (x, FiniteSet(log(y) / 3))
    assert invert_real(exp(x + 3), y, x) == (x, FiniteSet(log(y) - 3))

    assert invert_real(exp(x) + 3, y, x) == (x, ireal(FiniteSet(log(y - 3))))
    assert invert_real(exp(x)*3, y, x) == (x, FiniteSet(log(y / 3)))

    assert invert_real(log(x), y, x) == (x, FiniteSet(exp(y)))
    assert invert_real(log(3*x), y, x) == (x, FiniteSet(exp(y) / 3))
    assert invert_real(log(x + 3), y, x) == (x, FiniteSet(exp(y) - 3))

    assert invert_real(Abs(x), y, x) == (x, FiniteSet(y, -y))

    assert invert_real(2**x, y, x) == (x, FiniteSet(log(y)/log(2)))
    assert invert_real(2**exp(x), y, x) == (x, ireal(FiniteSet(log(log(y)/log(2)))))

    assert invert_real(x**2, y, x) == (x, FiniteSet(sqrt(y), -sqrt(y)))
    assert invert_real(x**Rational(1, 2), y, x) == (x, FiniteSet(y**2))

    raises(ValueError, lambda: invert_real(x, x, x))
    raises(ValueError, lambda: invert_real(x**pi, y, x))
    raises(ValueError, lambda: invert_real(S.One, y, x))

    assert invert_real(x**31 + x, y, x) == (x**31 + x, FiniteSet(y))

    lhs = x**31 + x
    conditions = Contains(y, Interval(0, oo), evaluate=False)
    base_values =  FiniteSet(y - 1, -y - 1)
    assert invert_real(Abs(x**31 + x + 1), y, x) == (lhs, base_values)

    assert invert_real(sin(x), y, x) == \
        (x, imageset(Lambda(n, n*pi + (-1)**n*asin(y)), S.Integers))

    assert invert_real(sin(exp(x)), y, x) == \
        (x, imageset(Lambda(n, log((-1)**n*asin(y) + n*pi)), S.Integers))

    assert invert_real(csc(x), y, x) == \
        (x, imageset(Lambda(n, n*pi + (-1)**n*acsc(y)), S.Integers))

    assert invert_real(csc(exp(x)), y, x) == \
        (x, imageset(Lambda(n, log((-1)**n*acsc(y) + n*pi)), S.Integers))

    assert invert_real(cos(x), y, x) == \
        (x, Union(imageset(Lambda(n, 2*n*pi + acos(y)), S.Integers), \
                imageset(Lambda(n, 2*n*pi - acos(y)), S.Integers)))

    assert invert_real(cos(exp(x)), y, x) == \
        (x, Union(imageset(Lambda(n, log(2*n*pi + Mod(acos(y), 2*pi))), S.Integers), \
                imageset(Lambda(n, log(2*n*pi + Mod(-acos(y), 2*pi))), S.Integers)))

    assert invert_real(sec(x), y, x) == \
        (x, Union(imageset(Lambda(n, 2*n*pi + asec(y)), S.Integers), \
                imageset(Lambda(n, 2*n*pi - asec(y)), S.Integers)))

    assert invert_real(sec(exp(x)), y, x) == \
        (x, Union(imageset(Lambda(n, log(2*n*pi + Mod(asec(y), 2*pi))), S.Integers), \
                imageset(Lambda(n, log(2*n*pi + Mod(-asec(y), 2*pi))), S.Integers)))

    assert invert_real(tan(x), y, x) == \
        (x, imageset(Lambda(n, n*pi + atan(y) % pi), S.Integers))

    assert invert_real(tan(exp(x)), y, x) == \
        (x, imageset(Lambda(n, log(n*pi + atan(y) % pi)), S.Integers))

    assert invert_real(cot(x), y, x) == \
        (x, imageset(Lambda(n, n*pi + acot(y) % pi), S.Integers))

    assert invert_real(cot(exp(x)), y, x) == \
        (x, imageset(Lambda(n, log(n*pi + acot(y) % pi)), S.Integers))

    assert invert_real(tan(tan(x)), y, x) == \
        (tan(x), imageset(Lambda(n, n*pi + atan(y) % pi), S.Integers))

    x = Symbol('x', positive=True)
    assert invert_real(x**pi, y, x) == (x, FiniteSet(y**(1/pi)))


def test_invert_complex():
    assert invert_complex(x + 3, y, x) == (x, FiniteSet(y - 3))
    assert invert_complex(x*3, y, x) == (x, FiniteSet(y / 3))

    assert invert_complex(exp(x), y, x) == \
        (x, imageset(Lambda(n, I*(2*pi*n + arg(y)) + log(Abs(y))), S.Integers))

    assert invert_complex(log(x), y, x) == (x, FiniteSet(exp(y)))

    raises(ValueError, lambda: invert_real(1, y, x))
    raises(ValueError, lambda: invert_complex(x, x, x))
    raises(ValueError, lambda: invert_complex(x, x, 1))

    # https://github.com/skirpichev/omg/issues/16
    assert invert_complex(sinh(x), 0, x) != (x, FiniteSet(0))


def test_domain_check():
    assert domain_check(1/(1 + (1/(x+1))**2), x, -1) is False
    assert domain_check(x**2, x, 0) is True
    assert domain_check(x, x, oo) is False
    assert domain_check(0, x, oo) is False


def test_issue_11536():
    assert solveset(0**x - 100, x, S.Reals) == S.EmptySet
    assert solveset(0**x - 1, x, S.Reals) == FiniteSet(0)


def test_is_function_class_equation():
    from sympy.abc import x, a
    assert _is_function_class_equation(TrigonometricFunction,
                                       tan(x), x) is True
    assert _is_function_class_equation(TrigonometricFunction,
                                       tan(x) - 1, x) is True
    assert _is_function_class_equation(TrigonometricFunction,
                                       tan(x) + sin(x), x) is True
    assert _is_function_class_equation(TrigonometricFunction,
                                       tan(x) + sin(x) - a, x) is True
    assert _is_function_class_equation(TrigonometricFunction,
                                       sin(x)*tan(x) + sin(x), x) is True
    assert _is_function_class_equation(TrigonometricFunction,
                                       sin(x)*tan(x + a) + sin(x), x) is True
    assert _is_function_class_equation(TrigonometricFunction,
                                       sin(x)*tan(x*a) + sin(x), x) is True
    assert _is_function_class_equation(TrigonometricFunction,
                                       a*tan(x) - 1, x) is True
    assert _is_function_class_equation(TrigonometricFunction,
                                       tan(x)**2 + sin(x) - 1, x) is True
    assert _is_function_class_equation(TrigonometricFunction,
                                       tan(x) + x, x) is False
    assert _is_function_class_equation(TrigonometricFunction,
                                       tan(x**2), x) is False
    assert _is_function_class_equation(TrigonometricFunction,
                                       tan(x**2) + sin(x), x) is False
    assert _is_function_class_equation(TrigonometricFunction,
                                       tan(x)**sin(x), x) is False
    assert _is_function_class_equation(TrigonometricFunction,
                                       tan(sin(x)) + sin(x), x) is False
    assert _is_function_class_equation(HyperbolicFunction,
                                       tanh(x), x) is True
    assert _is_function_class_equation(HyperbolicFunction,
                                       tanh(x) - 1, x) is True
    assert _is_function_class_equation(HyperbolicFunction,
                                       tanh(x) + sinh(x), x) is True
    assert _is_function_class_equation(HyperbolicFunction,
                                       tanh(x) + sinh(x) - a, x) is True
    assert _is_function_class_equation(HyperbolicFunction,
                                       sinh(x)*tanh(x) + sinh(x), x) is True
    assert _is_function_class_equation(HyperbolicFunction,
                                       sinh(x)*tanh(x + a) + sinh(x), x) is True
    assert _is_function_class_equation(HyperbolicFunction,
                                       sinh(x)*tanh(x*a) + sinh(x), x) is True
    assert _is_function_class_equation(HyperbolicFunction,
                                       a*tanh(x) - 1, x) is True
    assert _is_function_class_equation(HyperbolicFunction,
                                       tanh(x)**2 + sinh(x) - 1, x) is True
    assert _is_function_class_equation(HyperbolicFunction,
                                       tanh(x) + x, x) is False
    assert _is_function_class_equation(HyperbolicFunction,
                                       tanh(x**2), x) is False
    assert _is_function_class_equation(HyperbolicFunction,
                                       tanh(x**2) + sinh(x), x) is False
    assert _is_function_class_equation(HyperbolicFunction,
                                       tanh(x)**sinh(x), x) is False
    assert _is_function_class_equation(HyperbolicFunction,
                                       tanh(sinh(x)) + sinh(x), x) is False


def test_garbage_input():
    raises(ValueError, lambda: solveset_real([x], x))
    assert solveset_real(x, 1) == S.EmptySet
    assert solveset_real(x - 1, 1) == FiniteSet(x)
    assert solveset_real(x, pi) == S.EmptySet
    assert solveset_real(x, x**2) == S.EmptySet

    raises(ValueError, lambda: solveset_complex([x], x))
    assert solveset_complex(x, pi) == S.EmptySet

    raises(ValueError, lambda: solveset((x, y), x))
    raises(ValueError, lambda: solveset(x + 1, S.Reals))
    raises(ValueError, lambda: solveset(x + 1, x, 2))


def test_solve_mul():
    assert solveset_real((a*x + b)*(exp(x) - 3), x) == \
        FiniteSet(-b/a, log(3))
    assert solveset_real((2*x + 8)*(8 + exp(x)), x) == FiniteSet(S(-4))
    assert solveset_real(x/log(x), x) == EmptySet()


def test_solve_invert():
    assert solveset_real(exp(x) - 3, x) == FiniteSet(log(3))
    assert solveset_real(log(x) - 3, x) == FiniteSet(exp(3))

    assert solveset_real(3**(x + 2), x) == FiniteSet()
    assert solveset_real(3**(2 - x), x) == FiniteSet()

    assert solveset_real(y - b*exp(a/x), x) == Intersection(
        S.Reals, FiniteSet(a/log(y/b)))

    # issue 4504
    assert solveset_real(2**x - 10, x) == FiniteSet(1 + log(5)/log(2))


def test_errorinverses():
    assert solveset_real(erf(x) - S.One/2, x) == \
        FiniteSet(erfinv(S.One/2))
    assert solveset_real(erfinv(x) - 2, x) == \
        FiniteSet(erf(2))
    assert solveset_real(erfc(x) - S.One, x) == \
        FiniteSet(erfcinv(S.One))
    assert solveset_real(erfcinv(x) - 2, x) == FiniteSet(erfc(2))


def test_solve_polynomial():
    assert solveset_real(3*x - 2, x) == FiniteSet(Rational(2, 3))

    assert solveset_real(x**2 - 1, x) == FiniteSet(-S(1), S(1))
    assert solveset_real(x - y**3, x) == FiniteSet(y ** 3)

    a11, a12, a21, a22, b1, b2 = symbols('a11, a12, a21, a22, b1, b2')

    assert solveset_real(x**3 - 15*x - 4, x) == FiniteSet(
        -2 + 3 ** Rational(1, 2),
        S(4),
        -2 - 3 ** Rational(1, 2))

    assert solveset_real(sqrt(x) - 1, x) == FiniteSet(1)
    assert solveset_real(sqrt(x) - 2, x) == FiniteSet(4)
    assert solveset_real(x**Rational(1, 4) - 2, x) == FiniteSet(16)
    assert solveset_real(x**Rational(1, 3) - 3, x) == FiniteSet(27)
    assert len(solveset_real(x**5 + x**3 + 1, x)) == 1
    assert len(solveset_real(-2*x**3 + 4*x**2 - 2*x + 6, x)) > 0

    assert solveset_real(x**6 + x**4  + I, x) == ConditionSet(x,
                                        Eq(x**6 + x**4 + I, 0), S.Reals)


def test_return_root_of():
    f = x**5 - 15*x**3 - 5*x**2 + 10*x + 20
    s = list(solveset_complex(f, x))
    for root in s:
        assert root.func == CRootOf

    # if one uses solve to get the roots of a polynomial that has a CRootOf
    # solution, make sure that the use of nfloat during the solve process
    # doesn't fail. Note: if you want numerical solutions to a polynomial
    # it is *much* faster to use nroots to get them than to solve the
    # equation only to get CRootOf solutions which are then numerically
    # evaluated. So for eq = x**5 + 3*x + 7 do Poly(eq).nroots() rather
    # than [i.n() for i in solve(eq)] to get the numerical roots of eq.
    assert nfloat(list(solveset_complex(x**5 + 3*x**3 + 7, x))[0],
                  exponent=False) == CRootOf(x**5 + 3*x**3 + 7, 0).n()

    sol = list(solveset_complex(x**6 - 2*x + 2, x))
    assert all(isinstance(i, CRootOf) for i in sol) and len(sol) == 6

    f = x**5 - 15*x**3 - 5*x**2 + 10*x + 20
    s = list(solveset_complex(f, x))
    for root in s:
        assert root.func == CRootOf

    s = x**5 + 4*x**3 + 3*x**2 + S(7)/4
    assert solveset_complex(s, x) == \
        FiniteSet(*Poly(s*4, domain='ZZ').all_roots())

    # Refer issue #7876
    eq = x*(x - 1)**2*(x + 1)*(x**6 - x + 1)
    assert solveset_complex(eq, x) == \
        FiniteSet(-1, 0, 1, CRootOf(x**6 - x + 1, 0),
                       CRootOf(x**6 - x + 1, 1),
                       CRootOf(x**6 - x + 1, 2),
                       CRootOf(x**6 - x + 1, 3),
                       CRootOf(x**6 - x + 1, 4),
                       CRootOf(x**6 - x + 1, 5))


def test__has_rational_power():
    from sympy.solvers.solveset import _has_rational_power
    assert _has_rational_power(sqrt(2), x)[0] is False
    assert _has_rational_power(x*sqrt(2), x)[0] is False

    assert _has_rational_power(x**2*sqrt(x), x) == (True, 2)
    assert _has_rational_power(sqrt(2)*x**(S(1)/3), x) == (True, 3)
    assert _has_rational_power(sqrt(x)*x**(S(1)/3), x) == (True, 6)


def test_solveset_sqrt_1():
    assert solveset_real(sqrt(5*x + 6) - 2 - x, x) == \
        FiniteSet(-S(1), S(2))
    assert solveset_real(sqrt(x - 1) - x + 7, x) == FiniteSet(10)
    assert solveset_real(sqrt(x - 2) - 5, x) == FiniteSet(27)
    assert solveset_real(sqrt(x) - 2 - 5, x) == FiniteSet(49)
    assert solveset_real(sqrt(x**3), x) == FiniteSet(0)
    assert solveset_real(sqrt(x - 1), x) == FiniteSet(1)


def test_solveset_sqrt_2():
    # http://tutorial.math.lamar.edu/Classes/Alg/SolveRadicalEqns.aspx#Solve_Rad_Ex2_a
    assert solveset_real(sqrt(2*x - 1) - sqrt(x - 4) - 2, x) == \
        FiniteSet(S(5), S(13))
    assert solveset_real(sqrt(x + 7) + 2 - sqrt(3 - x), x) == \
        FiniteSet(-6)

    # http://www.purplemath.com/modules/solverad.htm
    assert solveset_real(sqrt(17*x - sqrt(x**2 - 5)) - 7, x) == \
        FiniteSet(3)

    eq = x + 1 - (x**4 + 4*x**3 - x)**Rational(1, 4)
    assert solveset_real(eq, x) == FiniteSet(-S(1)/2, -S(1)/3)

    eq = sqrt(2*x + 9) - sqrt(x + 1) - sqrt(x + 4)
    assert solveset_real(eq, x) == FiniteSet(0)

    eq = sqrt(x + 4) + sqrt(2*x - 1) - 3*sqrt(x - 1)
    assert solveset_real(eq, x) == FiniteSet(5)

    eq = sqrt(x)*sqrt(x - 7) - 12
    assert solveset_real(eq, x) == FiniteSet(16)

    eq = sqrt(x - 3) + sqrt(x) - 3
    assert solveset_real(eq, x) == FiniteSet(4)

    eq = sqrt(2*x**2 - 7) - (3 - x)
    assert solveset_real(eq, x) == FiniteSet(-S(8), S(2))

    # others
    eq = sqrt(9*x**2 + 4) - (3*x + 2)
    assert solveset_real(eq, x) == FiniteSet(0)

    assert solveset_real(sqrt(x - 3) - sqrt(x) - 3, x) == FiniteSet()

    eq = (2*x - 5)**Rational(1, 3) - 3
    assert solveset_real(eq, x) == FiniteSet(16)

    assert solveset_real(sqrt(x) + sqrt(sqrt(x)) - 4, x) == \
        FiniteSet((-S.Half + sqrt(17)/2)**4)

    eq = sqrt(x) - sqrt(x - 1) + sqrt(sqrt(x))
    assert solveset_real(eq, x) == FiniteSet()

    eq = (sqrt(x) + sqrt(x + 1) + sqrt(1 - x) - 6*sqrt(5)/5)
    ans = solveset_real(eq, x)
    ra = S('''-1484/375 - 4*(-1/2 + sqrt(3)*I/2)*(-12459439/52734375 +
    114*sqrt(12657)/78125)**(1/3) - 172564/(140625*(-1/2 +
    sqrt(3)*I/2)*(-12459439/52734375 + 114*sqrt(12657)/78125)**(1/3))''')
    rb = S(4)/5
    assert all(abs(eq.subs(x, i).n()) < 1e-10 for i in (ra, rb)) and \
        len(ans) == 2 and \
        set([i.n(chop=True) for i in ans]) == \
        set([i.n(chop=True) for i in (ra, rb)])

    assert solveset_real(sqrt(x) + x**Rational(1, 3) +
                                 x**Rational(1, 4), x) == FiniteSet(0)

    assert solveset_real(x/sqrt(x**2 + 1), x) == FiniteSet(0)

    eq = (x - y**3)/((y**2)*sqrt(1 - y**2))
    assert solveset_real(eq, x) == FiniteSet(y**3)

    # issue 4497
    assert solveset_real(1/(5 + x)**(S(1)/5) - 9, x) == \
        FiniteSet(-295244/S(59049))


@XFAIL
def test_solve_sqrt_fail():
    # this only works if we check real_root(eq.subs(x, S(1)/3))
    # but checksol doesn't work like that
    eq = (x**3 - 3*x**2)**Rational(1, 3) + 1 - x
    assert solveset_real(eq, x) == FiniteSet(S(1)/3)


@slow
def test_solve_sqrt_3():
    R = Symbol('R')
    eq = sqrt(2)*R*sqrt(1/(R + 1)) + (R + 1)*(sqrt(2)*sqrt(1/(R + 1)) - 1)
    sol = solveset_complex(eq, R)
    fset = [S(5)/3 + 4*sqrt(10)*cos(atan(3*sqrt(111)/251)/3)/3,
            -sqrt(10)*cos(atan(3*sqrt(111)/251)/3)/3 +
            40*re(1/((-S(1)/2 - sqrt(3)*I/2)*(S(251)/27 + sqrt(111)*I/9)**(S(1)/3)))/9 +
            sqrt(30)*sin(atan(3*sqrt(111)/251)/3)/3 + S(5)/3 +
            I*(-sqrt(30)*cos(atan(3*sqrt(111)/251)/3)/3 -
               sqrt(10)*sin(atan(3*sqrt(111)/251)/3)/3 +
               40*im(1/((-S(1)/2 - sqrt(3)*I/2)*(S(251)/27 + sqrt(111)*I/9)**(S(1)/3)))/9)]
    cset = [40*re(1/((-S(1)/2 + sqrt(3)*I/2)*(S(251)/27 + sqrt(111)*I/9)**(S(1)/3)))/9 -
            sqrt(10)*cos(atan(3*sqrt(111)/251)/3)/3 - sqrt(30)*sin(atan(3*sqrt(111)/251)/3)/3 +
            S(5)/3 +
            I*(40*im(1/((-S(1)/2 + sqrt(3)*I/2)*(S(251)/27 + sqrt(111)*I/9)**(S(1)/3)))/9 -
               sqrt(10)*sin(atan(3*sqrt(111)/251)/3)/3 +
               sqrt(30)*cos(atan(3*sqrt(111)/251)/3)/3)]

    assert sol._args[0] == FiniteSet(*fset)
    assert sol._args[1] == ConditionSet(
        R,
        Eq(sqrt(2)*R*sqrt(1/(R + 1)) + (R + 1)*(sqrt(2)*sqrt(1/(R + 1)) - 1), 0),
        FiniteSet(*cset))

    # the number of real roots will depend on the value of m: for m=1 there are 4
    # and for m=-1 there are none.
    eq = -sqrt((m - q)**2 + (-m/(2*q) + S(1)/2)**2) + sqrt((-m**2/2 - sqrt(
        4*m**4 - 4*m**2 + 8*m + 1)/4 - S(1)/4)**2 + (m**2/2 - m - sqrt(
            4*m**4 - 4*m**2 + 8*m + 1)/4 - S(1)/4)**2)
    unsolved_object = ConditionSet(q, Eq(sqrt((m - q)**2 + (-m/(2*q) + S(1)/2)**2) -
        sqrt((-m**2/2 - sqrt(4*m**4 - 4*m**2 + 8*m + 1)/4 - S(1)/4)**2 + (m**2/2 - m -
        sqrt(4*m**4 - 4*m**2 + 8*m + 1)/4 - S(1)/4)**2), 0), S.Reals)
    assert solveset_real(eq, q) == unsolved_object


def test_solve_polynomial_symbolic_param():
    assert solveset_complex((x**2 - 1)**2 - a, x) == \
        FiniteSet(sqrt(1 + sqrt(a)), -sqrt(1 + sqrt(a)),
                  sqrt(1 - sqrt(a)), -sqrt(1 - sqrt(a)))

    # issue 4507
    assert solveset_complex(y - b/(1 + a*x), x) == \
        FiniteSet((b/y - 1)/a) - FiniteSet(-1/a)

    # issue 4508
    assert solveset_complex(y - b*x/(a + x), x) == \
        FiniteSet(-a*y/(y - b)) - FiniteSet(-a)


def test_solve_rational():
    assert solveset_real(1/x + 1, x) == FiniteSet(-S.One)
    assert solveset_real(1/exp(x) - 1, x) == FiniteSet(0)
    assert solveset_real(x*(1 - 5/x), x) == FiniteSet(5)
    assert solveset_real(2*x/(x + 2) - 1, x) == FiniteSet(2)
    assert solveset_real((x**2/(7 - x)).diff(x), x) == \
        FiniteSet(S(0), S(14))


def test_solveset_real_gen_is_pow():
    assert solveset_real(sqrt(1) + 1, x) == EmptySet()


def test_no_sol():
    assert solveset(1 - oo*x) == EmptySet()
    assert solveset(oo*x, x) == EmptySet()
    assert solveset(oo*x - oo, x) == EmptySet()
    assert solveset_real(4, x) == EmptySet()
    assert solveset_real(exp(x), x) == EmptySet()
    assert solveset_real(x**2 + 1, x) == EmptySet()
    assert solveset_real(-3*a/sqrt(x), x) == EmptySet()
    assert solveset_real(1/x, x) == EmptySet()
    assert solveset_real(-(1 + x)/(2 + x)**2 + 1/(2 + x), x) == \
        EmptySet()


def test_sol_zero_real():
    assert solveset_real(0, x) == S.Reals
    assert solveset(0, x, Interval(1, 2)) == Interval(1, 2)
    assert solveset_real(-x**2 - 2*x + (x + 1)**2 - 1, x) == S.Reals


def test_no_sol_rational_extragenous():
    assert solveset_real((x/(x + 1) + 3)**(-2), x) == EmptySet()
    assert solveset_real((x - 1)/(1 + 1/(x - 1)), x) == EmptySet()


def test_solve_polynomial_cv_1a():
    """
    Test for solving on equations that can be converted to
    a polynomial equation using the change of variable y -> x**Rational(p, q)
    """
    assert solveset_real(sqrt(x) - 1, x) == FiniteSet(1)
    assert solveset_real(sqrt(x) - 2, x) == FiniteSet(4)
    assert solveset_real(x**Rational(1, 4) - 2, x) == FiniteSet(16)
    assert solveset_real(x**Rational(1, 3) - 3, x) == FiniteSet(27)
    assert solveset_real(x*(x**(S(1) / 3) - 3), x) == \
        FiniteSet(S(0), S(27))


def test_solveset_real_rational():
    """Test solveset_real for rational functions"""
    assert solveset_real((x - y**3) / ((y**2)*sqrt(1 - y**2)), x) \
        == FiniteSet(y**3)
    # issue 4486
    assert solveset_real(2*x/(x + 2) - 1, x) == FiniteSet(2)


def test_solveset_real_log():
    assert solveset_real(log((x-1)*(x+1)), x) == \
        FiniteSet(sqrt(2), -sqrt(2))


def test_poly_gens():
    assert solveset_real(4**(2*(x**2) + 2*x) - 8, x) == \
        FiniteSet(-Rational(3, 2), S.Half)


def test_solve_abs():
    x = Symbol('x')
    n = Dummy('n')
    raises(ValueError, lambda: solveset(Abs(x) - 1, x))
    assert solveset(Abs(x) - n, x, S.Reals) == ConditionSet(x, Contains(n, Interval(0, oo)), {-n, n})
    assert solveset_real(Abs(x) - 2, x) == FiniteSet(-2, 2)
    assert solveset_real(Abs(x) + 2, x) is S.EmptySet
    assert solveset_real(Abs(x + 3) - 2*Abs(x - 3), x) == \
        FiniteSet(1, 9)
    assert solveset_real(2*Abs(x) - Abs(x - 1), x) == \
        FiniteSet(-1, Rational(1, 3))

    sol = ConditionSet(
            x,
            And(
                Contains(b, Interval(0, oo)),
                Contains(a + b, Interval(0, oo)),
                Contains(a - b, Interval(0, oo))),
            FiniteSet(-a - b - 3, -a + b - 3, a - b - 3, a + b - 3))
    eq = Abs(Abs(x + 3) - a) - b
    assert invert_real(eq, 0, x)[1] == sol
    reps = {a: 3, b: 1}
    eqab = eq.subs(reps)
    for i in sol.subs(reps):
        assert not eqab.subs(x, i)
    assert solveset(Eq(sin(Abs(x)), 1), x, domain=S.Reals) == Union(
        Intersection(Interval(0, oo),
            ImageSet(Lambda(n, (-1)**n*pi/2 + n*pi), S.Integers)),
        Intersection(Interval(-oo, 0),
            ImageSet(Lambda(n, n*pi - (-1)**(-n)*pi/2), S.Integers)))



def test_issue_9565():
    assert solveset_real(Abs((x - 1)/(x - 5)) <= S(1)/3, x) == Interval(-1, 2)


def test_issue_10069():
    eq = abs(1/(x - 1)) - 1 > 0
    u = Union(Interval.open(0, 1), Interval.open(1, 2))
    assert solveset_real(eq, x) == u


@XFAIL
def test_rewrite_trigh():
    # if this import passes then the test below should also pass
    from sympy import sech
    assert solveset_real(sinh(x) + sech(x), x) == FiniteSet(
        2*atanh(-S.Half + sqrt(5)/2 - sqrt(-2*sqrt(5) + 2)/2),
        2*atanh(-S.Half + sqrt(5)/2 + sqrt(-2*sqrt(5) + 2)/2),
        2*atanh(-sqrt(5)/2 - S.Half + sqrt(2 + 2*sqrt(5))/2),
        2*atanh(-sqrt(2 + 2*sqrt(5))/2 - sqrt(5)/2 - S.Half))


def test_real_imag_splitting():
    a, b = symbols('a b', real=True, finite=True)
    assert solveset_real(sqrt(a**2 - b**2) - 3, a) == \
        FiniteSet(-sqrt(b**2 + 9), sqrt(b**2 + 9))
    assert solveset_real(sqrt(a**2 + b**2) - 3, a) != \
        S.EmptySet


def test_units():
    assert solveset_real(1/x - 1/(2*cm), x) == FiniteSet(2*cm)


def test_solve_only_exp_1():
    y = Symbol('y', positive=True, finite=True)
    assert solveset_real(exp(x) - y, x) == FiniteSet(log(y))
    assert solveset_real(exp(x) + exp(-x) - 4, x) == \
        FiniteSet(log(-sqrt(3) + 2), log(sqrt(3) + 2))
    assert solveset_real(exp(x) + exp(-x) - y, x) != S.EmptySet


def test_atan2():
    # The .inverse() method on atan2 works only if x.is_real is True and the
    # second argument is a real constant
    assert solveset_real(atan2(x, 2) - pi/3, x) == FiniteSet(2*sqrt(3))


def test_piecewise_solveset():
    eq = Piecewise((x - 2, Gt(x, 2)), (2 - x, True)) - 3
    assert set(solveset_real(eq, x)) == set(FiniteSet(-1, 5))

    absxm3 = Piecewise(
        (x - 3, S(0) <= x - 3),
        (3 - x, S(0) > x - 3))
    y = Symbol('y', positive=True)
    assert solveset_real(absxm3 - y, x) == FiniteSet(-y + 3, y + 3)

    f = Piecewise(((x - 2)**2, x >= 0), (0, True))
    assert solveset(f, x, domain=S.Reals) == Union(FiniteSet(2), Interval(-oo, 0, True, True))

    assert solveset(
        Piecewise((x + 1, x > 0), (I, True)) - I, x, S.Reals
        ) == Interval(-oo, 0)

    assert solveset(Piecewise((x - 1, Ne(x, I)), (x, True)), x) == FiniteSet(1)


def test_solveset_complex_polynomial():
    from sympy.abc import x, a, b, c
    assert solveset_complex(a*x**2 + b*x + c, x) == \
        FiniteSet(-b/(2*a) - sqrt(-4*a*c + b**2)/(2*a),
                  -b/(2*a) + sqrt(-4*a*c + b**2)/(2*a))

    assert solveset_complex(x - y**3, y) == FiniteSet(
        (-x**Rational(1, 3))/2 + I*sqrt(3)*x**Rational(1, 3)/2,
        x**Rational(1, 3),
        (-x**Rational(1, 3))/2 - I*sqrt(3)*x**Rational(1, 3)/2)

    assert solveset_complex(x + 1/x - 1, x) == \
        FiniteSet(Rational(1, 2) + I*sqrt(3)/2, Rational(1, 2) - I*sqrt(3)/2)


def test_sol_zero_complex():
    assert solveset_complex(0, x) == S.Complexes


def test_solveset_complex_rational():
    assert solveset_complex((x - 1)*(x - I)/(x - 3), x) == \
        FiniteSet(1, I)

    assert solveset_complex((x - y**3)/((y**2)*sqrt(1 - y**2)), x) == \
        FiniteSet(y**3)
    assert solveset_complex(-x**2 - I, x) == \
        FiniteSet(-sqrt(2)/2 + sqrt(2)*I/2, sqrt(2)/2 - sqrt(2)*I/2)


def test_solve_quintics():
    skip("This test is too slow")
    f = x**5 - 110*x**3 - 55*x**2 + 2310*x + 979
    s = solveset_complex(f, x)
    for root in s:
        res = f.subs(x, root.n()).n()
        assert tn(res, 0)

    f = x**5 + 15*x + 12
    s = solveset_complex(f, x)
    for root in s:
        res = f.subs(x, root.n()).n()
        assert tn(res, 0)


def test_solveset_complex_exp():
    from sympy.abc import x, n
    assert solveset_complex(exp(x) - 1, x) == \
        imageset(Lambda(n, I*2*n*pi), S.Integers)
    assert solveset_complex(exp(x) - I, x) == \
        imageset(Lambda(n, I*(2*n*pi + pi/2)), S.Integers)
    assert solveset_complex(1/exp(x), x) == S.EmptySet
    assert solveset_complex(sinh(x).rewrite(exp), x) == \
        imageset(Lambda(n, n*pi*I), S.Integers)


def test_solveset_real_exp():
    from sympy.abc import x, y
    assert solveset(Eq((-2)**x, 4), x, S.Reals) == FiniteSet(2)
    assert solveset(Eq(-2**x, 4), x, S.Reals) == S.EmptySet
    assert solveset(Eq((-3)**x, 27), x, S.Reals) == S.EmptySet
    assert solveset(Eq((-5)**(x+1), 625), x, S.Reals) == FiniteSet(3)
    assert solveset(Eq(2**(x-3), -16), x, S.Reals) == S.EmptySet
    assert solveset(Eq((-3)**(x - 3), -3**39), x, S.Reals) == FiniteSet(42)
    assert solveset(Eq(2**x, y), x, S.Reals) == Intersection(S.Reals, FiniteSet(log(y)/log(2)))

    assert invert_real((-2)**(2*x) - 16, 0, x) == (x, FiniteSet(2))


def test_solve_complex_log():
    assert solveset_complex(log(x), x) == FiniteSet(1)
    assert solveset_complex(1 - log(a + 4*x**2), x) == \
        FiniteSet(-sqrt(-a + E)/2, sqrt(-a + E)/2)


def test_solve_complex_sqrt():
    assert solveset_complex(sqrt(5*x + 6) - 2 - x, x) == \
        FiniteSet(-S(1), S(2))
    assert solveset_complex(sqrt(5*x + 6) - (2 + 2*I) - x, x) == \
        FiniteSet(-S(2), 3 - 4*I)
    assert solveset_complex(4*x*(1 - a * sqrt(x)), x) == \
        FiniteSet(S(0), 1 / a ** 2)


def test_solveset_complex_tan():
    s = solveset_complex(tan(x).rewrite(exp), x)
    assert s == imageset(Lambda(n, pi*n), S.Integers) - \
        imageset(Lambda(n, pi*n + pi/2), S.Integers)


def test_solve_trig():
    from sympy.abc import n
    assert solveset_real(sin(x), x) == \
        Union(imageset(Lambda(n, 2*pi*n), S.Integers),
              imageset(Lambda(n, 2*pi*n + pi), S.Integers))

    assert solveset_real(sin(x) - 1, x) == \
        imageset(Lambda(n, 2*pi*n + pi/2), S.Integers)

    assert solveset_real(cos(x), x) == \
        Union(imageset(Lambda(n, 2*pi*n + pi/2), S.Integers),
              imageset(Lambda(n, 2*pi*n + 3*pi/2), S.Integers))

    assert solveset_real(sin(x) + cos(x), x) == \
        Union(imageset(Lambda(n, 2*n*pi + 3*pi/4), S.Integers),
              imageset(Lambda(n, 2*n*pi + 7*pi/4), S.Integers))

    assert solveset_real(sin(x)**2 + cos(x)**2, x) == S.EmptySet

    assert solveset_complex(cos(x) - S.Half, x) == \
        Union(imageset(Lambda(n, 2*n*pi + 5*pi/3), S.Integers),
              imageset(Lambda(n, 2*n*pi + pi/3), S.Integers))

    y, a = symbols('y,a')
    assert solveset(sin(y + a) - sin(y), a, domain=S.Reals) == \
        imageset(Lambda(n, 2*n*pi), S.Integers)

    assert solveset_real(sin(2*x)*cos(x) + cos(2*x)*sin(x)-1, x) == \
                            ImageSet(Lambda(n, 2*n*pi/3 + pi/6), S.Integers)

    # Tests for _solve_trig2() function
    assert solveset_real(2*cos(x)*cos(2*x) - 1, x) == \
          Union(ImageSet(Lambda(n, 2*n*pi + 2*atan(sqrt(-2*2**(S(1)/3)*(67 +
                  9*sqrt(57))**(S(2)/3) + 8*2**(S(2)/3) + 11*(67 +
                  9*sqrt(57))**(S(1)/3))/(3*(67 + 9*sqrt(57))**(S(1)/6)))), S.Integers),
                  ImageSet(Lambda(n, 2*n*pi - 2*atan(sqrt(-2*2**(S(1)/3)*(67 +
                  9*sqrt(57))**(S(2)/3) + 8*2**(S(2)/3) + 11*(67 +
                  9*sqrt(57))**(S(1)/3))/(3*(67 + 9*sqrt(57))**(S(1)/6))) +
                  2*pi), S.Integers))

    assert solveset_real(2*tan(x)*sin(x) + 1, x) == Union(
        ImageSet(Lambda(n, 2*n*pi + atan(sqrt(2)*sqrt(-1 + sqrt(17))/
            (-sqrt(17) + 1)) + pi), S.Integers),
        ImageSet(Lambda(n, 2*n*pi - atan(sqrt(2)*sqrt(-1 + sqrt(17))/
            (-sqrt(17) + 1)) + pi), S.Integers))

    assert solveset_real(cos(2*x)*cos(4*x) - 1, x) == \
                            ImageSet(Lambda(n, n*pi), S.Integers)


def test_solve_invalid_sol():
    assert 0 not in solveset_real(sin(x)/x, x)
    assert 0 not in solveset_complex((exp(x) - 1)/x, x)


@XFAIL
def test_solve_trig_simplified():
    from sympy.abc import n
    assert solveset_real(sin(x), x) == \
        imageset(Lambda(n, n*pi), S.Integers)

    assert solveset_real(cos(x), x) == \
        imageset(Lambda(n, n*pi + pi/2), S.Integers)

    assert solveset_real(cos(x) + sin(x), x) == \
        imageset(Lambda(n, n*pi - pi/4), S.Integers)


@XFAIL
def test_solve_lambert():
    assert solveset_real(x*exp(x) - 1, x) == FiniteSet(LambertW(1))
    assert solveset_real(exp(x) + x, x) == FiniteSet(-LambertW(1))
    assert solveset_real(x + 2**x, x) == \
        FiniteSet(-LambertW(log(2))/log(2))

    # issue 4739
    ans = solveset_real(3*x + 5 + 2**(-5*x + 3), x)
    assert ans == FiniteSet(-Rational(5, 3) +
                            LambertW(-10240*2**(S(1)/3)*log(2)/3)/(5*log(2)))

    eq = 2*(3*x + 4)**5 - 6*7**(3*x + 9)
    result = solveset_real(eq, x)
    ans = FiniteSet((log(2401) +
                     5*LambertW(-log(7**(7*3**Rational(1, 5)/5))))/(3*log(7))/-1)
    assert result == ans
    assert solveset_real(eq.expand(), x) == result

    assert solveset_real(5*x - 1 + 3*exp(2 - 7*x), x) == \
        FiniteSet(Rational(1, 5) + LambertW(-21*exp(Rational(3, 5))/5)/7)

    assert solveset_real(2*x + 5 + log(3*x - 2), x) == \
        FiniteSet(Rational(2, 3) + LambertW(2*exp(-Rational(19, 3))/3)/2)

    assert solveset_real(3*x + log(4*x), x) == \
        FiniteSet(LambertW(Rational(3, 4))/3)

    assert solveset_real(x**x - 2) == FiniteSet(exp(LambertW(log(2))))

    a = Symbol('a')
    assert solveset_real(-a*x + 2*x*log(x), x) == FiniteSet(exp(a/2))
    a = Symbol('a', real=True)
    assert solveset_real(a/x + exp(x/2), x) == \
        FiniteSet(2*LambertW(-a/2))
    assert solveset_real((a/x + exp(x/2)).diff(x), x) == \
        FiniteSet(4*LambertW(sqrt(2)*sqrt(a)/4))

    # coverage test
    assert solveset_real(tanh(x + 3)*tanh(x - 3) - 1, x) == EmptySet()

    assert solveset_real((x**2 - 2*x + 1).subs(x, log(x) + 3*x), x) == \
        FiniteSet(LambertW(3*S.Exp1)/3)
    assert solveset_real((x**2 - 2*x + 1).subs(x, (log(x) + 3*x)**2 - 1), x) == \
        FiniteSet(LambertW(3*exp(-sqrt(2)))/3, LambertW(3*exp(sqrt(2)))/3)
    assert solveset_real((x**2 - 2*x - 2).subs(x, log(x) + 3*x), x) == \
        FiniteSet(LambertW(3*exp(1 + sqrt(3)))/3, LambertW(3*exp(-sqrt(3) + 1))/3)
    assert solveset_real(x*log(x) + 3*x + 1, x) == \
        FiniteSet(exp(-3 + LambertW(-exp(3))))
    eq = (x*exp(x) - 3).subs(x, x*exp(x))
    assert solveset_real(eq, x) == \
        FiniteSet(LambertW(3*exp(-LambertW(3))))

    assert solveset_real(3*log(a**(3*x + 5)) + a**(3*x + 5), x) == \
        FiniteSet(-((log(a**5) + LambertW(S(1)/3))/(3*log(a))))
    p = symbols('p', positive=True)
    assert solveset_real(3*log(p**(3*x + 5)) + p**(3*x + 5), x) == \
        FiniteSet(
        log((-3**(S(1)/3) - 3**(S(5)/6)*I)*LambertW(S(1)/3)**(S(1)/3)/(2*p**(S(5)/3)))/log(p),
        log((-3**(S(1)/3) + 3**(S(5)/6)*I)*LambertW(S(1)/3)**(S(1)/3)/(2*p**(S(5)/3)))/log(p),
        log((3*LambertW(S(1)/3)/p**5)**(1/(3*log(p)))),)  # checked numerically
    # check collection
    b = Symbol('b')
    eq = 3*log(a**(3*x + 5)) + b*log(a**(3*x + 5)) + a**(3*x + 5)
    assert solveset_real(eq, x) == FiniteSet(
        -((log(a**5) + LambertW(1/(b + 3)))/(3*log(a))))

    # issue 4271
    assert solveset_real((a/x + exp(x/2)).diff(x, 2), x) == FiniteSet(
        6*LambertW((-1)**(S(1)/3)*a**(S(1)/3)/3))

    assert solveset_real(x**3 - 3**x, x) == \
        FiniteSet(-3/log(3)*LambertW(-log(3)/3))
    assert solveset_real(3**cos(x) - cos(x)**3) == FiniteSet(
        acos(-3*LambertW(-log(3)/3)/log(3)))

    assert solveset_real(x**2 - 2**x, x) == \
        solveset_real(-x**2 + 2**x, x)

    assert solveset_real(3*log(x) - x*log(3)) == FiniteSet(
        -3*LambertW(-log(3)/3)/log(3),
        -3*LambertW(-log(3)/3, -1)/log(3))

    assert solveset_real(LambertW(2*x) - y) == FiniteSet(
        y*exp(y)/2)


@XFAIL
def test_other_lambert():
    a = S(6)/5
    assert solveset_real(x**a - a**x, x) == FiniteSet(
        a, -a*LambertW(-log(a)/a)/log(a))


def test_solveset():
    x = Symbol('x')
    f = Function('f')
    raises(ValueError, lambda: solveset(x + y))
    assert solveset(x, 1) == S.EmptySet
    assert solveset(f(1)**2 + y + 1, f(1)
        ) == FiniteSet(-sqrt(-y - 1), sqrt(-y - 1))
    assert solveset(f(1)**2 - 1, f(1), S.Reals) == FiniteSet(-1, 1)
    assert solveset(f(1)**2 + 1, f(1)) == FiniteSet(-I, I)
    assert solveset(x - 1, 1) == FiniteSet(x)
    assert solveset(sin(x) - cos(x), sin(x)) == FiniteSet(cos(x))

    assert solveset(0, domain=S.Reals) == S.Reals
    assert solveset(1) == S.EmptySet
    assert solveset(True, domain=S.Reals) == S.Reals  # issue 10197
    assert solveset(False, domain=S.Reals) == S.EmptySet

    assert solveset(exp(x) - 1, domain=S.Reals) == FiniteSet(0)
    assert solveset(exp(x) - 1, x, S.Reals) == FiniteSet(0)
    assert solveset(Eq(exp(x), 1), x, S.Reals) == FiniteSet(0)
    assert solveset(exp(x) - 1, exp(x), S.Reals) == FiniteSet(1)
    A = Indexed('A', x)
    assert solveset(A - 1, A, S.Reals) == FiniteSet(1)

    assert solveset(x - 1 >= 0, x, S.Reals) == Interval(1, oo)
    assert solveset(exp(x) - 1 >= 0, x, S.Reals) == Interval(0, oo)

    assert solveset(exp(x) - 1, x) == imageset(Lambda(n, 2*I*pi*n), S.Integers)
    assert solveset(Eq(exp(x), 1), x) == imageset(Lambda(n, 2*I*pi*n),
                                                  S.Integers)
    # issue 13825
    assert solveset(x**2 + f(0) + 1, x) == {-sqrt(-f(0) - 1), sqrt(-f(0) - 1)}


def test_conditionset():
    assert solveset(Eq(sin(x)**2 + cos(x)**2, 1), x, domain=S.Reals) == \
        ConditionSet(x, True, S.Reals)

    assert solveset(Eq(x**2 + x*sin(x), 1), x, domain=S.Reals
        ) == ConditionSet(x, Eq(x**2 + x*sin(x) - 1, 0), S.Reals)

    assert solveset(Eq(-I*(exp(I*x) - exp(-I*x))/2, 1), x
        ) == imageset(Lambda(n, 2*n*pi + pi/2), S.Integers)

    assert solveset(x + sin(x) > 1, x, domain=S.Reals
        ) == ConditionSet(x, x + sin(x) > 1, S.Reals)

    assert solveset(Eq(sin(Abs(x)), x), x, domain=S.Reals
        ) == ConditionSet(x, Eq(-x + sin(Abs(x)), 0), S.Reals)

    assert solveset(y**x-z, x, S.Reals) == \
        ConditionSet(x, Eq(y**x - z, 0), S.Reals)


@XFAIL
def test_conditionset_equality():
    ''' Checking equality of different representations of ConditionSet'''
    assert solveset(Eq(tan(x), y), x) == ConditionSet(x, Eq(tan(x), y), S.Complexes)


def test_solveset_domain():
    x = Symbol('x')

    assert solveset(x**2 - x - 6, x, Interval(0, oo)) == FiniteSet(3)
    assert solveset(x**2 - 1, x, Interval(0, oo)) == FiniteSet(1)
    assert solveset(x**4 - 16, x, Interval(0, 10)) == FiniteSet(2)


def test_improve_coverage():
    from sympy.solvers.solveset import _has_rational_power
    x = Symbol('x')
    solution = solveset(exp(x) + sin(x), x, S.Reals)
    unsolved_object = ConditionSet(x, Eq(exp(x) + sin(x), 0), S.Reals)
    assert solution == unsolved_object

    assert _has_rational_power(sin(x)*exp(x) + 1, x) == (False, S.One)
    assert _has_rational_power((sin(x)**2)*(exp(x) + 1)**3, x) == (False, S.One)


def test_issue_9522():
    x = Symbol('x')
    expr1 = Eq(1/(x**2 - 4) + x, 1/(x**2 - 4) + 2)
    expr2 = Eq(1/x + x, 1/x)

    assert solveset(expr1, x, S.Reals) == EmptySet()
    assert solveset(expr2, x, S.Reals) == EmptySet()


def test_solvify():
    x = Symbol('x')

    assert solvify(x**2 + 10, x, S.Reals) == []
    assert solvify(x**3 + 1, x, S.Complexes) == [-1, S(1)/2 - sqrt(3)*I/2,
                                                 S(1)/2 + sqrt(3)*I/2]
    assert solvify(log(x), x, S.Reals) == [1]
    assert solvify(cos(x), x, S.Reals) == [pi/2, 3*pi/2]
    assert solvify(sin(x) + 1, x, S.Reals) == [3*pi/2]
    raises(NotImplementedError, lambda: solvify(sin(exp(x)), x, S.Complexes))


def test_abs_invert_solvify():
    assert solvify(sin(Abs(x)), x, S.Reals) is None


def test_linear_eq_to_matrix():
    x, y, z = symbols('x, y, z')
    a, b, c, d, e, f, g, h, i, j, k, l = symbols('a:l')

    eqns1 = [2*x + y - 2*z - 3, x - y - z, x + y + 3*z - 12]
    eqns2 = [Eq(3*x + 2*y - z, 1), Eq(2*x - 2*y + 4*z, -2), -2*x + y - 2*z]

    A, B = linear_eq_to_matrix(eqns1, x, y, z)
    assert A == Matrix([[2, 1, -2], [1, -1, -1], [1, 1, 3]])
    assert B == Matrix([[3], [0], [12]])

    A, B = linear_eq_to_matrix(eqns2, x, y, z)
    assert A == Matrix([[3, 2, -1], [2, -2, 4], [-2, 1, -2]])
    assert B == Matrix([[1], [-2], [0]])

    # Pure symbolic coefficients
    eqns3 = [a*b*x + b*y + c*z - d, e*x + d*x + f*y + g*z - h, i*x + j*y + k*z - l]
    A, B = linear_eq_to_matrix(eqns3, x, y, z)
    assert A == Matrix([[a*b, b, c], [d + e, f, g], [i, j, k]])
    assert B == Matrix([[d], [h], [l]])

    # raise ValueError if
    # 1) no symbols are given
    raises(ValueError, lambda: linear_eq_to_matrix(eqns3))
    # 2) there are duplicates
    raises(ValueError, lambda: linear_eq_to_matrix(eqns3, [x, x, y]))
    # 3) there are non-symbols
    raises(ValueError, lambda: linear_eq_to_matrix(eqns3, [x, 1/a, y]))
    # 4) a nonlinear term is detected in the original expression
    raises(ValueError, lambda: linear_eq_to_matrix(Eq(1/x + x, 1/x)))

    assert linear_eq_to_matrix(1, x) == (Matrix([[0]]), Matrix([[-1]]))
    # issue 15195
    assert linear_eq_to_matrix(x + y*(z*(3*x + 2) + 3), x) == (
        Matrix([[3*y*z + 1]]), Matrix([[-y*(2*z + 3)]]))
    assert linear_eq_to_matrix(Matrix(
        [[a*x + b*y - 7], [5*x + 6*y - c]]), x, y) == (
        Matrix([[a, b], [5, 6]]), Matrix([[7], [c]]))

    # issue 15312
    assert linear_eq_to_matrix(Eq(x + 2, 1), x) == (
        Matrix([[1]]), Matrix([[-1]]))


def test_issue_16577():
    assert linear_eq_to_matrix(Eq(a*(2*x + 3*y) + 4*y, 5), x, y) == (
        Matrix([[2*a, 3*a + 4]]), Matrix([[5]]))


def test_linsolve():
    x, y, z, u, v, w = symbols("x, y, z, u, v, w")
    x1, x2, x3, x4 = symbols('x1, x2, x3, x4')

    # Test for different input forms

    M = Matrix([[1, 2, 1, 1, 7], [1, 2, 2, -1, 12], [2, 4, 0, 6, 4]])
    system1 = A, b = M[:, :-1], M[:, -1]
    Eqns = [x1 + 2*x2 + x3 + x4 - 7, x1 + 2*x2 + 2*x3 - x4 - 12,
            2*x1 + 4*x2 + 6*x4 - 4]

    sol = FiniteSet((-2*x2 - 3*x4 + 2, x2, 2*x4 + 5, x4))
    assert linsolve(Eqns, (x1, x2, x3, x4)) == sol
    assert linsolve(Eqns, *(x1, x2, x3, x4)) == sol
    assert linsolve(system1, (x1, x2, x3, x4)) == sol
    assert linsolve(system1, *(x1, x2, x3, x4)) == sol
    # issue 9667 - symbols can be Dummy symbols
    x1, x2, x3, x4 = symbols('x:4', cls=Dummy)
    assert linsolve(system1, x1, x2, x3, x4) == FiniteSet(
        (-2*x2 - 3*x4 + 2, x2, 2*x4 + 5, x4))

    # raise ValueError for garbage value
    raises(ValueError, lambda: linsolve(Eqns))
    raises(ValueError, lambda: linsolve(x1))
    raises(ValueError, lambda: linsolve(x1, x2))
    raises(ValueError, lambda: linsolve((A,), x1, x2))
    raises(ValueError, lambda: linsolve(A, b, x1, x2))

    #raise ValueError if equations are non-linear in given variables
    raises(ValueError, lambda: linsolve([x + y - 1, x ** 2 + y - 3], [x, y]))
    raises(ValueError, lambda: linsolve([cos(x) + y, x + y], [x, y]))
    assert linsolve([x + z - 1, x ** 2 + y - 3], [z, y]) == {(-x + 1, -x**2 + 3)}

    # Fully symbolic test
    a, b, c, d, e, f = symbols('a, b, c, d, e, f')
    A = Matrix([[a, b], [c, d]])
    B = Matrix([[e], [f]])
    system2 = (A, B)
    sol = FiniteSet(((-b*f + d*e)/(a*d - b*c), (a*f - c*e)/(a*d - b*c)))
    assert linsolve(system2, [x, y]) == sol

    # No solution
    A = Matrix([[1, 2, 3], [2, 4, 6], [3, 6, 9]])
    b = Matrix([0, 0, 1])
    assert linsolve((A, b), (x, y, z)) == EmptySet()

    # Issue #10056
    A, B, J1, J2 = symbols('A B J1 J2')
    Augmatrix = Matrix([
        [2*I*J1, 2*I*J2, -2/J1],
        [-2*I*J2, -2*I*J1, 2/J2],
        [0, 2, 2*I/(J1*J2)],
        [2, 0,  0],
        ])

    assert linsolve(Augmatrix, A, B) == FiniteSet((0, I/(J1*J2)))

    # Issue #10121 - Assignment of free variables
    a, b, c, d, e = symbols('a, b, c, d, e')
    Augmatrix = Matrix([[0, 1, 0, 0, 0, 0], [0, 0, 0, 1, 0, 0]])
    assert linsolve(Augmatrix, a, b, c, d, e) == FiniteSet((a, 0, c, 0, e))
    raises(IndexError, lambda: linsolve(Augmatrix, a, b, c))

    x0, x1, x2, _x0 = symbols('tau0 tau1 tau2 _tau0')
    assert linsolve(Matrix([[0, 1, 0, 0, 0, 0], [0, 0, 0, 1, 0, _x0]])
        ) == FiniteSet((x0, 0, x1, _x0, x2))
    x0, x1, x2, _x0 = symbols('_tau0 _tau1 _tau2 tau0')
    assert linsolve(Matrix([[0, 1, 0, 0, 0, 0], [0, 0, 0, 1, 0, _x0]])
        ) == FiniteSet((x0, 0, x1, _x0, x2))
    x0, x1, x2, _x0 = symbols('_tau0 _tau1 _tau2 tau1')
    assert linsolve(Matrix([[0, 1, 0, 0, 0, 0], [0, 0, 0, 1, 0, _x0]])
        ) == FiniteSet((x0, 0, x1, _x0, x2))
    # symbols can be given as generators
    x0, x2, x4 = symbols('x0, x2, x4')
    assert linsolve(Augmatrix, numbered_symbols('x')
        ) == FiniteSet((x0, 0, x2, 0, x4))
    Augmatrix[-1, -1] = x0
    # use Dummy to avoid clash; the names may clash but the symbols
    # will not
    Augmatrix[-1, -1] = symbols('_x0')
    assert len(linsolve(
        Augmatrix, numbered_symbols('x', cls=Dummy)).free_symbols) == 4

    # Issue #12604
    f = Function('f')
    assert linsolve([f(x) - 5], f(x)) == FiniteSet((5,))

    # Issue #14860
    from sympy.physics.units import meter, newton, kilo
    Eqns = [8*kilo*newton + x + y, 28*kilo*newton*meter + 3*x*meter]
    assert linsolve(Eqns, x, y) == {(-28000*newton/3, 4000*newton/3)}

    # linsolve fully expands expressions, so removable singularities
    # and other nonlinearity does not raise an error
    assert linsolve([Eq(x, x + y)], [x, y]) == {(x, 0)}
    assert linsolve([Eq(1/x, 1/x + y)], [x, y]) == {(x, 0)}
    assert linsolve([Eq(y/x, y/x + y)], [x, y]) == {(x, 0)}
    assert linsolve([Eq(x*(x + 1), x**2 + y)], [x, y]) == {(y, y)}


def test_solve_decomposition():
    x = Symbol('x')
    n = Dummy('n')

    f1 = exp(3*x) - 6*exp(2*x) + 11*exp(x) - 6
    f2 = sin(x)**2 - 2*sin(x) + 1
    f3 = sin(x)**2 - sin(x)
    f4 = sin(x + 1)
    f5 = exp(x + 2) - 1
    f6 = 1/log(x)
    f7 = 1/x

    s1 = ImageSet(Lambda(n, 2*n*pi), S.Integers)
    s2 = ImageSet(Lambda(n, 2*n*pi + pi), S.Integers)
    s3 = ImageSet(Lambda(n, 2*n*pi + pi/2), S.Integers)
    s4 = ImageSet(Lambda(n, 2*n*pi - 1), S.Integers)
    s5 = ImageSet(Lambda(n, 2*n*pi - 1 + pi), S.Integers)

    assert solve_decomposition(f1, x, S.Reals) == FiniteSet(0, log(2), log(3))
    assert solve_decomposition(f2, x, S.Reals) == s3
    assert solve_decomposition(f3, x, S.Reals) == Union(s1, s2, s3)
    assert solve_decomposition(f4, x, S.Reals) == Union(s4, s5)
    assert solve_decomposition(f5, x, S.Reals) == FiniteSet(-2)
    assert solve_decomposition(f6, x, S.Reals) == S.EmptySet
    assert solve_decomposition(f7, x, S.Reals) == S.EmptySet
    assert solve_decomposition(x, x, Interval(1, 2)) == S.EmptySet

# nonlinsolve testcases
def test_nonlinsolve_basic():
    assert nonlinsolve([],[]) == S.EmptySet
    assert nonlinsolve([],[x, y]) == S.EmptySet

    system = [x, y - x - 5]
    assert nonlinsolve([x],[x, y]) == FiniteSet((0, y))
    assert nonlinsolve(system, [y]) == FiniteSet((x + 5,))
    soln = (ImageSet(Lambda(n, 2*n*pi + pi/2), S.Integers),)
    assert nonlinsolve([sin(x) - 1], [x]) == FiniteSet(tuple(soln))
    assert nonlinsolve([x**2 - 1], [x]) == FiniteSet((-1,), (1,))

    soln = FiniteSet((y, y))
    assert nonlinsolve([x - y, 0], x, y) == soln
    assert nonlinsolve([0, x - y], x, y) == soln
    assert nonlinsolve([x - y, x - y], x, y) == soln
    assert nonlinsolve([x, 0], x, y) == FiniteSet((0, y))
    f = Function('f')
    assert nonlinsolve([f(x), 0], f(x), y) == FiniteSet((0, y))
    assert nonlinsolve([f(x), 0], f(x), f(y)) == FiniteSet((0, f(y)))
    A = Indexed('A', x)
    assert nonlinsolve([A, 0], A, y) == FiniteSet((0, y))
    assert nonlinsolve([x**2 -1], [sin(x)]) == FiniteSet((S.EmptySet,))
    assert nonlinsolve([x**2 -1], sin(x)) == FiniteSet((S.EmptySet,))
    assert nonlinsolve([x**2 -1], 1) == FiniteSet((x**2,))
    assert nonlinsolve([x**2 -1], x + y) == FiniteSet((S.EmptySet,))


def test_nonlinsolve_abs():
    soln = FiniteSet((x, Abs(x)))
    assert nonlinsolve([Abs(x) - y], x, y) == soln


def test_raise_exception_nonlinsolve():
    raises(IndexError, lambda: nonlinsolve([x**2 -1], []))
    raises(ValueError, lambda: nonlinsolve([x**2 -1]))
    raises(NotImplementedError, lambda: nonlinsolve([(x+y)**2 - 9, x**2 - y**2 - 0.75], (x, y)))


def test_trig_system():
    # TODO: add more simple testcases when solveset returns
    # simplified soln for Trig eq
    assert nonlinsolve([sin(x) - 1, cos(x) -1 ], x) == S.EmptySet
    soln1 = (ImageSet(Lambda(n, 2*n*pi + pi/2), S.Integers),)
    soln = FiniteSet(soln1)
    assert nonlinsolve([sin(x) - 1, cos(x)], x) == soln


@XFAIL
def test_trig_system_fail():
    # fails because solveset trig solver is not much smart.
    sys = [x + y - pi/2, sin(x) + sin(y) - 1]
    # solveset returns conditonset for sin(x) + sin(y) - 1
    soln_1 = (ImageSet(Lambda(n, n*pi + pi/2), S.Integers),
        ImageSet(Lambda(n, n*pi)), S.Integers)
    soln_1 = FiniteSet(soln_1)
    soln_2 = (ImageSet(Lambda(n, n*pi), S.Integers),
        ImageSet(Lambda(n, n*pi+ pi/2), S.Integers))
    soln_2 = FiniteSet(soln_2)
    soln = soln_1 + soln_2
    assert nonlinsolve(sys, [x, y]) == soln

    # Add more cases from here
    # http://www.vitutor.com/geometry/trigonometry/equations_systems.html#uno
    sys = [sin(x) + sin(y) - (sqrt(3)+1)/2, sin(x) - sin(y) - (sqrt(3) - 1)/2]
    soln_x = Union(ImageSet(Lambda(n, 2*n*pi + pi/3), S.Integers),
        ImageSet(Lambda(n, 2*n*pi + 2*pi/3), S.Integers))
    soln_y = Union(ImageSet(Lambda(n, 2*n*pi + pi/6), S.Integers),
        ImageSet(Lambda(n, 2*n*pi + 5*pi/6), S.Integers))
    assert nonlinsolve(sys, [x, y]) ==FiniteSet((soln_x, soln_y))


def test_nonlinsolve_positive_dimensional():
    x, y, z, a, b, c, d = symbols('x, y, z, a, b, c, d', real = True)
    assert nonlinsolve([x*y, x*y - x], [x, y]) == FiniteSet((0, y))

    system = [a**2 + a*c, a - b]
    assert nonlinsolve(system, [a, b]) == FiniteSet((0, 0), (-c, -c))
    # here (a= 0, b = 0) is independent soln so both is printed.
    # if symbols = [a, b, c] then only {a : -c ,b : -c}

    eq1 =  a + b + c + d
    eq2 = a*b + b*c + c*d + d*a
    eq3 = a*b*c + b*c*d + c*d*a + d*a*b
    eq4 = a*b*c*d - 1
    system = [eq1, eq2, eq3, eq4]
    sol1 = (-1/d, -d, 1/d, FiniteSet(d) - FiniteSet(0))
    sol2 = (1/d, -d, -1/d, FiniteSet(d) - FiniteSet(0))
    soln = FiniteSet(sol1, sol2)
    assert nonlinsolve(system, [a, b, c, d]) == soln


def test_nonlinsolve_polysys():
    x, y, z = symbols('x, y, z', real = True)
    assert nonlinsolve([x**2 + y - 2, x**2 + y], [x, y]) == S.EmptySet

    s = (-y + 2, y)
    assert nonlinsolve([(x + y)**2 - 4, x + y - 2], [x, y]) == FiniteSet(s)

    system = [x**2 - y**2]
    soln_real = FiniteSet((-y, y), (y, y))
    soln_complex = FiniteSet((-Abs(y), y), (Abs(y), y))
    soln =soln_real + soln_complex
    assert nonlinsolve(system, [x, y]) == soln

    system = [x**2 - y**2]
    soln_real= FiniteSet((y, -y), (y, y))
    soln_complex = FiniteSet((y, -Abs(y)), (y, Abs(y)))
    soln = soln_real + soln_complex
    assert nonlinsolve(system, [y, x]) == soln

    system = [x**2 + y - 3, x - y - 4]
    assert nonlinsolve(system, (x, y)) != nonlinsolve(system, (y, x))


def test_nonlinsolve_using_substitution():
    x, y, z, n = symbols('x, y, z, n', real = True)
    system = [(x + y)*n - y**2 + 2]
    s_x = (n*y - y**2 + 2)/n
    soln = (-s_x, y)
    assert nonlinsolve(system, [x, y]) == FiniteSet(soln)

    system = [z**2*x**2 - z**2*y**2/exp(x)]
    soln_real_1 = (y, x, 0)
    soln_real_2 = (-exp(x/2)*Abs(x), x, z)
    soln_real_3 = (exp(x/2)*Abs(x), x, z)
    soln_complex_1 = (-x*exp(x/2), x, z)
    soln_complex_2 = (x*exp(x/2), x, z)
    syms = [y, x, z]
    soln = FiniteSet(soln_real_1, soln_complex_1, soln_complex_2,\
        soln_real_2, soln_real_3)
    assert nonlinsolve(system,syms) == soln


def test_nonlinsolve_complex():
    x, y, z = symbols('x, y, z')
    n = Dummy('n')
    real_soln = (log(sin(S(1)/3)), S(1)/3)
    img_lamda = Lambda(n, 2*n*I*pi + Mod(log(sin(S(1)/3)), 2*I*pi))
    complex_soln = (ImageSet(img_lamda, S.Integers), S(1)/3)
    soln = FiniteSet(real_soln, complex_soln)
    assert nonlinsolve([exp(x) - sin(y), 1/y - 3], [x, y]) == soln

    system = [exp(x) - sin(y), 1/exp(y) - 3]
    soln_x = ImageSet(Lambda(n, I*(2*n*pi + pi) + log(sin(log(3)))), S.Integers)
    soln_real = FiniteSet((soln_x, -log(S(3))))
    # Mod(-log(3), 2*I*pi) is equal to -log(3).
    expr_x = I*(2*n*pi + arg(sin(2*n*I*pi + Mod(-log(3), 2*I*pi)))) + \
                log(Abs(sin(2*n*I*pi + Mod(-log(3), 2*I*pi))))
    soln_x = ImageSet(Lambda(n, expr_x), S.Integers)
    expr_y = 2*n*I*pi + Mod(-log(3), 2*I*pi)
    soln_y = ImageSet(Lambda(n, expr_y), S.Integers)
    soln_complex = FiniteSet((soln_x, soln_y))
    soln = soln_real + soln_complex
    assert nonlinsolve(system, [x, y]) == soln

    system = [exp(x) - sin(y), y**2 - 4]
    s1 = (log(sin(2)), 2)
    s2 = (ImageSet(Lambda(n, I*(2*n*pi + pi) + log(sin(2))), S.Integers), -2 )
    img = ImageSet(Lambda(n, 2*n*I*pi + Mod(log(sin(2)), 2*I*pi)), S.Integers)
    s3 = (img, 2)
    assert nonlinsolve(system, [x, y]) == FiniteSet(s1, s2, s3)


@XFAIL
def test_solve_nonlinear_trans():
    # After the transcendental equation solver these will work
    x, y, z = symbols('x, y, z', real=True)
    soln1 = FiniteSet((2*LambertW(y/2), y))
    soln2 = FiniteSet((-x*sqrt(exp(x)), y), (x*sqrt(exp(x)), y))
    soln3 = FiniteSet((x*exp(x/2), x))
    soln4 = FiniteSet(2*LambertW(y/2), y)
    assert nonlinsolve([x**2 - y**2/exp(x)], [x, y]) == soln1
    assert nonlinsolve([x**2 - y**2/exp(x)], [y, x]) == soln2
    assert nonlinsolve([x**2 - y**2/exp(x)], [y, x]) == soln3
    assert nonlinsolve([x**2 - y**2/exp(x)], [x, y]) == soln4


def test_issue_5132_1():
    system = [sqrt(x**2 + y**2) - sqrt(10), x + y - 4]
    assert nonlinsolve(system, [x, y]) == FiniteSet((1, 3), (3, 1))

    n = Dummy('n')
    eqs = [exp(x)**2 - sin(y) + z**2, 1/exp(y) - 3]
    s_real_y = -log(3)
    s_real_z = sqrt(-exp(2*x) - sin(log(3)))
    soln_real = FiniteSet((s_real_y, s_real_z), (s_real_y, -s_real_z))
    lam = Lambda(n, 2*n*I*pi + Mod(-log(3), 2*I*pi))
    s_complex_y = ImageSet(lam, S.Integers)
    lam = Lambda(n, sqrt(-exp(2*x) + sin(2*n*I*pi + Mod(-log(3), 2*I*pi))))
    s_complex_z_1 = ImageSet(lam, S.Integers)
    lam = Lambda(n, -sqrt(-exp(2*x) + sin(2*n*I*pi + Mod(-log(3), 2*I*pi))))
    s_complex_z_2 = ImageSet(lam, S.Integers)
    soln_complex = FiniteSet(
                                            (s_complex_y, s_complex_z_1),
                                            (s_complex_y, s_complex_z_2)
                                        )
    soln = soln_real + soln_complex
    assert nonlinsolve(eqs, [y, z]) == soln


def test_issue_5132_2():
    x, y = symbols('x, y', real=True)
    eqs = [exp(x)**2 - sin(y) + z**2, 1/exp(y) - 3]
    n = Dummy('n')
    soln_real = (log(-z**2 + sin(y))/2, z)
    lam = Lambda( n, I*(2*n*pi + arg(-z**2 + sin(y)))/2 + log(Abs(z**2 - sin(y)))/2)
    img = ImageSet(lam, S.Integers)
    # not sure about the complex soln. But it looks correct.
    soln_complex = (img, z)
    soln = FiniteSet(soln_real, soln_complex)
    assert nonlinsolve(eqs, [x, z]) == soln

    r, t = symbols('r, t')
    system = [r - x**2 - y**2, tan(t) - y/x]
    s_x = sqrt(r/(tan(t)**2 + 1))
    s_y = sqrt(r/(tan(t)**2 + 1))*tan(t)
    soln = FiniteSet((s_x, s_y), (-s_x, -s_y))
    assert nonlinsolve(system, [x, y]) == soln


def test_issue_6752():
    a,b,c,d = symbols('a, b, c, d', real=True)
    assert nonlinsolve([a**2 + a, a - b], [a, b]) == {(-1, -1), (0, 0)}


@SKIP("slow")
def test_issue_5114_solveset():
    # slow testcase
    a, b, c, d, e, f, g, h, i, j, k, l, m, n, o, p, q, r = symbols('a:r')

    # there is no 'a' in the equation set but this is how the
    # problem was originally posed
    syms = [a, b, c, f, h, k, n]
    eqs = [b + r/d - c/d,
    c*(1/d + 1/e + 1/g) - f/g - r/d,
        f*(1/g + 1/i + 1/j) - c/g - h/i,
        h*(1/i + 1/l + 1/m) - f/i - k/m,
        k*(1/m + 1/o + 1/p) - h/m - n/p,
        n*(1/p + 1/q) - k/p]
    assert len(nonlinsolve(eqs, syms)) == 1


@SKIP("Hangs")
def _test_issue_5335():
    # Not able to check zero dimensional system.
    # is_zero_dimensional Hangs
    lam, a0, conc = symbols('lam a0 conc')
    eqs = [lam + 2*y - a0*(1 - x/2)*x - 0.005*x/2*x,
           a0*(1 - x/2)*x - 1*y - 0.743436700916726*y,
           x + y - conc]
    sym = [x, y, a0]
    # there are 4 solutions but only two are valid
    assert len(nonlinsolve(eqs, sym)) == 2
    # float
    lam, a0, conc = symbols('lam a0 conc')
    eqs = [lam + 2*y - a0*(1 - x/2)*x - 0.005*x/2*x,
           a0*(1 - x/2)*x - 1*y - 0.743436700916726*y,
           x + y - conc]
    sym = [x, y, a0]
    assert len(nonlinsolve(eqs, sym)) == 2


def test_issue_2777():
    # the equations represent two circles
    x, y = symbols('x y', real=True)
    e1, e2 = sqrt(x**2 + y**2) - 10, sqrt(y**2 + (-x + 10)**2) - 3
    a, b = 191/S(20), 3*sqrt(391)/20
    ans = {(a, -b), (a, b)}
    assert nonlinsolve((e1, e2), (x, y)) == ans
    assert nonlinsolve((e1, e2/(x - a)), (x, y)) == S.EmptySet
    # make the 2nd circle's radius be -3
    e2 += 6
    assert nonlinsolve((e1, e2), (x, y)) == S.EmptySet


def test_issue_8828():
    x1 = 0
    y1 = -620
    r1 = 920
    x2 = 126
    y2 = 276
    x3 = 51
    y3 = 205
    r3 = 104
    v = [x, y, z]

    f1 = (x - x1)**2 + (y - y1)**2 - (r1 - z)**2
    f2 = (x2 - x)**2 + (y2 - y)**2 - z**2
    f3 = (x - x3)**2 + (y - y3)**2 - (r3 - z)**2
    F = [f1, f2, f3]

    g1 = sqrt((x - x1)**2 + (y - y1)**2) + z - r1
    g2 = f2
    g3 = sqrt((x - x3)**2 + (y - y3)**2) + z - r3
    G = [g1, g2, g3]

    # both soln same
    A = nonlinsolve(F, v)
    B = nonlinsolve(G, v)
    assert A == B


def test_nonlinsolve_conditionset():
    # when solveset failed to solve all the eq
    # return conditionset
    f = Function('f')
    f1 = f(x) - pi/2
    f2 = f(y) - 3*pi/2
    intermediate_system = FiniteSet(2*f(x) - pi, 2*f(y) - 3*pi)
    symbols = Tuple(x, y)
    soln = ConditionSet(
        symbols,
        intermediate_system,
        S.Complexes)
    assert nonlinsolve([f1, f2], [x, y]) == soln


def test_substitution_basic():
    assert substitution([], [x, y]) == S.EmptySet
    assert substitution([], []) == S.EmptySet
    system = [2*x**2 + 3*y**2 - 30, 3*x**2 - 2*y**2 - 19]
    soln = FiniteSet((-3, -2), (-3, 2), (3, -2), (3, 2))
    assert substitution(system, [x, y]) == soln

    soln = FiniteSet((-1, 1))
    assert substitution([x + y], [x], [{y: 1}], [y], set([]), [x, y]) == soln
    assert substitution(
        [x + y], [x], [{y: 1}], [y],
        set([x + 1]), [y, x]) == S.EmptySet


def test_issue_5132_substitution():
    x, y, z, r, t = symbols('x, y, z, r, t', real=True)
    system = [r - x**2 - y**2, tan(t) - y/x]
    s_x_1 = Complement(FiniteSet(-sqrt(r/(tan(t)**2 + 1))), FiniteSet(0))
    s_x_2 = Complement(FiniteSet(sqrt(r/(tan(t)**2 + 1))), FiniteSet(0))
    s_y = sqrt(r/(tan(t)**2 + 1))*tan(t)
    soln = FiniteSet((s_x_2, s_y)) + FiniteSet((s_x_1, -s_y))
    assert substitution(system, [x, y]) == soln

    n = Dummy('n')
    eqs = [exp(x)**2 - sin(y) + z**2, 1/exp(y) - 3]
    s_real_y = -log(3)
    s_real_z = sqrt(-exp(2*x) - sin(log(3)))
    soln_real = FiniteSet((s_real_y, s_real_z), (s_real_y, -s_real_z))
    lam = Lambda(n, 2*n*I*pi + Mod(-log(3), 2*I*pi))
    s_complex_y = ImageSet(lam, S.Integers)
    lam = Lambda(n, sqrt(-exp(2*x) + sin(2*n*I*pi + Mod(-log(3), 2*I*pi))))
    s_complex_z_1 = ImageSet(lam, S.Integers)
    lam = Lambda(n, -sqrt(-exp(2*x) + sin(2*n*I*pi + Mod(-log(3), 2*I*pi))))
    s_complex_z_2 = ImageSet(lam, S.Integers)
    soln_complex = FiniteSet(
                                            (s_complex_y, s_complex_z_1),
                                            (s_complex_y, s_complex_z_2)
                                        )
    soln = soln_real + soln_complex
    assert substitution(eqs, [y, z]) == soln


def test_raises_substitution():
    raises(ValueError, lambda: substitution([x**2 -1], []))
    raises(TypeError, lambda: substitution([x**2 -1]))
    raises(ValueError, lambda: substitution([x**2 -1], [sin(x)]))
    raises(TypeError, lambda: substitution([x**2 -1], x))
    raises(TypeError, lambda: substitution([x**2 -1], 1))

# end of tests for nonlinsolve


def test_issue_9556():
    x = Symbol('x')
    b = Symbol('b', positive=True)

    assert solveset(Abs(x) + 1, x, S.Reals) == EmptySet()
    assert solveset(Abs(x) + b, x, S.Reals) == EmptySet()
    assert solveset(Eq(b, -1), b, S.Reals) == EmptySet()


def test_issue_9611():
    x = Symbol('x')
    a = Symbol('a')
    y = Symbol('y')

    assert solveset(Eq(x - x + a, a), x, S.Reals) == S.Reals
    assert solveset(Eq(y - y + a, a), y) == S.Complexes


def test_issue_9557():
    x = Symbol('x')
    a = Symbol('a')

    assert solveset(x**2 + a, x, S.Reals) == Intersection(S.Reals,
        FiniteSet(-sqrt(-a), sqrt(-a)))


def test_issue_9778():
    assert solveset(x**3 + 1, x, S.Reals) == FiniteSet(-1)
    assert solveset(x**(S(3)/5) + 1, x, S.Reals) == S.EmptySet
    assert solveset(x**3 + y, x, S.Reals) == \
        FiniteSet(-Abs(y)**(S(1)/3)*sign(y))


def test_issue_10214():
    assert solveset(x**(S(3)/2) + 4, x, S.Reals) == S.EmptySet
    assert solveset(x**(S(-3)/2) + 4, x, S.Reals) == S.EmptySet

    ans = FiniteSet(-2**(S(2)/3))
    assert solveset(x**(S(3)) + 4, x, S.Reals) == ans
    assert (x**(S(3)) + 4).subs(x,list(ans)[0]) == 0 # substituting ans and verifying the result.
    assert (x**(S(3)) + 4).subs(x,-(-2)**(2/S(3))) == 0


def test_issue_9849():
    assert solveset(Abs(sin(x)) + 1, x, S.Reals) == S.EmptySet


def test_issue_9953():
    assert linsolve([ ], x) == S.EmptySet


def test_issue_9913():
    assert solveset(2*x + 1/(x - 10)**2, x, S.Reals) == \
        FiniteSet(-(3*sqrt(24081)/4 + S(4027)/4)**(S(1)/3)/3 - 100/
                (3*(3*sqrt(24081)/4 + S(4027)/4)**(S(1)/3)) + S(20)/3)


def test_issue_10397():
    assert solveset(sqrt(x), x, S.Complexes) == FiniteSet(0)


def test_issue_14987():
    raises(ValueError, lambda: linear_eq_to_matrix(
        [x**2], x))
    raises(ValueError, lambda: linear_eq_to_matrix(
        [x*(-3/x + 1) + 2*y - a], [x, y]))
    raises(ValueError, lambda: linear_eq_to_matrix(
        [(x**2 - 3*x)/(x - 3) - 3], x))
    raises(ValueError, lambda: linear_eq_to_matrix(
        [(x + 1)**3 - x**3 - 3*x**2 + 7], x))
    raises(ValueError, lambda: linear_eq_to_matrix(
        [x*(1/x + 1) + y], [x, y]))
    raises(ValueError, lambda: linear_eq_to_matrix(
        [(x + 1)*y], [x, y]))
    raises(ValueError, lambda: linear_eq_to_matrix(
        [Eq(1/x, 1/x + y)], [x, y]))
    raises(ValueError, lambda: linear_eq_to_matrix(
        [Eq(y/x, y/x + y)], [x, y]))
    raises(ValueError, lambda: linear_eq_to_matrix(
        [Eq(x*(x + 1), x**2 + y)], [x, y]))


def test_simplification():
    eq = x + (a - b)/(-2*a + 2*b)
    assert solveset(eq, x) == FiniteSet(S.Half)
    assert solveset(eq, x, S.Reals) == FiniteSet(S.Half)


def test_issue_10555():
    f = Function('f')
    g = Function('g')
    assert solveset(f(x) - pi/2, x, S.Reals) == \
        ConditionSet(x, Eq(f(x) - pi/2, 0), S.Reals)
    assert solveset(f(g(x)) - pi/2, g(x), S.Reals) == \
        ConditionSet(g(x), Eq(f(g(x)) - pi/2, 0), S.Reals)


def test_issue_8715():
    eq = x + 1/x > -2 + 1/x
    assert solveset(eq, x, S.Reals) == \
        (Interval.open(-2, oo) - FiniteSet(0))
    assert solveset(eq.subs(x,log(x)), x, S.Reals) == \
        Interval.open(exp(-2), oo) - FiniteSet(1)


def test_issue_11174():
    r, t = symbols('r t')
    eq = z**2 + exp(2*x) - sin(y)
    soln = Intersection(S.Reals, FiniteSet(log(-z**2 + sin(y))/2))
    assert solveset(eq, x, S.Reals) == soln

    eq = sqrt(r)*Abs(tan(t))/sqrt(tan(t)**2 + 1) + x*tan(t)
    s = -sqrt(r)*Abs(tan(t))/(sqrt(tan(t)**2 + 1)*tan(t))
    soln = Intersection(S.Reals, FiniteSet(s))
    assert solveset(eq, x, S.Reals) == soln


def test_issue_11534():
    # eq and eq2 should give the same solution as a Complement
    eq = -y + x/sqrt(-x**2 + 1)
    eq2 = -y**2 + x**2/(-x**2 + 1)
    soln = Complement(FiniteSet(-y/sqrt(y**2 + 1), y/sqrt(y**2 + 1)), FiniteSet(-1, 1))
    assert solveset(eq, x, S.Reals) == soln
    assert solveset(eq2, x, S.Reals) == soln


def test_issue_10477():
    assert solveset((x**2 + 4*x - 3)/x < 2, x, S.Reals) == \
        Union(Interval.open(-oo, -3), Interval.open(0, 1))


def test_issue_10671():
    assert solveset(sin(y), y, Interval(0, pi)) == FiniteSet(0, pi)
    i = Interval(1, 10)
    assert solveset((1/x).diff(x) < 0, x, i) == i


def test_issue_11064():
    eq = x + sqrt(x**2 - 5)
    assert solveset(eq > 0, x, S.Reals) == \
        Interval(sqrt(5), oo)
    assert solveset(eq < 0, x, S.Reals) == \
        Interval(-oo, -sqrt(5))
    assert solveset(eq > sqrt(5), x, S.Reals) == \
        Interval.Lopen(sqrt(5), oo)


def test_issue_12478():
    eq = sqrt(x - 2) + 2
    soln = solveset_real(eq, x)
    assert soln is S.EmptySet
    assert solveset(eq < 0, x, S.Reals) is S.EmptySet
    assert solveset(eq > 0, x, S.Reals) == Interval(2, oo)


def test_issue_12429():
    eq = solveset(log(x)/x <= 0, x, S.Reals)
    sol = Interval.Lopen(0, 1)
    assert eq == sol


def test_solveset_arg():
    assert solveset(arg(x), x, S.Reals)  == Interval.open(0, oo)
    assert solveset(arg(4*x -3), x) == Interval.open(S(3)/4, oo)


def test__is_finite_with_finite_vars():
    f = _is_finite_with_finite_vars
    # issue 12482
    assert all(f(1/x) is None for x in (
        Dummy(), Dummy(real=True), Dummy(complex=True)))
    assert f(1/Dummy(real=False)) is True  # b/c it's finite but not 0


def test_issue_13550():
    assert solveset(x**2 - 2*x - 15, symbol = x, domain = Interval(-oo, 0)) == FiniteSet(-3)


def test_issue_13849():
    t = symbols('t')
    assert nonlinsolve((t*(sqrt(5) + sqrt(2)) - sqrt(2), t), t) == EmptySet()


def test_issue_14223():
    x = Symbol('x')
    assert solveset((Abs(x + Min(x, 2)) - 2).rewrite(Piecewise), x,
        S.Reals) == FiniteSet(-1, 1)
    assert solveset((Abs(x + Min(x, 2)) - 2).rewrite(Piecewise), x,
        Interval(0, 2)) == FiniteSet(1)


def test_issue_10158():
    x = Symbol('x')
    dom = S.Reals
    assert solveset(x*Max(x, 15) - 10, x, dom) == FiniteSet(2/S(3))
    assert solveset(x*Min(x, 15) - 10, x, dom) == FiniteSet(-sqrt(10), sqrt(10))
    assert solveset(Max(Abs(x - 3) - 1, x + 2) - 3, x, dom) == FiniteSet(-1, 1)
    assert solveset(Abs(x - 1) - Abs(y), x, dom) == FiniteSet(-Abs(y) + 1, Abs(y) + 1)
    assert solveset(Abs(x + 4*Abs(x + 1)), x, dom) == FiniteSet(-4/S(3), -4/S(5))
    assert solveset(2*Abs(x + Abs(x + Max(3, x))) - 2, x, S.Reals) == FiniteSet(-1, -2)
    dom = S.Complexes
    raises(ValueError, lambda: solveset(x*Max(x, 15) - 10, x, dom))
    raises(ValueError, lambda: solveset(x*Min(x, 15) - 10, x, dom))
    raises(ValueError, lambda: solveset(Max(Abs(x - 3) - 1, x + 2) - 3, x, dom))
    raises(ValueError, lambda: solveset(Abs(x - 1) - Abs(y), x, dom))
    raises(ValueError, lambda: solveset(Abs(x + 4*Abs(x + 1)), x, dom))


def test_issue_14300():
    x, y, n = symbols('x y n')

    f = 1 - exp(-18000000*x) - y
    a1 = FiniteSet(-log(-y + 1)/18000000)

    assert solveset(f, x, S.Reals) == \
        Intersection(S.Reals, a1)
    assert solveset(f, x) == \
        ImageSet(Lambda(n, -I*(2*n*pi + arg(-y + 1))/18000000 -
            log(Abs(y - 1))/18000000), S.Integers)


def test_issue_14454():
    x = Symbol('x')
    number = CRootOf(x**4 + x - 1, 2)
    raises(ValueError, lambda: invert_real(number, 0, x, S.Reals))
    assert invert_real(x**2, number, x, S.Reals)  # no error


def test_term_factors():
    assert list(_term_factors(3**x - 2)) == [-2, 3**x]
    expr = 4**(x + 1) + 4**(x + 2) + 4**(x - 1) - 3**(x + 2) - 3**(x + 3)
    assert set(_term_factors(expr)) == set([
        3**(x + 2), 4**(x + 2), 3**(x + 3), 4**(x - 1), -1, 4**(x + 1)])


#################### tests for transolve and its helpers ###############

def test_transolve():

    assert _transolve(3**x, x, S.Reals) == S.EmptySet
    assert _transolve(3**x - 9**(x + 5), x, S.Reals) == FiniteSet(-10)


# exponential tests
def test_exponential_real():
    from sympy.abc import x, y, z

    e1 = 3**(2*x) - 2**(x + 3)
    e2 = 4**(5 - 9*x) - 8**(2 - x)
    e3 = 2**x + 4**x
    e4 = exp(log(5)*x) - 2**x
    e5 = exp(x/y)*exp(-z/y) - 2
    e6 = 5**(x/2) - 2**(x/3)
    e7 = 4**(x + 1) + 4**(x + 2) + 4**(x - 1) - 3**(x + 2) - 3**(x + 3)
    e8 = -9*exp(-2*x + 5) + 4*exp(3*x + 1)
    e9 = 2**x + 4**x + 8**x - 84

    assert solveset(e1, x, S.Reals) == FiniteSet(
        -3*log(2)/(-2*log(3) + log(2)))
    assert solveset(e2, x, S.Reals) == FiniteSet(4/S(15))
    assert solveset(e3, x, S.Reals) == S.EmptySet
    assert solveset(e4, x, S.Reals) == FiniteSet(0)
    assert solveset(e5, x, S.Reals) == Intersection(
        S.Reals, FiniteSet(y*log(2*exp(z/y))))
    assert solveset(e6, x, S.Reals) == FiniteSet(0)
    assert solveset(e7, x, S.Reals) == FiniteSet(2)
    assert solveset(e8, x, S.Reals) == FiniteSet(-2*log(2)/5 + 2*log(3)/5 + S(4)/5)
    assert solveset(e9, x, S.Reals) == FiniteSet(2)

    assert solveset_real(-9*exp(-2*x + 5) + 2**(x + 1), x) == FiniteSet(
        -((-5 - 2*log(3) + log(2))/(log(2) + 2)))
    assert solveset_real(4**(x/2) - 2**(x/3), x) == FiniteSet(0)
    b = sqrt(6)*sqrt(log(2))/sqrt(log(5))
    assert solveset_real(5**(x/2) - 2**(3/x), x) == FiniteSet(-b, b)

    # coverage test
    C1, C2 = symbols('C1 C2')
    f = Function('f')
    assert solveset_real(C1 + C2/x**2 - exp(-f(x)), f(x)) == Intersection(
        S.Reals, FiniteSet(-log(C1 + C2/x**2)))
    y = symbols('y', positive=True)
    assert solveset_real(x**2 - y**2/exp(x), y) == Intersection(
        S.Reals, FiniteSet(-sqrt(x**2*exp(x)), sqrt(x**2*exp(x))))
    p = Symbol('p', positive=True)
    assert solveset_real((1/p + 1)**(p + 1), p) == EmptySet()


@XFAIL
def test_exponential_complex():
    from sympy.abc import x
    from sympy import Dummy
    n = Dummy('n')

    assert solveset_complex(2**x + 4**x, x) == imageset(
        Lambda(n, I*(2*n*pi + pi)/log(2)), S.Integers)
    assert solveset_complex(x**z*y**z - 2, z) == FiniteSet(
        log(2)/(log(x) + log(y)))
    assert solveset_complex(4**(x/2) - 2**(x/3), x) == imageset(
        Lambda(n, 3*n*I*pi/log(2)), S.Integers)
    assert solveset(2**x + 32, x) == imageset(
        Lambda(n, (I*(2*n*pi + pi) + 5*log(2))/log(2)), S.Integers)

    eq = (2**exp(y**2/x) + 2)/(x**2 + 15)
    a = sqrt(x)*sqrt(-log(log(2)) + log(log(2) + 2*n*I*pi))
    assert solveset_complex(eq, y) == FiniteSet(-a, a)

    union1 = imageset(Lambda(n, I*(2*n*pi - 2*pi/3)/log(2)), S.Integers)
    union2 = imageset(Lambda(n, I*(2*n*pi + 2*pi/3)/log(2)), S.Integers)
    assert solveset(2**x + 4**x + 8**x, x) == Union(union1, union2)

    eq = 4**(x + 1) + 4**(x + 2) + 4**(x - 1) - 3**(x + 2) - 3**(x + 3)
    res = solveset(eq, x)
    num = 2*n*I*pi - 4*log(2) + 2*log(3)
    den = -2*log(2) + log(3)
    ans = imageset(Lambda(n, num/den), S.Integers)
    assert res == ans


def test_expo_conditionset():
    from sympy.abc import x, y

    f1 = (exp(x) + 1)**x - 2
    f2 = (x + 2)**y*x - 3
    f3 = 2**x - exp(x) - 3
    f4 = log(x) - exp(x)
    f5 = 2**x + 3**x - 5**x

    assert solveset(f1, x, S.Reals) == ConditionSet(
        x, Eq((exp(x) + 1)**x - 2, 0), S.Reals)
    assert solveset(f2, x, S.Reals) == ConditionSet(
        x, Eq(x*(x + 2)**y - 3, 0), S.Reals)
    assert solveset(f3, x, S.Reals) == ConditionSet(
        x, Eq(2**x - exp(x) - 3, 0), S.Reals)
    assert solveset(f4, x, S.Reals) == ConditionSet(
        x, Eq(-exp(x) + log(x), 0), S.Reals)
    assert solveset(f5, x, S.Reals) == ConditionSet(
        x, Eq(2**x + 3**x - 5**x, 0), S.Reals)


def test_exponential_symbols():
    x, y, z = symbols('x y z', positive=True)
    from sympy import simplify

    assert solveset(z**x - y, x, S.Reals) == Intersection(
        S.Reals, FiniteSet(log(y)/log(z)))

    w = symbols('w')
    f1 = 2*x**w - 4*y**w
    f2 = (x/y)**w - 2
    ans1 = solveset(f1, w, S.Reals)
    ans2 = solveset(f2, w, S.Reals)
    assert ans1 == simplify(ans2)

    assert solveset(x**x, x, S.Reals) == S.EmptySet
    assert solveset(x**y - 1, y, S.Reals) == FiniteSet(0)
    assert solveset(exp(x/y)*exp(-z/y) - 2, y, S.Reals) == FiniteSet(
        (x - z)/log(2)) - FiniteSet(0)

    a, b, x, y = symbols('a b x y')
    assert solveset_real(a**x - b**x, x) == ConditionSet(
        x, (a > 0) & (b > 0), FiniteSet(0))
    assert solveset(a**x - b**x, x) == ConditionSet(
        x, Ne(a, 0) & Ne(b, 0), FiniteSet(0))


@XFAIL
def test_issue_10864():
    assert solveset(x**(y*z) - x, x, S.Reals) == FiniteSet(1)


@XFAIL
def test_solve_only_exp_2():
    assert solveset_real(sqrt(exp(x)) + sqrt(exp(-x)) - 4, x) == \
        FiniteSet(2*log(-sqrt(3) + 2), 2*log(sqrt(3) + 2))


def test_is_exponential():
    x, y, z = symbols('x y z')

    assert _is_exponential(y, x) is False
    assert _is_exponential(3**x - 2, x) is True
    assert _is_exponential(5**x - 7**(2 - x), x) is True
    assert _is_exponential(sin(2**x) - 4*x, x) is False
    assert _is_exponential(x**y - z, y) is True
    assert _is_exponential(x**y - z, x) is False
    assert _is_exponential(2**x + 4**x - 1, x) is True
    assert _is_exponential(x**(y*z) - x, x) is False
    assert _is_exponential(x**(2*x) - 3**x, x) is False
    assert _is_exponential(x**y - y*z, y) is False
    assert _is_exponential(x**y - x*z, y) is True


def test_solve_exponential():
    assert _solve_exponential(3**(2*x) - 2**(x + 3), 0, x, S.Reals) == \
        FiniteSet(-3*log(2)/(-2*log(3) + log(2)))
    assert _solve_exponential(2**y + 4**y, 1, y, S.Reals) == \
        FiniteSet(log(-S(1)/2 + sqrt(5)/2)/log(2))
    assert _solve_exponential(2**y + 4**y, 0, y, S.Reals) == \
        S.EmptySet
    assert _solve_exponential(2**x + 3**x - 5**x, 0, x, S.Reals) == \
        ConditionSet(x, Eq(2**x + 3**x - 5**x, 0), S.Reals)

# end of exponential tests


# logarithmic tests
def test_logarithmic():
    assert solveset_real(log(x - 3) + log(x + 3), x) == FiniteSet(
        -sqrt(10), sqrt(10))
    assert solveset_real(log(x + 1) - log(2*x - 1), x) == FiniteSet(2)
    assert solveset_real(log(x + 3) + log(1 + 3/x) - 3, x) == FiniteSet(
        -3 + sqrt(-12 + exp(3))*exp(S(3)/2)/2 + exp(3)/2,
        -sqrt(-12 + exp(3))*exp(S(3)/2)/2 - 3 + exp(3)/2)

    eq = z - log(x) + log(y/(x*(-1 + y**2/x**2)))
    assert solveset_real(eq, x) == \
        Intersection(S.Reals, FiniteSet(-sqrt(y**2 - y*exp(z)),
            sqrt(y**2 - y*exp(z)))) - \
        Intersection(S.Reals, FiniteSet(-sqrt(y**2), sqrt(y**2)))
    assert solveset_real(
        log(3*x) - log(-x + 1) - log(4*x + 1), x) == FiniteSet(-S(1)/2, S(1)/2)
    assert solveset(log(x**y) - y*log(x), x, S.Reals) == S.Reals

@XFAIL
def test_uselogcombine_2():
    eq = log(exp(2*x) + 1) + log(-tanh(x) + 1) - log(2)
    assert solveset_real(eq, x) == EmptySet()
    eq = log(8*x) - log(sqrt(x) + 1) - 2
    assert solveset_real(eq, x) == EmptySet()


def test_is_logarithmic():
    assert _is_logarithmic(y, x) is False
    assert _is_logarithmic(log(x), x) is True
    assert _is_logarithmic(log(x) - 3, x) is True
    assert _is_logarithmic(log(x)*log(y), x) is True
    assert _is_logarithmic(log(x)**2, x) is False
    assert _is_logarithmic(log(x - 3) + log(x + 3), x) is True
    assert _is_logarithmic(log(x**y) - y*log(x), x) is True
    assert _is_logarithmic(sin(log(x)), x) is False
    assert _is_logarithmic(x + y, x) is False
    assert _is_logarithmic(log(3*x) - log(1 - x) + 4, x) is True
    assert _is_logarithmic(log(x) + log(y) + x, x) is False
    assert _is_logarithmic(log(log(x - 3)) + log(x - 3), x) is True
    assert _is_logarithmic(log(log(3) + x) + log(x), x) is True
    assert _is_logarithmic(log(x)*(y + 3) + log(x), y) is False


def test_solve_logarithm():
    y = Symbol('y')
    assert _solve_logarithm(log(x**y) - y*log(x), 0, x, S.Reals) == S.Reals
    y = Symbol('y', positive=True)
    assert _solve_logarithm(log(x)*log(y), 0, x, S.Reals) == FiniteSet(1)

# end of logarithmic tests


def test_linear_coeffs():
    from sympy.solvers.solveset import linear_coeffs
    assert linear_coeffs(0, x) == [0, 0]
    assert all(i is S.Zero for i in linear_coeffs(0, x))
    assert linear_coeffs(x + 2*y + 3, x, y) == [1, 2, 3]
    assert linear_coeffs(x + 2*y + 3, y, x) == [2, 1, 3]
    assert linear_coeffs(x + 2*x**2 + 3, x, x**2) == [1, 2, 3]
    raises(ValueError, lambda:
        linear_coeffs(x + 2*x**2 + x**3, x, x**2))
    raises(ValueError, lambda:
        linear_coeffs(1/x*(x - 1) + 1/x, x))
<<<<<<< HEAD

def test_solve_modular():
    x = Symbol('x')
    n = Dummy('n', real=True)
    assert solveset(3-Mod(x,5), x) == ImageSet(Lambda(n, 5*n + 3), S.Integers)
    assert solveset(3-Mod(x + 2, 5), x) == ImageSet(Lambda(n, 5*n + 1), S.Integers)
    assert solveset(3-Mod(5*x + 2, 7), x) == ImageSet(Lambda(n, 7*n + 3), S.Integers)
    assert solveset(3-Mod(5*x - 8, 7), x) == ImageSet(Lambda(n, 7*n + 5), S.Integers)
    assert solveset(3-Mod(5*x,7), x) == ImageSet(Lambda(n, 7*n + 2), S.Integers)
    n = symbols('n', integer=True)
    a = 742938285
    z = 1898888478
    m = 2**31 - 1
    x = 20170816
    assert solveset(x - Mod(a**n*z, m), n, S.Integers) == FiniteSet(100)
    assert solveset(x - Mod(a**(2*n)*z, m), n) == FiniteSet(50)
    assert solveset(x - Mod(a**(2*n + 7)*z, m), n) == FiniteSet(S(93)/2)
    assert solveset(x - Mod(a**(n - 4)*z, m), n) == FiniteSet(104)
    assert solveset(x - Mod(a**(n**2 + 1)*z, m), n) == FiniteSet(-3*sqrt(11), 3*sqrt(11))
=======
    assert linear_coeffs(a*(x + y), x, y) == [a, a, 0]
>>>>>>> 09427d75
<|MERGE_RESOLUTION|>--- conflicted
+++ resolved
@@ -2030,7 +2030,7 @@
         linear_coeffs(x + 2*x**2 + x**3, x, x**2))
     raises(ValueError, lambda:
         linear_coeffs(1/x*(x - 1) + 1/x, x))
-<<<<<<< HEAD
+    assert linear_coeffs(a*(x + y), x, y) == [a, a, 0]
 
 def test_solve_modular():
     x = Symbol('x')
@@ -2049,7 +2049,4 @@
     assert solveset(x - Mod(a**(2*n)*z, m), n) == FiniteSet(50)
     assert solveset(x - Mod(a**(2*n + 7)*z, m), n) == FiniteSet(S(93)/2)
     assert solveset(x - Mod(a**(n - 4)*z, m), n) == FiniteSet(104)
-    assert solveset(x - Mod(a**(n**2 + 1)*z, m), n) == FiniteSet(-3*sqrt(11), 3*sqrt(11))
-=======
-    assert linear_coeffs(a*(x + y), x, y) == [a, a, 0]
->>>>>>> 09427d75
+    assert solveset(x - Mod(a**(n**2 + 1)*z, m), n) == FiniteSet(-3*sqrt(11), 3*sqrt(11))