from math import isclose

from sympy.calculus.util import stationary_points
from sympy.core.containers import Tuple
from sympy.core.function import (Function, Lambda, nfloat, diff)
from sympy.core.mod import Mod
from sympy.core.numbers import (E, I, Rational, oo, pi, Integer, all_close)
from sympy.core.relational import (Eq, Gt, Ne, Ge)
from sympy.core.singleton import S
from sympy.core.sorting import ordered
from sympy.core.symbol import (Dummy, Symbol, symbols)
from sympy.core.sympify import sympify
from sympy.functions.elementary.complexes import (Abs, arg, im, re, sign, conjugate)
from sympy.functions.elementary.exponential import (LambertW, exp, log)
from sympy.functions.elementary.hyperbolic import (HyperbolicFunction,
    sinh, cosh, tanh, coth, sech, csch, asinh, acosh, atanh, acoth, asech, acsch)
from sympy.functions.elementary.miscellaneous import sqrt, Min, Max
from sympy.functions.elementary.piecewise import Piecewise
from sympy.functions.elementary.trigonometric import (
    TrigonometricFunction, acos, acot, acsc, asec, asin, atan, atan2,
    cos, cot, csc, sec, sin, tan)
from sympy.functions.special.error_functions import (erf, erfc,
    erfcinv, erfinv)
from sympy.logic.boolalg import And
from sympy.matrices.dense import MutableDenseMatrix as Matrix
from sympy.matrices.immutable import ImmutableDenseMatrix
from sympy.polys.polytools import Poly
from sympy.polys.rootoftools import CRootOf
from sympy.sets.contains import Contains
from sympy.sets.conditionset import ConditionSet
from sympy.sets.fancysets import ImageSet, Range
from sympy.sets.sets import (Complement, FiniteSet,
    Intersection, Interval, Union, imageset, ProductSet)
from sympy.simplify import simplify
from sympy.tensor.indexed import Indexed
from sympy.utilities.iterables import numbered_symbols

from sympy.testing.pytest import (XFAIL, raises, skip, slow, SKIP, _both_exp_pow)
from sympy.core.random import verify_numerically as tn
from sympy.physics.units import cm

from sympy.solvers import solve
from sympy.solvers.solveset import (
    solveset_real, domain_check, solveset_complex, linear_eq_to_matrix,
    linsolve, _is_function_class_equation, invert_real, invert_complex,
    _invert_trig_hyp_real, solveset, solve_decomposition, substitution,
    nonlinsolve, solvify,
    _is_finite_with_finite_vars, _transolve, _is_exponential,
    _solve_exponential, _is_logarithmic, _is_lambert,
    _solve_logarithm, _term_factors, _is_modular, NonlinearError)

from sympy.abc import (a, b, c, d, e, f, g, h, i, j, k, l, m, n, q, r,
    t, w, x, y, z)


def dumeq(i, j):
    if type(i) in (list, tuple):
        return all(dumeq(i, j) for i, j in zip(i, j))
    return i == j or i.dummy_eq(j)


def assert_close_ss(sol1, sol2):
    """Test solutions with floats from solveset are close"""
    sol1 = sympify(sol1)
    sol2 = sympify(sol2)
    assert isinstance(sol1, FiniteSet)
    assert isinstance(sol2, FiniteSet)
    assert len(sol1) == len(sol2)
    assert all(isclose(v1, v2) for v1, v2 in zip(sol1, sol2))


def assert_close_nl(sol1, sol2):
    """Test solutions with floats from nonlinsolve are close"""
    sol1 = sympify(sol1)
    sol2 = sympify(sol2)
    assert isinstance(sol1, FiniteSet)
    assert isinstance(sol2, FiniteSet)
    assert len(sol1) == len(sol2)
    for s1, s2 in zip(sol1, sol2):
        assert len(s1) == len(s2)
        assert all(isclose(v1, v2) for v1, v2 in zip(s1, s2))


@_both_exp_pow
def test_invert_real():
    x = Symbol('x', real=True)

    def ireal(x, s=S.Reals):
        return Intersection(s, x)

    assert invert_real(exp(x), z, x) == (x, ireal(FiniteSet(log(z))))

    y = Symbol('y', positive=True)
    n = Symbol('n', real=True)
    assert invert_real(x + 3, y, x) == (x, FiniteSet(y - 3))
    assert invert_real(x*3, y, x) == (x, FiniteSet(y / 3))

    assert invert_real(exp(x), y, x) == (x, FiniteSet(log(y)))
    assert invert_real(exp(3*x), y, x) == (x, FiniteSet(log(y) / 3))
    assert invert_real(exp(x + 3), y, x) == (x, FiniteSet(log(y) - 3))

    assert invert_real(exp(x) + 3, y, x) == (x, ireal(FiniteSet(log(y - 3))))
    assert invert_real(exp(x)*3, y, x) == (x, FiniteSet(log(y / 3)))

    assert invert_real(log(x), y, x) == (x, FiniteSet(exp(y)))
    assert invert_real(log(3*x), y, x) == (x, FiniteSet(exp(y) / 3))
    assert invert_real(log(x + 3), y, x) == (x, FiniteSet(exp(y) - 3))

    assert invert_real(Abs(x), y, x) == (x, FiniteSet(y, -y))

    assert invert_real(2**x, y, x) == (x, FiniteSet(log(y)/log(2)))
    assert invert_real(2**exp(x), y, x) == (x, ireal(FiniteSet(log(log(y)/log(2)))))

    assert invert_real(x**2, y, x) == (x, FiniteSet(sqrt(y), -sqrt(y)))
    assert invert_real(x**S.Half, y, x) == (x, FiniteSet(y**2))

    raises(ValueError, lambda: invert_real(x, x, x))

    # issue 21236
    assert invert_real(x**pi, y, x) == (x, FiniteSet(y**(1/pi)))
    assert invert_real(x**pi, -E, x) == (x, S.EmptySet)
    assert invert_real(x**Rational(3/2), 1000, x) == (x, FiniteSet(100))
    assert invert_real(x**1.0, 1, x) == (x**1.0, FiniteSet(1))

    raises(ValueError, lambda: invert_real(S.One, y, x))

    assert invert_real(x**31 + x, y, x) == (x**31 + x, FiniteSet(y))

    lhs = x**31 + x
    base_values =  FiniteSet(y - 1, -y - 1)
    assert invert_real(Abs(x**31 + x + 1), y, x) == (lhs, base_values)

    assert dumeq(invert_real(sin(x), y, x), (x,
        ConditionSet(x, (S(-1) <= y) & (y <= S(1)), Union(
            ImageSet(Lambda(n, 2*n*pi + asin(y)), S.Integers),
            ImageSet(Lambda(n, pi*2*n + pi - asin(y)), S.Integers)))))

    assert dumeq(invert_real(sin(exp(x)), y, x), (x,
        ConditionSet(x, (S(-1) <= y) & (y <= S(1)), Union(
            ImageSet(Lambda(n, log(2*n*pi + asin(y))), S.Integers),
            ImageSet(Lambda(n, log(pi*2*n + pi - asin(y))), S.Integers)))))

    assert dumeq(invert_real(csc(x), y, x), (x,
        ConditionSet(x, ((S(1) <= y) & (y < oo)) | ((-oo < y) & (y <= S(-1))),
            Union(ImageSet(Lambda(n, 2*n*pi + acsc(y)), S.Integers),
                ImageSet(Lambda(n, 2*n*pi - acsc(y) + pi), S.Integers)))))

    assert dumeq(invert_real(csc(exp(x)), y, x), (x,
        ConditionSet(x, ((S(1) <= y) & (y < oo)) | ((-oo < y) & (y <= S(-1))),
            Union(ImageSet(Lambda(n, log(2*n*pi + acsc(y))), S.Integers),
                ImageSet(Lambda(n, log(2*n*pi - acsc(y) + pi)), S.Integers)))))

    assert dumeq(invert_real(cos(x), y, x), (x,
        ConditionSet(x, (S(-1) <= y) & (y <= S(1)), Union(
            ImageSet(Lambda(n, 2*n*pi + acos(y)), S.Integers),
            ImageSet(Lambda(n, 2*n*pi - acos(y)), S.Integers)))))

    assert dumeq(invert_real(cos(exp(x)), y, x), (x,
        ConditionSet(x, (S(-1) <= y) & (y <= S(1)), Union(
            ImageSet(Lambda(n, log(2*n*pi + acos(y))), S.Integers),
            ImageSet(Lambda(n, log(2*n*pi - acos(y))), S.Integers)))))

    assert dumeq(invert_real(sec(x), y, x), (x,
        ConditionSet(x, ((S(1) <= y) & (y < oo)) | ((-oo < y) & (y <= S(-1))),
            Union(ImageSet(Lambda(n, 2*n*pi + asec(y)), S.Integers), \
                ImageSet(Lambda(n, 2*n*pi - asec(y)), S.Integers)))))

    assert dumeq(invert_real(sec(exp(x)), y, x), (x,
        ConditionSet(x, ((S(1) <= y) & (y < oo)) | ((-oo < y) & (y <= S(-1))),
            Union(ImageSet(Lambda(n, log(2*n*pi - asec(y))), S.Integers),
                ImageSet(Lambda(n, log(2*n*pi + asec(y))), S.Integers)))))

    assert dumeq(invert_real(tan(x), y, x), (x,
        ConditionSet(x, (-oo < y) & (y < oo),
            ImageSet(Lambda(n, n*pi + atan(y)), S.Integers))))

    assert dumeq(invert_real(tan(exp(x)), y, x), (x,
        ConditionSet(x, (-oo < y) & (y < oo),
            ImageSet(Lambda(n, log(n*pi + atan(y))), S.Integers))))

    assert dumeq(invert_real(cot(x), y, x), (x,
        ConditionSet(x, (-oo < y) & (y < oo),
            ImageSet(Lambda(n, n*pi + acot(y)), S.Integers))))

    assert dumeq(invert_real(cot(exp(x)), y, x), (x,
        ConditionSet(x, (-oo < y) & (y < oo),
            ImageSet(Lambda(n, log(n*pi + acot(y))), S.Integers))))

    assert dumeq(invert_real(tan(tan(x)), y, x),
        (x, ConditionSet(x, Eq(tan(tan(x)), y), S.Reals)))
        # slight regression compared to previous result:
        # (tan(x), imageset(Lambda(n, n*pi + atan(y)), S.Integers)))

    x = Symbol('x', positive=True)
    assert invert_real(x**pi, y, x) == (x, FiniteSet(y**(1/pi)))

    r = Symbol('r', real=True)
    p = Symbol('p', positive=True)
    assert invert_real(sinh(x), r, x) == (x, FiniteSet(asinh(r)))
    assert invert_real(sinh(log(x)), p, x) == (x, FiniteSet(exp(asinh(p))))

    assert invert_real(cosh(x), r, x) == (x, Intersection(
        FiniteSet(-acosh(r), acosh(r)), S.Reals))
    assert invert_real(cosh(x), p + 1, x) == (x,
        FiniteSet(-acosh(p + 1), acosh(p + 1)))

    assert invert_real(tanh(x), r, x) == (x, Intersection(FiniteSet(atanh(r)), S.Reals))
    assert invert_real(coth(x), p+1, x) == (x, FiniteSet(acoth(p+1)))
    assert invert_real(sech(x), r, x) == (x, Intersection(
        FiniteSet(-asech(r), asech(r)), S.Reals))
    assert invert_real(csch(x), p, x) == (x, FiniteSet(acsch(p)))

    assert dumeq(invert_real(tanh(sin(x)), r, x), (x,
        ConditionSet(x, (S(-1) <= atanh(r)) & (atanh(r) <= S(1)), Union(
            ImageSet(Lambda(n, 2*n*pi + asin(atanh(r))), S.Integers),
            ImageSet(Lambda(n, 2*n*pi - asin(atanh(r)) + pi), S.Integers)))))


def test_invert_trig_hyp_real():
    # check some codepaths that are not as easily reached otherwise
    n = Dummy('n')
    assert _invert_trig_hyp_real(cosh(x), Range(-5, 10, 1), x)[1].dummy_eq(Union(
        ImageSet(Lambda(n, -acosh(n)), Range(1, 10, 1)),
        ImageSet(Lambda(n, acosh(n)), Range(1, 10, 1))))
    assert _invert_trig_hyp_real(coth(x), Interval(-3, 2), x) == (x, Union(
        Interval(-oo, -acoth(3)), Interval(acoth(2), oo)))
    assert _invert_trig_hyp_real(tanh(x), Interval(-S.Half, 1), x) == (x,
        Interval(-atanh(S.Half), oo))
    assert _invert_trig_hyp_real(sech(x), imageset(n, S.Half + n/3, S.Naturals0), x) == \
        (x, FiniteSet(-asech(S(1)/2), asech(S(1)/2), -asech(S(5)/6), asech(S(5)/6)))
    assert _invert_trig_hyp_real(csch(x), S.Reals, x) == (x,
        Union(Interval.open(-oo, 0), Interval.open(0, oo)))


def test_invert_complex():
    assert invert_complex(x + 3, y, x) == (x, FiniteSet(y - 3))
    assert invert_complex(x*3, y, x) == (x, FiniteSet(y / 3))
    assert invert_complex((x - 1)**3, 0, x) == (x, FiniteSet(1))

    assert dumeq(invert_complex(exp(x), y, x),
        (x, imageset(Lambda(n, I*(2*pi*n + arg(y)) + log(Abs(y))), S.Integers)))

    assert invert_complex(log(x), y, x) == (x, FiniteSet(exp(y)))

    raises(ValueError, lambda: invert_real(1, y, x))
    raises(ValueError, lambda: invert_complex(x, x, x))
    raises(ValueError, lambda: invert_complex(x, x, 1))

    assert dumeq(invert_complex(sin(x), I, x), (x, Union(
        ImageSet(Lambda(n, 2*n*pi + I*log(1 + sqrt(2))), S.Integers),
        ImageSet(Lambda(n, 2*n*pi + pi - I*log(1 + sqrt(2))), S.Integers))))
    assert dumeq(invert_complex(cos(x), 1+I, x), (x, Union(
        ImageSet(Lambda(n, 2*n*pi - acos(1 + I)), S.Integers),
        ImageSet(Lambda(n, 2*n*pi + acos(1 + I)), S.Integers))))
    assert dumeq(invert_complex(tan(2*x), 1, x), (x,
        ImageSet(Lambda(n, n*pi/2 + pi/8), S.Integers)))
    assert dumeq(invert_complex(cot(x), 2*I, x), (x,
        ImageSet(Lambda(n, n*pi - I*acoth(2)), S.Integers)))

    assert dumeq(invert_complex(sinh(x), 0, x), (x, Union(
        ImageSet(Lambda(n, 2*n*I*pi), S.Integers),
        ImageSet(Lambda(n, 2*n*I*pi + I*pi), S.Integers))))
    assert dumeq(invert_complex(cosh(x), 0, x), (x, Union(
        ImageSet(Lambda(n, 2*n*I*pi + I*pi/2), S.Integers),
        ImageSet(Lambda(n, 2*n*I*pi + 3*I*pi/2), S.Integers))))
    assert invert_complex(tanh(x), 1, x) == (x, S.EmptySet)
    assert dumeq(invert_complex(tanh(x), a, x), (x,
        ConditionSet(x, Ne(a, -1) & Ne(a, 1),
        ImageSet(Lambda(n, n*I*pi + atanh(a)), S.Integers))))
    assert invert_complex(coth(x), 1, x) == (x, S.EmptySet)
    assert dumeq(invert_complex(coth(x), a, x), (x,
        ConditionSet(x, Ne(a, -1) & Ne(a, 1),
        ImageSet(Lambda(n, n*I*pi + acoth(a)), S.Integers))))
    assert dumeq(invert_complex(sech(x), 2, x), (x, Union(
        ImageSet(Lambda(n, 2*n*I*pi + I*pi/3), S.Integers),
        ImageSet(Lambda(n, 2*n*I*pi + 5*I*pi/3), S.Integers))))


def test_domain_check():
    assert domain_check(1/(1 + (1/(x+1))**2), x, -1) is False
    assert domain_check(x**2, x, 0) is True
    assert domain_check(x, x, oo) is False
    assert domain_check(0, x, oo) is False


def test_issue_11536():
    assert solveset(0**x - 100, x, S.Reals) == S.EmptySet
    assert solveset(0**x - 1, x, S.Reals) == FiniteSet(0)


def test_issue_17479():
    f = (x**2 + y**2)**2 + (x**2 + z**2)**2 - 2*(2*x**2 + y**2 + z**2)
    fx = f.diff(x)
    fy = f.diff(y)
    fz = f.diff(z)
    sol = nonlinsolve([fx, fy, fz], [x, y, z])
    assert len(sol) >= 4 and len(sol) <= 20
    # nonlinsolve has been giving a varying number of solutions
    # (originally 18, then 20, now 19) due to various internal changes.
    # Unfortunately not all the solutions are actually valid and some are
    # redundant. Since the original issue was that an exception was raised,
    # this first test only checks that nonlinsolve returns a "plausible"
    # solution set. The next test checks the result for correctness.


@XFAIL
def test_issue_18449():
    x, y, z = symbols("x, y, z")
    f = (x**2 + y**2)**2 + (x**2 + z**2)**2 - 2*(2*x**2 + y**2 + z**2)
    fx = diff(f, x)
    fy = diff(f, y)
    fz = diff(f, z)
    sol = nonlinsolve([fx, fy, fz], [x, y, z])
    for (xs, ys, zs) in sol:
        d = {x: xs, y: ys, z: zs}
        assert tuple(_.subs(d).simplify() for _ in (fx, fy, fz)) == (0, 0, 0)
    # After simplification and removal of duplicate elements, there should
    # only be 4 parametric solutions left:
    # simplifiedsolutions = FiniteSet((sqrt(1 - z**2), z, z),
    #                                 (-sqrt(1 - z**2), z, z),
    #                                 (sqrt(1 - z**2), -z, z),
    #                                 (-sqrt(1 - z**2), -z, z))
    # TODO: Is the above solution set definitely complete?


def test_issue_21047():
    f = (2 - x)**2 + (sqrt(x - 1) - 1)**6
    assert solveset(f, x, S.Reals) == FiniteSet(2)

    f = (sqrt(x)-1)**2 + (sqrt(x)+1)**2 -2*x**2 + sqrt(2)
    assert solveset(f, x, S.Reals) == FiniteSet(
        S.Half - sqrt(2*sqrt(2) + 5)/2, S.Half + sqrt(2*sqrt(2) + 5)/2)


def test_is_function_class_equation():
    assert _is_function_class_equation(TrigonometricFunction,
                                       tan(x), x) is True
    assert _is_function_class_equation(TrigonometricFunction,
                                       tan(x) - 1, x) is True
    assert _is_function_class_equation(TrigonometricFunction,
                                       tan(x) + sin(x), x) is True
    assert _is_function_class_equation(TrigonometricFunction,
                                       tan(x) + sin(x) - a, x) is True
    assert _is_function_class_equation(TrigonometricFunction,
                                       sin(x)*tan(x) + sin(x), x) is True
    assert _is_function_class_equation(TrigonometricFunction,
                                       sin(x)*tan(x + a) + sin(x), x) is True
    assert _is_function_class_equation(TrigonometricFunction,
                                       sin(x)*tan(x*a) + sin(x), x) is True
    assert _is_function_class_equation(TrigonometricFunction,
                                       a*tan(x) - 1, x) is True
    assert _is_function_class_equation(TrigonometricFunction,
                                       tan(x)**2 + sin(x) - 1, x) is True
    assert _is_function_class_equation(TrigonometricFunction,
                                       tan(x) + x, x) is False
    assert _is_function_class_equation(TrigonometricFunction,
                                       tan(x**2), x) is False
    assert _is_function_class_equation(TrigonometricFunction,
                                       tan(x**2) + sin(x), x) is False
    assert _is_function_class_equation(TrigonometricFunction,
                                       tan(x)**sin(x), x) is False
    assert _is_function_class_equation(TrigonometricFunction,
                                       tan(sin(x)) + sin(x), x) is False
    assert _is_function_class_equation(HyperbolicFunction,
                                       tanh(x), x) is True
    assert _is_function_class_equation(HyperbolicFunction,
                                       tanh(x) - 1, x) is True
    assert _is_function_class_equation(HyperbolicFunction,
                                       tanh(x) + sinh(x), x) is True
    assert _is_function_class_equation(HyperbolicFunction,
                                       tanh(x) + sinh(x) - a, x) is True
    assert _is_function_class_equation(HyperbolicFunction,
                                       sinh(x)*tanh(x) + sinh(x), x) is True
    assert _is_function_class_equation(HyperbolicFunction,
                                       sinh(x)*tanh(x + a) + sinh(x), x) is True
    assert _is_function_class_equation(HyperbolicFunction,
                                       sinh(x)*tanh(x*a) + sinh(x), x) is True
    assert _is_function_class_equation(HyperbolicFunction,
                                       a*tanh(x) - 1, x) is True
    assert _is_function_class_equation(HyperbolicFunction,
                                       tanh(x)**2 + sinh(x) - 1, x) is True
    assert _is_function_class_equation(HyperbolicFunction,
                                       tanh(x) + x, x) is False
    assert _is_function_class_equation(HyperbolicFunction,
                                       tanh(x**2), x) is False
    assert _is_function_class_equation(HyperbolicFunction,
                                       tanh(x**2) + sinh(x), x) is False
    assert _is_function_class_equation(HyperbolicFunction,
                                       tanh(x)**sinh(x), x) is False
    assert _is_function_class_equation(HyperbolicFunction,
                                       tanh(sinh(x)) + sinh(x), x) is False


def test_garbage_input():
    raises(ValueError, lambda: solveset_real([y], y))
    x = Symbol('x', real=True)
    assert solveset_real(x, 1) == S.EmptySet
    assert solveset_real(x - 1, 1) == FiniteSet(x)
    assert solveset_real(x, pi) == S.EmptySet
    assert solveset_real(x, x**2) == S.EmptySet

    raises(ValueError, lambda: solveset_complex([x], x))
    assert solveset_complex(x, pi) == S.EmptySet

    raises(ValueError, lambda: solveset((x, y), x))
    raises(ValueError, lambda: solveset(x + 1, S.Reals))
    raises(ValueError, lambda: solveset(x + 1, x, 2))


def test_solve_mul():
    assert solveset_real((a*x + b)*(exp(x) - 3), x) == \
        Union({log(3)}, Intersection({-b/a}, S.Reals))
    anz = Symbol('anz', nonzero=True)
    bb = Symbol('bb', real=True)
    assert solveset_real((anz*x + bb)*(exp(x) - 3), x) == \
        FiniteSet(-bb/anz, log(3))
    assert solveset_real((2*x + 8)*(8 + exp(x)), x) == FiniteSet(S(-4))
    assert solveset_real(x/log(x), x) is S.EmptySet


def test_solve_invert():
    assert solveset_real(exp(x) - 3, x) == FiniteSet(log(3))
    assert solveset_real(log(x) - 3, x) == FiniteSet(exp(3))

    assert solveset_real(3**(x + 2), x) == FiniteSet()
    assert solveset_real(3**(2 - x), x) == FiniteSet()

    assert solveset_real(y - b*exp(a/x), x) == Intersection(
        S.Reals, FiniteSet(a/log(y/b)))

    # issue 4504
    assert solveset_real(2**x - 10, x) == FiniteSet(1 + log(5)/log(2))


def test_issue_25768():
    assert dumeq(solveset_real(sin(x) - S.Half, x), Union(
        ImageSet(Lambda(n, pi*2*n + pi/6), S.Integers),
        ImageSet(Lambda(n, pi*2*n + pi*5/6), S.Integers)))
    n1 = solveset_real(sin(x) - 0.5, x).n(5)
    n2 = solveset_real(sin(x) - S.Half, x).n(5)
    # help pass despite fp differences
    eq = [i.replace(
        lambda x:x.is_Float,
        lambda x:Rational(x).limit_denominator(1000)) for i in (n1, n2)]
    assert dumeq(*eq),(n1,n2)


def test_errorinverses():
    assert solveset_real(erf(x) - S.Half, x) == \
        FiniteSet(erfinv(S.Half))
    assert solveset_real(erfinv(x) - 2, x) == \
        FiniteSet(erf(2))
    assert solveset_real(erfc(x) - S.One, x) == \
        FiniteSet(erfcinv(S.One))
    assert solveset_real(erfcinv(x) - 2, x) == FiniteSet(erfc(2))


def test_solve_polynomial():
    x = Symbol('x', real=True)
    y = Symbol('y', real=True)
    assert solveset_real(3*x - 2, x) == FiniteSet(Rational(2, 3))

    assert solveset_real(x**2 - 1, x) == FiniteSet(-S.One, S.One)
    assert solveset_real(x - y**3, x) == FiniteSet(y ** 3)

    assert solveset_real(x**3 - 15*x - 4, x) == FiniteSet(
        -2 + 3 ** S.Half,
        S(4),
        -2 - 3 ** S.Half)

    assert solveset_real(sqrt(x) - 1, x) == FiniteSet(1)
    assert solveset_real(sqrt(x) - 2, x) == FiniteSet(4)
    assert solveset_real(x**Rational(1, 4) - 2, x) == FiniteSet(16)
    assert solveset_real(x**Rational(1, 3) - 3, x) == FiniteSet(27)
    assert len(solveset_real(x**5 + x**3 + 1, x)) == 1
    assert len(solveset_real(-2*x**3 + 4*x**2 - 2*x + 6, x)) > 0
    assert solveset_real(x**6 + x**4 + I, x) is S.EmptySet


def test_return_root_of():
    f = x**5 - 15*x**3 - 5*x**2 + 10*x + 20
    s = list(solveset_complex(f, x))
    for root in s:
        assert root.func == CRootOf

    # if one uses solve to get the roots of a polynomial that has a CRootOf
    # solution, make sure that the use of nfloat during the solve process
    # doesn't fail. Note: if you want numerical solutions to a polynomial
    # it is *much* faster to use nroots to get them than to solve the
    # equation only to get CRootOf solutions which are then numerically
    # evaluated. So for eq = x**5 + 3*x + 7 do Poly(eq).nroots() rather
    # than [i.n() for i in solve(eq)] to get the numerical roots of eq.
    assert nfloat(list(solveset_complex(x**5 + 3*x**3 + 7, x))[0],
                  exponent=False) == CRootOf(x**5 + 3*x**3 + 7, 0).n()

    sol = list(solveset_complex(x**6 - 2*x + 2, x))
    assert all(isinstance(i, CRootOf) for i in sol) and len(sol) == 6

    f = x**5 - 15*x**3 - 5*x**2 + 10*x + 20
    s = list(solveset_complex(f, x))
    for root in s:
        assert root.func == CRootOf

    s = x**5 + 4*x**3 + 3*x**2 + Rational(7, 4)
    assert solveset_complex(s, x) == \
        FiniteSet(*Poly(s*4, domain='ZZ').all_roots())

    # Refer issue #7876
    eq = x*(x - 1)**2*(x + 1)*(x**6 - x + 1)
    assert solveset_complex(eq, x) == \
        FiniteSet(-1, 0, 1, CRootOf(x**6 - x + 1, 0),
                       CRootOf(x**6 - x + 1, 1),
                       CRootOf(x**6 - x + 1, 2),
                       CRootOf(x**6 - x + 1, 3),
                       CRootOf(x**6 - x + 1, 4),
                       CRootOf(x**6 - x + 1, 5))


def test_solveset_sqrt_1():
    assert solveset_real(sqrt(5*x + 6) - 2 - x, x) == \
        FiniteSet(-S.One, S(2))
    assert solveset_real(sqrt(x - 1) - x + 7, x) == FiniteSet(10)
    assert solveset_real(sqrt(x - 2) - 5, x) == FiniteSet(27)
    assert solveset_real(sqrt(x) - 2 - 5, x) == FiniteSet(49)
    assert solveset_real(sqrt(x**3), x) == FiniteSet(0)
    assert solveset_real(sqrt(x - 1), x) == FiniteSet(1)
    assert solveset_real(sqrt((x-3)/x), x) == FiniteSet(3)
    assert solveset_real(sqrt((x-3)/x)-Rational(1, 2), x) == \
        FiniteSet(4)

def test_solveset_sqrt_2():
    x = Symbol('x', real=True)
    y = Symbol('y', real=True)
    # http://tutorial.math.lamar.edu/Classes/Alg/SolveRadicalEqns.aspx#Solve_Rad_Ex2_a
    assert solveset_real(sqrt(2*x - 1) - sqrt(x - 4) - 2, x) == \
        FiniteSet(S(5), S(13))
    assert solveset_real(sqrt(x + 7) + 2 - sqrt(3 - x), x) == \
        FiniteSet(-6)

    # http://www.purplemath.com/modules/solverad.htm
    assert solveset_real(sqrt(17*x - sqrt(x**2 - 5)) - 7, x) == \
        FiniteSet(3)

    eq = x + 1 - (x**4 + 4*x**3 - x)**Rational(1, 4)
    assert solveset_real(eq, x) == FiniteSet(Rational(-1, 2), Rational(-1, 3))

    eq = sqrt(2*x + 9) - sqrt(x + 1) - sqrt(x + 4)
    assert solveset_real(eq, x) == FiniteSet(0)

    eq = sqrt(x + 4) + sqrt(2*x - 1) - 3*sqrt(x - 1)
    assert solveset_real(eq, x) == FiniteSet(5)

    eq = sqrt(x)*sqrt(x - 7) - 12
    assert solveset_real(eq, x) == FiniteSet(16)

    eq = sqrt(x - 3) + sqrt(x) - 3
    assert solveset_real(eq, x) == FiniteSet(4)

    eq = sqrt(2*x**2 - 7) - (3 - x)
    assert solveset_real(eq, x) == FiniteSet(-S(8), S(2))

    # others
    eq = sqrt(9*x**2 + 4) - (3*x + 2)
    assert solveset_real(eq, x) == FiniteSet(0)

    assert solveset_real(sqrt(x - 3) - sqrt(x) - 3, x) == FiniteSet()

    eq = (2*x - 5)**Rational(1, 3) - 3
    assert solveset_real(eq, x) == FiniteSet(16)

    assert solveset_real(sqrt(x) + sqrt(sqrt(x)) - 4, x) == \
        FiniteSet((Rational(-1, 2) + sqrt(17)/2)**4)

    eq = sqrt(x) - sqrt(x - 1) + sqrt(sqrt(x))
    assert solveset_real(eq, x) == FiniteSet()

    eq = (x - 4)**2 + (sqrt(x) - 2)**4
    assert solveset_real(eq, x) == FiniteSet(-4, 4)

    eq = (sqrt(x) + sqrt(x + 1) + sqrt(1 - x) - 6*sqrt(5)/5)
    ans = solveset_real(eq, x)
    ra = S('''-1484/375 - 4*(-S(1)/2 + sqrt(3)*I/2)*(-12459439/52734375 +
    114*sqrt(12657)/78125)**(S(1)/3) - 172564/(140625*(-S(1)/2 +
    sqrt(3)*I/2)*(-12459439/52734375 + 114*sqrt(12657)/78125)**(S(1)/3))''')
    rb = Rational(4, 5)
    assert all(abs(eq.subs(x, i).n()) < 1e-10 for i in (ra, rb)) and \
        len(ans) == 2 and \
        {i.n(chop=True) for i in ans} == \
        {i.n(chop=True) for i in (ra, rb)}

    assert solveset_real(sqrt(x) + x**Rational(1, 3) +
                                 x**Rational(1, 4), x) == FiniteSet(0)

    assert solveset_real(x/sqrt(x**2 + 1), x) == FiniteSet(0)

    eq = (x - y**3)/((y**2)*sqrt(1 - y**2))
    assert solveset_real(eq, x) == FiniteSet(y**3)

    # issue 4497
    assert solveset_real(1/(5 + x)**Rational(1, 5) - 9, x) == \
        FiniteSet(Rational(-295244, 59049))


@XFAIL
def test_solve_sqrt_fail():
    # this only works if we check real_root(eq.subs(x, Rational(1, 3)))
    # but checksol doesn't work like that
    eq = (x**3 - 3*x**2)**Rational(1, 3) + 1 - x
    assert solveset_real(eq, x) == FiniteSet(Rational(1, 3))


@slow
def test_solve_sqrt_3():
    R = Symbol('R')
    eq = sqrt(2)*R*sqrt(1/(R + 1)) + (R + 1)*(sqrt(2)*sqrt(1/(R + 1)) - 1)
    sol = solveset_complex(eq, R)
    fset = [Rational(5, 3) + 4*sqrt(10)*cos(atan(3*sqrt(111)/251)/3)/3,
            -sqrt(10)*cos(atan(3*sqrt(111)/251)/3)/3 +
            40*re(1/((Rational(-1, 2) - sqrt(3)*I/2)*(Rational(251, 27) + sqrt(111)*I/9)**Rational(1, 3)))/9 +
            sqrt(30)*sin(atan(3*sqrt(111)/251)/3)/3 + Rational(5, 3) +
            I*(-sqrt(30)*cos(atan(3*sqrt(111)/251)/3)/3 -
               sqrt(10)*sin(atan(3*sqrt(111)/251)/3)/3 +
               40*im(1/((Rational(-1, 2) - sqrt(3)*I/2)*(Rational(251, 27) + sqrt(111)*I/9)**Rational(1, 3)))/9)]
    cset = [40*re(1/((Rational(-1, 2) + sqrt(3)*I/2)*(Rational(251, 27) + sqrt(111)*I/9)**Rational(1, 3)))/9 -
            sqrt(10)*cos(atan(3*sqrt(111)/251)/3)/3 - sqrt(30)*sin(atan(3*sqrt(111)/251)/3)/3 +
            Rational(5, 3) +
            I*(40*im(1/((Rational(-1, 2) + sqrt(3)*I/2)*(Rational(251, 27) + sqrt(111)*I/9)**Rational(1, 3)))/9 -
               sqrt(10)*sin(atan(3*sqrt(111)/251)/3)/3 +
               sqrt(30)*cos(atan(3*sqrt(111)/251)/3)/3)]

    fs = FiniteSet(*fset)
    cs = ConditionSet(R, Eq(eq, 0), FiniteSet(*cset))
    assert sol == (fs - {-1}) | (cs - {-1})

    # the number of real roots will depend on the value of m: for m=1 there are 4
    # and for m=-1 there are none.
    eq = -sqrt((m - q)**2 + (-m/(2*q) + S.Half)**2) + sqrt((-m**2/2 - sqrt(
        4*m**4 - 4*m**2 + 8*m + 1)/4 - Rational(1, 4))**2 + (m**2/2 - m - sqrt(
            4*m**4 - 4*m**2 + 8*m + 1)/4 - Rational(1, 4))**2)
    unsolved_object = ConditionSet(q, Eq(sqrt((m - q)**2 + (-m/(2*q) + S.Half)**2) -
        sqrt((-m**2/2 - sqrt(4*m**4 - 4*m**2 + 8*m + 1)/4 - Rational(1, 4))**2 + (m**2/2 - m -
        sqrt(4*m**4 - 4*m**2 + 8*m + 1)/4 - Rational(1, 4))**2), 0), S.Reals)
    assert solveset_real(eq, q) == unsolved_object


def test_solve_polynomial_symbolic_param():
    assert solveset_complex((x**2 - 1)**2 - a, x) == \
        FiniteSet(sqrt(1 + sqrt(a)), -sqrt(1 + sqrt(a)),
                  sqrt(1 - sqrt(a)), -sqrt(1 - sqrt(a)))

    # issue 4507
    assert solveset_complex(y - b/(1 + a*x), x) == \
        FiniteSet((b/y - 1)/a) - FiniteSet(-1/a)

    # issue 4508
    assert solveset_complex(y - b*x/(a + x), x) == \
        FiniteSet(-a*y/(y - b)) - FiniteSet(-a)


def test_solve_rational():
    assert solveset_real(1/x + 1, x) == FiniteSet(-S.One)
    assert solveset_real(1/exp(x) - 1, x) == FiniteSet(0)
    assert solveset_real(x*(1 - 5/x), x) == FiniteSet(5)
    assert solveset_real(2*x/(x + 2) - 1, x) == FiniteSet(2)
    assert solveset_real((x**2/(7 - x)).diff(x), x) == \
        FiniteSet(S.Zero, S(14))


def test_solveset_real_gen_is_pow():
    assert solveset_real(sqrt(1) + 1, x) is S.EmptySet


def test_no_sol():
    assert solveset(1 - oo*x) is S.EmptySet
    assert solveset(oo*x, x) is S.EmptySet
    assert solveset(oo*x - oo, x) is S.EmptySet
    assert solveset_real(4, x) is S.EmptySet
    assert solveset_real(exp(x), x) is S.EmptySet
    assert solveset_real(x**2 + 1, x) is S.EmptySet
    assert solveset_real(-3*a/sqrt(x), x) is S.EmptySet
    assert solveset_real(1/x, x) is S.EmptySet
    assert solveset_real(-(1 + x)/(2 + x)**2 + 1/(2 + x), x
        ) is S.EmptySet


def test_sol_zero_real():
    assert solveset_real(0, x) == S.Reals
    assert solveset(0, x, Interval(1, 2)) == Interval(1, 2)
    assert solveset_real(-x**2 - 2*x + (x + 1)**2 - 1, x) == S.Reals


def test_no_sol_rational_extragenous():
    assert solveset_real((x/(x + 1) + 3)**(-2), x) is S.EmptySet
    assert solveset_real((x - 1)/(1 + 1/(x - 1)), x) is S.EmptySet


def test_solve_polynomial_cv_1a():
    """
    Test for solving on equations that can be converted to
    a polynomial equation using the change of variable y -> x**Rational(p, q)
    """
    assert solveset_real(sqrt(x) - 1, x) == FiniteSet(1)
    assert solveset_real(sqrt(x) - 2, x) == FiniteSet(4)
    assert solveset_real(x**Rational(1, 4) - 2, x) == FiniteSet(16)
    assert solveset_real(x**Rational(1, 3) - 3, x) == FiniteSet(27)
    assert solveset_real(x*(x**(S.One / 3) - 3), x) == \
        FiniteSet(S.Zero, S(27))


def test_solveset_real_rational():
    """Test solveset_real for rational functions"""
    x = Symbol('x', real=True)
    y = Symbol('y', real=True)
    assert solveset_real((x - y**3) / ((y**2)*sqrt(1 - y**2)), x) \
        == FiniteSet(y**3)
    # issue 4486
    assert solveset_real(2*x/(x + 2) - 1, x) == FiniteSet(2)


def test_solveset_real_log():
    assert solveset_real(log((x-1)*(x+1)), x) == \
        FiniteSet(sqrt(2), -sqrt(2))


def test_poly_gens():
    assert solveset_real(4**(2*(x**2) + 2*x) - 8, x) == \
        FiniteSet(Rational(-3, 2), S.Half)


def test_solve_abs():
    n = Dummy('n')
    raises(ValueError, lambda: solveset(Abs(x) - 1, x))
    assert solveset(Abs(x) - n, x, S.Reals).dummy_eq(
        ConditionSet(x, Contains(n, Interval(0, oo)), {-n, n}))
    assert solveset_real(Abs(x) - 2, x) == FiniteSet(-2, 2)
    assert solveset_real(Abs(x) + 2, x) is S.EmptySet
    assert solveset_real(Abs(x + 3) - 2*Abs(x - 3), x) == \
        FiniteSet(1, 9)
    assert solveset_real(2*Abs(x) - Abs(x - 1), x) == \
        FiniteSet(-1, Rational(1, 3))

    sol = ConditionSet(
            x,
            And(
                Contains(b, Interval(0, oo)),
                Contains(a + b, Interval(0, oo)),
                Contains(a - b, Interval(0, oo))),
            FiniteSet(-a - b - 3, -a + b - 3, a - b - 3, a + b - 3))
    eq = Abs(Abs(x + 3) - a) - b
    assert invert_real(eq, 0, x)[1] == sol
    reps = {a: 3, b: 1}
    eqab = eq.subs(reps)
    for si in sol.subs(reps):
        assert not eqab.subs(x, si)
    assert dumeq(solveset(Eq(sin(Abs(x)), 1), x, domain=S.Reals), Union(
        Intersection(Interval(0, oo), Union(
        Intersection(ImageSet(Lambda(n, 2*n*pi + 3*pi/2), S.Integers),
            Interval(-oo, 0)),
        Intersection(ImageSet(Lambda(n, 2*n*pi + pi/2), S.Integers),
            Interval(0, oo))))))


def test_issue_9824():
    assert dumeq(solveset(sin(x)**2 - 2*sin(x) + 1, x), ImageSet(Lambda(n, 2*n*pi + pi/2), S.Integers))
    assert dumeq(solveset(cos(x)**2 - 2*cos(x) + 1, x), ImageSet(Lambda(n, 2*n*pi), S.Integers))


def test_issue_9565():
    assert solveset_real(Abs((x - 1)/(x - 5)) <= Rational(1, 3), x) == Interval(-1, 2)


def test_issue_10069():
    eq = abs(1/(x - 1)) - 1 > 0
    assert solveset_real(eq, x) == Union(
        Interval.open(0, 1), Interval.open(1, 2))


def test_real_imag_splitting():
    a, b = symbols('a b', real=True)
    assert solveset_real(sqrt(a**2 - b**2) - 3, a) == \
        FiniteSet(-sqrt(b**2 + 9), sqrt(b**2 + 9))
    assert solveset_real(sqrt(a**2 + b**2) - 3, a) != \
        S.EmptySet


def test_units():
    assert solveset_real(1/x - 1/(2*cm), x) == FiniteSet(2*cm)


def test_solve_only_exp_1():
    y = Symbol('y', positive=True)
    assert solveset_real(exp(x) - y, x) == FiniteSet(log(y))
    assert solveset_real(exp(x) + exp(-x) - 4, x) == \
        FiniteSet(log(-sqrt(3) + 2), log(sqrt(3) + 2))
    assert solveset_real(exp(x) + exp(-x) - y, x) != S.EmptySet


def test_atan2():
    # The .inverse() method on atan2 works only if x.is_real is True and the
    # second argument is a real constant
    assert solveset_real(atan2(x, 2) - pi/3, x) == FiniteSet(2*sqrt(3))


def test_piecewise_solveset():
    eq = Piecewise((x - 2, Gt(x, 2)), (2 - x, True)) - 3
    assert set(solveset_real(eq, x)) == set(FiniteSet(-1, 5))

    absxm3 = Piecewise(
        (x - 3, 0 <= x - 3),
        (3 - x, 0 > x - 3))
    y = Symbol('y', positive=True)
    assert solveset_real(absxm3 - y, x) == FiniteSet(-y + 3, y + 3)

    f = Piecewise(((x - 2)**2, x >= 0), (0, True))
    assert solveset(f, x, domain=S.Reals) == Union(FiniteSet(2), Interval(-oo, 0, True, True))

    assert solveset(
        Piecewise((x + 1, x > 0), (I, True)) - I, x, S.Reals
        ) == Interval(-oo, 0)

    assert solveset(Piecewise((x - 1, Ne(x, I)), (x, True)), x) == FiniteSet(1)

    # issue 19718
    g = Piecewise((1, x > 10), (0, True))
    assert solveset(g > 0, x, S.Reals) == Interval.open(10, oo)

    from sympy.logic.boolalg import BooleanTrue
    f = BooleanTrue()
    assert solveset(f, x, domain=Interval(-3, 10)) == Interval(-3, 10)

    # issue 20552
    f = Piecewise((0, Eq(x, 0)), (x**2/Abs(x), True))
    g = Piecewise((0, Eq(x, pi)), ((x - pi)/sin(x), True))
    assert solveset(f, x, domain=S.Reals) == FiniteSet(0)
    assert solveset(g) == FiniteSet(pi)


def test_solveset_complex_polynomial():
    assert solveset_complex(a*x**2 + b*x + c, x) == \
        FiniteSet(-b/(2*a) - sqrt(-4*a*c + b**2)/(2*a),
                  -b/(2*a) + sqrt(-4*a*c + b**2)/(2*a))

    assert solveset_complex(x - y**3, y) == FiniteSet(
        (-x**Rational(1, 3))/2 + I*sqrt(3)*x**Rational(1, 3)/2,
        x**Rational(1, 3),
        (-x**Rational(1, 3))/2 - I*sqrt(3)*x**Rational(1, 3)/2)

    assert solveset_complex(x + 1/x - 1, x) == \
        FiniteSet(S.Half + I*sqrt(3)/2, S.Half - I*sqrt(3)/2)


def test_sol_zero_complex():
    assert solveset_complex(0, x) is S.Complexes


def test_solveset_complex_rational():
    assert solveset_complex((x - 1)*(x - I)/(x - 3), x) == \
        FiniteSet(1, I)

    assert solveset_complex((x - y**3)/((y**2)*sqrt(1 - y**2)), x) == \
        FiniteSet(y**3)
    assert solveset_complex(-x**2 - I, x) == \
        FiniteSet(-sqrt(2)/2 + sqrt(2)*I/2, sqrt(2)/2 - sqrt(2)*I/2)


def test_solve_quintics():
    skip("This test is too slow")
    f = x**5 - 110*x**3 - 55*x**2 + 2310*x + 979
    s = solveset_complex(f, x)
    for root in s:
        res = f.subs(x, root.n()).n()
        assert tn(res, 0)

    f = x**5 + 15*x + 12
    s = solveset_complex(f, x)
    for root in s:
        res = f.subs(x, root.n()).n()
        assert tn(res, 0)


def test_solveset_complex_exp():
    assert dumeq(solveset_complex(exp(x) - 1, x),
        imageset(Lambda(n, I*2*n*pi), S.Integers))
    assert dumeq(solveset_complex(exp(x) - I, x),
        imageset(Lambda(n, I*(2*n*pi + pi/2)), S.Integers))
    assert solveset_complex(1/exp(x), x) == S.EmptySet
    assert dumeq(solveset_complex(sinh(x).rewrite(exp), x),
        imageset(Lambda(n, n*pi*I), S.Integers))


def test_solveset_real_exp():
    assert solveset(Eq((-2)**x, 4), x, S.Reals) == FiniteSet(2)
    assert solveset(Eq(-2**x, 4), x, S.Reals) == S.EmptySet
    assert solveset(Eq((-3)**x, 27), x, S.Reals) == S.EmptySet
    assert solveset(Eq((-5)**(x+1), 625), x, S.Reals) == FiniteSet(3)
    assert solveset(Eq(2**(x-3), -16), x, S.Reals) == S.EmptySet
    assert solveset(Eq((-3)**(x - 3), -3**39), x, S.Reals) == FiniteSet(42)
    assert solveset(Eq(2**x, y), x, S.Reals) == Intersection(S.Reals, FiniteSet(log(y)/log(2)))

    assert invert_real((-2)**(2*x) - 16, 0, x) == (x, FiniteSet(2))


def test_solve_complex_log():
    assert solveset_complex(log(x), x) == FiniteSet(1)
    assert solveset_complex(1 - log(a + 4*x**2), x) == \
        FiniteSet(-sqrt(-a + E)/2, sqrt(-a + E)/2)


def test_solve_complex_sqrt():
    assert solveset_complex(sqrt(5*x + 6) - 2 - x, x) == \
        FiniteSet(-S.One, S(2))
    assert solveset_complex(sqrt(5*x + 6) - (2 + 2*I) - x, x) == \
        FiniteSet(-S(2), 3 - 4*I)
    assert solveset_complex(4*x*(1 - a * sqrt(x)), x) == \
        FiniteSet(S.Zero, 1 / a ** 2)


def test_solveset_complex_tan():
    s = solveset_complex(tan(x).rewrite(exp), x)
    assert dumeq(s, imageset(Lambda(n, pi*n), S.Integers) - \
        imageset(Lambda(n, pi*n + pi/2), S.Integers))


@_both_exp_pow
def test_solve_trig():
    assert dumeq(solveset_real(sin(x), x),
        Union(imageset(Lambda(n, 2*pi*n), S.Integers),
              imageset(Lambda(n, 2*pi*n + pi), S.Integers)))

    assert dumeq(solveset_real(sin(x) - 1, x),
        imageset(Lambda(n, 2*pi*n + pi/2), S.Integers))

    assert dumeq(solveset_real(cos(x), x),
        Union(imageset(Lambda(n, 2*pi*n + pi/2), S.Integers),
              imageset(Lambda(n, 2*pi*n + pi*Rational(3, 2)), S.Integers)))

    assert dumeq(solveset_real(sin(x) + cos(x), x),
        Union(imageset(Lambda(n, 2*n*pi + pi*Rational(3, 4)), S.Integers),
              imageset(Lambda(n, 2*n*pi + pi*Rational(7, 4)), S.Integers)))

    assert solveset_real(sin(x)**2 + cos(x)**2, x) == S.EmptySet

    assert dumeq(solveset_complex(cos(x) - S.Half, x),
        Union(imageset(Lambda(n, 2*n*pi + pi*Rational(5, 3)), S.Integers),
              imageset(Lambda(n, 2*n*pi + pi/3), S.Integers)))

    assert dumeq(solveset(sin(y + a) - sin(y), a, domain=S.Reals),
        ConditionSet(a, (S(-1) <= sin(y)) & (sin(y) <= S(1)), Union(
            ImageSet(Lambda(n, 2*n*pi - y + asin(sin(y))), S.Integers),
            ImageSet(Lambda(n, 2*n*pi - y - asin(sin(y)) + pi), S.Integers))))

    assert dumeq(solveset_real(sin(2*x)*cos(x) + cos(2*x)*sin(x)-1, x),
        ImageSet(Lambda(n, n*pi*Rational(2, 3) + pi/6), S.Integers))

    assert dumeq(solveset_real(2*tan(x)*sin(x) + 1, x), Union(
        ImageSet(Lambda(n, 2*n*pi + atan(sqrt(2)*sqrt(-1 + sqrt(17))/
            (1 - sqrt(17))) + pi), S.Integers),
        ImageSet(Lambda(n, 2*n*pi - atan(sqrt(2)*sqrt(-1 + sqrt(17))/
            (1 - sqrt(17))) + pi), S.Integers)))

    assert dumeq(solveset_real(cos(2*x)*cos(4*x) - 1, x),
                            ImageSet(Lambda(n, n*pi), S.Integers))

    assert dumeq(solveset(sin(x/10) + Rational(3, 4)), Union(
        ImageSet(Lambda(n, 20*n*pi - 10*asin(S(3)/4) + 20*pi), S.Integers),
        ImageSet(Lambda(n, 20*n*pi + 10*asin(S(3)/4) + 10*pi), S.Integers)))

    assert dumeq(solveset(cos(x/15) + cos(x/5)), Union(
        ImageSet(Lambda(n, 30*n*pi + 15*pi/2), S.Integers),
        ImageSet(Lambda(n, 30*n*pi + 45*pi/2), S.Integers),
        ImageSet(Lambda(n, 30*n*pi + 75*pi/4), S.Integers),
        ImageSet(Lambda(n, 30*n*pi + 45*pi/4), S.Integers),
        ImageSet(Lambda(n, 30*n*pi + 105*pi/4), S.Integers),
        ImageSet(Lambda(n, 30*n*pi + 15*pi/4), S.Integers)))

    assert dumeq(solveset(sec(sqrt(2)*x/3) + 5), Union(
        ImageSet(Lambda(n, 3*sqrt(2)*(2*n*pi - asec(-5))/2), S.Integers),
        ImageSet(Lambda(n, 3*sqrt(2)*(2*n*pi + asec(-5))/2), S.Integers)))

    assert dumeq(simplify(solveset(tan(pi*x) - cot(pi/2*x))), Union(
        ImageSet(Lambda(n, 4*n + 1), S.Integers),
        ImageSet(Lambda(n, 4*n + 3), S.Integers),
        ImageSet(Lambda(n, 4*n + Rational(7, 3)), S.Integers),
        ImageSet(Lambda(n, 4*n + Rational(5, 3)), S.Integers),
        ImageSet(Lambda(n, 4*n + Rational(11, 3)), S.Integers),
        ImageSet(Lambda(n, 4*n + Rational(1, 3)), S.Integers)))

    assert dumeq(solveset(cos(9*x)), Union(
        ImageSet(Lambda(n, 2*n*pi/9 + pi/18), S.Integers),
        ImageSet(Lambda(n, 2*n*pi/9 + pi/6), S.Integers)))

    assert dumeq(solveset(sin(8*x) + cot(12*x), x, S.Reals), Union(
        ImageSet(Lambda(n, n*pi/2 + pi/8), S.Integers),
        ImageSet(Lambda(n, n*pi/2 + 3*pi/8), S.Integers),
        ImageSet(Lambda(n, n*pi/2 + 5*pi/16), S.Integers),
        ImageSet(Lambda(n, n*pi/2 + 3*pi/16), S.Integers),
        ImageSet(Lambda(n, n*pi/2 + 7*pi/16), S.Integers),
        ImageSet(Lambda(n, n*pi/2 + pi/16), S.Integers)))

    # This is the only remaining solveset test that actually ends up being solved
    # by _solve_trig2(). All others are handled by the improved _solve_trig1.
    assert dumeq(solveset_real(2*cos(x)*cos(2*x) - 1, x),
          Union(ImageSet(Lambda(n, 2*n*pi + 2*atan(sqrt(-2*2**Rational(1, 3)*(67 +
                  9*sqrt(57))**Rational(2, 3) + 8*2**Rational(2, 3) + 11*(67 +
                  9*sqrt(57))**Rational(1, 3))/(3*(67 + 9*sqrt(57))**Rational(1, 6)))), S.Integers),
                  ImageSet(Lambda(n, 2*n*pi - 2*atan(sqrt(-2*2**Rational(1, 3)*(67 +
                  9*sqrt(57))**Rational(2, 3) + 8*2**Rational(2, 3) + 11*(67 +
                  9*sqrt(57))**Rational(1, 3))/(3*(67 + 9*sqrt(57))**Rational(1, 6))) +
                  2*pi), S.Integers)))

    # issue #16870
    assert dumeq(simplify(solveset(sin(x/180*pi) - S.Half, x, S.Reals)), Union(
        ImageSet(Lambda(n, 360*n + 150), S.Integers),
        ImageSet(Lambda(n, 360*n + 30), S.Integers)))


def test_solve_trig_hyp_by_inversion():
    n = Dummy('n')
    assert solveset_real(sin(2*x + 3) - S(1)/2, x).dummy_eq(Union(
        ImageSet(Lambda(n, n*pi - S(3)/2 + 13*pi/12), S.Integers),
        ImageSet(Lambda(n, n*pi - S(3)/2 + 17*pi/12), S.Integers)))
    assert solveset_complex(sin(2*x + 3) - S(1)/2, x).dummy_eq(Union(
        ImageSet(Lambda(n, n*pi - S(3)/2 + 13*pi/12), S.Integers),
        ImageSet(Lambda(n, n*pi - S(3)/2 + 17*pi/12), S.Integers)))
    assert solveset_real(tan(x) - tan(pi/10), x).dummy_eq(
        ImageSet(Lambda(n, n*pi + pi/10), S.Integers))
    assert solveset_complex(tan(x) - tan(pi/10), x).dummy_eq(
        ImageSet(Lambda(n, n*pi + pi/10), S.Integers))

    assert solveset_real(3*cosh(2*x) - 5, x) == FiniteSet(
        -acosh(S(5)/3)/2, acosh(S(5)/3)/2)
    assert solveset_complex(3*cosh(2*x) - 5, x).dummy_eq(Union(
        ImageSet(Lambda(n, n*I*pi - acosh(S(5)/3)/2), S.Integers),
        ImageSet(Lambda(n, n*I*pi + acosh(S(5)/3)/2), S.Integers)))
    assert solveset_real(sinh(x - 3) - 2, x) == FiniteSet(
        asinh(2) + 3)
    assert solveset_complex(sinh(x - 3) - 2, x).dummy_eq(Union(
        ImageSet(Lambda(n, 2*n*I*pi + asinh(2) + 3), S.Integers),
        ImageSet(Lambda(n, 2*n*I*pi - asinh(2) + 3 + I*pi), S.Integers)))

    assert solveset_real(cos(sinh(x))-cos(pi/12), x).dummy_eq(Union(
        ImageSet(Lambda(n, asinh(2*n*pi + pi/12)), S.Integers),
        ImageSet(Lambda(n, asinh(2*n*pi + 23*pi/12)), S.Integers)))
    assert solveset(cos(sinh(x))-cos(pi/12), x, Interval(2,3)) == \
        FiniteSet(asinh(23*pi/12), asinh(25*pi/12))
    assert solveset_real(cosh(x**2-1)-2, x) == FiniteSet(
        -sqrt(1 + acosh(2)), sqrt(1 + acosh(2)))

    assert solveset_real(sin(x) - 2, x) == S.EmptySet   # issue #17334
    assert solveset_real(cos(x) + 2, x) == S.EmptySet
    assert solveset_real(sec(x), x) == S.EmptySet
    assert solveset_real(csc(x), x) == S.EmptySet
    assert solveset_real(cosh(x) + 1, x) == S.EmptySet
    assert solveset_real(coth(x), x) == S.EmptySet
    assert solveset_real(sech(x) - 2, x) == S.EmptySet
    assert solveset_real(sech(x), x) == S.EmptySet
    assert solveset_real(tanh(x) + 1, x) == S.EmptySet
    assert solveset_complex(tanh(x), 1) == S.EmptySet
    assert solveset_complex(coth(x), -1) == S.EmptySet
    assert solveset_complex(sech(x), 0) == S.EmptySet
    assert solveset_complex(csch(x), 0) == S.EmptySet

    assert solveset_real(abs(csch(x)) - 3, x) == FiniteSet(-acsch(3), acsch(3))

    assert solveset_real(tanh(x**2 - 1) - exp(-9), x) == FiniteSet(
        -sqrt(atanh(exp(-9)) + 1), sqrt(atanh(exp(-9)) + 1))

    assert solveset_real(coth(log(x)) + 2, x) == FiniteSet(exp(-acoth(2)))
    assert solveset_real(coth(exp(x)) + 2, x) == S.EmptySet

    assert solveset_complex(sinh(x) - I/2, x).dummy_eq(Union(
        ImageSet(Lambda(n, 2*I*pi*n + 5*I*pi/6), S.Integers),
        ImageSet(Lambda(n, 2*I*pi*n + I*pi/6), S.Integers)))
    assert solveset_complex(sinh(x/10) + Rational(3, 4), x).dummy_eq(Union(
        ImageSet(Lambda(n, 20*n*I*pi - 10*asinh(S(3)/4)), S.Integers),
        ImageSet(Lambda(n, 20*n*I*pi + 10*asinh(S(3)/4) + 10*I*pi), S.Integers)))
    assert solveset_complex(sech(sqrt(2)*x/3) + 5, x).dummy_eq(Union(
        ImageSet(Lambda(n, 3*sqrt(2)*(2*n*I*pi - asech(-5))/2), S.Integers),
        ImageSet(Lambda(n, 3*sqrt(2)*(2*n*I*pi + asech(-5))/2), S.Integers)))
    assert solveset_complex(cosh(9*x), x).dummy_eq(Union(
        ImageSet(Lambda(n, 2*n*I*pi/9 + I*pi/18), S.Integers),
        ImageSet(Lambda(n, 2*n*I*pi/9 + I*pi/6), S.Integers)))

    eq = (x**5 -4*x + 1).subs(x, coth(z))
    assert solveset(eq, z, S.Complexes).dummy_eq(Union(
        ImageSet(Lambda(n, n*I*pi + acoth(CRootOf(x**5 -4*x + 1, 0))), S.Integers),
        ImageSet(Lambda(n, n*I*pi + acoth(CRootOf(x**5 -4*x + 1, 1))), S.Integers),
        ImageSet(Lambda(n, n*I*pi + acoth(CRootOf(x**5 -4*x + 1, 2))), S.Integers),
        ImageSet(Lambda(n, n*I*pi + acoth(CRootOf(x**5 -4*x + 1, 3))), S.Integers),
        ImageSet(Lambda(n, n*I*pi + acoth(CRootOf(x**5 -4*x + 1, 4))), S.Integers)))
    assert solveset(eq, z, S.Reals) == FiniteSet(
        acoth(CRootOf(x**5 - 4*x + 1, 0)), acoth(CRootOf(x**5 - 4*x + 1, 2)))

    eq = ((x-sqrt(3)/2)*(x+2)).expand().subs(x, cos(x))
    assert solveset(eq, x, S.Complexes).dummy_eq(Union(
        ImageSet(Lambda(n, 2*n*pi - acos(-2)), S.Integers),
        ImageSet(Lambda(n, 2*n*pi + acos(-2)), S.Integers),
        ImageSet(Lambda(n, 2*n*pi + pi/6), S.Integers),
        ImageSet(Lambda(n, 2*n*pi + 11*pi/6), S.Integers)))
    assert solveset(eq, x, S.Reals).dummy_eq(Union(
        ImageSet(Lambda(n, 2*n*pi + pi/6), S.Integers),
        ImageSet(Lambda(n, 2*n*pi + 11*pi/6), S.Integers)))

    assert solveset((1+sec(sqrt(3)*x+4)**2)/(1-sec(sqrt(3)*x+4))).dummy_eq(Union(
        ImageSet(Lambda(n, sqrt(3)*(2*n*pi - 4 - asec(I))/3), S.Integers),
        ImageSet(Lambda(n, sqrt(3)*(2*n*pi - 4 + asec(I))/3), S.Integers),
        ImageSet(Lambda(n, sqrt(3)*(2*n*pi - 4 - asec(-I))/3), S.Integers),
        ImageSet(Lambda(n, sqrt(3)*(2*n*pi - 4 + asec(-I))/3), S.Integers)))

    assert all_close(solveset(tan(3.14*x)**(S(3)/2)-5.678, x, Interval(0, 3)),
        FiniteSet(0.403301114561067, 0.403301114561067 + 0.318471337579618*pi,
                0.403301114561067 + 0.636942675159236*pi))


def test_old_trig_issues():
    # issues #9606 / #9531:
    assert solveset(sinh(x), x, S.Reals) == FiniteSet(0)
    assert solveset(sinh(x), x, S.Complexes).dummy_eq(Union(
        ImageSet(Lambda(n, 2*n*I*pi), S.Integers),
        ImageSet(Lambda(n, 2*n*I*pi + I*pi), S.Integers)))

    # issues #11218 / #18427
    assert solveset(sin(pi*x), x, S.Reals).dummy_eq(Union(
        ImageSet(Lambda(n, (2*n*pi + pi)/pi), S.Integers),
        ImageSet(Lambda(n, 2*n), S.Integers)))
    assert solveset(sin(pi*x), x).dummy_eq(Union(
        ImageSet(Lambda(n, (2*n*pi + pi)/pi), S.Integers),
        ImageSet(Lambda(n, 2*n), S.Integers)))

    # issue #17543
    assert solveset(I*cot(8*x - 8*E), x).dummy_eq(
        ImageSet(Lambda(n, pi*n/8 - 13*pi/16 + E), S.Integers))

    # issue #20798
    assert all_close(solveset(cos(2*x) - 0.5, x, Interval(0, 2*pi)), FiniteSet(
        0.523598775598299, -0.523598775598299 + pi,
        -0.523598775598299 + 2*pi, 0.523598775598299 + pi))
    sol = Union(ImageSet(Lambda(n, n*pi - 0.523598775598299), S.Integers),
                ImageSet(Lambda(n, n*pi + 0.523598775598299), S.Integers))
    ret = solveset(cos(2*x) - 0.5, x, S.Reals)
    # replace Dummy n by the regular Symbol n to allow all_close comparison.
    ret = ret.subs(ret.atoms(Dummy).pop(), n)
    assert all_close(ret, sol)
    ret = solveset(cos(2*x) - 0.5, x, S.Complexes)
    ret = ret.subs(ret.atoms(Dummy).pop(), n)
    assert all_close(ret, sol)

    # issue #21296 / #17667
    assert solveset(tan(x)-sqrt(2), x, Interval(0, pi/2)) == FiniteSet(atan(sqrt(2)))
    assert solveset(tan(x)-pi, x, Interval(0, pi/2)) == FiniteSet(atan(pi))

    # issue #17667
    # not yet working properly:
    # solveset(cos(x)-y, x, Interval(0, pi))
    assert solveset(cos(x)-y, x, S.Reals).dummy_eq(
        ConditionSet(x,(S(-1) <= y) & (y <= S(1)), Union(
            ImageSet(Lambda(n, 2*n*pi - acos(y)), S.Integers),
            ImageSet(Lambda(n, 2*n*pi + acos(y)), S.Integers))))

    # issue #17579
    # Valid result, but the intersection could potentially be simplified.
    assert solveset(sin(log(x)), x, Interval(0,1, True, False)).dummy_eq(
        Union(Intersection(ImageSet(Lambda(n, exp(2*n*pi)), S.Integers), Interval.Lopen(0, 1)),
              Intersection(ImageSet(Lambda(n, exp(2*n*pi + pi)), S.Integers), Interval.Lopen(0, 1))))

    # issue #17334
    assert solveset(sin(x) - sin(1), x, S.Reals).dummy_eq(Union(
        ImageSet(Lambda(n, 2*n*pi + 1), S.Integers),
        ImageSet(Lambda(n, 2*n*pi - 1 + pi), S.Integers)))
    assert solveset(sin(x) - sqrt(5)/3, x, S.Reals).dummy_eq(Union(
        ImageSet(Lambda(n, 2*n*pi + asin(sqrt(5)/3)), S.Integers),
        ImageSet(Lambda(n, 2*n*pi - asin(sqrt(5)/3) + pi), S.Integers)))
    assert solveset(sinh(x)-cosh(2), x, S.Reals) == FiniteSet(asinh(cosh(2)))

    # issue 9825
    assert solveset(Eq(tan(x), y), x, domain=S.Reals).dummy_eq(
        ConditionSet(x, (-oo < y) & (y < oo),
                     ImageSet(Lambda(n, n*pi + atan(y)), S.Integers)))
    r = Symbol('r', real=True)
    assert solveset(Eq(tan(x), r), x, domain=S.Reals).dummy_eq(
        ImageSet(Lambda(n, n*pi + atan(r)), S.Integers))


def test_solve_hyperbolic():
    # actual solver: _solve_trig1
    n = Dummy('n')
    assert solveset(sinh(x) + cosh(x), x) == S.EmptySet
    assert solveset(sinh(x) + cos(x), x) == ConditionSet(x,
        Eq(cos(x) + sinh(x), 0), S.Complexes)
    assert solveset_real(sinh(x) + sech(x), x) == FiniteSet(
        log(sqrt(sqrt(5) - 2)))
    assert solveset_real(cosh(2*x) + 2*sinh(x) - 5, x) == FiniteSet(
        log(-2 + sqrt(5)), log(1 + sqrt(2)))
    assert solveset_real((coth(x) + sinh(2*x))/cosh(x) - 3, x) == FiniteSet(
        log(S.Half + sqrt(5)/2), log(1 + sqrt(2)))
    assert solveset_real(cosh(x)*sinh(x) - 2, x) == FiniteSet(
        log(4 + sqrt(17))/2)
    assert solveset_real(sinh(x) + tanh(x) - 1, x) == FiniteSet(
        log(sqrt(2)/2 + sqrt(-S(1)/2 + sqrt(2))))

    assert dumeq(solveset_complex(sinh(x) + sech(x), x), Union(
        ImageSet(Lambda(n, 2*n*I*pi + log(sqrt(-2 + sqrt(5)))), S.Integers),
        ImageSet(Lambda(n, I*(2*n*pi + pi/2) + log(sqrt(2 + sqrt(5)))), S.Integers),
        ImageSet(Lambda(n, I*(2*n*pi + pi) + log(sqrt(-2 + sqrt(5)))), S.Integers),
        ImageSet(Lambda(n, I*(2*n*pi - pi/2) + log(sqrt(2 + sqrt(5)))), S.Integers)))

    assert dumeq(solveset(cosh(x/15) + cosh(x/5)), Union(
        ImageSet(Lambda(n, 15*I*(2*n*pi + pi/2)), S.Integers),
        ImageSet(Lambda(n, 15*I*(2*n*pi - pi/2)), S.Integers),
        ImageSet(Lambda(n, 15*I*(2*n*pi - 3*pi/4)), S.Integers),
        ImageSet(Lambda(n, 15*I*(2*n*pi + 3*pi/4)), S.Integers),
        ImageSet(Lambda(n, 15*I*(2*n*pi - pi/4)), S.Integers),
        ImageSet(Lambda(n, 15*I*(2*n*pi + pi/4)), S.Integers)))

    assert dumeq(solveset(tanh(pi*x) - coth(pi/2*x)), Union(
        ImageSet(Lambda(n, 2*I*(2*n*pi + pi/2)/pi), S.Integers),
        ImageSet(Lambda(n, 2*I*(2*n*pi - pi/2)/pi), S.Integers)))

    # issues #18490 / #19489
    assert solveset(cosh(x) + cosh(3*x) - cosh(5*x), x, S.Reals
        ).dummy_eq(ConditionSet(x,
        Eq(cosh(x) + cosh(3*x) - cosh(5*x), 0), S.Reals))
    assert solveset(sinh(8*x) + coth(12*x)).dummy_eq(
        ConditionSet(x, Eq(sinh(8*x) + coth(12*x), 0), S.Complexes))


def test_solve_trig_hyp_symbolic():
    # actual solver: invert_trig_hyp
    assert dumeq(solveset(sin(a*x), x), ConditionSet(x, Ne(a, 0), Union(
        ImageSet(Lambda(n, (2*n*pi + pi)/a), S.Integers),
        ImageSet(Lambda(n, 2*n*pi/a), S.Integers))))

    assert dumeq(solveset(cosh(x/a), x), ConditionSet(x, Ne(a, 0), Union(
        ImageSet(Lambda(n, a*(2*n*I*pi + I*pi/2)), S.Integers),
        ImageSet(Lambda(n, a*(2*n*I*pi + 3*I*pi/2)), S.Integers))))

    assert dumeq(solveset(sin(2*sqrt(3)/3*a**2/(b*pi)*x)
        + cos(4*sqrt(3)/3*a**2/(b*pi)*x), x),
       ConditionSet(x, Ne(b, 0) & Ne(a**2, 0), Union(
           ImageSet(Lambda(n, sqrt(3)*pi*b*(2*n*pi + pi/2)/(2*a**2)), S.Integers),
           ImageSet(Lambda(n, sqrt(3)*pi*b*(2*n*pi - 5*pi/6)/(2*a**2)), S.Integers),
           ImageSet(Lambda(n, sqrt(3)*pi*b*(2*n*pi - pi/6)/(2*a**2)), S.Integers))))

    assert dumeq(solveset(cosh((a**2 + 1)*x) - 3, x), ConditionSet(
        x, Ne(a**2 + 1, 0), Union(
            ImageSet(Lambda(n, (2*n*I*pi - acosh(3))/(a**2 + 1)), S.Integers),
            ImageSet(Lambda(n, (2*n*I*pi + acosh(3))/(a**2 + 1)), S.Integers))))

    ar = Symbol('ar', real=True)
    assert solveset(cosh((ar**2 + 1)*x) - 2, x, S.Reals) == FiniteSet(
        -acosh(2)/(ar**2 + 1), acosh(2)/(ar**2 + 1))

    # actual solver: _solve_trig1
    assert dumeq(simplify(solveset(cot((1 + I)*x) - cot((3 + 3*I)*x), x)), Union(
        ImageSet(Lambda(n, pi*(1 - I)*(4*n + 1)/4), S.Integers),
        ImageSet(Lambda(n, pi*(1 - I)*(4*n - 1)/4), S.Integers)))


def test_issue_9616():
    assert dumeq(solveset(sinh(x) + tanh(x) - 1, x), Union(
        ImageSet(Lambda(n, 2*n*I*pi + log(sqrt(2)/2 + sqrt(-S.Half + sqrt(2)))), S.Integers),
        ImageSet(Lambda(n, I*(2*n*pi - atan(sqrt(2)*sqrt(S.Half + sqrt(2))) + pi)
            + log(sqrt(1 + sqrt(2)))), S.Integers),
        ImageSet(Lambda(n, I*(2*n*pi + pi) + log(-sqrt(2)/2 + sqrt(-S.Half + sqrt(2)))), S.Integers),
        ImageSet(Lambda(n, I*(2*n*pi - pi + atan(sqrt(2)*sqrt(S.Half + sqrt(2))))
            + log(sqrt(1 + sqrt(2)))), S.Integers)))
    f1 = (sinh(x)).rewrite(exp)
    f2 = (tanh(x)).rewrite(exp)
    assert dumeq(solveset(f1 + f2 - 1, x), Union(
        Complement(ImageSet(
            Lambda(n, I*(2*n*pi + pi) + log(-sqrt(2)/2 + sqrt(-S.Half + sqrt(2)))), S.Integers),
            ImageSet(Lambda(n, I*(2*n*pi + pi)/2), S.Integers)),
        Complement(ImageSet(Lambda(n, I*(2*n*pi - pi + atan(sqrt(2)*sqrt(S.Half + sqrt(2))))
                + log(sqrt(1 + sqrt(2)))), S.Integers),
            ImageSet(Lambda(n, I*(2*n*pi + pi)/2), S.Integers)),
        Complement(ImageSet(Lambda(n, I*(2*n*pi - atan(sqrt(2)*sqrt(S.Half + sqrt(2))) + pi)
                + log(sqrt(1 + sqrt(2)))), S.Integers),
            ImageSet(Lambda(n, I*(2*n*pi + pi)/2), S.Integers)),
        Complement(
            ImageSet(Lambda(n, 2*n*I*pi + log(sqrt(2)/2 + sqrt(-S.Half + sqrt(2)))), S.Integers),
            ImageSet(Lambda(n, I*(2*n*pi + pi)/2), S.Integers))))


def test_solve_invalid_sol():
    assert 0 not in solveset_real(sin(x)/x, x)
    assert 0 not in solveset_complex((exp(x) - 1)/x, x)


@XFAIL
def test_solve_trig_simplified():
    n = Dummy('n')
    assert dumeq(solveset_real(sin(x), x),
        imageset(Lambda(n, n*pi), S.Integers))

    assert dumeq(solveset_real(cos(x), x),
        imageset(Lambda(n, n*pi + pi/2), S.Integers))

    assert dumeq(solveset_real(cos(x) + sin(x), x),
        imageset(Lambda(n, n*pi - pi/4), S.Integers))


@XFAIL
def test_solve_lambert():
    assert solveset_real(x*exp(x) - 1, x) == FiniteSet(LambertW(1))
    assert solveset_real(exp(x) + x, x) == FiniteSet(-LambertW(1))
    assert solveset_real(x + 2**x, x) == \
        FiniteSet(-LambertW(log(2))/log(2))

    # issue 4739
    ans = solveset_real(3*x + 5 + 2**(-5*x + 3), x)
    assert ans == FiniteSet(Rational(-5, 3) +
                            LambertW(-10240*2**Rational(1, 3)*log(2)/3)/(5*log(2)))

    eq = 2*(3*x + 4)**5 - 6*7**(3*x + 9)
    result = solveset_real(eq, x)
    ans = FiniteSet((log(2401) +
                     5*LambertW(-log(7**(7*3**Rational(1, 5)/5))))/(3*log(7))/-1)
    assert result == ans
    assert solveset_real(eq.expand(), x) == result

    assert solveset_real(5*x - 1 + 3*exp(2 - 7*x), x) == \
        FiniteSet(Rational(1, 5) + LambertW(-21*exp(Rational(3, 5))/5)/7)

    assert solveset_real(2*x + 5 + log(3*x - 2), x) == \
        FiniteSet(Rational(2, 3) + LambertW(2*exp(Rational(-19, 3))/3)/2)

    assert solveset_real(3*x + log(4*x), x) == \
        FiniteSet(LambertW(Rational(3, 4))/3)

    assert solveset_real(x**x - 2) == FiniteSet(exp(LambertW(log(2))))

    a = Symbol('a')
    assert solveset_real(-a*x + 2*x*log(x), x) == FiniteSet(exp(a/2))
    a = Symbol('a', real=True)
    assert solveset_real(a/x + exp(x/2), x) == \
        FiniteSet(2*LambertW(-a/2))
    assert solveset_real((a/x + exp(x/2)).diff(x), x) == \
        FiniteSet(4*LambertW(sqrt(2)*sqrt(a)/4))

    # coverage test
    assert solveset_real(tanh(x + 3)*tanh(x - 3) - 1, x) is S.EmptySet

    assert solveset_real((x**2 - 2*x + 1).subs(x, log(x) + 3*x), x) == \
        FiniteSet(LambertW(3*S.Exp1)/3)
    assert solveset_real((x**2 - 2*x + 1).subs(x, (log(x) + 3*x)**2 - 1), x) == \
        FiniteSet(LambertW(3*exp(-sqrt(2)))/3, LambertW(3*exp(sqrt(2)))/3)
    assert solveset_real((x**2 - 2*x - 2).subs(x, log(x) + 3*x), x) == \
        FiniteSet(LambertW(3*exp(1 + sqrt(3)))/3, LambertW(3*exp(-sqrt(3) + 1))/3)
    assert solveset_real(x*log(x) + 3*x + 1, x) == \
        FiniteSet(exp(-3 + LambertW(-exp(3))))
    eq = (x*exp(x) - 3).subs(x, x*exp(x))
    assert solveset_real(eq, x) == \
        FiniteSet(LambertW(3*exp(-LambertW(3))))

    assert solveset_real(3*log(a**(3*x + 5)) + a**(3*x + 5), x) == \
        FiniteSet(-((log(a**5) + LambertW(Rational(1, 3)))/(3*log(a))))
    p = symbols('p', positive=True)
    assert solveset_real(3*log(p**(3*x + 5)) + p**(3*x + 5), x) == \
        FiniteSet(
        log((-3**Rational(1, 3) - 3**Rational(5, 6)*I)*LambertW(Rational(1, 3))**Rational(1, 3)/(2*p**Rational(5, 3)))/log(p),
        log((-3**Rational(1, 3) + 3**Rational(5, 6)*I)*LambertW(Rational(1, 3))**Rational(1, 3)/(2*p**Rational(5, 3)))/log(p),
        log((3*LambertW(Rational(1, 3))/p**5)**(1/(3*log(p)))),)  # checked numerically
    # check collection
    b = Symbol('b')
    eq = 3*log(a**(3*x + 5)) + b*log(a**(3*x + 5)) + a**(3*x + 5)
    assert solveset_real(eq, x) == FiniteSet(
        -((log(a**5) + LambertW(1/(b + 3)))/(3*log(a))))

    # issue 4271
    assert solveset_real((a/x + exp(x/2)).diff(x, 2), x) == FiniteSet(
        6*LambertW((-1)**Rational(1, 3)*a**Rational(1, 3)/3))

    assert solveset_real(x**3 - 3**x, x) == \
        FiniteSet(-3/log(3)*LambertW(-log(3)/3))
    assert solveset_real(3**cos(x) - cos(x)**3) == FiniteSet(
        acos(-3*LambertW(-log(3)/3)/log(3)))

    assert solveset_real(x**2 - 2**x, x) == \
        solveset_real(-x**2 + 2**x, x)

    assert solveset_real(3*log(x) - x*log(3)) == FiniteSet(
        -3*LambertW(-log(3)/3)/log(3),
        -3*LambertW(-log(3)/3, -1)/log(3))

    assert solveset_real(LambertW(2*x) - y) == FiniteSet(
        y*exp(y)/2)


@XFAIL
def test_other_lambert():
    a = Rational(6, 5)
    assert solveset_real(x**a - a**x, x) == FiniteSet(
        a, -a*LambertW(-log(a)/a)/log(a))


@_both_exp_pow
def test_solveset():
    f = Function('f')
    raises(ValueError, lambda: solveset(x + y))
    assert solveset(x, 1) == S.EmptySet
    assert solveset(f(1)**2 + y + 1, f(1)
        ) == FiniteSet(-sqrt(-y - 1), sqrt(-y - 1))
    assert solveset(f(1)**2 - 1, f(1), S.Reals) == FiniteSet(-1, 1)
    assert solveset(f(1)**2 + 1, f(1)) == FiniteSet(-I, I)
    assert solveset(x - 1, 1) == FiniteSet(x)
    assert solveset(sin(x) - cos(x), sin(x)) == FiniteSet(cos(x))

    assert solveset(0, domain=S.Reals) == S.Reals
    assert solveset(1) == S.EmptySet
    assert solveset(True, domain=S.Reals) == S.Reals  # issue 10197
    assert solveset(False, domain=S.Reals) == S.EmptySet

    assert solveset(exp(x) - 1, domain=S.Reals) == FiniteSet(0)
    assert solveset(exp(x) - 1, x, S.Reals) == FiniteSet(0)
    assert solveset(Eq(exp(x), 1), x, S.Reals) == FiniteSet(0)
    assert solveset(exp(x) - 1, exp(x), S.Reals) == FiniteSet(1)
    A = Indexed('A', x)
    assert solveset(A - 1, A, S.Reals) == FiniteSet(1)

    assert solveset(x - 1 >= 0, x, S.Reals) == Interval(1, oo)
    assert solveset(exp(x) - 1 >= 0, x, S.Reals) == Interval(0, oo)

    assert dumeq(solveset(exp(x) - 1, x), imageset(Lambda(n, 2*I*pi*n), S.Integers))
    assert dumeq(solveset(Eq(exp(x), 1), x), imageset(Lambda(n, 2*I*pi*n),
                                                  S.Integers))
    # issue 13825
    assert solveset(x**2 + f(0) + 1, x) == {-sqrt(-f(0) - 1), sqrt(-f(0) - 1)}

    # issue 19977
    assert solveset(atan(log(x)) > 0, x, domain=Interval.open(0, oo)) == Interval.open(1, oo)


@_both_exp_pow
def test_multi_exp():
    k1, k2, k3 = symbols('k1, k2, k3')
    assert dumeq(solveset(exp(exp(x)) - 5, x),\
         imageset(Lambda(((k1, n),), I*(2*k1*pi + arg(2*n*I*pi + log(5))) + log(Abs(2*n*I*pi + log(5)))),\
             ProductSet(S.Integers, S.Integers)))
    assert dumeq(solveset((d*exp(exp(a*x + b)) + c), x),\
        imageset(Lambda(x, (-b + x)/a), ImageSet(Lambda(((k1, n),), \
            I*(2*k1*pi + arg(I*(2*n*pi + arg(-c/d)) + log(Abs(c/d)))) + log(Abs(I*(2*n*pi + arg(-c/d)) + log(Abs(c/d))))), \
                ProductSet(S.Integers, S.Integers))))

    assert dumeq(solveset((d*exp(exp(exp(a*x + b))) + c), x),\
        imageset(Lambda(x, (-b + x)/a), ImageSet(Lambda(((k2, k1, n),), \
            I*(2*k2*pi + arg(I*(2*k1*pi + arg(I*(2*n*pi + arg(-c/d)) + log(Abs(c/d)))) + \
                log(Abs(I*(2*n*pi + arg(-c/d)) + log(Abs(c/d)))))) + log(Abs(I*(2*k1*pi + arg(I*(2*n*pi + arg(-c/d)) + \
                    log(Abs(c/d)))) + log(Abs(I*(2*n*pi + arg(-c/d)) + log(Abs(c/d))))))), \
                        ProductSet(S.Integers, S.Integers, S.Integers))))

    assert dumeq(solveset((d*exp(exp(exp(exp(a*x + b)))) + c), x),\
        ImageSet(Lambda(x, (-b + x)/a), ImageSet(Lambda(((k3, k2, k1, n),), \
            I*(2*k3*pi + arg(I*(2*k2*pi + arg(I*(2*k1*pi + arg(I*(2*n*pi + arg(-c/d)) + log(Abs(c/d)))) + \
                log(Abs(I*(2*n*pi + arg(-c/d)) + log(Abs(c/d)))))) + log(Abs(I*(2*k1*pi + arg(I*(2*n*pi + arg(-c/d)) + \
                    log(Abs(c/d)))) + log(Abs(I*(2*n*pi + arg(-c/d)) + log(Abs(c/d)))))))) + log(Abs(I*(2*k2*pi + \
                        arg(I*(2*k1*pi + arg(I*(2*n*pi + arg(-c/d)) + log(Abs(c/d)))) + log(Abs(I*(2*n*pi + arg(-c/d)) + log(Abs(c/d)))))) + \
                            log(Abs(I*(2*k1*pi + arg(I*(2*n*pi + arg(-c/d)) + log(Abs(c/d)))) + log(Abs(I*(2*n*pi + arg(-c/d)) + log(Abs(c/d))))))))), \
             ProductSet(S.Integers, S.Integers, S.Integers, S.Integers))))


def test__solveset_multi():
    from sympy.solvers.solveset import _solveset_multi
    from sympy.sets import Reals

    # Basic univariate case:
    assert _solveset_multi([x**2-1], [x], [S.Reals]) == FiniteSet((1,), (-1,))

    # Linear systems of two equations
    assert _solveset_multi([x+y, x+1], [x, y], [Reals, Reals]) == FiniteSet((-1, 1))
    assert _solveset_multi([x+y, x+1], [y, x], [Reals, Reals]) == FiniteSet((1, -1))
    assert _solveset_multi([x+y, x-y-1], [x, y], [Reals, Reals]) == FiniteSet((S(1)/2, -S(1)/2))
    assert _solveset_multi([x-1, y-2], [x, y], [Reals, Reals]) == FiniteSet((1, 2))
    # assert dumeq(_solveset_multi([x+y], [x, y], [Reals, Reals]), ImageSet(Lambda(x, (x, -x)), Reals))
    assert dumeq(_solveset_multi([x+y], [x, y], [Reals, Reals]), Union(
            ImageSet(Lambda(((x,),), (x, -x)), ProductSet(Reals)),
            ImageSet(Lambda(((y,),), (-y, y)), ProductSet(Reals))))
    assert _solveset_multi([x+y, x+y+1], [x, y], [Reals, Reals]) == S.EmptySet
    assert _solveset_multi([x+y, x-y, x-1], [x, y], [Reals, Reals]) == S.EmptySet
    assert _solveset_multi([x+y, x-y, x-1], [y, x], [Reals, Reals]) == S.EmptySet

    # Systems of three equations:
    assert _solveset_multi([x+y+z-1, x+y-z-2, x-y-z-3], [x, y, z], [Reals,
        Reals, Reals]) == FiniteSet((2, -S.Half, -S.Half))

    # Nonlinear systems:
    from sympy.abc import theta
    assert _solveset_multi([x**2+y**2-2, x+y], [x, y], [Reals, Reals]) == FiniteSet((-1, 1), (1, -1))
    assert _solveset_multi([x**2-1, y], [x, y], [Reals, Reals]) == FiniteSet((1, 0), (-1, 0))
    #assert _solveset_multi([x**2-y**2], [x, y], [Reals, Reals]) == Union(
    #        ImageSet(Lambda(x, (x, -x)), Reals), ImageSet(Lambda(x, (x, x)), Reals))
    assert dumeq(_solveset_multi([x**2-y**2], [x, y], [Reals, Reals]), Union(
            ImageSet(Lambda(((x,),), (x, -Abs(x))), ProductSet(Reals)),
            ImageSet(Lambda(((x,),), (x, Abs(x))), ProductSet(Reals)),
            ImageSet(Lambda(((y,),), (-Abs(y), y)), ProductSet(Reals)),
            ImageSet(Lambda(((y,),), (Abs(y), y)), ProductSet(Reals))))
    assert _solveset_multi([r*cos(theta)-1, r*sin(theta)], [theta, r],
            [Interval(0, pi), Interval(-1, 1)]) == FiniteSet((0, 1), (pi, -1))
    assert _solveset_multi([r*cos(theta)-1, r*sin(theta)], [r, theta],
            [Interval(0, 1), Interval(0, pi)]) == FiniteSet((1, 0))
    assert _solveset_multi([r*cos(theta)-r, r*sin(theta)], [r, theta],
           [Interval(0, 1), Interval(0, pi)]) == Union(
           ImageSet(Lambda(((r,),), (r, 0)),
           ImageSet(Lambda(r, (r,)), Interval(0, 1))),
           ImageSet(Lambda(((theta,),), (0, theta)),
           ImageSet(Lambda(theta, (theta,)), Interval(0, pi))))


def test_conditionset():
    assert solveset(Eq(sin(x)**2 + cos(x)**2, 1), x, domain=S.Reals
        ) is S.Reals

    assert solveset(Eq(x**2 + x*sin(x), 1), x, domain=S.Reals
        ).dummy_eq(ConditionSet(x, Eq(x**2 + x*sin(x) - 1, 0), S.Reals))

    assert dumeq(solveset(Eq(-I*(exp(I*x) - exp(-I*x))/2, 1), x
        ), imageset(Lambda(n, 2*n*pi + pi/2), S.Integers))

    assert solveset(x + sin(x) > 1, x, domain=S.Reals
        ).dummy_eq(ConditionSet(x, x + sin(x) > 1, S.Reals))

    assert solveset(Eq(sin(Abs(x)), x), x, domain=S.Reals
        ).dummy_eq(ConditionSet(x, Eq(-x + sin(Abs(x)), 0), S.Reals))

    assert solveset(y**x-z, x, S.Reals
        ).dummy_eq(ConditionSet(x, Eq(y**x - z, 0), S.Reals))


@XFAIL
def test_conditionset_equality():
    ''' Checking equality of different representations of ConditionSet'''
    assert solveset(Eq(tan(x), y), x) == ConditionSet(x, Eq(tan(x), y), S.Complexes)


def test_solveset_domain():
    assert solveset(x**2 - x - 6, x, Interval(0, oo)) == FiniteSet(3)
    assert solveset(x**2 - 1, x, Interval(0, oo)) == FiniteSet(1)
    assert solveset(x**4 - 16, x, Interval(0, 10)) == FiniteSet(2)


def test_improve_coverage():
    solution = solveset(exp(x) + sin(x), x, S.Reals)
    unsolved_object = ConditionSet(x, Eq(exp(x) + sin(x), 0), S.Reals)
    assert solution.dummy_eq(unsolved_object)


def test_issue_9522():
    expr1 = Eq(1/(x**2 - 4) + x, 1/(x**2 - 4) + 2)
    expr2 = Eq(1/x + x, 1/x)

    assert solveset(expr1, x, S.Reals) is S.EmptySet
    assert solveset(expr2, x, S.Reals) is S.EmptySet


def test_solvify():
    assert solvify(x**2 + 10, x, S.Reals) == []
    assert solvify(x**3 + 1, x, S.Complexes) == [-1, S.Half - sqrt(3)*I/2,
                                                 S.Half + sqrt(3)*I/2]
    assert solvify(log(x), x, S.Reals) == [1]
    assert solvify(cos(x), x, S.Reals) == [pi/2, pi*Rational(3, 2)]
    assert solvify(sin(x) + 1, x, S.Reals) == [pi*Rational(3, 2)]
    raises(NotImplementedError, lambda: solvify(sin(exp(x)), x, S.Complexes))


def test_solvify_piecewise():
    p1 = Piecewise((0, x < -1), (x**2, x <= 1), (log(x), True))
    p2 = Piecewise((0, x < -10), (x**2 + 5*x - 6, x >= -9))
    p3 = Piecewise((0, Eq(x, 0)), (x**2/Abs(x), True))
    p4 = Piecewise((0, Eq(x, pi)), ((x - pi)/sin(x), True))

    # issue 21079
    assert solvify(p1, x, S.Reals) == [0]
    assert solvify(p2, x, S.Reals) == [-6, 1]
    assert solvify(p3, x, S.Reals) == [0]
    assert solvify(p4, x, S.Reals) == [pi]


def test_abs_invert_solvify():

    x = Symbol('x',positive=True)
    assert solvify(sin(Abs(x)), x, S.Reals) == [0, pi]
    x = Symbol('x')
    assert solvify(sin(Abs(x)), x, S.Reals) is None


def test_linear_eq_to_matrix():
    assert linear_eq_to_matrix(0, x) == (Matrix([[0]]), Matrix([[0]]))
    assert linear_eq_to_matrix(1, x) == (Matrix([[0]]), Matrix([[-1]]))

    # integer coefficients
    eqns1 = [2*x + y - 2*z - 3, x - y - z, x + y + 3*z - 12]
    eqns2 = [Eq(3*x + 2*y - z, 1), Eq(2*x - 2*y + 4*z, -2), -2*x + y - 2*z]

    A, B = linear_eq_to_matrix(eqns1, x, y, z)
    assert A == Matrix([[2, 1, -2], [1, -1, -1], [1, 1, 3]])
    assert B == Matrix([[3], [0], [12]])

    A, B = linear_eq_to_matrix(eqns2, x, y, z)
    assert A == Matrix([[3, 2, -1], [2, -2, 4], [-2, 1, -2]])
    assert B == Matrix([[1], [-2], [0]])

    # Pure symbolic coefficients
    eqns3 = [a*b*x + b*y + c*z - d, e*x + d*x + f*y + g*z - h, i*x + j*y + k*z - l]
    A, B = linear_eq_to_matrix(eqns3, x, y, z)
    assert A == Matrix([[a*b, b, c], [d + e, f, g], [i, j, k]])
    assert B == Matrix([[d], [h], [l]])

    # raise Errors if
    # 1) no symbols are given
    raises(ValueError, lambda: linear_eq_to_matrix(eqns3))
    # 2) there are duplicates
    raises(ValueError, lambda: linear_eq_to_matrix(eqns3, [x, x, y]))
    # 3) a nonlinear term is detected in the original expression
    raises(NonlinearError, lambda: linear_eq_to_matrix(Eq(1/x + x, 1/x), [x]))
    raises(NonlinearError, lambda: linear_eq_to_matrix([x**2], [x]))
    raises(NonlinearError, lambda: linear_eq_to_matrix([x*y], [x, y]))
    # 4) Eq being used to represent equations autoevaluates
    # (use unevaluated Eq instead)
    raises(ValueError, lambda: linear_eq_to_matrix(Eq(x, x), x))
    raises(ValueError, lambda: linear_eq_to_matrix(Eq(x, x + 1), x))


    # if non-symbols are passed, the user is responsible for interpreting
    assert linear_eq_to_matrix([x], [1/x]) == (Matrix([[0]]), Matrix([[-x]]))

    # issue 15195
    assert linear_eq_to_matrix(x + y*(z*(3*x + 2) + 3), x) == (
        Matrix([[3*y*z + 1]]), Matrix([[-y*(2*z + 3)]]))
    assert linear_eq_to_matrix(Matrix(
        [[a*x + b*y - 7], [5*x + 6*y - c]]), x, y) == (
        Matrix([[a, b], [5, 6]]), Matrix([[7], [c]]))

    # issue 15312
    assert linear_eq_to_matrix(Eq(x + 2, 1), x) == (
        Matrix([[1]]), Matrix([[-1]]))

    # issue 25423
    raises(TypeError, lambda: linear_eq_to_matrix([], {x, y}))
    raises(TypeError, lambda: linear_eq_to_matrix([x + y], {x, y}))
    raises(ValueError, lambda: linear_eq_to_matrix({x + y}, (x, y)))


def test_issue_16577():
    assert linear_eq_to_matrix(Eq(a*(2*x + 3*y) + 4*y, 5), x, y) == (
        Matrix([[2*a, 3*a + 4]]), Matrix([[5]]))


def test_issue_10085():
    assert invert_real(exp(x),0,x) == (x, S.EmptySet)


def test_linsolve():
    x1, x2, x3, x4 = symbols('x1, x2, x3, x4')

    # Test for different input forms

    M = Matrix([[1, 2, 1, 1, 7], [1, 2, 2, -1, 12], [2, 4, 0, 6, 4]])
    system1 = A, B = M[:, :-1], M[:, -1]
    Eqns = [x1 + 2*x2 + x3 + x4 - 7, x1 + 2*x2 + 2*x3 - x4 - 12,
            2*x1 + 4*x2 + 6*x4 - 4]

    sol = FiniteSet((-2*x2 - 3*x4 + 2, x2, 2*x4 + 5, x4))
    assert linsolve(Eqns, (x1, x2, x3, x4)) == sol
    assert linsolve(Eqns, *(x1, x2, x3, x4)) == sol
    assert linsolve(system1, (x1, x2, x3, x4)) == sol
    assert linsolve(system1, *(x1, x2, x3, x4)) == sol
    # issue 9667 - symbols can be Dummy symbols
    x1, x2, x3, x4 = symbols('x:4', cls=Dummy)
    assert linsolve(system1, x1, x2, x3, x4) == FiniteSet(
        (-2*x2 - 3*x4 + 2, x2, 2*x4 + 5, x4))

    # raise ValueError for garbage value
    raises(ValueError, lambda: linsolve(Eqns))
    raises(ValueError, lambda: linsolve(x1))
    raises(ValueError, lambda: linsolve(x1, x2))
    raises(ValueError, lambda: linsolve((A,), x1, x2))
    raises(ValueError, lambda: linsolve(A, B, x1, x2))
    raises(ValueError, lambda: linsolve([x1], x1, x1))
    raises(ValueError, lambda: linsolve([x1], (i for i in (x1, x1))))

    #raise ValueError if equations are non-linear in given variables
    raises(NonlinearError, lambda: linsolve([x + y - 1, x ** 2 + y - 3], [x, y]))
    raises(NonlinearError, lambda: linsolve([cos(x) + y, x + y], [x, y]))
    assert linsolve([x + z - 1, x ** 2 + y - 3], [z, y]) == {(-x + 1, -x**2 + 3)}

    # Fully symbolic test
    A = Matrix([[a, b], [c, d]])
    B = Matrix([[e], [g]])
    system2 = (A, B)
    sol = FiniteSet(((-b*g + d*e)/(a*d - b*c), (a*g - c*e)/(a*d - b*c)))
    assert linsolve(system2, [x, y]) == sol

    # No solution
    A = Matrix([[1, 2, 3], [2, 4, 6], [3, 6, 9]])
    B = Matrix([0, 0, 1])
    assert linsolve((A, B), (x, y, z)) is S.EmptySet

    # Issue #10056
    A, B, J1, J2 = symbols('A B J1 J2')
    Augmatrix = Matrix([
        [2*I*J1, 2*I*J2, -2/J1],
        [-2*I*J2, -2*I*J1, 2/J2],
        [0, 2, 2*I/(J1*J2)],
        [2, 0,  0],
        ])

    assert linsolve(Augmatrix, A, B) == FiniteSet((0, I/(J1*J2)))

    # Issue #10121 - Assignment of free variables
    Augmatrix = Matrix([[0, 1, 0, 0, 0, 0], [0, 0, 0, 1, 0, 0]])
    assert linsolve(Augmatrix, a, b, c, d, e) == FiniteSet((a, 0, c, 0, e))
    #raises(IndexError, lambda: linsolve(Augmatrix, a, b, c))

    x0, x1, x2, _x0 = symbols('tau0 tau1 tau2 _tau0')
    assert linsolve(Matrix([[0, 1, 0, 0, 0, 0], [0, 0, 0, 1, 0, _x0]])
        ) == FiniteSet((x0, 0, x1, _x0, x2))
    x0, x1, x2, _x0 = symbols('tau00 tau01 tau02 tau0')
    assert linsolve(Matrix([[0, 1, 0, 0, 0, 0], [0, 0, 0, 1, 0, _x0]])
        ) == FiniteSet((x0, 0, x1, _x0, x2))
    x0, x1, x2, _x0 = symbols('tau00 tau01 tau02 tau1')
    assert linsolve(Matrix([[0, 1, 0, 0, 0, 0], [0, 0, 0, 1, 0, _x0]])
        ) == FiniteSet((x0, 0, x1, _x0, x2))
    # symbols can be given as generators
    x0, x2, x4 = symbols('x0, x2, x4')
    assert linsolve(Augmatrix, numbered_symbols('x')
        ) == FiniteSet((x0, 0, x2, 0, x4))
    Augmatrix[-1, -1] = x0
    # use Dummy to avoid clash; the names may clash but the symbols
    # will not
    Augmatrix[-1, -1] = symbols('_x0')
    assert len(linsolve(
        Augmatrix, numbered_symbols('x', cls=Dummy)).free_symbols) == 4

    # Issue #12604
    f = Function('f')
    assert linsolve([f(x) - 5], f(x)) == FiniteSet((5,))

    # Issue #14860
    from sympy.physics.units import meter, newton, kilo
    kN = kilo*newton
    Eqns = [8*kN + x + y, 28*kN*meter + 3*x*meter]
    assert linsolve(Eqns, x, y) == {
            (kilo*newton*Rational(-28, 3), kN*Rational(4, 3))}

    # linsolve does not allow expansion (real or implemented)
    # to remove singularities, but it will cancel linear terms
    assert linsolve([Eq(x, x + y)], [x, y]) == {(x, 0)}
    assert linsolve([Eq(x + x*y, 1 + y)], [x]) == {(1,)}
    assert linsolve([Eq(1 + y, x + x*y)], [x]) == {(1,)}
    raises(NonlinearError, lambda:
        linsolve([Eq(x**2, x**2 + y)], [x, y]))

    # corner cases
    #
    # XXX: The case below should give the same as for [0]
    # assert linsolve([], [x]) == {(x,)}
    assert linsolve([], [x]) is S.EmptySet
    assert linsolve([0], [x]) == {(x,)}
    assert linsolve([x], [x, y]) == {(0, y)}
    assert linsolve([x, 0], [x, y]) == {(0, y)}


def test_linsolve_large_sparse():
    #
    # This is mainly a performance test
    #

    def _mk_eqs_sol(n):
        xs = symbols('x:{}'.format(n))
        ys = symbols('y:{}'.format(n))
        syms = xs + ys
        eqs = []
        sol = (-S.Half,) * n + (S.Half,) * n
        for xi, yi in zip(xs, ys):
            eqs.extend([xi + yi, xi - yi + 1])
        return eqs, syms, FiniteSet(sol)

    n = 500
    eqs, syms, sol = _mk_eqs_sol(n)
    assert linsolve(eqs, syms) == sol


def test_linsolve_immutable():
    A = ImmutableDenseMatrix([[1, 1, 2], [0, 1, 2], [0, 0, 1]])
    B = ImmutableDenseMatrix([2, 1, -1])
    assert linsolve([A, B], (x, y, z)) == FiniteSet((1, 3, -1))

    A = ImmutableDenseMatrix([[1, 1, 7], [1, -1, 3]])
    assert linsolve(A) == FiniteSet((5, 2))


def test_solve_decomposition():
    n = Dummy('n')

    f1 = exp(3*x) - 6*exp(2*x) + 11*exp(x) - 6
    f2 = sin(x)**2 - 2*sin(x) + 1
    f3 = sin(x)**2 - sin(x)
    f4 = sin(x + 1)
    f5 = exp(x + 2) - 1
    f6 = 1/log(x)
    f7 = 1/x

    s1 = ImageSet(Lambda(n, 2*n*pi), S.Integers)
    s2 = ImageSet(Lambda(n, 2*n*pi + pi), S.Integers)
    s3 = ImageSet(Lambda(n, 2*n*pi + pi/2), S.Integers)
    s4 = ImageSet(Lambda(n, 2*n*pi - 1), S.Integers)
    s5 = ImageSet(Lambda(n, 2*n*pi - 1 + pi), S.Integers)

    assert solve_decomposition(f1, x, S.Reals) == FiniteSet(0, log(2), log(3))
    assert dumeq(solve_decomposition(f2, x, S.Reals), s3)
    assert dumeq(solve_decomposition(f3, x, S.Reals), Union(s1, s2, s3))
    assert dumeq(solve_decomposition(f4, x, S.Reals), Union(s4, s5))
    assert solve_decomposition(f5, x, S.Reals) == FiniteSet(-2)
    assert solve_decomposition(f6, x, S.Reals) == S.EmptySet
    assert solve_decomposition(f7, x, S.Reals) == S.EmptySet
    assert solve_decomposition(x, x, Interval(1, 2)) == S.EmptySet


# nonlinsolve testcases
def test_nonlinsolve_basic():
    assert nonlinsolve([],[]) == S.EmptySet
    assert nonlinsolve([],[x, y]) == S.EmptySet

    system = [x, y - x - 5]
    assert nonlinsolve([x],[x, y]) == FiniteSet((0, y))
    assert nonlinsolve(system, [y]) == S.EmptySet
    soln = (ImageSet(Lambda(n, 2*n*pi + pi/2), S.Integers),)
    assert dumeq(nonlinsolve([sin(x) - 1], [x]), FiniteSet(tuple(soln)))
    soln = ((ImageSet(Lambda(n, 2*n*pi + pi), S.Integers), 1),
            (ImageSet(Lambda(n, 2*n*pi), S.Integers), 1))
    assert dumeq(nonlinsolve([sin(x), y - 1], [x, y]), FiniteSet(*soln))
    assert nonlinsolve([x**2 - 1], [x]) == FiniteSet((-1,), (1,))

    soln = FiniteSet((y, y))
    assert nonlinsolve([x - y, 0], x, y) == soln
    assert nonlinsolve([0, x - y], x, y) == soln
    assert nonlinsolve([x - y, x - y], x, y) == soln
    assert nonlinsolve([x, 0], x, y) == FiniteSet((0, y))
    f = Function('f')
    assert nonlinsolve([f(x), 0], f(x), y) == FiniteSet((0, y))
    assert nonlinsolve([f(x), 0], f(x), f(y)) == FiniteSet((0, f(y)))
    A = Indexed('A', x)
    assert nonlinsolve([A, 0], A, y) == FiniteSet((0, y))
    assert nonlinsolve([x**2 -1], [sin(x)]) == FiniteSet((S.EmptySet,))
    assert nonlinsolve([x**2 -1], sin(x)) == FiniteSet((S.EmptySet,))
    assert nonlinsolve([x**2 -1], 1) == FiniteSet((x**2,))
    assert nonlinsolve([x**2 -1], x + y) == FiniteSet((S.EmptySet,))
    assert nonlinsolve([Eq(1, x + y), Eq(1, -x + y - 1), Eq(1, -x + y - 1)], x, y) == FiniteSet(
        (-S.Half, 3*S.Half))


def test_nonlinsolve_abs():
    soln = FiniteSet((y, y), (-y, y))
    assert nonlinsolve([Abs(x) - y], x, y) == soln


def test_raise_exception_nonlinsolve():
    raises(IndexError, lambda: nonlinsolve([x**2 -1], []))
    raises(ValueError, lambda: nonlinsolve([x**2 -1]))


def test_trig_system():
    # TODO: add more simple testcases when solveset returns
    # simplified soln for Trig eq
    assert nonlinsolve([sin(x) - 1, cos(x) -1 ], x) == S.EmptySet
    soln1 = (ImageSet(Lambda(n, 2*n*pi + pi/2), S.Integers),)
    soln = FiniteSet(soln1)
    assert dumeq(nonlinsolve([sin(x) - 1, cos(x)], x), soln)


@XFAIL
def test_trig_system_fail():
    # fails because solveset trig solver is not much smart.
    sys = [x + y - pi/2, sin(x) + sin(y) - 1]
    # solveset returns conditionset for sin(x) + sin(y) - 1
    soln_1 = (ImageSet(Lambda(n, n*pi + pi/2), S.Integers),
        ImageSet(Lambda(n, n*pi), S.Integers))
    soln_1 = FiniteSet(soln_1)
    soln_2 = (ImageSet(Lambda(n, n*pi), S.Integers),
        ImageSet(Lambda(n, n*pi+ pi/2), S.Integers))
    soln_2 = FiniteSet(soln_2)
    soln = soln_1 + soln_2
    assert dumeq(nonlinsolve(sys, [x, y]), soln)

    # Add more cases from here
    # http://www.vitutor.com/geometry/trigonometry/equations_systems.html#uno
    sys = [sin(x) + sin(y) - (sqrt(3)+1)/2, sin(x) - sin(y) - (sqrt(3) - 1)/2]
    soln_x = Union(ImageSet(Lambda(n, 2*n*pi + pi/3), S.Integers),
        ImageSet(Lambda(n, 2*n*pi + pi*Rational(2, 3)), S.Integers))
    soln_y = Union(ImageSet(Lambda(n, 2*n*pi + pi/6), S.Integers),
        ImageSet(Lambda(n, 2*n*pi + pi*Rational(5, 6)), S.Integers))
    assert dumeq(nonlinsolve(sys, [x, y]), FiniteSet((soln_x, soln_y)))


def test_nonlinsolve_positive_dimensional():
    x, y, a, b, c, d = symbols('x, y, a, b, c, d', extended_real=True)
    assert nonlinsolve([x*y, x*y - x], [x, y]) == FiniteSet((0, y))

    system = [a**2 + a*c, a - b]
    assert nonlinsolve(system, [a, b]) == FiniteSet((0, 0), (-c, -c))
    # here (a= 0, b = 0) is independent soln so both is printed.
    # if symbols = [a, b, c] then only {a : -c ,b : -c}

    eq1 =  a + b + c + d
    eq2 = a*b + b*c + c*d + d*a
    eq3 = a*b*c + b*c*d + c*d*a + d*a*b
    eq4 = a*b*c*d - 1
    system = [eq1, eq2, eq3, eq4]
    sol1 = (-1/d, -d, 1/d, FiniteSet(d) - FiniteSet(0))
    sol2 = (1/d, -d, -1/d, FiniteSet(d) - FiniteSet(0))
    soln = FiniteSet(sol1, sol2)
    assert nonlinsolve(system, [a, b, c, d]) == soln

    assert nonlinsolve([x**4 - 3*x**2 + y*x, x*z**2, y*z - 1], [x, y, z]) == \
           {(0, 1/z, z)}


def test_nonlinsolve_polysys():
    x, y, z = symbols('x, y, z', real=True)
    assert nonlinsolve([x**2 + y - 2, x**2 + y], [x, y]) == S.EmptySet

    s = (-y + 2, y)
    assert nonlinsolve([(x + y)**2 - 4, x + y - 2], [x, y]) == FiniteSet(s)

    system = [x**2 - y**2]
    soln_real = FiniteSet((-y, y), (y, y))
    soln_complex = FiniteSet((-Abs(y), y), (Abs(y), y))
    soln =soln_real + soln_complex
    assert nonlinsolve(system, [x, y]) == soln

    system = [x**2 - y**2]
    soln_real= FiniteSet((y, -y), (y, y))
    soln_complex = FiniteSet((y, -Abs(y)), (y, Abs(y)))
    soln = soln_real + soln_complex
    assert nonlinsolve(system, [y, x]) == soln

    system = [x**2 + y - 3, x - y - 4]
    assert nonlinsolve(system, (x, y)) != nonlinsolve(system, (y, x))

    assert nonlinsolve([-x**2 - y**2 + z, -2*x, -2*y, S.One], [x, y, z]) == S.EmptySet
    assert nonlinsolve([x + y + z, S.One, S.One, S.One], [x, y, z]) == S.EmptySet

    system = [-x**2*z**2 + x*y*z + y**4, -2*x*z**2 + y*z, x*z + 4*y**3, -2*x**2*z + x*y]
    assert nonlinsolve(system, [x, y, z]) == FiniteSet((0, 0, z), (x, 0, 0))


def test_nonlinsolve_using_substitution():
    x, y, z, n = symbols('x, y, z, n', real = True)
    system = [(x + y)*n - y**2 + 2]
    s_x = (n*y - y**2 + 2)/n
    soln = (-s_x, y)
    assert nonlinsolve(system, [x, y]) == FiniteSet(soln)

    system = [z**2*x**2 - z**2*y**2/exp(x)]
    soln_real_1 = (y, x, 0)
    soln_real_2 = (-exp(x/2)*Abs(x), x, z)
    soln_real_3 = (exp(x/2)*Abs(x), x, z)
    soln_complex_1 = (-x*exp(x/2), x, z)
    soln_complex_2 = (x*exp(x/2), x, z)
    syms = [y, x, z]
    soln = FiniteSet(soln_real_1, soln_complex_1, soln_complex_2,\
        soln_real_2, soln_real_3)
    assert nonlinsolve(system,syms) == soln


def test_nonlinsolve_complex():
    n = Dummy('n')
    assert dumeq(nonlinsolve([exp(x) - sin(y), 1/y - 3], [x, y]), {
        (ImageSet(Lambda(n, 2*n*I*pi + log(sin(Rational(1, 3)))), S.Integers), Rational(1, 3))})

    system = [exp(x) - sin(y), 1/exp(y) - 3]
    assert dumeq(nonlinsolve(system, [x, y]), {
        (ImageSet(Lambda(n, I*(2*n*pi + pi)
                         + log(sin(log(3)))), S.Integers), -log(3)),
        (ImageSet(Lambda(n, I*(2*n*pi + arg(sin(2*n*I*pi - log(3))))
                         + log(Abs(sin(2*n*I*pi - log(3))))), S.Integers),
        ImageSet(Lambda(n, 2*n*I*pi - log(3)), S.Integers))})

    system = [exp(x) - sin(y), y**2 - 4]
    assert dumeq(nonlinsolve(system, [x, y]), {
        (ImageSet(Lambda(n, I*(2*n*pi + pi) + log(sin(2))), S.Integers), -2),
        (ImageSet(Lambda(n, 2*n*I*pi + log(sin(2))), S.Integers), 2)})

    system = [exp(x) - 2, y ** 2 - 2]
    assert dumeq(nonlinsolve(system, [x, y]), {
        (log(2), -sqrt(2)), (log(2), sqrt(2)),
        (ImageSet(Lambda(n, 2*n*I*pi + log(2)), S.Integers), -sqrt(2)),
        (ImageSet(Lambda(n, 2 * n * I * pi + log(2)), S.Integers), sqrt(2))})


def test_nonlinsolve_radical():
    assert nonlinsolve([sqrt(y) - x - z, y - 1], [x, y, z]) == {(1 - z, 1, z)}


def test_nonlinsolve_inexact():
    sol = [(-1.625, -1.375), (1.625, 1.375)]
    res = nonlinsolve([(x + y)**2 - 9, x**2 - y**2 - 0.75], [x, y])
    assert all(abs(res.args[i][j]-sol[i][j]) < 1e-9
               for i in range(2) for j in range(2))

    assert nonlinsolve([(x + y)**2 - 9, (x + y)**2 - 0.75], [x, y]) == S.EmptySet

    assert nonlinsolve([y**2 + (x - 0.5)**2 - 0.0625, 2*x - 1.0, 2*y], [x, y]) == \
           S.EmptySet

    res = nonlinsolve([x**2 + y - 0.5, (x + y)**2, log(z)], [x, y, z])
    sol = [(-0.366025403784439, 0.366025403784439, 1),
           (-0.366025403784439, 0.366025403784439, 1),
           (1.36602540378444, -1.36602540378444, 1)]
    assert all(abs(res.args[i][j]-sol[i][j]) < 1e-9
               for i in range(3) for j in range(3))

    res = nonlinsolve([y - x**2, x**5 - x + 1.0], [x, y])
    sol = [(-1.16730397826142, 1.36259857766493),
           (-0.181232444469876 - 1.08395410131771*I,
            -1.14211129483496 + 0.392895302949911*I),
           (-0.181232444469876 + 1.08395410131771*I,
            -1.14211129483496 - 0.392895302949911*I),
           (0.764884433600585 - 0.352471546031726*I,
            0.460812006002492 - 0.539199997693599*I),
           (0.764884433600585 + 0.352471546031726*I,
            0.460812006002492 + 0.539199997693599*I)]
    assert all(abs(res.args[i][j] - sol[i][j]) < 1e-9
               for i in range(5) for j in range(2))

@XFAIL
def test_solve_nonlinear_trans():
    # After the transcendental equation solver these will work
    x, y = symbols('x, y', real=True)
    soln1 = FiniteSet((2*LambertW(y/2), y))
    soln2 = FiniteSet((-x*sqrt(exp(x)), y), (x*sqrt(exp(x)), y))
    soln3 = FiniteSet((x*exp(x/2), x))
    soln4 = FiniteSet(2*LambertW(y/2), y)
    assert nonlinsolve([x**2 - y**2/exp(x)], [x, y]) == soln1
    assert nonlinsolve([x**2 - y**2/exp(x)], [y, x]) == soln2
    assert nonlinsolve([x**2 - y**2/exp(x)], [y, x]) == soln3
    assert nonlinsolve([x**2 - y**2/exp(x)], [x, y]) == soln4


def test_nonlinsolve_issue_25182():
    a1, b1, c1, ca, cb, cg = symbols('a1, b1, c1, ca, cb, cg')
    eq1 = a1*a1 + b1*b1 - 2.*a1*b1*cg - c1*c1
    eq2 = a1*a1 + c1*c1 - 2.*a1*c1*cb - b1*b1
    eq3 = b1*b1 + c1*c1 - 2.*b1*c1*ca - a1*a1
    assert nonlinsolve([eq1, eq2, eq3], [c1, cb, cg]) == FiniteSet(
        (1.0*b1*ca - 1.0*sqrt(a1**2 + b1**2*ca**2 - b1**2),
        -1.0*sqrt(a1**2 + b1**2*ca**2 - b1**2)/a1,
        -1.0*b1*(ca - 1)*(ca + 1)/a1 + 1.0*ca*sqrt(a1**2 + b1**2*ca**2 - b1**2)/a1),
        (1.0*b1*ca + 1.0*sqrt(a1**2 + b1**2*ca**2 - b1**2),
        1.0*sqrt(a1**2 + b1**2*ca**2 - b1**2)/a1,
        -1.0*b1*(ca - 1)*(ca + 1)/a1 - 1.0*ca*sqrt(a1**2 + b1**2*ca**2 - b1**2)/a1))


def test_issue_14642():
    x = Symbol('x')
    n1 = 0.5*x**3+x**2+0.5+I #add I in the Polynomials
    solution = solveset(n1, x)
    assert abs(solution.args[0] - (-2.28267560928153 - 0.312325580497716*I)) <= 1e-9
    assert abs(solution.args[1] - (-0.297354141679308 + 1.01904778618762*I)) <= 1e-9
    assert abs(solution.args[2] - (0.580029750960839 - 0.706722205689907*I)) <= 1e-9

    # Symbolic
    n1 = S.Half*x**3+x**2+S.Half+I
    res = FiniteSet(-((3*sqrt(3)*31985**(S(1)/4)*sin(atan(S(172)/49)/2)/2 +
            S(43)/2)**2 + (27 + 3*sqrt(3)*31985**(S(1)/4)*cos(atan(S(172)/49)
            /2)/2)**2)**(S(1)/6)*cos(atan((27 + 3*sqrt(3)*31985**(S(1)/4)*
            cos(atan(S(172)/49)/2)/2)/(3*sqrt(3)*31985**(S(1)/4)*sin(atan(
            S(172)/49)/2)/2 + S(43)/2))/3)/3 - S(2)/3 - 4*cos(atan((27 +
            3*sqrt(3)*31985**(S(1)/4)*cos(atan(S(172)/49)/2)/2)/(3*sqrt(3)*
            31985**(S(1)/4)*sin(atan(S(172)/49)/2)/2 + S(43)/2))/3)/(3*((3*
            sqrt(3)*31985**(S(1)/4)*sin(atan(S(172)/49)/2)/2 + S(43)/2)**2 +
            (27 + 3*sqrt(3)*31985**(S(1)/4)*cos(atan(S(172)/49)/2)/2)**2)**(S(1)/
            6)) + I*(-((3*sqrt(3)*31985**(S(1)/4)*sin(atan(S(172)/49)/2)/2 +
            S(43)/2)**2 + (27 + 3*sqrt(3)*31985**(S(1)/4)*cos(atan(S(172)/49)/
            2)/2)**2)**(S(1)/6)*sin(atan((27 + 3*sqrt(3)*31985**(S(1)/4)*cos(
            atan(S(172)/49)/2)/2)/(3*sqrt(3)*31985**(S(1)/4)*sin(atan(S(172)/49)
            /2)/2 + S(43)/2))/3)/3 + 4*sin(atan((27 + 3*sqrt(3)*31985**(S(1)/4)*
            cos(atan(S(172)/49)/2)/2)/(3*sqrt(3)*31985**(S(1)/4)*sin(atan(S(172)
            /49)/2)/2 + S(43)/2))/3)/(3*((3*sqrt(3)*31985**(S(1)/4)*sin(atan(
            S(172)/49)/2)/2 + S(43)/2)**2 + (27 + 3*sqrt(3)*31985**(S(1)/4)*
            cos(atan(S(172)/49)/2)/2)**2)**(S(1)/6))), -S(2)/3 - sqrt(3)*((3*
            sqrt(3)*31985**(S(1)/4)*sin(atan(S(172)/49)/2)/2 + S(43)/2)**2 +
            (27 + 3*sqrt(3)*31985**(S(1)/4)*cos(atan(S(172)/49)/2)/2)**2)**(S(1)
            /6)*sin(atan((27 + 3*sqrt(3)*31985**(S(1)/4)*cos(atan(S(172)/49)/2)
            /2)/(3*sqrt(3)*31985**(S(1)/4)*sin(atan(S(172)/49)/2)/2 + S(43)/2))
            /3)/6 - 4*re(1/((-S(1)/2 - sqrt(3)*I/2)*(S(43)/2 + 27*I + sqrt(-256 +
            (43 + 54*I)**2)/2)**(S(1)/3)))/3 + ((3*sqrt(3)*31985**(S(1)/4)*sin(
            atan(S(172)/49)/2)/2 + S(43)/2)**2 + (27 + 3*sqrt(3)*31985**(S(1)/4)*
            cos(atan(S(172)/49)/2)/2)**2)**(S(1)/6)*cos(atan((27 + 3*sqrt(3)*
            31985**(S(1)/4)*cos(atan(S(172)/49)/2)/2)/(3*sqrt(3)*31985**(S(1)/4)*
            sin(atan(S(172)/49)/2)/2 + S(43)/2))/3)/6 + I*(-4*im(1/((-S(1)/2 -
            sqrt(3)*I/2)*(S(43)/2 + 27*I + sqrt(-256 + (43 + 54*I)**2)/2)**(S(1)/
            3)))/3 + ((3*sqrt(3)*31985**(S(1)/4)*sin(atan(S(172)/49)/2)/2 +
            S(43)/2)**2 + (27 + 3*sqrt(3)*31985**(S(1)/4)*cos(atan(S(172)/49)/2)
            /2)**2)**(S(1)/6)*sin(atan((27 + 3*sqrt(3)*31985**(S(1)/4)*cos(atan(
            S(172)/49)/2)/2)/(3*sqrt(3)*31985**(S(1)/4)*sin(atan(S(172)/49)/2)/2 +
            S(43)/2))/3)/6 + sqrt(3)*((3*sqrt(3)*31985**(S(1)/4)*sin(atan(S(172)/
            49)/2)/2 + S(43)/2)**2 + (27 + 3*sqrt(3)*31985**(S(1)/4)*cos(atan(
            S(172)/49)/2)/2)**2)**(S(1)/6)*cos(atan((27 + 3*sqrt(3)*31985**(S(1)/
            4)*cos(atan(S(172)/49)/2)/2)/(3*sqrt(3)*31985**(S(1)/4)*sin(atan(
            S(172)/49)/2)/2 + S(43)/2))/3)/6), -S(2)/3 - 4*re(1/((-S(1)/2 +
            sqrt(3)*I/2)*(S(43)/2 + 27*I + sqrt(-256 + (43 + 54*I)**2)/2)**(S(1)
            /3)))/3 + sqrt(3)*((3*sqrt(3)*31985**(S(1)/4)*sin(atan(S(172)/49)/2)/2 +
            S(43)/2)**2 + (27 + 3*sqrt(3)*31985**(S(1)/4)*cos(atan(S(172)/49)/2)
            /2)**2)**(S(1)/6)*sin(atan((27 + 3*sqrt(3)*31985**(S(1)/4)*cos(atan(
            S(172)/49)/2)/2)/(3*sqrt(3)*31985**(S(1)/4)*sin(atan(S(172)/49)/2)/2 +
            S(43)/2))/3)/6 + ((3*sqrt(3)*31985**(S(1)/4)*sin(atan(S(172)/49)/2)/2 +
            S(43)/2)**2 + (27 + 3*sqrt(3)*31985**(S(1)/4)*cos(atan(S(172)/49)/2)
            /2)**2)**(S(1)/6)*cos(atan((27 + 3*sqrt(3)*31985**(S(1)/4)*cos(atan(
            S(172)/49)/2)/2)/(3*sqrt(3)*31985**(S(1)/4)*sin(atan(S(172)/49)/2)/2 +
            S(43)/2))/3)/6 + I*(-sqrt(3)*((3*sqrt(3)*31985**(S(1)/4)*sin(atan(
            S(172)/49)/2)/2 + S(43)/2)**2 + (27 + 3*sqrt(3)*31985**(S(1)/4)*cos(
            atan(S(172)/49)/2)/2)**2)**(S(1)/6)*cos(atan((27 + 3*sqrt(3)*31985**(
            S(1)/4)*cos(atan(S(172)/49)/2)/2)/(3*sqrt(3)*31985**(S(1)/4)*sin(
            atan(S(172)/49)/2)/2 + S(43)/2))/3)/6 + ((3*sqrt(3)*31985**(S(1)/4)*
            sin(atan(S(172)/49)/2)/2 + S(43)/2)**2 + (27 + 3*sqrt(3)*31985**(S(1)/4)*
            cos(atan(S(172)/49)/2)/2)**2)**(S(1)/6)*sin(atan((27 + 3*sqrt(3)*31985**(
            S(1)/4)*cos(atan(S(172)/49)/2)/2)/(3*sqrt(3)*31985**(S(1)/4)*sin(
            atan(S(172)/49)/2)/2 + S(43)/2))/3)/6 - 4*im(1/((-S(1)/2 + sqrt(3)*I/2)*
            (S(43)/2 + 27*I + sqrt(-256 + (43 + 54*I)**2)/2)**(S(1)/3)))/3))

    assert solveset(n1, x) == res


def test_issue_13961():
    V = (ax, bx, cx, gx, jx, lx, mx, nx, q) = symbols('ax bx cx gx jx lx mx nx q')
    S = (ax*q - lx*q - mx, ax - gx*q - lx, bx*q**2 + cx*q - jx*q - nx, q*(-ax*q + lx*q + mx), q*(-ax + gx*q + lx))

    sol = FiniteSet((lx + mx/q, (-cx*q + jx*q + nx)/q**2, cx, mx/q**2, jx, lx, mx, nx, Complement({q}, {0})),
                    (lx + mx/q, (cx*q - jx*q - nx)/q**2*-1, cx, mx/q**2, jx, lx, mx, nx, Complement({q}, {0})))
    assert nonlinsolve(S, *V) == sol
    # The two solutions are in fact identical, so even better if only one is returned


def test_issue_14541():
    solutions = solveset(sqrt(-x**2 - 2.0), x)
    assert abs(solutions.args[0]+1.4142135623731*I) <= 1e-9
    assert abs(solutions.args[1]-1.4142135623731*I) <= 1e-9


def test_issue_13396():
    expr = -2*y*exp(-x**2 - y**2)*Abs(x)
    sol = FiniteSet(0)

    assert solveset(expr, y, domain=S.Reals) == sol

    # Related type of equation also solved here
    assert solveset(atan(x**2 - y**2)-pi/2, y, S.Reals) is S.EmptySet


def test_issue_12032():
    sol = FiniteSet(-sqrt(-2/(3*(Rational(1, 16) + sqrt(849)/144)**(Rational(1, 3))) +
                          2*(Rational(1, 16) + sqrt(849)/144)**(Rational(1, 3)))/2 +
                    sqrt(Abs(-2*(Rational(1, 16) + sqrt(849)/144)**(Rational(1, 3)) +
                             2/(3*(Rational(1, 16) + sqrt(849)/144)**(Rational(1, 3))) +
                             2/sqrt(-2/(3*(Rational(1, 16) + sqrt(849)/144)**(Rational(1, 3))) +
                                    2*(Rational(1, 16) + sqrt(849)/144)**(Rational(1, 3)))))/2,
                    -sqrt(Abs(-2*(Rational(1, 16) + sqrt(849)/144)**(Rational(1, 3)) +
                              2/(3*(Rational(1, 16) + sqrt(849)/144)**(Rational(1, 3))) +
                              2/sqrt(-2/(3*(Rational(1, 16) + sqrt(849)/144)**(Rational(1, 3))) +
                                     2*(Rational(1, 16) + sqrt(849)/144)**(Rational(1, 3)))))/2 -
                    sqrt(-2/(3*(Rational(1, 16) + sqrt(849)/144)**(Rational(1, 3))) +
                         2*(Rational(1, 16) + sqrt(849)/144)**(Rational(1, 3)))/2,
                    sqrt(-2/(3*(Rational(1, 16) + sqrt(849)/144)**(Rational(1, 3))) +
                         2*(Rational(1, 16) + sqrt(849)/144)**(Rational(1, 3)))/2 -
                    I*sqrt(Abs(-2/sqrt(-2/(3*(Rational(1, 16) + sqrt(849)/144)**(Rational(1, 3))) +
                                       2*(Rational(1, 16) + sqrt(849)/144)**(Rational(1, 3))) -
                               2*(Rational(1, 16) + sqrt(849)/144)**(Rational(1, 3)) +
                               2/(3*(Rational(1, 16) + sqrt(849)/144)**(Rational(1, 3)))))/2,
                    sqrt(-2/(3*(Rational(1, 16) + sqrt(849)/144)**(Rational(1, 3))) +
                         2*(Rational(1, 16) + sqrt(849)/144)**(Rational(1, 3)))/2 +
                    I*sqrt(Abs(-2/sqrt(-2/(3*(Rational(1, 16) + sqrt(849)/144)**(Rational(1, 3))) +
                                       2*(Rational(1, 16) + sqrt(849)/144)**(Rational(1, 3))) -
                               2*(Rational(1, 16) + sqrt(849)/144)**(Rational(1, 3)) +
                               2/(3*(Rational(1, 16) + sqrt(849)/144)**(Rational(1,3)))))/2)
    assert solveset(x**4 + x - 1, x) == sol


def test_issue_10876():
    assert solveset(1/sqrt(x), x) == S.EmptySet


def test_issue_19050():
    # test_issue_19050 --> TypeError removed
    assert dumeq(nonlinsolve([x + y, sin(y)], [x, y]),
        FiniteSet((ImageSet(Lambda(n, -2*n*pi), S.Integers), ImageSet(Lambda(n, 2*n*pi), S.Integers)),\
             (ImageSet(Lambda(n, -2*n*pi - pi), S.Integers), ImageSet(Lambda(n, 2*n*pi + pi), S.Integers))))
    assert dumeq(nonlinsolve([x + y, sin(y) + cos(y)], [x, y]),
        FiniteSet((ImageSet(Lambda(n, -2*n*pi - 3*pi/4), S.Integers), ImageSet(Lambda(n, 2*n*pi + 3*pi/4), S.Integers)), \
            (ImageSet(Lambda(n, -2*n*pi - 7*pi/4), S.Integers), ImageSet(Lambda(n, 2*n*pi + 7*pi/4), S.Integers))))


def test_issue_16618():
    eqn = [sin(x)*sin(y), cos(x)*cos(y) - 1]
    # nonlinsolve's answer is still suspicious since it contains only three
    # distinct Dummys instead of 4. (Both 'x' ImageSets share the same Dummy.)
    ans = FiniteSet((ImageSet(Lambda(n, 2*n*pi), S.Integers), ImageSet(Lambda(n, 2*n*pi), S.Integers)),
        (ImageSet(Lambda(n, 2*n*pi + pi), S.Integers), ImageSet(Lambda(n, 2*n*pi + pi), S.Integers)))
    sol = nonlinsolve(eqn, [x, y])

    for i0, j0 in zip(ordered(sol), ordered(ans)):
        assert len(i0) == len(j0) == 2
        assert all(a.dummy_eq(b) for a, b in zip(i0, j0))
    assert len(sol) == len(ans)


def test_issue_17566():
    assert nonlinsolve([32*(2**x)/2**(-y) - 4**y, 27*(3**x) - S(1)/3**y], x, y) ==\
        FiniteSet((-log(81)/log(3), 1))


def test_issue_16643():
    n = Dummy('n')
    assert solveset(x**2*sin(x), x).dummy_eq(Union(ImageSet(Lambda(n, 2*n*pi + pi), S.Integers),
                                                   ImageSet(Lambda(n, 2*n*pi), S.Integers)))


def test_issue_19587():
    n,m = symbols('n m')
    assert nonlinsolve([32*2**m*2**n - 4**n, 27*3**m - 3**(-n)], m, n) ==\
        FiniteSet((-log(81)/log(3), 1))


def test_issue_5132_1():
    system = [sqrt(x**2 + y**2) - sqrt(10), x + y - 4]
    assert nonlinsolve(system, [x, y]) == FiniteSet((1, 3), (3, 1))

    n = Dummy('n')
    eqs = [exp(x)**2 - sin(y) + z**2, 1/exp(y) - 3]
    s_real_y = -log(3)
    s_real_z = sqrt(-exp(2*x) - sin(log(3)))
    soln_real = FiniteSet((s_real_y, s_real_z), (s_real_y, -s_real_z))
    lam = Lambda(n, 2*n*I*pi + -log(3))
    s_complex_y = ImageSet(lam, S.Integers)
    lam = Lambda(n, sqrt(-exp(2*x) + sin(2*n*I*pi + -log(3))))
    s_complex_z_1 = ImageSet(lam, S.Integers)
    lam = Lambda(n, -sqrt(-exp(2*x) + sin(2*n*I*pi + -log(3))))
    s_complex_z_2 = ImageSet(lam, S.Integers)
    soln_complex = FiniteSet(
                                            (s_complex_y, s_complex_z_1),
                                            (s_complex_y, s_complex_z_2)
                                        )
    soln = soln_real + soln_complex
    assert dumeq(nonlinsolve(eqs, [y, z]), soln)


def test_issue_5132_2():
    x, y = symbols('x, y', real=True)
    eqs = [exp(x)**2 - sin(y) + z**2]
    n = Dummy('n')
    soln_real = (log(-z**2 + sin(y))/2, z)
    lam = Lambda( n, I*(2*n*pi + arg(-z**2 + sin(y)))/2 + log(Abs(z**2 - sin(y)))/2)
    img = ImageSet(lam, S.Integers)
    # not sure about the complex soln. But it looks correct.
    soln_complex = (img, z)
    soln = FiniteSet(soln_real, soln_complex)
    assert dumeq(nonlinsolve(eqs, [x, z]), soln)

    system = [r - x**2 - y**2, tan(t) - y/x]
    s_x = sqrt(r/(tan(t)**2 + 1))
    s_y = sqrt(r/(tan(t)**2 + 1))*tan(t)
    soln = FiniteSet((s_x, s_y), (-s_x, -s_y))
    assert nonlinsolve(system, [x, y]) == soln


def test_issue_6752():
    a, b = symbols('a, b', real=True)
    assert nonlinsolve([a**2 + a, a - b], [a, b]) == {(-1, -1), (0, 0)}


@SKIP("slow")
def test_issue_5114_solveset():
    # slow testcase
    from sympy.abc import o, p

    # there is no 'a' in the equation set but this is how the
    # problem was originally posed
    syms = [a, b, c, f, h, k, n]
    eqs = [b + r/d - c/d,
    c*(1/d + 1/e + 1/g) - f/g - r/d,
        f*(1/g + 1/i + 1/j) - c/g - h/i,
        h*(1/i + 1/l + 1/m) - f/i - k/m,
        k*(1/m + 1/o + 1/p) - h/m - n/p,
        n*(1/p + 1/q) - k/p]
    assert len(nonlinsolve(eqs, syms)) == 1


@SKIP("Hangs")
def _test_issue_5335():
    # Not able to check zero dimensional system.
    # is_zero_dimensional Hangs
    lam, a0, conc = symbols('lam a0 conc')
    eqs = [lam + 2*y - a0*(1 - x/2)*x - 0.005*x/2*x,
           a0*(1 - x/2)*x - 1*y - 0.743436700916726*y,
           x + y - conc]
    sym = [x, y, a0]
    # there are 4 solutions but only two are valid
    assert len(nonlinsolve(eqs, sym)) == 2
    # float
    eqs = [lam + 2*y - a0*(1 - x/2)*x - 0.005*x/2*x,
           a0*(1 - x/2)*x - 1*y - 0.743436700916726*y,
           x + y - conc]
    sym = [x, y, a0]
    assert len(nonlinsolve(eqs, sym)) == 2


def test_issue_2777():
    # the equations represent two circles
    x, y = symbols('x y', real=True)
    e1, e2 = sqrt(x**2 + y**2) - 10, sqrt(y**2 + (-x + 10)**2) - 3
    a, b = Rational(191, 20), 3*sqrt(391)/20
    ans = {(a, -b), (a, b)}
    assert nonlinsolve((e1, e2), (x, y)) == ans
    assert nonlinsolve((e1, e2/(x - a)), (x, y)) == S.EmptySet
    # make the 2nd circle's radius be -3
    e2 += 6
    assert nonlinsolve((e1, e2), (x, y)) == S.EmptySet


def test_issue_8828():
    x1 = 0
    y1 = -620
    r1 = 920
    x2 = 126
    y2 = 276
    x3 = 51
    y3 = 205
    r3 = 104
    v = [x, y, z]

    f1 = (x - x1)**2 + (y - y1)**2 - (r1 - z)**2
    f2 = (x2 - x)**2 + (y2 - y)**2 - z**2
    f3 = (x - x3)**2 + (y - y3)**2 - (r3 - z)**2
    F = [f1, f2, f3]

    g1 = sqrt((x - x1)**2 + (y - y1)**2) + z - r1
    g2 = f2
    g3 = sqrt((x - x3)**2 + (y - y3)**2) + z - r3
    G = [g1, g2, g3]

    # both soln same
    A = nonlinsolve(F, v)
    B = nonlinsolve(G, v)
    assert A == B


def test_nonlinsolve_conditionset():
    # when solveset failed to solve all the eq
    # return conditionset
    f = Function('f')
    f1 = f(x) - pi/2
    f2 = f(y) - pi*Rational(3, 2)
    intermediate_system = Eq(2*f(x) - pi, 0) & Eq(2*f(y) - 3*pi, 0)
    syms = Tuple(x, y)
    soln = ConditionSet(
        syms,
        intermediate_system,
        S.Complexes**2)
    assert nonlinsolve([f1, f2], [x, y]) == soln


def test_substitution_basic():
    assert substitution([], [x, y]) == S.EmptySet
    assert substitution([], []) == S.EmptySet
    system = [2*x**2 + 3*y**2 - 30, 3*x**2 - 2*y**2 - 19]
    soln = FiniteSet((-3, -2), (-3, 2), (3, -2), (3, 2))
    assert substitution(system, [x, y]) == soln

    soln = FiniteSet((-1, 1))
    assert substitution([x + y], [x], [{y: 1}], [y], set(), [x, y]) == soln
    assert substitution(
        [x + y], [x], [{y: 1}], [y],
        {x + 1}, [y, x]) == S.EmptySet


def test_substitution_incorrect():
    # the solutions in the following two tests are incorrect. The
    # correct result is EmptySet in both cases.
    assert substitution([h - 1, k - 1, f - 2, f - 4, -2 * k],
                        [h, k, f]) == {(1, 1, f)}
    assert substitution([x + y + z, S.One, S.One, S.One], [x, y, z]) == \
                        {(-y - z, y, z)}

    # the correct result in the test below is {(-I, I, I, -I),
    # (I, -I, -I, I)}
    assert substitution([a - d, b + d, c + d, d**2 + 1], [a, b, c, d]) == \
                        {(d, -d, -d, d)}

    # the result in the test below is incomplete. The complete result
    # is {(0, b), (log(2), 2)}
    assert substitution([a*(a - log(b)), a*(b - 2)], [a, b]) == \
           {(0, b)}

    # The system in the test below is zero-dimensional, so the result
    # should have no free symbols
    assert substitution([-k*y + 6*x - 4*y, -81*k + 49*y**2 - 270,
                         -3*k*z + k + z**3, k**2 - 2*k + 4],
                        [x, y, z, k]).free_symbols == {z}


def test_substitution_redundant():
    # the third and fourth solutions are redundant in the test below
    assert substitution([x**2 - y**2, z - 1], [x, z]) == \
           {(-y, 1), (y, 1), (-sqrt(y**2), 1), (sqrt(y**2), 1)}

    # the system below has three solutions. Two of the solutions
    # returned by substitution are redundant.
    res = substitution([x - y, y**3 - 3*y**2 + 1], [x, y])
    assert len(res) == 5


def test_issue_5132_substitution():
    x, y, z, r, t = symbols('x, y, z, r, t', real=True)
    system = [r - x**2 - y**2, tan(t) - y/x]
    s_x_1 = Complement(FiniteSet(-sqrt(r/(tan(t)**2 + 1))), FiniteSet(0))
    s_x_2 = Complement(FiniteSet(sqrt(r/(tan(t)**2 + 1))), FiniteSet(0))
    s_y = sqrt(r/(tan(t)**2 + 1))*tan(t)
    soln = FiniteSet((s_x_2, s_y)) + FiniteSet((s_x_1, -s_y))
    assert substitution(system, [x, y]) == soln

    n = Dummy('n')
    eqs = [exp(x)**2 - sin(y) + z**2, 1/exp(y) - 3]
    s_real_y = -log(3)
    s_real_z = sqrt(-exp(2*x) - sin(log(3)))
    soln_real = FiniteSet((s_real_y, s_real_z), (s_real_y, -s_real_z))
    lam = Lambda(n, 2*n*I*pi + -log(3))
    s_complex_y = ImageSet(lam, S.Integers)
    lam = Lambda(n, sqrt(-exp(2*x) + sin(2*n*I*pi + -log(3))))
    s_complex_z_1 = ImageSet(lam, S.Integers)
    lam = Lambda(n, -sqrt(-exp(2*x) + sin(2*n*I*pi + -log(3))))
    s_complex_z_2 = ImageSet(lam, S.Integers)
    soln_complex = FiniteSet(
        (s_complex_y, s_complex_z_1),
        (s_complex_y, s_complex_z_2))
    soln = soln_real + soln_complex
    assert dumeq(substitution(eqs, [y, z]), soln)


def test_raises_substitution():
    raises(ValueError, lambda: substitution([x**2 -1], []))
    raises(TypeError, lambda: substitution([x**2 -1]))
    raises(ValueError, lambda: substitution([x**2 -1], [sin(x)]))
    raises(TypeError, lambda: substitution([x**2 -1], x))
    raises(TypeError, lambda: substitution([x**2 -1], 1))


def test_issue_21022():
    from sympy.core.sympify import sympify

    eqs = [
    'k-16',
    'p-8',
    'y*y+z*z-x*x',
    'd - x + p',
    'd*d+k*k-y*y',
    'z*z-p*p-k*k',
    'abc-efg',
    ]
    efg = Symbol('efg')
    eqs = [sympify(x) for x in eqs]

    syb = list(ordered(set.union(*[x.free_symbols for x in eqs])))
    res = nonlinsolve(eqs, syb)

    ans = FiniteSet(
    (efg, 32, efg, 16, 8, 40, -16*sqrt(5), -8*sqrt(5)),
    (efg, 32, efg, 16, 8, 40, -16*sqrt(5), 8*sqrt(5)),
    (efg, 32, efg, 16, 8, 40, 16*sqrt(5), -8*sqrt(5)),
    (efg, 32, efg, 16, 8, 40, 16*sqrt(5), 8*sqrt(5)),
    )
    assert len(res) == len(ans) == 4
    assert res == ans
    for result in res.args:
        assert len(result) == 8


def test_issue_17940():
    n = Dummy('n')
    k1 = Dummy('k1')
    sol = ImageSet(Lambda(((k1, n),), I*(2*k1*pi + arg(2*n*I*pi + log(5)))
                          + log(Abs(2*n*I*pi + log(5)))),
                   ProductSet(S.Integers, S.Integers))
    assert solveset(exp(exp(x)) - 5, x).dummy_eq(sol)


def test_issue_17906():
    assert solveset(7**(x**2 - 80) - 49**x, x) == FiniteSet(-8, 10)


@XFAIL
def test_issue_17933():
    eq1 = x*sin(45) - y*cos(q)
    eq2 = x*cos(45) - y*sin(q)
    eq3 = 9*x*sin(45)/10 + y*cos(q)
    eq4 = 9*x*cos(45)/10 + y*sin(z) - z
    assert nonlinsolve([eq1, eq2, eq3, eq4], x, y, z, q) ==\
        FiniteSet((0, 0, 0, q))

def test_issue_17933_bis():
    # nonlinsolve's result depends on the 'default_sort_key' ordering of
    # the unknowns.
    eq1 = x*sin(45) - y*cos(q)
    eq2 = x*cos(45) - y*sin(q)
    eq3 = 9*x*sin(45)/10 + y*cos(q)
    eq4 = 9*x*cos(45)/10 + y*sin(z) - z
    zz = Symbol('zz')
    eqs = [e.subs(q, zz) for e in (eq1, eq2, eq3, eq4)]
    assert nonlinsolve(eqs, x, y, z, zz) == FiniteSet((0, 0, 0, zz))


def test_issue_14565():
    # removed redundancy
    assert dumeq(nonlinsolve([k + m, k + m*exp(-2*pi*k)], [k, m]) ,
        FiniteSet((-n*I, ImageSet(Lambda(n, n*I), S.Integers))))


# end of tests for nonlinsolve


def test_issue_9556():
    b = Symbol('b', positive=True)

    assert solveset(Abs(x) + 1, x, S.Reals) is S.EmptySet
    assert solveset(Abs(x) + b, x, S.Reals) is S.EmptySet
    assert solveset(Eq(b, -1), b, S.Reals) is S.EmptySet


def test_issue_9611():
    assert solveset(Eq(x - x + a, a), x, S.Reals) == S.Reals
    assert solveset(Eq(y - y + a, a), y) == S.Complexes


def test_issue_9557():
    assert solveset(x**2 + a, x, S.Reals) == Intersection(S.Reals,
        FiniteSet(-sqrt(-a), sqrt(-a)))


def test_issue_9778():
    x = Symbol('x', real=True)
    y = Symbol('y', real=True)
    assert solveset(x**3 + 1, x, S.Reals) == FiniteSet(-1)
    assert solveset(x**Rational(3, 5) + 1, x, S.Reals) == S.EmptySet
    assert solveset(x**3 + y, x, S.Reals) == \
        FiniteSet(-Abs(y)**Rational(1, 3)*sign(y))


def test_issue_10214():
    assert solveset(x**Rational(3, 2) + 4, x, S.Reals) == S.EmptySet
    assert solveset(x**(Rational(-3, 2)) + 4, x, S.Reals) == S.EmptySet

    ans = FiniteSet(-2**Rational(2, 3))
    assert solveset(x**(S(3)) + 4, x, S.Reals) == ans
    assert (x**(S(3)) + 4).subs(x,list(ans)[0]) == 0 # substituting ans and verifying the result.
    assert (x**(S(3)) + 4).subs(x,-(-2)**Rational(2, 3)) == 0


def test_issue_9849():
    assert solveset(Abs(sin(x)) + 1, x, S.Reals) == S.EmptySet


def test_issue_9953():
    assert linsolve([ ], x) == S.EmptySet


def test_issue_9913():
    assert solveset(2*x + 1/(x - 10)**2, x, S.Reals) == \
        FiniteSet(-(3*sqrt(24081)/4 + Rational(4027, 4))**Rational(1, 3)/3 - 100/
                (3*(3*sqrt(24081)/4 + Rational(4027, 4))**Rational(1, 3)) + Rational(20, 3))


def test_issue_10397():
    assert solveset(sqrt(x), x, S.Complexes) == FiniteSet(0)


def test_issue_14987():
    raises(ValueError, lambda: linear_eq_to_matrix(
        [x**2], x))
    raises(ValueError, lambda: linear_eq_to_matrix(
        [x*(-3/x + 1) + 2*y - a], [x, y]))
    raises(ValueError, lambda: linear_eq_to_matrix(
        [(x**2 - 3*x)/(x - 3) - 3], x))
    raises(ValueError, lambda: linear_eq_to_matrix(
        [(x + 1)**3 - x**3 - 3*x**2 + 7], x))
    raises(ValueError, lambda: linear_eq_to_matrix(
        [x*(1/x + 1) + y], [x, y]))
    raises(ValueError, lambda: linear_eq_to_matrix(
        [(x + 1)*y], [x, y]))
    raises(ValueError, lambda: linear_eq_to_matrix(
        [Eq(1/x, 1/x + y)], [x, y]))
    raises(ValueError, lambda: linear_eq_to_matrix(
        [Eq(y/x, y/x + y)], [x, y]))
    raises(ValueError, lambda: linear_eq_to_matrix(
        [Eq(x*(x + 1), x**2 + y)], [x, y]))


def test_simplification():
    eq = x + (a - b)/(-2*a + 2*b)
    assert solveset(eq, x) == FiniteSet(S.Half)
    assert solveset(eq, x, S.Reals) == Intersection({-((a - b)/(-2*a + 2*b))}, S.Reals)
    # So that ap - bn is not zero:
    ap = Symbol('ap', positive=True)
    bn = Symbol('bn', negative=True)
    eq = x + (ap - bn)/(-2*ap + 2*bn)
    assert solveset(eq, x) == FiniteSet(S.Half)
    assert solveset(eq, x, S.Reals) == FiniteSet(S.Half)


def test_integer_domain_relational():
    eq1 = 2*x + 3 > 0
    eq2 = x**2 + 3*x - 2 >= 0
    eq3 = x + 1/x > -2 + 1/x
    eq4 = x + sqrt(x**2 - 5) > 0
    eq = x + 1/x > -2 + 1/x
    eq5 = eq.subs(x,log(x))
    eq6 = log(x)/x <= 0
    eq7 = log(x)/x < 0
    eq8 = x/(x-3) < 3
    eq9 = x/(x**2-3) < 3

    assert solveset(eq1, x, S.Integers) == Range(-1, oo, 1)
    assert solveset(eq2, x, S.Integers) == Union(Range(-oo, -3, 1), Range(1, oo, 1))
    assert solveset(eq3, x, S.Integers) == Union(Range(-1, 0, 1), Range(1, oo, 1))
    assert solveset(eq4, x, S.Integers) == Range(3, oo, 1)
    assert solveset(eq5, x, S.Integers) == Range(2, oo, 1)
    assert solveset(eq6, x, S.Integers) == Range(1, 2, 1)
    assert solveset(eq7, x, S.Integers) == S.EmptySet
    assert solveset(eq8, x, domain=Range(0,5)) == Range(0, 3, 1)
    assert solveset(eq9, x, domain=Range(0,5)) == Union(Range(0, 2, 1), Range(2, 5, 1))

    # test_issue_19794
    assert solveset(x + 2 < 0, x, S.Integers) == Range(-oo, -2, 1)


def test_issue_10555():
    f = Function('f')
    g = Function('g')
    assert solveset(f(x) - pi/2, x, S.Reals).dummy_eq(
        ConditionSet(x, Eq(f(x) - pi/2, 0), S.Reals))
    assert solveset(f(g(x)) - pi/2, g(x), S.Reals).dummy_eq(
        ConditionSet(g(x), Eq(f(g(x)) - pi/2, 0), S.Reals))


def test_issue_8715():
    eq = x + 1/x > -2 + 1/x
    assert solveset(eq, x, S.Reals) == \
        (Interval.open(-2, oo) - FiniteSet(0))
    assert solveset(eq.subs(x,log(x)), x, S.Reals) == \
        Interval.open(exp(-2), oo) - FiniteSet(1)


def test_issue_11174():
    eq = z**2 + exp(2*x) - sin(y)
    soln = Intersection(S.Reals, FiniteSet(log(-z**2 + sin(y))/2))
    assert solveset(eq, x, S.Reals) == soln

    eq = sqrt(r)*Abs(tan(t))/sqrt(tan(t)**2 + 1) + x*tan(t)
    s = -sqrt(r)*Abs(tan(t))/(sqrt(tan(t)**2 + 1)*tan(t))
    soln = Intersection(S.Reals, FiniteSet(s))
    assert solveset(eq, x, S.Reals) == soln


def test_issue_11534():
    # eq1 and eq2 should not have the same solutions because squaring both
    # sides of the radical equation introduces a spurious solution branch.
    # The equations have a symbolic parameter y and it is easy to see that for
    # y != 0 the solution s1 will not be valid for eq1.
    x = Symbol('x', real=True)
    y = Symbol('y', real=True)
    eq1 = -y + x/sqrt(-x**2 + 1)
    eq2 = -y**2 + x**2/(-x**2 + 1)

    # We get a ConditionSet here because s1 works in eq1 if y is equal to zero
    # although not for any other value of y. That case is redundant though
    # because if y=0 then s1=s2 so the solution for eq1 could just be returned
    # as s2 - {-1, 1}. In fact we have
    #   |y/sqrt(y**2 + 1)| < 1
    # So the complements are not needed either. The ideal output here would be
    #   sol1 = s2
    #   sol2 = s1 | s2.
    s1, s2 = FiniteSet(-y/sqrt(y**2 + 1)), FiniteSet(y/sqrt(y**2 + 1))
    cset = ConditionSet(x, Eq(eq1, 0), s1)
    sol1 = (s2 - {-1, 1}) | (cset - {-1, 1})
    sol2 = (s1 | s2) - {-1, 1}

    assert solveset(eq1, x, S.Reals) == sol1
    assert solveset(eq2, x, S.Reals) == sol2


def test_issue_10477():
    assert solveset((x**2 + 4*x - 3)/x < 2, x, S.Reals) == \
        Union(Interval.open(-oo, -3), Interval.open(0, 1))


def test_issue_10671():
    assert solveset(sin(y), y, Interval(0, pi)) == FiniteSet(0, pi)
    i = Interval(1, 10)
    assert solveset((1/x).diff(x) < 0, x, i) == i


def test_issue_11064():
    eq = x + sqrt(x**2 - 5)
    assert solveset(eq > 0, x, S.Reals) == \
        Interval(sqrt(5), oo)
    assert solveset(eq < 0, x, S.Reals) == \
        Interval(-oo, -sqrt(5))
    assert solveset(eq > sqrt(5), x, S.Reals) == \
        Interval.Lopen(sqrt(5), oo)


def test_issue_12478():
    eq = sqrt(x - 2) + 2
    soln = solveset_real(eq, x)
    assert soln is S.EmptySet
    assert solveset(eq < 0, x, S.Reals) is S.EmptySet
    assert solveset(eq > 0, x, S.Reals) == Interval(2, oo)


def test_issue_12429():
    eq = solveset(log(x)/x <= 0, x, S.Reals)
    sol = Interval.Lopen(0, 1)
    assert eq == sol


def test_issue_19506():
    eq = arg(x + I)
    C = Dummy('C')
    assert solveset(eq).dummy_eq(Intersection(ConditionSet(C, Eq(im(C) + 1, 0), S.Complexes),
                                                 ConditionSet(C, re(C) > 0, S.Complexes)))


def test_solveset_arg():
    assert solveset(arg(x), x, S.Reals)  == Interval.open(0, oo)
    assert solveset(arg(4*x -3), x, S.Reals) == Interval.open(Rational(3, 4), oo)


def test__is_finite_with_finite_vars():
    f = _is_finite_with_finite_vars
    # issue 12482
    assert all(f(1/x) is None for x in (
        Dummy(), Dummy(real=True), Dummy(complex=True)))
    assert f(1/Dummy(real=False)) is True  # b/c it's finite but not 0


def test_issue_13550():
    assert solveset(x**2 - 2*x - 15, symbol = x, domain = Interval(-oo, 0)) == FiniteSet(-3)


def test_issue_13849():
    assert nonlinsolve((t*(sqrt(5) + sqrt(2)) - sqrt(2), t), t) is S.EmptySet


def test_issue_14223():
    assert solveset((Abs(x + Min(x, 2)) - 2).rewrite(Piecewise), x,
        S.Reals) == FiniteSet(-1, 1)
    assert solveset((Abs(x + Min(x, 2)) - 2).rewrite(Piecewise), x,
        Interval(0, 2)) == FiniteSet(1)
    assert solveset(x, x, FiniteSet(1, 2)) is S.EmptySet


def test_issue_10158():
    dom = S.Reals
    assert solveset(x*Max(x, 15) - 10, x, dom) == FiniteSet(Rational(2, 3))
    assert solveset(x*Min(x, 15) - 10, x, dom) == FiniteSet(-sqrt(10), sqrt(10))
    assert solveset(Max(Abs(x - 3) - 1, x + 2) - 3, x, dom) == FiniteSet(-1, 1)
    assert solveset(Abs(x - 1) - Abs(y), x, dom) == FiniteSet(-Abs(y) + 1, Abs(y) + 1)
    assert solveset(Abs(x + 4*Abs(x + 1)), x, dom) == FiniteSet(Rational(-4, 3), Rational(-4, 5))
    assert solveset(2*Abs(x + Abs(x + Max(3, x))) - 2, x, S.Reals) == FiniteSet(-1, -2)
    dom = S.Complexes
    raises(ValueError, lambda: solveset(x*Max(x, 15) - 10, x, dom))
    raises(ValueError, lambda: solveset(x*Min(x, 15) - 10, x, dom))
    raises(ValueError, lambda: solveset(Max(Abs(x - 3) - 1, x + 2) - 3, x, dom))
    raises(ValueError, lambda: solveset(Abs(x - 1) - Abs(y), x, dom))
    raises(ValueError, lambda: solveset(Abs(x + 4*Abs(x + 1)), x, dom))


def test_issue_14300():
    f = 1 - exp(-18000000*x) - y
    a1 = FiniteSet(-log(-y + 1)/18000000)

    assert solveset(f, x, S.Reals) == \
        Intersection(S.Reals, a1)
    assert dumeq(solveset(f, x),
        ImageSet(Lambda(n, -I*(2*n*pi + arg(-y + 1))/18000000 -
            log(Abs(y - 1))/18000000), S.Integers))


def test_issue_14454():
    number = CRootOf(x**4 + x - 1, 2)
    raises(ValueError, lambda: invert_real(number, 0, x))
    assert invert_real(x**2, number, x)  # no error


def test_issue_17882():
    assert solveset(-8*x**2/(9*(x**2 - 1)**(S(4)/3)) + 4/(3*(x**2 - 1)**(S(1)/3)), x, S.Complexes) == \
        FiniteSet(sqrt(3), -sqrt(3))


def test_term_factors():
    assert list(_term_factors(3**x - 2)) == [-2, 3**x]
    expr = 4**(x + 1) + 4**(x + 2) + 4**(x - 1) - 3**(x + 2) - 3**(x + 3)
    assert set(_term_factors(expr)) == {
        3**(x + 2), 4**(x + 2), 3**(x + 3), 4**(x - 1), -1, 4**(x + 1)}


#################### tests for transolve and its helpers ###############

def test_transolve():

    assert _transolve(3**x, x, S.Reals) == S.EmptySet
    assert _transolve(3**x - 9**(x + 5), x, S.Reals) == FiniteSet(-10)


def test_issue_21276():
    eq = (2*x*(y - z) - y*erf(y - z) - y + z*erf(y - z) + z)**2
    assert solveset(eq.expand(), y) == FiniteSet(z, z + erfinv(2*x - 1))


# exponential tests
def test_exponential_real():
    from sympy.abc import y

    e1 = 3**(2*x) - 2**(x + 3)
    e2 = 4**(5 - 9*x) - 8**(2 - x)
    e3 = 2**x + 4**x
    e4 = exp(log(5)*x) - 2**x
    e5 = exp(x/y)*exp(-z/y) - 2
    e6 = 5**(x/2) - 2**(x/3)
    e7 = 4**(x + 1) + 4**(x + 2) + 4**(x - 1) - 3**(x + 2) - 3**(x + 3)
    e8 = -9*exp(-2*x + 5) + 4*exp(3*x + 1)
    e9 = 2**x + 4**x + 8**x - 84
    e10 = 29*2**(x + 1)*615**(x) - 123*2726**(x)

    assert solveset(e1, x, S.Reals) == FiniteSet(
        -3*log(2)/(-2*log(3) + log(2)))
    assert solveset(e2, x, S.Reals) == FiniteSet(Rational(4, 15))
    assert solveset(e3, x, S.Reals) == S.EmptySet
    assert solveset(e4, x, S.Reals) == FiniteSet(0)
    assert solveset(e5, x, S.Reals) == Intersection(
        S.Reals, FiniteSet(y*log(2*exp(z/y))))
    assert solveset(e6, x, S.Reals) == FiniteSet(0)
    assert solveset(e7, x, S.Reals) == FiniteSet(2)
    assert solveset(e8, x, S.Reals) == FiniteSet(-2*log(2)/5 + 2*log(3)/5 + Rational(4, 5))
    assert solveset(e9, x, S.Reals) == FiniteSet(2)
    assert solveset(e10,x, S.Reals) == FiniteSet((-log(29) - log(2) + log(123))/(-log(2726) + log(2) + log(615)))

    assert solveset_real(-9*exp(-2*x + 5) + 2**(x + 1), x) == FiniteSet(
        -((-5 - 2*log(3) + log(2))/(log(2) + 2)))
    assert solveset_real(4**(x/2) - 2**(x/3), x) == FiniteSet(0)
    b = sqrt(6)*sqrt(log(2))/sqrt(log(5))
    assert solveset_real(5**(x/2) - 2**(3/x), x) == FiniteSet(-b, b)

    # coverage test
    C1, C2 = symbols('C1 C2')
    f = Function('f')
    assert solveset_real(C1 + C2/x**2 - exp(-f(x)), f(x)) == Intersection(
        S.Reals, FiniteSet(-log(C1 + C2/x**2)))
    y = symbols('y', positive=True)
    assert solveset_real(x**2 - y**2/exp(x), y) == Intersection(
        S.Reals, FiniteSet(-sqrt(x**2*exp(x)), sqrt(x**2*exp(x))))
    p = Symbol('p', positive=True)
    assert solveset_real((1/p + 1)**(p + 1), p).dummy_eq(
        ConditionSet(x, Eq((1 + 1/x)**(x + 1), 0), S.Reals))
    assert solveset(2**x - 4**x + 12, x, S.Reals) == {2}
    assert solveset(2**x - 2**(2*x) + 12, x, S.Reals) == {2}


@XFAIL
def test_exponential_complex():
    n = Dummy('n')

    assert dumeq(solveset_complex(2**x + 4**x, x),imageset(
        Lambda(n, I*(2*n*pi + pi)/log(2)), S.Integers))
    assert solveset_complex(x**z*y**z - 2, z) == FiniteSet(
        log(2)/(log(x) + log(y)))
    assert dumeq(solveset_complex(4**(x/2) - 2**(x/3), x), imageset(
        Lambda(n, 3*n*I*pi/log(2)), S.Integers))
    assert dumeq(solveset(2**x + 32, x), imageset(
        Lambda(n, (I*(2*n*pi + pi) + 5*log(2))/log(2)), S.Integers))

    eq = (2**exp(y**2/x) + 2)/(x**2 + 15)
    a = sqrt(x)*sqrt(-log(log(2)) + log(log(2) + 2*n*I*pi))
    assert solveset_complex(eq, y) == FiniteSet(-a, a)

    union1 = imageset(Lambda(n, I*(2*n*pi - pi*Rational(2, 3))/log(2)), S.Integers)
    union2 = imageset(Lambda(n, I*(2*n*pi + pi*Rational(2, 3))/log(2)), S.Integers)
    assert dumeq(solveset(2**x + 4**x + 8**x, x), Union(union1, union2))

    eq = 4**(x + 1) + 4**(x + 2) + 4**(x - 1) - 3**(x + 2) - 3**(x + 3)
    res = solveset(eq, x)
    num = 2*n*I*pi - 4*log(2) + 2*log(3)
    den = -2*log(2) + log(3)
    ans = imageset(Lambda(n, num/den), S.Integers)
    assert dumeq(res, ans)


def test_expo_conditionset():

    f1 = (exp(x) + 1)**x - 2
    f2 = (x + 2)**y*x - 3
    f3 = 2**x - exp(x) - 3
    f4 = log(x) - exp(x)
    f5 = 2**x + 3**x - 5**x

    assert solveset(f1, x, S.Reals).dummy_eq(ConditionSet(
        x, Eq((exp(x) + 1)**x - 2, 0), S.Reals))
    assert solveset(f2, x, S.Reals).dummy_eq(ConditionSet(
        x, Eq(x*(x + 2)**y - 3, 0), S.Reals))
    assert solveset(f3, x, S.Reals).dummy_eq(ConditionSet(
        x, Eq(2**x - exp(x) - 3, 0), S.Reals))
    assert solveset(f4, x, S.Reals).dummy_eq(ConditionSet(
        x, Eq(-exp(x) + log(x), 0), S.Reals))
    assert solveset(f5, x, S.Reals).dummy_eq(ConditionSet(
        x, Eq(2**x + 3**x - 5**x, 0), S.Reals))


def test_exponential_symbols():
    x, y, z = symbols('x y z', positive=True)
    xr, zr = symbols('xr, zr', real=True)

    assert solveset(z**x - y, x, S.Reals) == Intersection(
        S.Reals, FiniteSet(log(y)/log(z)))

    f1 = 2*x**w - 4*y**w
    f2 = (x/y)**w - 2
    sol1 = Intersection({log(2)/(log(x) - log(y))}, S.Reals)
    sol2 = Intersection({log(2)/log(x/y)}, S.Reals)
    assert solveset(f1, w, S.Reals) == sol1, solveset(f1, w, S.Reals)
    assert solveset(f2, w, S.Reals) == sol2, solveset(f2, w, S.Reals)

    assert solveset(x**x, x, Interval.Lopen(0,oo)).dummy_eq(
        ConditionSet(w, Eq(w**w, 0), Interval.open(0, oo)))
    assert solveset(x**y - 1, y, S.Reals) == FiniteSet(0)
    assert solveset(exp(x/y)*exp(-z/y) - 2, y, S.Reals) == \
    Complement(ConditionSet(y, Eq(im(x)/y, 0) & Eq(im(z)/y, 0), \
    Complement(Intersection(FiniteSet((x - z)/log(2)), S.Reals), FiniteSet(0))), FiniteSet(0))
    assert solveset(exp(xr/y)*exp(-zr/y) - 2, y, S.Reals) == \
        Complement(FiniteSet((xr - zr)/log(2)), FiniteSet(0))

    assert solveset(a**x - b**x, x).dummy_eq(ConditionSet(
        w, Ne(a, 0) & Ne(b, 0), FiniteSet(0)))


def test_ignore_assumptions():
    # make sure assumptions are ignored
    xpos = symbols('x', positive=True)
    x = symbols('x')
    assert solveset_complex(xpos**2 - 4, xpos
        ) == solveset_complex(x**2 - 4, x)


@XFAIL
def test_issue_10864():
    assert solveset(x**(y*z) - x, x, S.Reals) == FiniteSet(1)


@XFAIL
def test_solve_only_exp_2():
    assert solveset_real(sqrt(exp(x)) + sqrt(exp(-x)) - 4, x) == \
        FiniteSet(2*log(-sqrt(3) + 2), 2*log(sqrt(3) + 2))


def test_is_exponential():
    assert _is_exponential(y, x) is False
    assert _is_exponential(3**x - 2, x) is True
    assert _is_exponential(5**x - 7**(2 - x), x) is True
    assert _is_exponential(sin(2**x) - 4*x, x) is False
    assert _is_exponential(x**y - z, y) is True
    assert _is_exponential(x**y - z, x) is False
    assert _is_exponential(2**x + 4**x - 1, x) is True
    assert _is_exponential(x**(y*z) - x, x) is False
    assert _is_exponential(x**(2*x) - 3**x, x) is False
    assert _is_exponential(x**y - y*z, y) is False
    assert _is_exponential(x**y - x*z, y) is True


def test_solve_exponential():
    assert _solve_exponential(3**(2*x) - 2**(x + 3), 0, x, S.Reals) == \
        FiniteSet(-3*log(2)/(-2*log(3) + log(2)))
    assert _solve_exponential(2**y + 4**y, 1, y, S.Reals) == \
        FiniteSet(log(Rational(-1, 2) + sqrt(5)/2)/log(2))
    assert _solve_exponential(2**y + 4**y, 0, y, S.Reals) == \
        S.EmptySet
    assert _solve_exponential(2**x + 3**x - 5**x, 0, x, S.Reals) == \
        ConditionSet(x, Eq(2**x + 3**x - 5**x, 0), S.Reals)

# end of exponential tests


# logarithmic tests
def test_logarithmic():
    assert solveset_real(log(x - 3) + log(x + 3), x) == FiniteSet(
        -sqrt(10), sqrt(10))
    assert solveset_real(log(x + 1) - log(2*x - 1), x) == FiniteSet(2)
    assert solveset_real(log(x + 3) + log(1 + 3/x) - 3, x) == FiniteSet(
        -3 + sqrt(-12 + exp(3))*exp(Rational(3, 2))/2 + exp(3)/2,
        -sqrt(-12 + exp(3))*exp(Rational(3, 2))/2 - 3 + exp(3)/2)

    eq = z - log(x) + log(y/(x*(-1 + y**2/x**2)))
    assert solveset_real(eq, x) == \
        Intersection(S.Reals, FiniteSet(-sqrt(y**2 - y*exp(z)),
            sqrt(y**2 - y*exp(z)))) - \
        Intersection(S.Reals, FiniteSet(-sqrt(y**2), sqrt(y**2)))
    assert solveset_real(
        log(3*x) - log(-x + 1) - log(4*x + 1), x) == FiniteSet(Rational(-1, 2), S.Half)
    assert solveset(log(x**y) - y*log(x), x, S.Reals) == S.Reals

@XFAIL
def test_uselogcombine_2():
    eq = log(exp(2*x) + 1) + log(-tanh(x) + 1) - log(2)
    assert solveset_real(eq, x) is S.EmptySet
    eq = log(8*x) - log(sqrt(x) + 1) - 2
    assert solveset_real(eq, x) is S.EmptySet


def test_is_logarithmic():
    assert _is_logarithmic(y, x) is False
    assert _is_logarithmic(log(x), x) is True
    assert _is_logarithmic(log(x) - 3, x) is True
    assert _is_logarithmic(log(x)*log(y), x) is True
    assert _is_logarithmic(log(x)**2, x) is False
    assert _is_logarithmic(log(x - 3) + log(x + 3), x) is True
    assert _is_logarithmic(log(x**y) - y*log(x), x) is True
    assert _is_logarithmic(sin(log(x)), x) is False
    assert _is_logarithmic(x + y, x) is False
    assert _is_logarithmic(log(3*x) - log(1 - x) + 4, x) is True
    assert _is_logarithmic(log(x) + log(y) + x, x) is False
    assert _is_logarithmic(log(log(x - 3)) + log(x - 3), x) is True
    assert _is_logarithmic(log(log(3) + x) + log(x), x) is True
    assert _is_logarithmic(log(x)*(y + 3) + log(x), y) is False


def test_solve_logarithm():
    y = Symbol('y')
    assert _solve_logarithm(log(x**y) - y*log(x), 0, x, S.Reals) == S.Reals
    y = Symbol('y', positive=True)
    assert _solve_logarithm(log(x)*log(y), 0, x, S.Reals) == FiniteSet(1)

# end of logarithmic tests


# lambert tests
def test_is_lambert():
    a, b, c = symbols('a,b,c')
    assert _is_lambert(x**2, x) is False
    assert _is_lambert(a**x**2+b*x+c, x) is True
    assert _is_lambert(E**2, x) is False
    assert _is_lambert(x*E**2, x) is False
    assert _is_lambert(3*log(x) - x*log(3), x) is True
    assert _is_lambert(log(log(x - 3)) + log(x-3), x) is True
    assert _is_lambert(5*x - 1 + 3*exp(2 - 7*x), x) is True
    assert _is_lambert((a/x + exp(x/2)).diff(x, 2), x) is True
    assert _is_lambert((x**2 - 2*x + 1).subs(x, (log(x) + 3*x)**2 - 1), x) is True
    assert _is_lambert(x*sinh(x) - 1, x) is True
    assert _is_lambert(x*cos(x) - 5, x) is True
    assert _is_lambert(tanh(x) - 5*x, x) is True
    assert _is_lambert(cosh(x) - sinh(x), x) is False

# end of lambert tests


def test_linear_coeffs():
    from sympy.solvers.solveset import linear_coeffs
    assert linear_coeffs(0, x) == [0, 0]
    assert all(i is S.Zero for i in linear_coeffs(0, x))
    assert linear_coeffs(x + 2*y + 3, x, y) == [1, 2, 3]
    assert linear_coeffs(x + 2*y + 3, y, x) == [2, 1, 3]
    assert linear_coeffs(x + 2*x**2 + 3, x, x**2) == [1, 2, 3]
    raises(ValueError, lambda:
        linear_coeffs(x + 2*x**2 + x**3, x, x**2))
    raises(ValueError, lambda:
        linear_coeffs(1/x*(x - 1) + 1/x, x))
    raises(ValueError, lambda:
        linear_coeffs(x, x, x))
    assert linear_coeffs(a*(x + y), x, y) == [a, a, 0]
    assert linear_coeffs(1.0, x, y) == [0, 0, 1.0]
    # don't include coefficients of 0
    assert linear_coeffs(Eq(x, x + y), x, y, dict=True) == {y: -1}
    assert linear_coeffs(0, x, y, dict=True) == {}


def test_is_modular():
    assert _is_modular(y, x) is False
    assert _is_modular(Mod(x, 3) - 1, x) is True
    assert _is_modular(Mod(x**3 - 3*x**2 - x + 1, 3) - 1, x) is True
    assert _is_modular(Mod(exp(x + y), 3) - 2, x) is True
    assert _is_modular(Mod(exp(x + y), 3) - log(x), x) is True
    assert _is_modular(Mod(x, 3) - 1, y) is False
    assert _is_modular(Mod(x, 3)**2 - 5, x) is False
    assert _is_modular(Mod(x, 3)**2 - y, x) is False
    assert _is_modular(exp(Mod(x, 3)) - 1, x) is False
    assert _is_modular(Mod(3, y) - 1, y) is False


def test_invert_modular():
    n = Dummy('n', integer=True)
    from sympy.solvers.solveset import _invert_modular as invert_modular

    # no solutions
    assert invert_modular(Mod(x, 12), S(1)/2, n, x) == (x, S.EmptySet)
    # non invertible cases
    assert invert_modular(Mod(sin(x), 7), S(5), n, x) == (Mod(sin(x), 7), 5)
    assert invert_modular(Mod(exp(x), 7), S(5), n, x) == (Mod(exp(x), 7), 5)
    assert invert_modular(Mod(log(x), 7), S(5), n, x) == (Mod(log(x), 7), 5)
    # a is symbol
    assert dumeq(invert_modular(Mod(x, 7), S(5), n, x),
            (x, ImageSet(Lambda(n, 7*n + 5), S.Integers)))
    # a.is_Add
    assert dumeq(invert_modular(Mod(x + 8, 7), S(5), n, x),
            (x, ImageSet(Lambda(n, 7*n + 4), S.Integers)))
    assert invert_modular(Mod(x**2 + x, 7), S(5), n, x) == \
            (Mod(x**2 + x, 7), 5)
    # a.is_Mul
    assert dumeq(invert_modular(Mod(3*x, 7), S(5), n, x),
            (x, ImageSet(Lambda(n, 7*n + 4), S.Integers)))
    assert invert_modular(Mod((x + 1)*(x + 2), 7), S(5), n, x) == \
            (Mod((x + 1)*(x + 2), 7), 5)
    # a.is_Pow
    assert invert_modular(Mod(x**4, 7), S(5), n, x) == \
            (x, S.EmptySet)
    assert dumeq(invert_modular(Mod(3**x, 4), S(3), n, x),
            (x, ImageSet(Lambda(n, 2*n + 1), S.Naturals0)))
    assert dumeq(invert_modular(Mod(2**(x**2 + x + 1), 7), S(2), n, x),
            (x**2 + x + 1, ImageSet(Lambda(n, 3*n + 1), S.Naturals0)))
    assert invert_modular(Mod(sin(x)**4, 7), S(5), n, x) == (x, S.EmptySet)


def test_solve_modular():
    n = Dummy('n', integer=True)
    # if rhs has symbol (need to be implemented in future).
    assert solveset(Mod(x, 4) - x, x, S.Integers
        ).dummy_eq(
            ConditionSet(x, Eq(-x + Mod(x, 4), 0),
            S.Integers))
    # when _invert_modular fails to invert
    assert solveset(3 - Mod(sin(x), 7), x, S.Integers
        ).dummy_eq(
            ConditionSet(x, Eq(Mod(sin(x), 7) - 3, 0), S.Integers))
    assert solveset(3 - Mod(log(x), 7), x, S.Integers
        ).dummy_eq(
            ConditionSet(x, Eq(Mod(log(x), 7) - 3, 0), S.Integers))
    assert solveset(3 - Mod(exp(x), 7), x, S.Integers
        ).dummy_eq(ConditionSet(x, Eq(Mod(exp(x), 7) - 3, 0),
        S.Integers))
    # EmptySet solution definitely
    assert solveset(7 - Mod(x, 5), x, S.Integers) is S.EmptySet
    assert solveset(5 - Mod(x, 5), x, S.Integers) is S.EmptySet
    # Negative m
    assert dumeq(solveset(2 + Mod(x, -3), x, S.Integers),
            ImageSet(Lambda(n, -3*n - 2), S.Integers))
    assert solveset(4 + Mod(x, -3), x, S.Integers) is S.EmptySet
    # linear expression in Mod
    assert dumeq(solveset(3 - Mod(x, 5), x, S.Integers),
        ImageSet(Lambda(n, 5*n + 3), S.Integers))
    assert dumeq(solveset(3 - Mod(5*x - 8, 7), x, S.Integers),
                ImageSet(Lambda(n, 7*n + 5), S.Integers))
    assert dumeq(solveset(3 - Mod(5*x, 7), x, S.Integers),
                ImageSet(Lambda(n, 7*n + 2), S.Integers))
    # higher degree expression in Mod
    assert dumeq(solveset(Mod(x**2, 160) - 9, x, S.Integers),
            Union(ImageSet(Lambda(n, 160*n + 3), S.Integers),
            ImageSet(Lambda(n, 160*n + 13), S.Integers),
            ImageSet(Lambda(n, 160*n + 67), S.Integers),
            ImageSet(Lambda(n, 160*n + 77), S.Integers),
            ImageSet(Lambda(n, 160*n + 83), S.Integers),
            ImageSet(Lambda(n, 160*n + 93), S.Integers),
            ImageSet(Lambda(n, 160*n + 147), S.Integers),
            ImageSet(Lambda(n, 160*n + 157), S.Integers)))
    assert solveset(3 - Mod(x**4, 7), x, S.Integers) is S.EmptySet
    assert dumeq(solveset(Mod(x**4, 17) - 13, x, S.Integers),
            Union(ImageSet(Lambda(n, 17*n + 3), S.Integers),
            ImageSet(Lambda(n, 17*n + 5), S.Integers),
            ImageSet(Lambda(n, 17*n + 12), S.Integers),
            ImageSet(Lambda(n, 17*n + 14), S.Integers)))
    # a.is_Pow tests
    assert dumeq(solveset(Mod(7**x, 41) - 15, x, S.Integers),
            ImageSet(Lambda(n, 40*n + 3), S.Naturals0))
    assert dumeq(solveset(Mod(12**x, 21) - 18, x, S.Integers),
            ImageSet(Lambda(n, 6*n + 2), S.Naturals0))
    assert dumeq(solveset(Mod(3**x, 4) - 3, x, S.Integers),
            ImageSet(Lambda(n, 2*n + 1), S.Naturals0))
    assert dumeq(solveset(Mod(2**x, 7) - 2 , x, S.Integers),
            ImageSet(Lambda(n, 3*n + 1), S.Naturals0))
    assert dumeq(solveset(Mod(3**(3**x), 4) - 3, x, S.Integers),
            Intersection(ImageSet(Lambda(n, Intersection({log(2*n + 1)/log(3)},
            S.Integers)), S.Naturals0), S.Integers))
    # Implemented for m without primitive root
    assert solveset(Mod(x**3, 7) - 2, x, S.Integers) is S.EmptySet
    assert dumeq(solveset(Mod(x**3, 8) - 1, x, S.Integers),
            ImageSet(Lambda(n, 8*n + 1), S.Integers))
    assert dumeq(solveset(Mod(x**4, 9) - 4, x, S.Integers),
            Union(ImageSet(Lambda(n, 9*n + 4), S.Integers),
            ImageSet(Lambda(n, 9*n + 5), S.Integers)))
    # domain intersection
    assert dumeq(solveset(3 - Mod(5*x - 8, 7), x, S.Naturals0),
            Intersection(ImageSet(Lambda(n, 7*n + 5), S.Integers), S.Naturals0))
    # Complex args
    assert solveset(Mod(x, 3) - I, x, S.Integers) == \
            S.EmptySet
    assert solveset(Mod(I*x, 3) - 2, x, S.Integers
        ).dummy_eq(
            ConditionSet(x, Eq(Mod(I*x, 3) - 2, 0), S.Integers))
    assert solveset(Mod(I + x, 3) - 2, x, S.Integers
        ).dummy_eq(
            ConditionSet(x, Eq(Mod(x + I, 3) - 2, 0), S.Integers))

    # issue 17373 (https://github.com/sympy/sympy/issues/17373)
    assert dumeq(solveset(Mod(x**4, 14) - 11, x, S.Integers),
            Union(ImageSet(Lambda(n, 14*n + 3), S.Integers),
            ImageSet(Lambda(n, 14*n + 11), S.Integers)))
    assert dumeq(solveset(Mod(x**31, 74) - 43, x, S.Integers),
            ImageSet(Lambda(n, 74*n + 31), S.Integers))

    # issue 13178
    n = symbols('n', integer=True)
    a = 742938285
    b = 1898888478
    m = 2**31 - 1
    c = 20170816
    assert dumeq(solveset(c - Mod(a**n*b, m), n, S.Integers),
            ImageSet(Lambda(n, 2147483646*n + 100), S.Naturals0))
    assert dumeq(solveset(c - Mod(a**n*b, m), n, S.Naturals0),
            Intersection(ImageSet(Lambda(n, 2147483646*n + 100), S.Naturals0),
            S.Naturals0))
    assert dumeq(solveset(c - Mod(a**(2*n)*b, m), n, S.Integers),
            Intersection(ImageSet(Lambda(n, 1073741823*n + 50), S.Naturals0),
            S.Integers))
    assert solveset(c - Mod(a**(2*n + 7)*b, m), n, S.Integers) is S.EmptySet
    assert dumeq(solveset(c - Mod(a**(n - 4)*b, m), n, S.Integers),
            Intersection(ImageSet(Lambda(n, 2147483646*n + 104), S.Naturals0),
            S.Integers))

# end of modular tests

def test_issue_17276():
    assert nonlinsolve([Eq(x, 5**(S(1)/5)), Eq(x*y, 25*sqrt(5))], x, y) == \
     FiniteSet((5**(S(1)/5), 25*5**(S(3)/10)))


def test_issue_10426():
    x = Dummy('x')
    a = Symbol('a')
    n = Dummy('n')
    assert (solveset(sin(x + a) - sin(x), a)).dummy_eq(Dummy('x')) == (Union(
        ImageSet(Lambda(n, 2*n*pi), S.Integers),
        Intersection(S.Complexes, ImageSet(Lambda(n, -I*(I*(2*n*pi + arg(-exp(-2*I*x))) + 2*im(x))),
        S.Integers)))).dummy_eq(Dummy('x,n'))


def test_solveset_conjugate():
    """Test solveset for simple conjugate functions"""
    assert solveset(conjugate(x) -3 + I) == FiniteSet(3 + I)


def test_issue_18208():
    variables = symbols('x0:16') + symbols('y0:12')
    x0, x1, x2, x3, x4, x5, x6, x7, x8, x9, x10, x11, x12, x13, x14, x15,\
    y0, y1, y2, y3, y4, y5, y6, y7, y8, y9, y10, y11 = variables

    eqs = [x0 + x1 + x2 + x3 - 51,
           x0 + x1 + x4 + x5 - 46,
           x2 + x3 + x6 + x7 - 39,
           x0 + x3 + x4 + x7 - 50,
           x1 + x2 + x5 + x6 - 35,
           x4 + x5 + x6 + x7 - 34,
           x4 + x5 + x8 + x9 - 46,
           x10 + x11 + x6 + x7 - 23,
           x11 + x4 + x7 + x8 - 25,
           x10 + x5 + x6 + x9 - 44,
           x10 + x11 + x8 + x9 - 35,
           x12 + x13 + x8 + x9 - 35,
           x10 + x11 + x14 + x15 - 29,
           x11 + x12 + x15 + x8 - 35,
           x10 + x13 + x14 + x9 - 29,
           x12 + x13 + x14 + x15 - 29,
           y0 + y1 + y2 + y3 - 55,
           y0 + y1 + y4 + y5 - 53,
           y2 + y3 + y6 + y7 - 56,
           y0 + y3 + y4 + y7 - 57,
           y1 + y2 + y5 + y6 - 52,
           y4 + y5 + y6 + y7 - 54,
           y4 + y5 + y8 + y9 - 48,
           y10 + y11 + y6 + y7 - 60,
           y11 + y4 + y7 + y8 - 51,
           y10 + y5 + y6 + y9 - 57,
           y10 + y11 + y8 + y9 - 54,
           x10 - 2,
           x11 - 5,
           x12 - 1,
           x13 - 6,
           x14 - 1,
           x15 - 21,
           y0 - 12,
           y1 - 20]

    expected = [38 - x3, x3 - 10, 23 - x3, x3, 12 - x7, x7 + 6, 16 - x7, x7,
                8, 20, 2, 5, 1, 6, 1, 21, 12, 20, -y11 + y9 + 2, y11 - y9 + 21,
                -y11 - y7 + y9 + 24, y11 + y7 - y9 - 3, 33 - y7, y7, 27 - y9, y9,
                27 - y11, y11]

    A, b = linear_eq_to_matrix(eqs, variables)

    # solve
    solve_expected = {v:eq for v, eq in zip(variables, expected) if v != eq}

    assert solve(eqs, variables) == solve_expected

    # linsolve
    linsolve_expected = FiniteSet(Tuple(*expected))

    assert linsolve(eqs, variables) == linsolve_expected
    assert linsolve((A, b), variables) == linsolve_expected

    # gauss_jordan_solve
    gj_solve, new_vars = A.gauss_jordan_solve(b)
    gj_solve = list(gj_solve)

    gj_expected = linsolve_expected.subs(zip([x3, x7, y7, y9, y11], new_vars))

    assert FiniteSet(Tuple(*gj_solve)) == gj_expected

    # nonlinsolve
    # The solution set of nonlinsolve is currently equivalent to linsolve and is
    # also correct. However, we would prefer to use the same symbols as parameters
    # for the solution to the underdetermined system in all cases if possible.
    # We want a solution that is not just equivalent but also given in the same form.
    # This test may be changed should nonlinsolve be modified in this way.

    nonlinsolve_expected = FiniteSet((38 - x3, x3 - 10, 23 - x3, x3, 12 - x7, x7 + 6,
                                      16 - x7, x7, 8, 20, 2, 5, 1, 6, 1, 21, 12, 20,
                                      -y5 + y7 - 1, y5 - y7 + 24, 21 - y5, y5, 33 - y7,
                                      y7, 27 - y9, y9, -y5 + y7 - y9 + 24, y5 - y7 + y9 + 3))

    assert nonlinsolve(eqs, variables) == nonlinsolve_expected


def test_substitution_with_infeasible_solution():
    a00, a01, a10, a11, l0, l1, l2, l3, m0, m1, m2, m3, m4, m5, m6, m7, c00, c01, c10, c11, p00, p01, p10, p11 = symbols(
        'a00, a01, a10, a11, l0, l1, l2, l3, m0, m1, m2, m3, m4, m5, m6, m7, c00, c01, c10, c11, p00, p01, p10, p11'
    )
    solvefor = [p00, p01, p10, p11, c00, c01, c10, c11, m0, m1, m3, l0, l1, l2, l3]
    system = [
        -l0 * c00 - l1 * c01 + m0 + c00 + c01,
        -l0 * c10 - l1 * c11 + m1,
        -l2 * c00 - l3 * c01 + c00 + c01,
        -l2 * c10 - l3 * c11 + m3,
        -l0 * p00 - l2 * p10 + p00 + p10,
        -l1 * p00 - l3 * p10 + p00 + p10,
        -l0 * p01 - l2 * p11,
        -l1 * p01 - l3 * p11,
        -a00 + c00 * p00 + c10 * p01,
        -a01 + c01 * p00 + c11 * p01,
        -a10 + c00 * p10 + c10 * p11,
        -a11 + c01 * p10 + c11 * p11,
        -m0 * p00,
        -m1 * p01,
        -m2 * p10,
        -m3 * p11,
        -m4 * c00,
        -m5 * c01,
        -m6 * c10,
        -m7 * c11,
        m2,
        m4,
        m5,
        m6,
        m7
    ]
    sol = FiniteSet(
        (0, Complement(FiniteSet(p01), FiniteSet(0)), 0, 0, 0, 0, 0, 0, 0, 0, 0, 0, 0, l2, l3),
        (p00, Complement(FiniteSet(p01), FiniteSet(0)), 0, p11, 0, 0, 0, 0, 0, 0, 0, 1, 1, -p01/p11, -p01/p11),
        (0, Complement(FiniteSet(p01), FiniteSet(0)), 0, p11, 0, 0, 0, 0, 0, 0, 0, 1, -l3*p11/p01, -p01/p11, l3),
        (0, Complement(FiniteSet(p01), FiniteSet(0)), 0, p11, 0, 0, 0, 0, 0, 0, 0, -l2*p11/p01, -l3*p11/p01, l2, l3),
    )
    assert sol != nonlinsolve(system, solvefor)


def test_issue_20097():
    assert solveset(1/sqrt(x)) is S.EmptySet


def test_issue_15350():
    assert solveset(diff(sqrt(1/x+x))) == FiniteSet(-1, 1)


def test_issue_18359():
    c1 = Piecewise((0, x < 0), (Min(1, x)/2 - Min(2, x)/2 + Min(3, x)/2, True))
    c2 = Piecewise((Piecewise((0, x < 0), (Min(1, x)/2 - Min(2, x)/2 + Min(3, x)/2, True)), x >= 0), (0, True))
    correct_result = Interval(1, 2)
    result1 = solveset(c1 - Rational(1, 2), x, Interval(0, 3))
    result2 = solveset(c2 - Rational(1, 2), x, Interval(0, 3))
    assert result1 == correct_result
    assert result2 == correct_result


def test_issue_17604():
    lhs = -2**(3*x/11)*exp(x/11) + pi**(x/11)
    assert _is_exponential(lhs, x)
    assert _solve_exponential(lhs, 0, x, S.Complexes) == FiniteSet(0)


def test_issue_17580():
    assert solveset(1/(1 - x**3)**2, x, S.Reals) is S.EmptySet


def test_issue_17566_actual():
    sys = [2**x + 2**y - 3, 4**x + 9**y - 5]
    # Not clear this is the correct result, but at least no recursion error
    assert nonlinsolve(sys, x, y) == FiniteSet((log(3 - 2**y)/log(2), y))


def test_issue_17565():
    eq = Ge(2*(x - 2)**2/(3*(x + 1)**(Integer(1)/3)) + 2*(x - 2)*(x + 1)**(Integer(2)/3), 0)
    res = Union(Interval.Lopen(-1, -Rational(1, 4)), Interval(2, oo))
    assert solveset(eq, x, S.Reals) == res


def test_issue_15024():
    function = (x + 5)/sqrt(-x**2 - 10*x)
    assert solveset(function, x, S.Reals) == FiniteSet(Integer(-5))


def test_issue_16877():
    assert dumeq(nonlinsolve([x - 1, sin(y)], x, y),
                 FiniteSet((1, ImageSet(Lambda(n, 2*n*pi), S.Integers)),
                           (1, ImageSet(Lambda(n, 2*n*pi + pi), S.Integers))))
    # Even better if (1, ImageSet(Lambda(n, n*pi), S.Integers)) is obtained


def test_issue_16876():
    assert dumeq(nonlinsolve([sin(x), 2*x - 4*y], x, y),
                 FiniteSet((ImageSet(Lambda(n, 2*n*pi), S.Integers),
                            ImageSet(Lambda(n, n*pi), S.Integers)),
                           (ImageSet(Lambda(n, 2*n*pi + pi), S.Integers),
                            ImageSet(Lambda(n, n*pi + pi/2), S.Integers))))
    # Even better if (ImageSet(Lambda(n, n*pi), S.Integers),
    #                 ImageSet(Lambda(n, n*pi/2), S.Integers)) is obtained

def test_issue_21236():
    x, z = symbols("x z")
    y = symbols('y', rational=True)
    assert solveset(x**y - z, x, S.Reals) == ConditionSet(x, Eq(x**y - z, 0), S.Reals)
    e1, e2 = symbols('e1 e2', even=True)
    y = e1/e2  # don't know if num or den will be odd and the other even
    assert solveset(x**y - z, x, S.Reals) == ConditionSet(x, Eq(x**y - z, 0), S.Reals)


def test_issue_21908():
    assert nonlinsolve([(x**2 + 2*x - y**2)*exp(x), -2*y*exp(x)], x, y
                      ) == {(-2, 0), (0, 0)}


def test_issue_19144():
    # test case 1
    expr1 = [x + y - 1, y**2 + 1]
    eq1 = [Eq(i, 0) for i in expr1]
    soln1 = {(1 - I, I), (1 + I, -I)}
    soln_expr1 = nonlinsolve(expr1, [x, y])
    soln_eq1 = nonlinsolve(eq1, [x, y])
    assert soln_eq1 == soln_expr1 == soln1
    # test case 2 - with denoms
    expr2 = [x/y - 1, y**2 + 1]
    eq2 = [Eq(i, 0) for i in expr2]
    soln2 = {(-I, -I), (I, I)}
    soln_expr2 = nonlinsolve(expr2, [x, y])
    soln_eq2 = nonlinsolve(eq2, [x, y])
    assert soln_eq2 == soln_expr2 == soln2
    # denominators that cancel in expression
    assert nonlinsolve([Eq(x + 1/x, 1/x)], [x]) == FiniteSet((S.EmptySet,))


def test_issue_22413():
    res =  nonlinsolve((4*y*(2*x + 2*exp(y) + 1)*exp(2*x),
                         4*x*exp(2*x) + 4*y*exp(2*x + y) + 4*exp(2*x + y) + 1),
                        x, y)
    # First solution is not correct, but the issue was an exception
    sols = FiniteSet((x, S.Zero), (-exp(y) - S.Half, y))
    assert res == sols


def test_issue_23318():
    eqs_eq = [
        Eq(53.5780461486929, x * log(y / (5.0 - y) + 1) / y),
        Eq(x, 0.0015 * z),
        Eq(0.0015, 7845.32 * y / z),
    ]
    eqs_expr = [eq.lhs - eq.rhs for eq in eqs_eq]

    sol = {(266.97755814852, 0.0340301680681629, 177985.03876568)}

    assert_close_nl(nonlinsolve(eqs_eq, [x, y, z]), sol)
    assert_close_nl(nonlinsolve(eqs_expr, [x, y, z]), sol)

    logterm = log(1.91196789933362e-7*z/(5.0 - 1.91196789933362e-7*z) + 1)
    eq = -0.0015*z*logterm + 1.02439504345316e-5*z
    assert_close_ss(solveset(eq, z), {0, 177985.038765679})


def test_issue_19814():
    assert nonlinsolve([ 2**m - 2**(2*n), 4*2**m - 2**(4*n)], m, n
                      ) == FiniteSet((log(2**(2*n))/log(2), S.Complexes))


def test_issue_22058():
    sol = solveset(-sqrt(t)*x**2 + 2*x + sqrt(t), x, S.Reals)
    # doesn't fail (and following numerical check)
    assert sol.xreplace({t: 1}) == {1 - sqrt(2), 1 + sqrt(2)}, sol.xreplace({t: 1})


def test_issue_11184():
    assert solveset(20*sqrt(y**2 + (sqrt(-(y - 10)*(y + 10)) + 10)**2) - 60, y, S.Reals) is S.EmptySet


def test_issue_21890():
    e = S(2)/3
    assert nonlinsolve([4*x**3*y**4 - 2*y, 4*x**4*y**3 - 2*x], x, y) == {
        (2**e/(2*y), y), ((-2**e/4 - 2**e*sqrt(3)*I/4)/y, y),
        ((-2**e/4 + 2**e*sqrt(3)*I/4)/y, y)}
    assert nonlinsolve([(1 - 4*x**2)*exp(-2*x**2 - 2*y**2),
        -4*x*y*exp(-2*x**2)*exp(-2*y**2)], x, y) == {(-S(1)/2, 0), (S(1)/2, 0)}
    rx, ry = symbols('x y', real=True)
    sol = nonlinsolve([4*rx**3*ry**4 - 2*ry, 4*rx**4*ry**3 - 2*rx], rx, ry)
    ans = {(2**(S(2)/3)/(2*ry), ry),
        ((-2**(S(2)/3)/4 - 2**(S(2)/3)*sqrt(3)*I/4)/ry, ry),
        ((-2**(S(2)/3)/4 + 2**(S(2)/3)*sqrt(3)*I/4)/ry, ry)}
    assert sol == ans


def test_issue_22628():
    assert nonlinsolve([h - 1, k - 1, f - 2, f - 4, -2*k], h, k, f) == S.EmptySet
    assert nonlinsolve([x**3 - 1, x + y, x**2 - 4], [x, y]) == S.EmptySet


<<<<<<< HEAD
def test_issue_25711():
    r = symbols('r', real=True)
    eq = -2*r/(3*Abs(r**2 - 1)**(S(2)/3)*sign(r**2 - 1)**2) + 2*Abs(r)**(2/3)*sign(r)**2/(3*r)
    assert solveset(eq, r, S.Reals) == {-sqrt(2)/2, sqrt(2)/2}
=======
def test_issue_25781():
    assert solve(sqrt(x/2) - x) == [0, S.Half]


def test_issue_26077():
    _n = Symbol('_n')
    function = x*cot(5*x)
    critical_points = stationary_points(function, x, S.Reals)
    excluded_points = Union(
        ImageSet(Lambda(_n, 2*_n*pi/5), S.Integers),
        ImageSet(Lambda(_n, 2*_n*pi/5 + pi/5), S.Integers)
    )
    solution = ConditionSet(x,
        Eq(x*(-5*cot(5*x)**2 - 5) + cot(5*x), 0),
        Complement(S.Reals, excluded_points)
    )
    assert solution.as_dummy() == critical_points.as_dummy()
>>>>>>> 52d8158b
<|MERGE_RESOLUTION|>--- conflicted
+++ resolved
@@ -3529,12 +3529,13 @@
     assert nonlinsolve([x**3 - 1, x + y, x**2 - 4], [x, y]) == S.EmptySet
 
 
-<<<<<<< HEAD
+
 def test_issue_25711():
     r = symbols('r', real=True)
     eq = -2*r/(3*Abs(r**2 - 1)**(S(2)/3)*sign(r**2 - 1)**2) + 2*Abs(r)**(2/3)*sign(r)**2/(3*r)
     assert solveset(eq, r, S.Reals) == {-sqrt(2)/2, sqrt(2)/2}
-=======
+
+
 def test_issue_25781():
     assert solve(sqrt(x/2) - x) == [0, S.Half]
 
@@ -3551,5 +3552,4 @@
         Eq(x*(-5*cot(5*x)**2 - 5) + cot(5*x), 0),
         Complement(S.Reals, excluded_points)
     )
-    assert solution.as_dummy() == critical_points.as_dummy()
->>>>>>> 52d8158b
+    assert solution.as_dummy() == critical_points.as_dummy()