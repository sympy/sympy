from sympy.core.containers import Tuple
from sympy.core.function import (Function, Lambda, nfloat, diff)
from sympy.core.mod import Mod
from sympy.core.numbers import (E, I, Rational, oo, pi)
from sympy.core.relational import (Eq, Gt,
    Ne)
from sympy.core.singleton import S
from sympy.core.symbol import (Dummy, Symbol, symbols)
from sympy.functions.elementary.complexes import (Abs, arg, im, re, sign)
from sympy.functions.elementary.exponential import (LambertW, exp, log)
from sympy.functions.elementary.hyperbolic import (HyperbolicFunction,
    sinh, tanh, cosh, sech, coth)
from sympy.functions.elementary.integers import floor
from sympy.functions.elementary.miscellaneous import sqrt, Min, Max
from sympy.functions.elementary.piecewise import Piecewise
from sympy.functions.elementary.trigonometric import (
    TrigonometricFunction, acos, acot, acsc, asec, asin, atan, atan2,
    cos, cot, csc, sec, sin, tan)
from sympy.functions.special.error_functions import (erf, erfc,
    erfcinv, erfinv)
from sympy.logic.boolalg import And
from sympy.matrices.dense import MutableDenseMatrix as Matrix
from sympy.matrices.immutable import ImmutableDenseMatrix
from sympy.polys.polytools import Poly
from sympy.polys.rootoftools import CRootOf
from sympy.sets.contains import Contains
from sympy.sets.conditionset import ConditionSet
from sympy.sets.fancysets import ImageSet
from sympy.sets.sets import (Complement, EmptySet, FiniteSet,
    Intersection, Interval, Union, imageset, ProductSet)
from sympy.tensor.indexed import Indexed
from sympy.utilities.iterables import numbered_symbols

from sympy.testing.pytest import (XFAIL, raises, skip, slow, SKIP,
    nocache_fail)
from sympy.testing.randtest import verify_numerically as tn
from sympy.physics.units import cm

from sympy.solvers.solveset import (
    solveset_real, domain_check, solveset_complex, linear_eq_to_matrix,
    linsolve, _is_function_class_equation, invert_real, invert_complex,
    solveset, solve_decomposition, substitution, nonlinsolve, solvify,
    _is_finite_with_finite_vars, _transolve, _is_exponential,
    _solve_exponential, _is_logarithmic,
    _solve_logarithm, _term_factors, _is_modular, NonlinearError)

from sympy.abc import (a, b, c, d, e, f, g, h, i, j, k, l, m, n, q, r,
    t, w, x, y, z)


def test_invert_real():
    x = Symbol('x', real=True)

    def ireal(x, s=S.Reals):
        return Intersection(s, x)

    # issue 14223
    assert invert_real(x, 0, x, Interval(1, 2)) == (x, S.EmptySet)

    assert invert_real(exp(x), z, x) == (x, ireal(FiniteSet(log(z))))

    y = Symbol('y', positive=True)
    n = Symbol('n', real=True)
    assert invert_real(x + 3, y, x) == (x, FiniteSet(y - 3))
    assert invert_real(x*3, y, x) == (x, FiniteSet(y / 3))

    assert invert_real(exp(x), y, x) == (x, FiniteSet(log(y)))
    assert invert_real(exp(3*x), y, x) == (x, FiniteSet(log(y) / 3))
    assert invert_real(exp(x + 3), y, x) == (x, FiniteSet(log(y) - 3))

    assert invert_real(exp(x) + 3, y, x) == (x, ireal(FiniteSet(log(y - 3))))
    assert invert_real(exp(x)*3, y, x) == (x, FiniteSet(log(y / 3)))

    assert invert_real(log(x), y, x) == (x, FiniteSet(exp(y)))
    assert invert_real(log(3*x), y, x) == (x, FiniteSet(exp(y) / 3))
    assert invert_real(log(x + 3), y, x) == (x, FiniteSet(exp(y) - 3))

    assert invert_real(Abs(x), y, x) == (x, FiniteSet(y, -y))

    assert invert_real(2**x, y, x) == (x, FiniteSet(log(y)/log(2)))
    assert invert_real(2**exp(x), y, x) == (x, ireal(FiniteSet(log(log(y)/log(2)))))

    assert invert_real(x**2, y, x) == (x, FiniteSet(sqrt(y), -sqrt(y)))
    assert invert_real(x**S.Half, y, x) == (x, FiniteSet(y**2))

    raises(ValueError, lambda: invert_real(x, x, x))
    raises(ValueError, lambda: invert_real(x**pi, y, x))
    raises(ValueError, lambda: invert_real(S.One, y, x))

    assert invert_real(x**31 + x, y, x) == (x**31 + x, FiniteSet(y))

    lhs = x**31 + x
    base_values =  FiniteSet(y - 1, -y - 1)
    assert invert_real(Abs(x**31 + x + 1), y, x) == (lhs, base_values)

    assert invert_real(sin(x), y, x) == \
        (x, imageset(Lambda(n, n*pi + (-1)**n*asin(y)), S.Integers))

    assert invert_real(sin(exp(x)), y, x) == \
        (x, imageset(Lambda(n, log((-1)**n*asin(y) + n*pi)), S.Integers))

    assert invert_real(csc(x), y, x) == \
        (x, imageset(Lambda(n, n*pi + (-1)**n*acsc(y)), S.Integers))

    assert invert_real(csc(exp(x)), y, x) == \
        (x, imageset(Lambda(n, log((-1)**n*acsc(y) + n*pi)), S.Integers))

    assert invert_real(cos(x), y, x) == \
        (x, Union(imageset(Lambda(n, 2*n*pi + acos(y)), S.Integers), \
                imageset(Lambda(n, 2*n*pi - acos(y)), S.Integers)))

    assert invert_real(cos(exp(x)), y, x) == \
        (x, Union(imageset(Lambda(n, log(2*n*pi + acos(y))), S.Integers), \
                imageset(Lambda(n, log(2*n*pi - acos(y))), S.Integers)))

    assert invert_real(sec(x), y, x) == \
        (x, Union(imageset(Lambda(n, 2*n*pi + asec(y)), S.Integers), \
                imageset(Lambda(n, 2*n*pi - asec(y)), S.Integers)))

    assert invert_real(sec(exp(x)), y, x) == \
        (x, Union(imageset(Lambda(n, log(2*n*pi + asec(y))), S.Integers), \
                imageset(Lambda(n, log(2*n*pi - asec(y))), S.Integers)))

    assert invert_real(tan(x), y, x) == \
        (x, imageset(Lambda(n, n*pi + atan(y)), S.Integers))

    assert invert_real(tan(exp(x)), y, x) == \
        (x, imageset(Lambda(n, log(n*pi + atan(y))), S.Integers))

    assert invert_real(cot(x), y, x) == \
        (x, imageset(Lambda(n, n*pi + acot(y)), S.Integers))

    assert invert_real(cot(exp(x)), y, x) == \
        (x, imageset(Lambda(n, log(n*pi + acot(y))), S.Integers))

    assert invert_real(tan(tan(x)), y, x) == \
        (tan(x), imageset(Lambda(n, n*pi + atan(y)), S.Integers))

    x = Symbol('x', positive=True)
    assert invert_real(x**pi, y, x) == (x, FiniteSet(y**(1/pi)))


def test_invert_complex():
    assert invert_complex(x + 3, y, x) == (x, FiniteSet(y - 3))
    assert invert_complex(x*3, y, x) == (x, FiniteSet(y / 3))

    assert invert_complex(exp(x), y, x) == \
        (x, imageset(Lambda(n, I*(2*pi*n + arg(y)) + log(Abs(y))), S.Integers))

    assert invert_complex(log(x), y, x) == (x, FiniteSet(exp(y)))

    raises(ValueError, lambda: invert_real(1, y, x))
    raises(ValueError, lambda: invert_complex(x, x, x))
    raises(ValueError, lambda: invert_complex(x, x, 1))

    # https://github.com/skirpichev/omg/issues/16
    assert invert_complex(sinh(x), 0, x) != (x, FiniteSet(0))


def test_domain_check():
    assert domain_check(1/(1 + (1/(x+1))**2), x, -1) is False
    assert domain_check(x**2, x, 0) is True
    assert domain_check(x, x, oo) is False
    assert domain_check(0, x, oo) is False


def test_issue_11536():
    assert solveset(0**x - 100, x, S.Reals) == S.EmptySet
    assert solveset(0**x - 1, x, S.Reals) == FiniteSet(0)


def test_issue_17479():
    from sympy.solvers.solveset import nonlinsolve
    f = (x**2 + y**2)**2 + (x**2 + z**2)**2 - 2*(2*x**2 + y**2 + z**2)
    fx = f.diff(x)
    fy = f.diff(y)
    fz = f.diff(z)
    sol = nonlinsolve([fx, fy, fz], [x, y, z])
    assert len(sol) >= 4 and len(sol) <= 20
    # nonlinsolve has been giving a varying number of solutions
    # (originally 18, then 20, now 19) due to various internal changes.
    # Unfortunately not all the solutions are actually valid and some are
    # redundant. Since the original issue was that an exception was raised,
    # this first test only checks that nonlinsolve returns a "plausible"
    # solution set. The next test checks the result for correctness.


@XFAIL
def test_issue_18449():
    x, y, z = symbols("x, y, z")
    f = (x**2 + y**2)**2 + (x**2 + z**2)**2 - 2*(2*x**2 + y**2 + z**2)
    fx = diff(f, x)
    fy = diff(f, y)
    fz = diff(f, z)
    sol = nonlinsolve([fx, fy, fz], [x, y, z])
    for (xs, ys, zs) in sol:
        d = {x: xs, y: ys, z: zs}
        assert tuple(_.subs(d).simplify() for _ in (fx, fy, fz)) == (0, 0, 0)
    # After simplification and removal of duplicate elements, there should
    # only be 4 parametric solutions left:
    # simplifiedsolutions = FiniteSet((sqrt(1 - z**2), z, z),
    #                                 (-sqrt(1 - z**2), z, z),
    #                                 (sqrt(1 - z**2), -z, z),
    #                                 (-sqrt(1 - z**2), -z, z))
    # TODO: Is the above solution set definitely complete?


def test_is_function_class_equation():
    from sympy.abc import x, a
    assert _is_function_class_equation(TrigonometricFunction,
                                       tan(x), x) is True
    assert _is_function_class_equation(TrigonometricFunction,
                                       tan(x) - 1, x) is True
    assert _is_function_class_equation(TrigonometricFunction,
                                       tan(x) + sin(x), x) is True
    assert _is_function_class_equation(TrigonometricFunction,
                                       tan(x) + sin(x) - a, x) is True
    assert _is_function_class_equation(TrigonometricFunction,
                                       sin(x)*tan(x) + sin(x), x) is True
    assert _is_function_class_equation(TrigonometricFunction,
                                       sin(x)*tan(x + a) + sin(x), x) is True
    assert _is_function_class_equation(TrigonometricFunction,
                                       sin(x)*tan(x*a) + sin(x), x) is True
    assert _is_function_class_equation(TrigonometricFunction,
                                       a*tan(x) - 1, x) is True
    assert _is_function_class_equation(TrigonometricFunction,
                                       tan(x)**2 + sin(x) - 1, x) is True
    assert _is_function_class_equation(TrigonometricFunction,
                                       tan(x) + x, x) is False
    assert _is_function_class_equation(TrigonometricFunction,
                                       tan(x**2), x) is False
    assert _is_function_class_equation(TrigonometricFunction,
                                       tan(x**2) + sin(x), x) is False
    assert _is_function_class_equation(TrigonometricFunction,
                                       tan(x)**sin(x), x) is False
    assert _is_function_class_equation(TrigonometricFunction,
                                       tan(sin(x)) + sin(x), x) is False
    assert _is_function_class_equation(HyperbolicFunction,
                                       tanh(x), x) is True
    assert _is_function_class_equation(HyperbolicFunction,
                                       tanh(x) - 1, x) is True
    assert _is_function_class_equation(HyperbolicFunction,
                                       tanh(x) + sinh(x), x) is True
    assert _is_function_class_equation(HyperbolicFunction,
                                       tanh(x) + sinh(x) - a, x) is True
    assert _is_function_class_equation(HyperbolicFunction,
                                       sinh(x)*tanh(x) + sinh(x), x) is True
    assert _is_function_class_equation(HyperbolicFunction,
                                       sinh(x)*tanh(x + a) + sinh(x), x) is True
    assert _is_function_class_equation(HyperbolicFunction,
                                       sinh(x)*tanh(x*a) + sinh(x), x) is True
    assert _is_function_class_equation(HyperbolicFunction,
                                       a*tanh(x) - 1, x) is True
    assert _is_function_class_equation(HyperbolicFunction,
                                       tanh(x)**2 + sinh(x) - 1, x) is True
    assert _is_function_class_equation(HyperbolicFunction,
                                       tanh(x) + x, x) is False
    assert _is_function_class_equation(HyperbolicFunction,
                                       tanh(x**2), x) is False
    assert _is_function_class_equation(HyperbolicFunction,
                                       tanh(x**2) + sinh(x), x) is False
    assert _is_function_class_equation(HyperbolicFunction,
                                       tanh(x)**sinh(x), x) is False
    assert _is_function_class_equation(HyperbolicFunction,
                                       tanh(sinh(x)) + sinh(x), x) is False


def test_garbage_input():
    raises(ValueError, lambda: solveset_real([y], y))
    x = Symbol('x', real=True)
    assert solveset_real(x, 1) == S.EmptySet
    assert solveset_real(x - 1, 1) == FiniteSet(x)
    assert solveset_real(x, pi) == S.EmptySet
    assert solveset_real(x, x**2) == S.EmptySet

    raises(ValueError, lambda: solveset_complex([x], x))
    assert solveset_complex(x, pi) == S.EmptySet

    raises(ValueError, lambda: solveset((x, y), x))
    raises(ValueError, lambda: solveset(x + 1, S.Reals))
    raises(ValueError, lambda: solveset(x + 1, x, 2))


def test_solve_mul():
    assert solveset_real((a*x + b)*(exp(x) - 3), x) == \
        Union({log(3)}, Intersection({-b/a}, S.Reals))
    anz = Symbol('anz', nonzero=True)
    bb = Symbol('bb', real=True)
    assert solveset_real((anz*x + bb)*(exp(x) - 3), x) == \
        FiniteSet(-bb/anz, log(3))
    assert solveset_real((2*x + 8)*(8 + exp(x)), x) == FiniteSet(S(-4))
    assert solveset_real(x/log(x), x) == EmptySet()


def test_solve_invert():
    assert solveset_real(exp(x) - 3, x) == FiniteSet(log(3))
    assert solveset_real(log(x) - 3, x) == FiniteSet(exp(3))

    assert solveset_real(3**(x + 2), x) == FiniteSet()
    assert solveset_real(3**(2 - x), x) == FiniteSet()

    assert solveset_real(y - b*exp(a/x), x) == Intersection(
        S.Reals, FiniteSet(a/log(y/b)))

    # issue 4504
    assert solveset_real(2**x - 10, x) == FiniteSet(1 + log(5)/log(2))


def test_errorinverses():
    assert solveset_real(erf(x) - S.Half, x) == \
        FiniteSet(erfinv(S.Half))
    assert solveset_real(erfinv(x) - 2, x) == \
        FiniteSet(erf(2))
    assert solveset_real(erfc(x) - S.One, x) == \
        FiniteSet(erfcinv(S.One))
    assert solveset_real(erfcinv(x) - 2, x) == FiniteSet(erfc(2))


def test_solve_polynomial():
    x = Symbol('x', real=True)
    y = Symbol('y', real=True)
    assert solveset_real(3*x - 2, x) == FiniteSet(Rational(2, 3))

    assert solveset_real(x**2 - 1, x) == FiniteSet(-S.One, S.One)
    assert solveset_real(x - y**3, x) == FiniteSet(y ** 3)

    a11, a12, a21, a22, b1, b2 = symbols('a11, a12, a21, a22, b1, b2')

    assert solveset_real(x**3 - 15*x - 4, x) == FiniteSet(
        -2 + 3 ** S.Half,
        S(4),
        -2 - 3 ** S.Half)

    assert solveset_real(sqrt(x) - 1, x) == FiniteSet(1)
    assert solveset_real(sqrt(x) - 2, x) == FiniteSet(4)
    assert solveset_real(x**Rational(1, 4) - 2, x) == FiniteSet(16)
    assert solveset_real(x**Rational(1, 3) - 3, x) == FiniteSet(27)
    assert len(solveset_real(x**5 + x**3 + 1, x)) == 1
    assert len(solveset_real(-2*x**3 + 4*x**2 - 2*x + 6, x)) > 0

    assert solveset_real(x**6 + x**4  + I, x) == ConditionSet(x,
                                        Eq(x**6 + x**4 + I, 0), S.Reals)


def test_return_root_of():
    f = x**5 - 15*x**3 - 5*x**2 + 10*x + 20
    s = list(solveset_complex(f, x))
    for root in s:
        assert root.func == CRootOf

    # if one uses solve to get the roots of a polynomial that has a CRootOf
    # solution, make sure that the use of nfloat during the solve process
    # doesn't fail. Note: if you want numerical solutions to a polynomial
    # it is *much* faster to use nroots to get them than to solve the
    # equation only to get CRootOf solutions which are then numerically
    # evaluated. So for eq = x**5 + 3*x + 7 do Poly(eq).nroots() rather
    # than [i.n() for i in solve(eq)] to get the numerical roots of eq.
    assert nfloat(list(solveset_complex(x**5 + 3*x**3 + 7, x))[0],
                  exponent=False) == CRootOf(x**5 + 3*x**3 + 7, 0).n()

    sol = list(solveset_complex(x**6 - 2*x + 2, x))
    assert all(isinstance(i, CRootOf) for i in sol) and len(sol) == 6

    f = x**5 - 15*x**3 - 5*x**2 + 10*x + 20
    s = list(solveset_complex(f, x))
    for root in s:
        assert root.func == CRootOf

    s = x**5 + 4*x**3 + 3*x**2 + Rational(7, 4)
    assert solveset_complex(s, x) == \
        FiniteSet(*Poly(s*4, domain='ZZ').all_roots())

    # Refer issue #7876
    eq = x*(x - 1)**2*(x + 1)*(x**6 - x + 1)
    assert solveset_complex(eq, x) == \
        FiniteSet(-1, 0, 1, CRootOf(x**6 - x + 1, 0),
                       CRootOf(x**6 - x + 1, 1),
                       CRootOf(x**6 - x + 1, 2),
                       CRootOf(x**6 - x + 1, 3),
                       CRootOf(x**6 - x + 1, 4),
                       CRootOf(x**6 - x + 1, 5))


def test__has_rational_power():
    from sympy.solvers.solveset import _has_rational_power
    assert _has_rational_power(sqrt(2), x)[0] is False
    assert _has_rational_power(x*sqrt(2), x)[0] is False

    assert _has_rational_power(x**2*sqrt(x), x) == (True, 2)
    assert _has_rational_power(sqrt(2)*x**Rational(1, 3), x) == (True, 3)
    assert _has_rational_power(sqrt(x)*x**Rational(1, 3), x) == (True, 6)


def test_solveset_sqrt_1():
    assert solveset_real(sqrt(5*x + 6) - 2 - x, x) == \
        FiniteSet(-S.One, S(2))
    assert solveset_real(sqrt(x - 1) - x + 7, x) == FiniteSet(10)
    assert solveset_real(sqrt(x - 2) - 5, x) == FiniteSet(27)
    assert solveset_real(sqrt(x) - 2 - 5, x) == FiniteSet(49)
    assert solveset_real(sqrt(x**3), x) == FiniteSet(0)
    assert solveset_real(sqrt(x - 1), x) == FiniteSet(1)


def test_solveset_sqrt_2():
    x = Symbol('x', real=True)
    y = Symbol('y', real=True)
    # http://tutorial.math.lamar.edu/Classes/Alg/SolveRadicalEqns.aspx#Solve_Rad_Ex2_a
    assert solveset_real(sqrt(2*x - 1) - sqrt(x - 4) - 2, x) == \
        FiniteSet(S(5), S(13))
    assert solveset_real(sqrt(x + 7) + 2 - sqrt(3 - x), x) == \
        FiniteSet(-6)

    # http://www.purplemath.com/modules/solverad.htm
    assert solveset_real(sqrt(17*x - sqrt(x**2 - 5)) - 7, x) == \
        FiniteSet(3)

    eq = x + 1 - (x**4 + 4*x**3 - x)**Rational(1, 4)
    assert solveset_real(eq, x) == FiniteSet(Rational(-1, 2), Rational(-1, 3))

    eq = sqrt(2*x + 9) - sqrt(x + 1) - sqrt(x + 4)
    assert solveset_real(eq, x) == FiniteSet(0)

    eq = sqrt(x + 4) + sqrt(2*x - 1) - 3*sqrt(x - 1)
    assert solveset_real(eq, x) == FiniteSet(5)

    eq = sqrt(x)*sqrt(x - 7) - 12
    assert solveset_real(eq, x) == FiniteSet(16)

    eq = sqrt(x - 3) + sqrt(x) - 3
    assert solveset_real(eq, x) == FiniteSet(4)

    eq = sqrt(2*x**2 - 7) - (3 - x)
    assert solveset_real(eq, x) == FiniteSet(-S(8), S(2))

    # others
    eq = sqrt(9*x**2 + 4) - (3*x + 2)
    assert solveset_real(eq, x) == FiniteSet(0)

    assert solveset_real(sqrt(x - 3) - sqrt(x) - 3, x) == FiniteSet()

    eq = (2*x - 5)**Rational(1, 3) - 3
    assert solveset_real(eq, x) == FiniteSet(16)

    assert solveset_real(sqrt(x) + sqrt(sqrt(x)) - 4, x) == \
        FiniteSet((Rational(-1, 2) + sqrt(17)/2)**4)

    eq = sqrt(x) - sqrt(x - 1) + sqrt(sqrt(x))
    assert solveset_real(eq, x) == FiniteSet()

    eq = (sqrt(x) + sqrt(x + 1) + sqrt(1 - x) - 6*sqrt(5)/5)
    ans = solveset_real(eq, x)
    ra = S('''-1484/375 - 4*(-1/2 + sqrt(3)*I/2)*(-12459439/52734375 +
    114*sqrt(12657)/78125)**(1/3) - 172564/(140625*(-1/2 +
    sqrt(3)*I/2)*(-12459439/52734375 + 114*sqrt(12657)/78125)**(1/3))''')
    rb = Rational(4, 5)
    assert all(abs(eq.subs(x, i).n()) < 1e-10 for i in (ra, rb)) and \
        len(ans) == 2 and \
        set([i.n(chop=True) for i in ans]) == \
        set([i.n(chop=True) for i in (ra, rb)])

    assert solveset_real(sqrt(x) + x**Rational(1, 3) +
                                 x**Rational(1, 4), x) == FiniteSet(0)

    assert solveset_real(x/sqrt(x**2 + 1), x) == FiniteSet(0)

    eq = (x - y**3)/((y**2)*sqrt(1 - y**2))
    assert solveset_real(eq, x) == FiniteSet(y**3)

    # issue 4497
    assert solveset_real(1/(5 + x)**Rational(1, 5) - 9, x) == \
        FiniteSet(Rational(-295244, 59049))


@XFAIL
def test_solve_sqrt_fail():
    # this only works if we check real_root(eq.subs(x, Rational(1, 3)))
    # but checksol doesn't work like that
    eq = (x**3 - 3*x**2)**Rational(1, 3) + 1 - x
    assert solveset_real(eq, x) == FiniteSet(Rational(1, 3))


@slow
def test_solve_sqrt_3():
    R = Symbol('R')
    eq = sqrt(2)*R*sqrt(1/(R + 1)) + (R + 1)*(sqrt(2)*sqrt(1/(R + 1)) - 1)
    sol = solveset_complex(eq, R)
    fset = [Rational(5, 3) + 4*sqrt(10)*cos(atan(3*sqrt(111)/251)/3)/3,
            -sqrt(10)*cos(atan(3*sqrt(111)/251)/3)/3 +
            40*re(1/((Rational(-1, 2) - sqrt(3)*I/2)*(Rational(251, 27) + sqrt(111)*I/9)**Rational(1, 3)))/9 +
            sqrt(30)*sin(atan(3*sqrt(111)/251)/3)/3 + Rational(5, 3) +
            I*(-sqrt(30)*cos(atan(3*sqrt(111)/251)/3)/3 -
               sqrt(10)*sin(atan(3*sqrt(111)/251)/3)/3 +
               40*im(1/((Rational(-1, 2) - sqrt(3)*I/2)*(Rational(251, 27) + sqrt(111)*I/9)**Rational(1, 3)))/9)]
    cset = [40*re(1/((Rational(-1, 2) + sqrt(3)*I/2)*(Rational(251, 27) + sqrt(111)*I/9)**Rational(1, 3)))/9 -
            sqrt(10)*cos(atan(3*sqrt(111)/251)/3)/3 - sqrt(30)*sin(atan(3*sqrt(111)/251)/3)/3 +
            Rational(5, 3) +
            I*(40*im(1/((Rational(-1, 2) + sqrt(3)*I/2)*(Rational(251, 27) + sqrt(111)*I/9)**Rational(1, 3)))/9 -
               sqrt(10)*sin(atan(3*sqrt(111)/251)/3)/3 +
               sqrt(30)*cos(atan(3*sqrt(111)/251)/3)/3)]

    assert sol._args[0] == FiniteSet(*fset)
    assert sol._args[1] == ConditionSet(
        R,
        Eq(sqrt(2)*R*sqrt(1/(R + 1)) + (R + 1)*(sqrt(2)*sqrt(1/(R + 1)) - 1), 0),
        FiniteSet(*cset))

    # the number of real roots will depend on the value of m: for m=1 there are 4
    # and for m=-1 there are none.
    eq = -sqrt((m - q)**2 + (-m/(2*q) + S.Half)**2) + sqrt((-m**2/2 - sqrt(
        4*m**4 - 4*m**2 + 8*m + 1)/4 - Rational(1, 4))**2 + (m**2/2 - m - sqrt(
            4*m**4 - 4*m**2 + 8*m + 1)/4 - Rational(1, 4))**2)
    unsolved_object = ConditionSet(q, Eq(sqrt((m - q)**2 + (-m/(2*q) + S.Half)**2) -
        sqrt((-m**2/2 - sqrt(4*m**4 - 4*m**2 + 8*m + 1)/4 - Rational(1, 4))**2 + (m**2/2 - m -
        sqrt(4*m**4 - 4*m**2 + 8*m + 1)/4 - Rational(1, 4))**2), 0), S.Reals)
    assert solveset_real(eq, q) == unsolved_object


def test_solve_polynomial_symbolic_param():
    assert solveset_complex((x**2 - 1)**2 - a, x) == \
        FiniteSet(sqrt(1 + sqrt(a)), -sqrt(1 + sqrt(a)),
                  sqrt(1 - sqrt(a)), -sqrt(1 - sqrt(a)))

    # issue 4507
    assert solveset_complex(y - b/(1 + a*x), x) == \
        FiniteSet((b/y - 1)/a) - FiniteSet(-1/a)

    # issue 4508
    assert solveset_complex(y - b*x/(a + x), x) == \
        FiniteSet(-a*y/(y - b)) - FiniteSet(-a)


def test_solve_rational():
    assert solveset_real(1/x + 1, x) == FiniteSet(-S.One)
    assert solveset_real(1/exp(x) - 1, x) == FiniteSet(0)
    assert solveset_real(x*(1 - 5/x), x) == FiniteSet(5)
    assert solveset_real(2*x/(x + 2) - 1, x) == FiniteSet(2)
    assert solveset_real((x**2/(7 - x)).diff(x), x) == \
        FiniteSet(S.Zero, S(14))


def test_solveset_real_gen_is_pow():
    assert solveset_real(sqrt(1) + 1, x) == EmptySet()


def test_no_sol():
    assert solveset(1 - oo*x) == EmptySet()
    assert solveset(oo*x, x) == EmptySet()
    assert solveset(oo*x - oo, x) == EmptySet()
    assert solveset_real(4, x) == EmptySet()
    assert solveset_real(exp(x), x) == EmptySet()
    assert solveset_real(x**2 + 1, x) == EmptySet()
    assert solveset_real(-3*a/sqrt(x), x) == EmptySet()
    assert solveset_real(1/x, x) == EmptySet()
    assert solveset_real(-(1 + x)/(2 + x)**2 + 1/(2 + x), x) == \
        EmptySet()


def test_sol_zero_real():
    assert solveset_real(0, x) == S.Reals
    assert solveset(0, x, Interval(1, 2)) == Interval(1, 2)
    assert solveset_real(-x**2 - 2*x + (x + 1)**2 - 1, x) == S.Reals


def test_no_sol_rational_extragenous():
    assert solveset_real((x/(x + 1) + 3)**(-2), x) == EmptySet()
    assert solveset_real((x - 1)/(1 + 1/(x - 1)), x) == EmptySet()


def test_solve_polynomial_cv_1a():
    """
    Test for solving on equations that can be converted to
    a polynomial equation using the change of variable y -> x**Rational(p, q)
    """
    assert solveset_real(sqrt(x) - 1, x) == FiniteSet(1)
    assert solveset_real(sqrt(x) - 2, x) == FiniteSet(4)
    assert solveset_real(x**Rational(1, 4) - 2, x) == FiniteSet(16)
    assert solveset_real(x**Rational(1, 3) - 3, x) == FiniteSet(27)
    assert solveset_real(x*(x**(S.One / 3) - 3), x) == \
        FiniteSet(S.Zero, S(27))


def test_solveset_real_rational():
    """Test solveset_real for rational functions"""
    x = Symbol('x', real=True)
    y = Symbol('y', real=True)
    assert solveset_real((x - y**3) / ((y**2)*sqrt(1 - y**2)), x) \
        == FiniteSet(y**3)
    # issue 4486
    assert solveset_real(2*x/(x + 2) - 1, x) == FiniteSet(2)


def test_solveset_real_log():
    assert solveset_real(log((x-1)*(x+1)), x) == \
        FiniteSet(sqrt(2), -sqrt(2))


def test_poly_gens():
    assert solveset_real(4**(2*(x**2) + 2*x) - 8, x) == \
        FiniteSet(Rational(-3, 2), S.Half)


def test_solve_abs():
    n = Dummy('n')
    raises(ValueError, lambda: solveset(Abs(x) - 1, x))
    assert solveset(Abs(x) - n, x, S.Reals) == ConditionSet(x, Contains(n, Interval(0, oo)), {-n, n})
    assert solveset_real(Abs(x) - 2, x) == FiniteSet(-2, 2)
    assert solveset_real(Abs(x) + 2, x) is S.EmptySet
    assert solveset_real(Abs(x + 3) - 2*Abs(x - 3), x) == \
        FiniteSet(1, 9)
    assert solveset_real(2*Abs(x) - Abs(x - 1), x) == \
        FiniteSet(-1, Rational(1, 3))

    sol = ConditionSet(
            x,
            And(
                Contains(b, Interval(0, oo)),
                Contains(a + b, Interval(0, oo)),
                Contains(a - b, Interval(0, oo))),
            FiniteSet(-a - b - 3, -a + b - 3, a - b - 3, a + b - 3))
    eq = Abs(Abs(x + 3) - a) - b
    assert invert_real(eq, 0, x)[1] == sol
    reps = {a: 3, b: 1}
    eqab = eq.subs(reps)
    for si in sol.subs(reps):
        assert not eqab.subs(x, si)
    assert solveset(Eq(sin(Abs(x)), 1), x, domain=S.Reals) == Union(
        Intersection(Interval(0, oo),
            ImageSet(Lambda(n, (-1)**n*pi/2 + n*pi), S.Integers)),
        Intersection(Interval(-oo, 0),
            ImageSet(Lambda(n, n*pi - (-1)**(-n)*pi/2), S.Integers)))


def test_issue_9824():
    assert solveset(sin(x)**2 - 2*sin(x) + 1, x) == ImageSet(Lambda(n, 2*n*pi + pi/2), S.Integers)
    assert solveset(cos(x)**2 - 2*cos(x) + 1, x) == ImageSet(Lambda(n, 2*n*pi), S.Integers)


def test_issue_9565():
    assert solveset_real(Abs((x - 1)/(x - 5)) <= Rational(1, 3), x) == Interval(-1, 2)


def test_issue_10069():
    eq = abs(1/(x - 1)) - 1 > 0
    assert solveset_real(eq, x) == Union(
        Interval.open(0, 1), Interval.open(1, 2))


def test_real_imag_splitting():
    a, b = symbols('a b', real=True)
    assert solveset_real(sqrt(a**2 - b**2) - 3, a) == \
        FiniteSet(-sqrt(b**2 + 9), sqrt(b**2 + 9))
    assert solveset_real(sqrt(a**2 + b**2) - 3, a) != \
        S.EmptySet


def test_units():
    assert solveset_real(1/x - 1/(2*cm), x) == FiniteSet(2*cm)


def test_solve_only_exp_1():
    y = Symbol('y', positive=True)
    assert solveset_real(exp(x) - y, x) == FiniteSet(log(y))
    assert solveset_real(exp(x) + exp(-x) - 4, x) == \
        FiniteSet(log(-sqrt(3) + 2), log(sqrt(3) + 2))
    assert solveset_real(exp(x) + exp(-x) - y, x) != S.EmptySet


def test_atan2():
    # The .inverse() method on atan2 works only if x.is_real is True and the
    # second argument is a real constant
    assert solveset_real(atan2(x, 2) - pi/3, x) == FiniteSet(2*sqrt(3))


def test_piecewise_solveset():
    eq = Piecewise((x - 2, Gt(x, 2)), (2 - x, True)) - 3
    assert set(solveset_real(eq, x)) == set(FiniteSet(-1, 5))

    absxm3 = Piecewise(
        (x - 3, 0 <= x - 3),
        (3 - x, 0 > x - 3))
    y = Symbol('y', positive=True)
    assert solveset_real(absxm3 - y, x) == FiniteSet(-y + 3, y + 3)

    f = Piecewise(((x - 2)**2, x >= 0), (0, True))
    assert solveset(f, x, domain=S.Reals) == Union(FiniteSet(2), Interval(-oo, 0, True, True))

    assert solveset(
        Piecewise((x + 1, x > 0), (I, True)) - I, x, S.Reals
        ) == Interval(-oo, 0)

    assert solveset(Piecewise((x - 1, Ne(x, I)), (x, True)), x) == FiniteSet(1)


def test_solveset_complex_polynomial():
    assert solveset_complex(a*x**2 + b*x + c, x) == \
        FiniteSet(-b/(2*a) - sqrt(-4*a*c + b**2)/(2*a),
                  -b/(2*a) + sqrt(-4*a*c + b**2)/(2*a))

    assert solveset_complex(x - y**3, y) == FiniteSet(
        (-x**Rational(1, 3))/2 + I*sqrt(3)*x**Rational(1, 3)/2,
        x**Rational(1, 3),
        (-x**Rational(1, 3))/2 - I*sqrt(3)*x**Rational(1, 3)/2)

    assert solveset_complex(x + 1/x - 1, x) == \
        FiniteSet(S.Half + I*sqrt(3)/2, S.Half - I*sqrt(3)/2)


def test_sol_zero_complex():
    assert solveset_complex(0, x) == S.Complexes


def test_solveset_complex_rational():
    assert solveset_complex((x - 1)*(x - I)/(x - 3), x) == \
        FiniteSet(1, I)

    assert solveset_complex((x - y**3)/((y**2)*sqrt(1 - y**2)), x) == \
        FiniteSet(y**3)
    assert solveset_complex(-x**2 - I, x) == \
        FiniteSet(-sqrt(2)/2 + sqrt(2)*I/2, sqrt(2)/2 - sqrt(2)*I/2)


def test_solve_quintics():
    skip("This test is too slow")
    f = x**5 - 110*x**3 - 55*x**2 + 2310*x + 979
    s = solveset_complex(f, x)
    for root in s:
        res = f.subs(x, root.n()).n()
        assert tn(res, 0)

    f = x**5 + 15*x + 12
    s = solveset_complex(f, x)
    for root in s:
        res = f.subs(x, root.n()).n()
        assert tn(res, 0)


def test_solveset_complex_exp():
    from sympy.abc import x, n
    assert solveset_complex(exp(x) - 1, x) == \
        imageset(Lambda(n, I*2*n*pi), S.Integers)
    assert solveset_complex(exp(x) - I, x) == \
        imageset(Lambda(n, I*(2*n*pi + pi/2)), S.Integers)
    assert solveset_complex(1/exp(x), x) == S.EmptySet
    assert solveset_complex(sinh(x).rewrite(exp), x) == \
        imageset(Lambda(n, n*pi*I), S.Integers)


def test_solveset_real_exp():
    from sympy.abc import x, y
    assert solveset(Eq((-2)**x, 4), x, S.Reals) == FiniteSet(2)
    assert solveset(Eq(-2**x, 4), x, S.Reals) == S.EmptySet
    assert solveset(Eq((-3)**x, 27), x, S.Reals) == S.EmptySet
    assert solveset(Eq((-5)**(x+1), 625), x, S.Reals) == FiniteSet(3)
    assert solveset(Eq(2**(x-3), -16), x, S.Reals) == S.EmptySet
    assert solveset(Eq((-3)**(x - 3), -3**39), x, S.Reals) == FiniteSet(42)
    assert solveset(Eq(2**x, y), x, S.Reals) == Intersection(S.Reals, FiniteSet(log(y)/log(2)))

    assert invert_real((-2)**(2*x) - 16, 0, x) == (x, FiniteSet(2))


def test_solve_complex_log():
    assert solveset_complex(log(x), x) == FiniteSet(1)
    assert solveset_complex(1 - log(a + 4*x**2), x) == \
        FiniteSet(-sqrt(-a + E)/2, sqrt(-a + E)/2)


def test_solve_complex_sqrt():
    assert solveset_complex(sqrt(5*x + 6) - 2 - x, x) == \
        FiniteSet(-S.One, S(2))
    assert solveset_complex(sqrt(5*x + 6) - (2 + 2*I) - x, x) == \
        FiniteSet(-S(2), 3 - 4*I)
    assert solveset_complex(4*x*(1 - a * sqrt(x)), x) == \
        FiniteSet(S.Zero, 1 / a ** 2)


def test_solveset_complex_tan():
    s = solveset_complex(tan(x).rewrite(exp), x)
    assert s == imageset(Lambda(n, pi*n), S.Integers) - \
        imageset(Lambda(n, pi*n + pi/2), S.Integers)


@nocache_fail
def test_solve_trig():
    from sympy.abc import n
    assert solveset_real(sin(x), x) == \
        Union(imageset(Lambda(n, 2*pi*n), S.Integers),
              imageset(Lambda(n, 2*pi*n + pi), S.Integers))

    assert solveset_real(sin(x) - 1, x) == \
        imageset(Lambda(n, 2*pi*n + pi/2), S.Integers)

    assert solveset_real(cos(x), x) == \
        Union(imageset(Lambda(n, 2*pi*n + pi/2), S.Integers),
              imageset(Lambda(n, 2*pi*n + pi*Rational(3, 2)), S.Integers))

    assert solveset_real(sin(x) + cos(x), x) == \
        Union(imageset(Lambda(n, 2*n*pi + pi*Rational(3, 4)), S.Integers),
              imageset(Lambda(n, 2*n*pi + pi*Rational(7, 4)), S.Integers))

    assert solveset_real(sin(x)**2 + cos(x)**2, x) == S.EmptySet

    # This fails when running with the cache off:
    assert solveset_complex(cos(x) - S.Half, x) == \
        Union(imageset(Lambda(n, 2*n*pi + pi*Rational(5, 3)), S.Integers),
              imageset(Lambda(n, 2*n*pi + pi/3), S.Integers))

    assert solveset(sin(y + a) - sin(y), a, domain=S.Reals) == \
        Union(ImageSet(Lambda(n, 2*n*pi), S.Integers),
        Intersection(ImageSet(Lambda(n, -I*(I*(
        2*n*pi + arg(-exp(-2*I*y))) +
        2*im(y))), S.Integers), S.Reals))

    assert solveset_real(sin(2*x)*cos(x) + cos(2*x)*sin(x)-1, x) == \
                            ImageSet(Lambda(n, n*pi*Rational(2, 3) + pi/6), S.Integers)

    # Tests for _solve_trig2() function
    assert solveset_real(2*cos(x)*cos(2*x) - 1, x) == \
          Union(ImageSet(Lambda(n, 2*n*pi + 2*atan(sqrt(-2*2**Rational(1, 3)*(67 +
                  9*sqrt(57))**Rational(2, 3) + 8*2**Rational(2, 3) + 11*(67 +
                  9*sqrt(57))**Rational(1, 3))/(3*(67 + 9*sqrt(57))**Rational(1, 6)))), S.Integers),
                  ImageSet(Lambda(n, 2*n*pi - 2*atan(sqrt(-2*2**Rational(1, 3)*(67 +
                  9*sqrt(57))**Rational(2, 3) + 8*2**Rational(2, 3) + 11*(67 +
                  9*sqrt(57))**Rational(1, 3))/(3*(67 + 9*sqrt(57))**Rational(1, 6))) +
                  2*pi), S.Integers))

    assert solveset_real(2*tan(x)*sin(x) + 1, x) == Union(
        ImageSet(Lambda(n, 2*n*pi + atan(sqrt(2)*sqrt(-1 +sqrt(17))/
            (1 - sqrt(17))) + pi), S.Integers),
        ImageSet(Lambda(n, 2*n*pi - atan(sqrt(2)*sqrt(-1 + sqrt(17))/
            (1 - sqrt(17))) + pi), S.Integers))

    assert solveset_real(cos(2*x)*cos(4*x) - 1, x) == \
                            ImageSet(Lambda(n, n*pi), S.Integers)


def test_solve_hyperbolic():
    # actual solver: _solve_trig1
    n = Dummy('n')
    assert solveset(sinh(x) + cosh(x), x) == S.EmptySet
    assert solveset(sinh(x) + cos(x), x) == ConditionSet(x,
        Eq(cos(x) + sinh(x), 0), S.Complexes)
    assert solveset_real(sinh(x) + sech(x), x) == FiniteSet(
        log(sqrt(sqrt(5) - 2)))
    assert solveset_real(3*cosh(2*x) - 5, x) == FiniteSet(
        log(sqrt(3)/3), log(sqrt(3)))
    assert solveset_real(sinh(x - 3) - 2, x) == FiniteSet(
        log((2 + sqrt(5))*exp(3)))
    assert solveset_real(cosh(2*x) + 2*sinh(x) - 5, x) == FiniteSet(
        log(-2 + sqrt(5)), log(1 + sqrt(2)))
    assert solveset_real((coth(x) + sinh(2*x))/cosh(x) - 3, x) == FiniteSet(
        log(S.Half + sqrt(5)/2), log(1 + sqrt(2)))
    assert solveset_real(cosh(x)*sinh(x) - 2, x) == FiniteSet(
        log(sqrt(4 + sqrt(17))))
    assert solveset_real(sinh(x) + tanh(x) - 1, x) == FiniteSet(
        log(sqrt(2)/2 + sqrt(-S(1)/2 + sqrt(2))))
    assert solveset_complex(sinh(x) - I/2, x) == Union(
        ImageSet(Lambda(n, I*(2*n*pi + 5*pi/6)), S.Integers),
        ImageSet(Lambda(n, I*(2*n*pi + pi/6)), S.Integers))
    assert solveset_complex(sinh(x) + sech(x), x) == Union(
        ImageSet(Lambda(n, 2*n*I*pi + log(sqrt(-2 + sqrt(5)))), S.Integers),
        ImageSet(Lambda(n, I*(2*n*pi + pi/2) + log(sqrt(2 + sqrt(5)))), S.Integers),
        ImageSet(Lambda(n, I*(2*n*pi + pi) + log(sqrt(-2 + sqrt(5)))), S.Integers),
        ImageSet(Lambda(n, I*(2*n*pi - pi/2) + log(sqrt(2 + sqrt(5)))), S.Integers))
    # issues #9606 / #9531:
    assert solveset(sinh(x), x, S.Reals) == FiniteSet(0)
    assert solveset(sinh(x), x, S.Complexes) == Union(
        ImageSet(Lambda(n, I*(2*n*pi + pi)), S.Integers),
        ImageSet(Lambda(n, 2*n*I*pi), S.Integers))


def test_solve_invalid_sol():
    assert 0 not in solveset_real(sin(x)/x, x)
    assert 0 not in solveset_complex((exp(x) - 1)/x, x)


@XFAIL
def test_solve_trig_simplified():
    from sympy.abc import n
    assert solveset_real(sin(x), x) == \
        imageset(Lambda(n, n*pi), S.Integers)

    assert solveset_real(cos(x), x) == \
        imageset(Lambda(n, n*pi + pi/2), S.Integers)

    assert solveset_real(cos(x) + sin(x), x) == \
        imageset(Lambda(n, n*pi - pi/4), S.Integers)


@XFAIL
def test_solve_lambert():
    assert solveset_real(x*exp(x) - 1, x) == FiniteSet(LambertW(1))
    assert solveset_real(exp(x) + x, x) == FiniteSet(-LambertW(1))
    assert solveset_real(x + 2**x, x) == \
        FiniteSet(-LambertW(log(2))/log(2))

    # issue 4739
    ans = solveset_real(3*x + 5 + 2**(-5*x + 3), x)
    assert ans == FiniteSet(Rational(-5, 3) +
                            LambertW(-10240*2**Rational(1, 3)*log(2)/3)/(5*log(2)))

    eq = 2*(3*x + 4)**5 - 6*7**(3*x + 9)
    result = solveset_real(eq, x)
    ans = FiniteSet((log(2401) +
                     5*LambertW(-log(7**(7*3**Rational(1, 5)/5))))/(3*log(7))/-1)
    assert result == ans
    assert solveset_real(eq.expand(), x) == result

    assert solveset_real(5*x - 1 + 3*exp(2 - 7*x), x) == \
        FiniteSet(Rational(1, 5) + LambertW(-21*exp(Rational(3, 5))/5)/7)

    assert solveset_real(2*x + 5 + log(3*x - 2), x) == \
        FiniteSet(Rational(2, 3) + LambertW(2*exp(Rational(-19, 3))/3)/2)

    assert solveset_real(3*x + log(4*x), x) == \
        FiniteSet(LambertW(Rational(3, 4))/3)

    assert solveset_real(x**x - 2) == FiniteSet(exp(LambertW(log(2))))

    a = Symbol('a')
    assert solveset_real(-a*x + 2*x*log(x), x) == FiniteSet(exp(a/2))
    a = Symbol('a', real=True)
    assert solveset_real(a/x + exp(x/2), x) == \
        FiniteSet(2*LambertW(-a/2))
    assert solveset_real((a/x + exp(x/2)).diff(x), x) == \
        FiniteSet(4*LambertW(sqrt(2)*sqrt(a)/4))

    # coverage test
    assert solveset_real(tanh(x + 3)*tanh(x - 3) - 1, x) == EmptySet()

    assert solveset_real((x**2 - 2*x + 1).subs(x, log(x) + 3*x), x) == \
        FiniteSet(LambertW(3*S.Exp1)/3)
    assert solveset_real((x**2 - 2*x + 1).subs(x, (log(x) + 3*x)**2 - 1), x) == \
        FiniteSet(LambertW(3*exp(-sqrt(2)))/3, LambertW(3*exp(sqrt(2)))/3)
    assert solveset_real((x**2 - 2*x - 2).subs(x, log(x) + 3*x), x) == \
        FiniteSet(LambertW(3*exp(1 + sqrt(3)))/3, LambertW(3*exp(-sqrt(3) + 1))/3)
    assert solveset_real(x*log(x) + 3*x + 1, x) == \
        FiniteSet(exp(-3 + LambertW(-exp(3))))
    eq = (x*exp(x) - 3).subs(x, x*exp(x))
    assert solveset_real(eq, x) == \
        FiniteSet(LambertW(3*exp(-LambertW(3))))

    assert solveset_real(3*log(a**(3*x + 5)) + a**(3*x + 5), x) == \
        FiniteSet(-((log(a**5) + LambertW(Rational(1, 3)))/(3*log(a))))
    p = symbols('p', positive=True)
    assert solveset_real(3*log(p**(3*x + 5)) + p**(3*x + 5), x) == \
        FiniteSet(
        log((-3**Rational(1, 3) - 3**Rational(5, 6)*I)*LambertW(Rational(1, 3))**Rational(1, 3)/(2*p**Rational(5, 3)))/log(p),
        log((-3**Rational(1, 3) + 3**Rational(5, 6)*I)*LambertW(Rational(1, 3))**Rational(1, 3)/(2*p**Rational(5, 3)))/log(p),
        log((3*LambertW(Rational(1, 3))/p**5)**(1/(3*log(p)))),)  # checked numerically
    # check collection
    b = Symbol('b')
    eq = 3*log(a**(3*x + 5)) + b*log(a**(3*x + 5)) + a**(3*x + 5)
    assert solveset_real(eq, x) == FiniteSet(
        -((log(a**5) + LambertW(1/(b + 3)))/(3*log(a))))

    # issue 4271
    assert solveset_real((a/x + exp(x/2)).diff(x, 2), x) == FiniteSet(
        6*LambertW((-1)**Rational(1, 3)*a**Rational(1, 3)/3))

    assert solveset_real(x**3 - 3**x, x) == \
        FiniteSet(-3/log(3)*LambertW(-log(3)/3))
    assert solveset_real(3**cos(x) - cos(x)**3) == FiniteSet(
        acos(-3*LambertW(-log(3)/3)/log(3)))

    assert solveset_real(x**2 - 2**x, x) == \
        solveset_real(-x**2 + 2**x, x)

    assert solveset_real(3*log(x) - x*log(3)) == FiniteSet(
        -3*LambertW(-log(3)/3)/log(3),
        -3*LambertW(-log(3)/3, -1)/log(3))

    assert solveset_real(LambertW(2*x) - y) == FiniteSet(
        y*exp(y)/2)


@XFAIL
def test_other_lambert():
    a = Rational(6, 5)
    assert solveset_real(x**a - a**x, x) == FiniteSet(
        a, -a*LambertW(-log(a)/a)/log(a))


def test_solveset():
    f = Function('f')
    raises(ValueError, lambda: solveset(x + y))
    assert solveset(x, 1) == S.EmptySet
    assert solveset(f(1)**2 + y + 1, f(1)
        ) == FiniteSet(-sqrt(-y - 1), sqrt(-y - 1))
    assert solveset(f(1)**2 - 1, f(1), S.Reals) == FiniteSet(-1, 1)
    assert solveset(f(1)**2 + 1, f(1)) == FiniteSet(-I, I)
    assert solveset(x - 1, 1) == FiniteSet(x)
    assert solveset(sin(x) - cos(x), sin(x)) == FiniteSet(cos(x))

    assert solveset(0, domain=S.Reals) == S.Reals
    assert solveset(1) == S.EmptySet
    assert solveset(True, domain=S.Reals) == S.Reals  # issue 10197
    assert solveset(False, domain=S.Reals) == S.EmptySet

    assert solveset(exp(x) - 1, domain=S.Reals) == FiniteSet(0)
    assert solveset(exp(x) - 1, x, S.Reals) == FiniteSet(0)
    assert solveset(Eq(exp(x), 1), x, S.Reals) == FiniteSet(0)
    assert solveset(exp(x) - 1, exp(x), S.Reals) == FiniteSet(1)
    A = Indexed('A', x)
    assert solveset(A - 1, A, S.Reals) == FiniteSet(1)

    assert solveset(x - 1 >= 0, x, S.Reals) == Interval(1, oo)
    assert solveset(exp(x) - 1 >= 0, x, S.Reals) == Interval(0, oo)

    assert solveset(exp(x) - 1, x) == imageset(Lambda(n, 2*I*pi*n), S.Integers)
    assert solveset(Eq(exp(x), 1), x) == imageset(Lambda(n, 2*I*pi*n),
                                                  S.Integers)
    # issue 13825
    assert solveset(x**2 + f(0) + 1, x) == {-sqrt(-f(0) - 1), sqrt(-f(0) - 1)}


def test__solveset_multi():
    from sympy.solvers.solveset import _solveset_multi
    from sympy import Reals

    # Basic univariate case:
    from sympy.abc import x
    assert _solveset_multi([x**2-1], [x], [S.Reals]) == FiniteSet((1,), (-1,))

    # Linear systems of two equations
    from sympy.abc import x, y
    assert _solveset_multi([x+y, x+1], [x, y], [Reals, Reals]) == FiniteSet((-1, 1))
    assert _solveset_multi([x+y, x+1], [y, x], [Reals, Reals]) == FiniteSet((1, -1))
    assert _solveset_multi([x+y, x-y-1], [x, y], [Reals, Reals]) == FiniteSet((S(1)/2, -S(1)/2))
    assert _solveset_multi([x-1, y-2], [x, y], [Reals, Reals]) == FiniteSet((1, 2))
    #assert _solveset_multi([x+y], [x, y], [Reals, Reals]) == ImageSet(Lambda(x, (x, -x)), Reals)
    assert _solveset_multi([x+y], [x, y], [Reals, Reals]) == Union(
            ImageSet(Lambda(((x,),), (x, -x)), ProductSet(Reals)),
            ImageSet(Lambda(((y,),), (-y, y)), ProductSet(Reals)))
    assert _solveset_multi([x+y, x+y+1], [x, y], [Reals, Reals]) == S.EmptySet
    assert _solveset_multi([x+y, x-y, x-1], [x, y], [Reals, Reals]) == S.EmptySet
    assert _solveset_multi([x+y, x-y, x-1], [y, x], [Reals, Reals]) == S.EmptySet

    # Systems of three equations:
    from sympy.abc import x, y, z
    assert _solveset_multi([x+y+z-1, x+y-z-2, x-y-z-3], [x, y, z], [Reals,
        Reals, Reals]) == FiniteSet((2, -S.Half, -S.Half))

    # Nonlinear systems:
    from sympy.abc import r, theta, z, x, y
    assert _solveset_multi([x**2+y**2-2, x+y], [x, y], [Reals, Reals]) == FiniteSet((-1, 1), (1, -1))
    assert _solveset_multi([x**2-1, y], [x, y], [Reals, Reals]) == FiniteSet((1, 0), (-1, 0))
    #assert _solveset_multi([x**2-y**2], [x, y], [Reals, Reals]) == Union(
    #        ImageSet(Lambda(x, (x, -x)), Reals), ImageSet(Lambda(x, (x, x)), Reals))
    assert _solveset_multi([x**2-y**2], [x, y], [Reals, Reals]) == Union(
            ImageSet(Lambda(((x,),), (x, -Abs(x))), ProductSet(Reals)),
            ImageSet(Lambda(((x,),), (x, Abs(x))), ProductSet(Reals)),
            ImageSet(Lambda(((y,),), (-Abs(y), y)), ProductSet(Reals)),
            ImageSet(Lambda(((y,),), (Abs(y), y)), ProductSet(Reals)))
    assert _solveset_multi([r*cos(theta)-1, r*sin(theta)], [theta, r],
            [Interval(0, pi), Interval(-1, 1)]) == FiniteSet((0, 1), (pi, -1))
    assert _solveset_multi([r*cos(theta)-1, r*sin(theta)], [r, theta],
            [Interval(0, 1), Interval(0, pi)]) == FiniteSet((1, 0))
    #assert _solveset_multi([r*cos(theta)-r, r*sin(theta)], [r, theta],
    #        [Interval(0, 1), Interval(0, pi)]) == ?
    assert _solveset_multi([r*cos(theta)-r, r*sin(theta)], [r, theta],
            [Interval(0, 1), Interval(0, pi)]) == Union(
            ImageSet(Lambda(((r,),), (r, 0)), ImageSet(Lambda(r, (r,)), Interval(0, 1))),
            ImageSet(Lambda(((theta,),), (0, theta)), ImageSet(Lambda(theta, (theta,)), Interval(0, pi))))


def test_conditionset():
    assert solveset(Eq(sin(x)**2 + cos(x)**2, 1), x, domain=S.Reals) == \
        ConditionSet(x, True, S.Reals)

    assert solveset(Eq(x**2 + x*sin(x), 1), x, domain=S.Reals
        ) == ConditionSet(x, Eq(x**2 + x*sin(x) - 1, 0), S.Reals)

    assert solveset(Eq(-I*(exp(I*x) - exp(-I*x))/2, 1), x
        ) == imageset(Lambda(n, 2*n*pi + pi/2), S.Integers)

    assert solveset(x + sin(x) > 1, x, domain=S.Reals
        ) == ConditionSet(x, x + sin(x) > 1, S.Reals)

    assert solveset(Eq(sin(Abs(x)), x), x, domain=S.Reals
        ) == ConditionSet(x, Eq(-x + sin(Abs(x)), 0), S.Reals)

    assert solveset(y**x-z, x, S.Reals) == \
        ConditionSet(x, Eq(y**x - z, 0), S.Reals)


@XFAIL
def test_conditionset_equality():
    ''' Checking equality of different representations of ConditionSet'''
    assert solveset(Eq(tan(x), y), x) == ConditionSet(x, Eq(tan(x), y), S.Complexes)


def test_solveset_domain():
    assert solveset(x**2 - x - 6, x, Interval(0, oo)) == FiniteSet(3)
    assert solveset(x**2 - 1, x, Interval(0, oo)) == FiniteSet(1)
    assert solveset(x**4 - 16, x, Interval(0, 10)) == FiniteSet(2)


def test_improve_coverage():
    from sympy.solvers.solveset import _has_rational_power
    solution = solveset(exp(x) + sin(x), x, S.Reals)
    unsolved_object = ConditionSet(x, Eq(exp(x) + sin(x), 0), S.Reals)
    assert solution == unsolved_object

    assert _has_rational_power(sin(x)*exp(x) + 1, x) == (False, S.One)
    assert _has_rational_power((sin(x)**2)*(exp(x) + 1)**3, x) == (False, S.One)


def test_issue_9522():
    expr1 = Eq(1/(x**2 - 4) + x, 1/(x**2 - 4) + 2)
    expr2 = Eq(1/x + x, 1/x)

    assert solveset(expr1, x, S.Reals) == EmptySet()
    assert solveset(expr2, x, S.Reals) == EmptySet()


def test_solvify():
    assert solvify(x**2 + 10, x, S.Reals) == []
    assert solvify(x**3 + 1, x, S.Complexes) == [-1, S.Half - sqrt(3)*I/2,
                                                 S.Half + sqrt(3)*I/2]
    assert solvify(log(x), x, S.Reals) == [1]
    assert solvify(cos(x), x, S.Reals) == [pi/2, pi*Rational(3, 2)]
    assert solvify(sin(x) + 1, x, S.Reals) == [pi*Rational(3, 2)]
    raises(NotImplementedError, lambda: solvify(sin(exp(x)), x, S.Complexes))


def test_abs_invert_solvify():
    assert solvify(sin(Abs(x)), x, S.Reals) is None


def test_linear_eq_to_matrix():
    eqns1 = [2*x + y - 2*z - 3, x - y - z, x + y + 3*z - 12]
    eqns2 = [Eq(3*x + 2*y - z, 1), Eq(2*x - 2*y + 4*z, -2), -2*x + y - 2*z]

    A, B = linear_eq_to_matrix(eqns1, x, y, z)
    assert A == Matrix([[2, 1, -2], [1, -1, -1], [1, 1, 3]])
    assert B == Matrix([[3], [0], [12]])

    A, B = linear_eq_to_matrix(eqns2, x, y, z)
    assert A == Matrix([[3, 2, -1], [2, -2, 4], [-2, 1, -2]])
    assert B == Matrix([[1], [-2], [0]])

    # Pure symbolic coefficients
    eqns3 = [a*b*x + b*y + c*z - d, e*x + d*x + f*y + g*z - h, i*x + j*y + k*z - l]
    A, B = linear_eq_to_matrix(eqns3, x, y, z)
    assert A == Matrix([[a*b, b, c], [d + e, f, g], [i, j, k]])
    assert B == Matrix([[d], [h], [l]])

    # raise ValueError if
    # 1) no symbols are given
    raises(ValueError, lambda: linear_eq_to_matrix(eqns3))
    # 2) there are duplicates
    raises(ValueError, lambda: linear_eq_to_matrix(eqns3, [x, x, y]))
    # 3) there are non-symbols
    raises(ValueError, lambda: linear_eq_to_matrix(eqns3, [x, 1/a, y]))
    # 4) a nonlinear term is detected in the original expression
    raises(NonlinearError, lambda: linear_eq_to_matrix(Eq(1/x + x, 1/x), [x]))

    assert linear_eq_to_matrix(1, x) == (Matrix([[0]]), Matrix([[-1]]))
    # issue 15195
    assert linear_eq_to_matrix(x + y*(z*(3*x + 2) + 3), x) == (
        Matrix([[3*y*z + 1]]), Matrix([[-y*(2*z + 3)]]))
    assert linear_eq_to_matrix(Matrix(
        [[a*x + b*y - 7], [5*x + 6*y - c]]), x, y) == (
        Matrix([[a, b], [5, 6]]), Matrix([[7], [c]]))

    # issue 15312
    assert linear_eq_to_matrix(Eq(x + 2, 1), x) == (
        Matrix([[1]]), Matrix([[-1]]))


def test_issue_16577():
    assert linear_eq_to_matrix(Eq(a*(2*x + 3*y) + 4*y, 5), x, y) == (
        Matrix([[2*a, 3*a + 4]]), Matrix([[5]]))


def test_linsolve():
    x1, x2, x3, x4 = symbols('x1, x2, x3, x4')

    # Test for different input forms

    M = Matrix([[1, 2, 1, 1, 7], [1, 2, 2, -1, 12], [2, 4, 0, 6, 4]])
    system1 = A, B = M[:, :-1], M[:, -1]
    Eqns = [x1 + 2*x2 + x3 + x4 - 7, x1 + 2*x2 + 2*x3 - x4 - 12,
            2*x1 + 4*x2 + 6*x4 - 4]

    sol = FiniteSet((-2*x2 - 3*x4 + 2, x2, 2*x4 + 5, x4))
    assert linsolve(Eqns, (x1, x2, x3, x4)) == sol
    assert linsolve(Eqns, *(x1, x2, x3, x4)) == sol
    assert linsolve(system1, (x1, x2, x3, x4)) == sol
    assert linsolve(system1, *(x1, x2, x3, x4)) == sol
    # issue 9667 - symbols can be Dummy symbols
    x1, x2, x3, x4 = symbols('x:4', cls=Dummy)
    assert linsolve(system1, x1, x2, x3, x4) == FiniteSet(
        (-2*x2 - 3*x4 + 2, x2, 2*x4 + 5, x4))

    # raise ValueError for garbage value
    raises(ValueError, lambda: linsolve(Eqns))
    raises(ValueError, lambda: linsolve(x1))
    raises(ValueError, lambda: linsolve(x1, x2))
    raises(ValueError, lambda: linsolve((A,), x1, x2))
    raises(ValueError, lambda: linsolve(A, B, x1, x2))

    #raise ValueError if equations are non-linear in given variables
    raises(NonlinearError, lambda: linsolve([x + y - 1, x ** 2 + y - 3], [x, y]))
    raises(NonlinearError, lambda: linsolve([cos(x) + y, x + y], [x, y]))
    assert linsolve([x + z - 1, x ** 2 + y - 3], [z, y]) == {(-x + 1, -x**2 + 3)}

    # Fully symbolic test
    A = Matrix([[a, b], [c, d]])
    B = Matrix([[e], [g]])
    system2 = (A, B)
    sol = FiniteSet(((-b*g + d*e)/(a*d - b*c), (a*g - c*e)/(a*d - b*c)))
    assert linsolve(system2, [x, y]) == sol

    # No solution
    A = Matrix([[1, 2, 3], [2, 4, 6], [3, 6, 9]])
    B = Matrix([0, 0, 1])
    assert linsolve((A, B), (x, y, z)) == EmptySet()

    # Issue #10056
    A, B, J1, J2 = symbols('A B J1 J2')
    Augmatrix = Matrix([
        [2*I*J1, 2*I*J2, -2/J1],
        [-2*I*J2, -2*I*J1, 2/J2],
        [0, 2, 2*I/(J1*J2)],
        [2, 0,  0],
        ])

    assert linsolve(Augmatrix, A, B) == FiniteSet((0, I/(J1*J2)))

    # Issue #10121 - Assignment of free variables
    Augmatrix = Matrix([[0, 1, 0, 0, 0, 0], [0, 0, 0, 1, 0, 0]])
    assert linsolve(Augmatrix, a, b, c, d, e) == FiniteSet((a, 0, c, 0, e))
    raises(IndexError, lambda: linsolve(Augmatrix, a, b, c))

    x0, x1, x2, _x0 = symbols('tau0 tau1 tau2 _tau0')
    assert linsolve(Matrix([[0, 1, 0, 0, 0, 0], [0, 0, 0, 1, 0, _x0]])
        ) == FiniteSet((x0, 0, x1, _x0, x2))
    x0, x1, x2, _x0 = symbols('_tau0 _tau1 _tau2 tau0')
    assert linsolve(Matrix([[0, 1, 0, 0, 0, 0], [0, 0, 0, 1, 0, _x0]])
        ) == FiniteSet((x0, 0, x1, _x0, x2))
    x0, x1, x2, _x0 = symbols('_tau0 _tau1 _tau2 tau1')
    assert linsolve(Matrix([[0, 1, 0, 0, 0, 0], [0, 0, 0, 1, 0, _x0]])
        ) == FiniteSet((x0, 0, x1, _x0, x2))
    # symbols can be given as generators
    x0, x2, x4 = symbols('x0, x2, x4')
    assert linsolve(Augmatrix, numbered_symbols('x')
        ) == FiniteSet((x0, 0, x2, 0, x4))
    Augmatrix[-1, -1] = x0
    # use Dummy to avoid clash; the names may clash but the symbols
    # will not
    Augmatrix[-1, -1] = symbols('_x0')
    assert len(linsolve(
        Augmatrix, numbered_symbols('x', cls=Dummy)).free_symbols) == 4

    # Issue #12604
    f = Function('f')
    assert linsolve([f(x) - 5], f(x)) == FiniteSet((5,))

    # Issue #14860
    from sympy.physics.units import meter, newton, kilo
    Eqns = [8*kilo*newton + x + y, 28*kilo*newton*meter + 3*x*meter]
    assert linsolve(Eqns, x, y) == {(newton*Rational(-28000, 3), newton*Rational(4000, 3))}

    # linsolve fully expands expressions, so removable singularities
    # and other nonlinearity does not raise an error
    assert linsolve([Eq(x, x + y)], [x, y]) == {(x, 0)}
    assert linsolve([Eq(1/x, 1/x + y)], [x, y]) == {(x, 0)}
    assert linsolve([Eq(y/x, y/x + y)], [x, y]) == {(x, 0)}
    assert linsolve([Eq(x*(x + 1), x**2 + y)], [x, y]) == {(y, y)}


def test_linsolve_immutable():
    A = ImmutableDenseMatrix([[1, 1, 2], [0, 1, 2], [0, 0, 1]])
    B = ImmutableDenseMatrix([2, 1, -1])
    assert linsolve([A, B], (x, y, z)) == FiniteSet((1, 3, -1))

    A = ImmutableDenseMatrix([[1, 1, 7], [1, -1, 3]])
    assert linsolve(A) == FiniteSet((5, 2))


def test_solve_decomposition():
    n = Dummy('n')

    f1 = exp(3*x) - 6*exp(2*x) + 11*exp(x) - 6
    f2 = sin(x)**2 - 2*sin(x) + 1
    f3 = sin(x)**2 - sin(x)
    f4 = sin(x + 1)
    f5 = exp(x + 2) - 1
    f6 = 1/log(x)
    f7 = 1/x

    s1 = ImageSet(Lambda(n, 2*n*pi), S.Integers)
    s2 = ImageSet(Lambda(n, 2*n*pi + pi), S.Integers)
    s3 = ImageSet(Lambda(n, 2*n*pi + pi/2), S.Integers)
    s4 = ImageSet(Lambda(n, 2*n*pi - 1), S.Integers)
    s5 = ImageSet(Lambda(n, 2*n*pi - 1 + pi), S.Integers)

    assert solve_decomposition(f1, x, S.Reals) == FiniteSet(0, log(2), log(3))
    assert solve_decomposition(f2, x, S.Reals) == s3
    assert solve_decomposition(f3, x, S.Reals) == Union(s1, s2, s3)
    assert solve_decomposition(f4, x, S.Reals) == Union(s4, s5)
    assert solve_decomposition(f5, x, S.Reals) == FiniteSet(-2)
    assert solve_decomposition(f6, x, S.Reals) == S.EmptySet
    assert solve_decomposition(f7, x, S.Reals) == S.EmptySet
    assert solve_decomposition(x, x, Interval(1, 2)) == S.EmptySet

# nonlinsolve testcases
def test_nonlinsolve_basic():
    assert nonlinsolve([],[]) == S.EmptySet
    assert nonlinsolve([],[x, y]) == S.EmptySet

    system = [x, y - x - 5]
    assert nonlinsolve([x],[x, y]) == FiniteSet((0, y))
    assert nonlinsolve(system, [y]) == FiniteSet((x + 5,))
    soln = (ImageSet(Lambda(n, 2*n*pi + pi/2), S.Integers),)
    assert nonlinsolve([sin(x) - 1], [x]) == FiniteSet(tuple(soln))
    assert nonlinsolve([x**2 - 1], [x]) == FiniteSet((-1,), (1,))

    soln = FiniteSet((y, y))
    assert nonlinsolve([x - y, 0], x, y) == soln
    assert nonlinsolve([0, x - y], x, y) == soln
    assert nonlinsolve([x - y, x - y], x, y) == soln
    assert nonlinsolve([x, 0], x, y) == FiniteSet((0, y))
    f = Function('f')
    assert nonlinsolve([f(x), 0], f(x), y) == FiniteSet((0, y))
    assert nonlinsolve([f(x), 0], f(x), f(y)) == FiniteSet((0, f(y)))
    A = Indexed('A', x)
    assert nonlinsolve([A, 0], A, y) == FiniteSet((0, y))
    assert nonlinsolve([x**2 -1], [sin(x)]) == FiniteSet((S.EmptySet,))
    assert nonlinsolve([x**2 -1], sin(x)) == FiniteSet((S.EmptySet,))
    assert nonlinsolve([x**2 -1], 1) == FiniteSet((x**2,))
    assert nonlinsolve([x**2 -1], x + y) == FiniteSet((S.EmptySet,))


def test_nonlinsolve_abs():
    soln = FiniteSet((x, Abs(x)))
    assert nonlinsolve([Abs(x) - y], x, y) == soln


def test_raise_exception_nonlinsolve():
    raises(IndexError, lambda: nonlinsolve([x**2 -1], []))
    raises(ValueError, lambda: nonlinsolve([x**2 -1]))
    raises(NotImplementedError, lambda: nonlinsolve([(x+y)**2 - 9, x**2 - y**2 - 0.75], (x, y)))


def test_trig_system():
    # TODO: add more simple testcases when solveset returns
    # simplified soln for Trig eq
    assert nonlinsolve([sin(x) - 1, cos(x) -1 ], x) == S.EmptySet
    soln1 = (ImageSet(Lambda(n, 2*n*pi + pi/2), S.Integers),)
    soln = FiniteSet(soln1)
    assert nonlinsolve([sin(x) - 1, cos(x)], x) == soln


@XFAIL
def test_trig_system_fail():
    # fails because solveset trig solver is not much smart.
    sys = [x + y - pi/2, sin(x) + sin(y) - 1]
    # solveset returns conditionset for sin(x) + sin(y) - 1
    soln_1 = (ImageSet(Lambda(n, n*pi + pi/2), S.Integers),
        ImageSet(Lambda(n, n*pi)), S.Integers)
    soln_1 = FiniteSet(soln_1)
    soln_2 = (ImageSet(Lambda(n, n*pi), S.Integers),
        ImageSet(Lambda(n, n*pi+ pi/2), S.Integers))
    soln_2 = FiniteSet(soln_2)
    soln = soln_1 + soln_2
    assert nonlinsolve(sys, [x, y]) == soln

    # Add more cases from here
    # http://www.vitutor.com/geometry/trigonometry/equations_systems.html#uno
    sys = [sin(x) + sin(y) - (sqrt(3)+1)/2, sin(x) - sin(y) - (sqrt(3) - 1)/2]
    soln_x = Union(ImageSet(Lambda(n, 2*n*pi + pi/3), S.Integers),
        ImageSet(Lambda(n, 2*n*pi + pi*Rational(2, 3)), S.Integers))
    soln_y = Union(ImageSet(Lambda(n, 2*n*pi + pi/6), S.Integers),
        ImageSet(Lambda(n, 2*n*pi + pi*Rational(5, 6)), S.Integers))
    assert nonlinsolve(sys, [x, y]) == FiniteSet((soln_x, soln_y))


def test_nonlinsolve_positive_dimensional():
    x, y, z, a, b, c, d = symbols('x, y, z, a, b, c, d', extended_real=True)
    assert nonlinsolve([x*y, x*y - x], [x, y]) == FiniteSet((0, y))

    system = [a**2 + a*c, a - b]
    assert nonlinsolve(system, [a, b]) == FiniteSet((0, 0), (-c, -c))
    # here (a= 0, b = 0) is independent soln so both is printed.
    # if symbols = [a, b, c] then only {a : -c ,b : -c}

    eq1 =  a + b + c + d
    eq2 = a*b + b*c + c*d + d*a
    eq3 = a*b*c + b*c*d + c*d*a + d*a*b
    eq4 = a*b*c*d - 1
    system = [eq1, eq2, eq3, eq4]
    sol1 = (-1/d, -d, 1/d, FiniteSet(d) - FiniteSet(0))
    sol2 = (1/d, -d, -1/d, FiniteSet(d) - FiniteSet(0))
    soln = FiniteSet(sol1, sol2)
    assert nonlinsolve(system, [a, b, c, d]) == soln


def test_nonlinsolve_polysys():
    x, y, z = symbols('x, y, z', real=True)
    assert nonlinsolve([x**2 + y - 2, x**2 + y], [x, y]) == S.EmptySet

    s = (-y + 2, y)
    assert nonlinsolve([(x + y)**2 - 4, x + y - 2], [x, y]) == FiniteSet(s)

    system = [x**2 - y**2]
    soln_real = FiniteSet((-y, y), (y, y))
    soln_complex = FiniteSet((-Abs(y), y), (Abs(y), y))
    soln =soln_real + soln_complex
    assert nonlinsolve(system, [x, y]) == soln

    system = [x**2 - y**2]
    soln_real= FiniteSet((y, -y), (y, y))
    soln_complex = FiniteSet((y, -Abs(y)), (y, Abs(y)))
    soln = soln_real + soln_complex
    assert nonlinsolve(system, [y, x]) == soln

    system = [x**2 + y - 3, x - y - 4]
    assert nonlinsolve(system, (x, y)) != nonlinsolve(system, (y, x))


def test_nonlinsolve_using_substitution():
    x, y, z, n = symbols('x, y, z, n', real = True)
    system = [(x + y)*n - y**2 + 2]
    s_x = (n*y - y**2 + 2)/n
    soln = (-s_x, y)
    assert nonlinsolve(system, [x, y]) == FiniteSet(soln)

    system = [z**2*x**2 - z**2*y**2/exp(x)]
    soln_real_1 = (y, x, 0)
    soln_real_2 = (-exp(x/2)*Abs(x), x, z)
    soln_real_3 = (exp(x/2)*Abs(x), x, z)
    soln_complex_1 = (-x*exp(x/2), x, z)
    soln_complex_2 = (x*exp(x/2), x, z)
    syms = [y, x, z]
    soln = FiniteSet(soln_real_1, soln_complex_1, soln_complex_2,\
        soln_real_2, soln_real_3)
    assert nonlinsolve(system,syms) == soln


def test_nonlinsolve_complex():
    n = Dummy('n')
    assert nonlinsolve([exp(x) - sin(y), 1/y - 3], [x, y]) == {
        (ImageSet(Lambda(n, 2*n*I*pi + log(sin(Rational(1, 3)))), S.Integers), Rational(1, 3))}

    system = [exp(x) - sin(y), 1/exp(y) - 3]
    assert nonlinsolve(system, [x, y]) == {
        (ImageSet(Lambda(n, I*(2*n*pi + pi)
                         + log(sin(log(3)))), S.Integers), -log(3)),
        (ImageSet(Lambda(n, I*(2*n*pi + arg(sin(2*n*I*pi - log(3))))
                         + log(Abs(sin(2*n*I*pi - log(3))))), S.Integers),
        ImageSet(Lambda(n, 2*n*I*pi - log(3)), S.Integers))}

    system = [exp(x) - sin(y), y**2 - 4]
    assert nonlinsolve(system, [x, y]) == {
        (ImageSet(Lambda(n, I*(2*n*pi + pi) + log(sin(2))), S.Integers), -2),
        (ImageSet(Lambda(n, 2*n*I*pi + log(sin(2))), S.Integers), 2)}


@XFAIL
def test_solve_nonlinear_trans():
    # After the transcendental equation solver these will work
    x, y, z = symbols('x, y, z', real=True)
    soln1 = FiniteSet((2*LambertW(y/2), y))
    soln2 = FiniteSet((-x*sqrt(exp(x)), y), (x*sqrt(exp(x)), y))
    soln3 = FiniteSet((x*exp(x/2), x))
    soln4 = FiniteSet(2*LambertW(y/2), y)
    assert nonlinsolve([x**2 - y**2/exp(x)], [x, y]) == soln1
    assert nonlinsolve([x**2 - y**2/exp(x)], [y, x]) == soln2
    assert nonlinsolve([x**2 - y**2/exp(x)], [y, x]) == soln3
    assert nonlinsolve([x**2 - y**2/exp(x)], [x, y]) == soln4


def test_issue_5132_1():
    system = [sqrt(x**2 + y**2) - sqrt(10), x + y - 4]
    assert nonlinsolve(system, [x, y]) == FiniteSet((1, 3), (3, 1))

    n = Dummy('n')
    eqs = [exp(x)**2 - sin(y) + z**2, 1/exp(y) - 3]
    s_real_y = -log(3)
    s_real_z = sqrt(-exp(2*x) - sin(log(3)))
    soln_real = FiniteSet((s_real_y, s_real_z), (s_real_y, -s_real_z))
    lam = Lambda(n, 2*n*I*pi + -log(3))
    s_complex_y = ImageSet(lam, S.Integers)
    lam = Lambda(n, sqrt(-exp(2*x) + sin(2*n*I*pi + -log(3))))
    s_complex_z_1 = ImageSet(lam, S.Integers)
    lam = Lambda(n, -sqrt(-exp(2*x) + sin(2*n*I*pi + -log(3))))
    s_complex_z_2 = ImageSet(lam, S.Integers)
    soln_complex = FiniteSet(
                                            (s_complex_y, s_complex_z_1),
                                            (s_complex_y, s_complex_z_2)
                                        )
    soln = soln_real + soln_complex
    assert nonlinsolve(eqs, [y, z]) == soln


def test_issue_5132_2():
    x, y = symbols('x, y', real=True)
    eqs = [exp(x)**2 - sin(y) + z**2, 1/exp(y) - 3]
    n = Dummy('n')
    soln_real = (log(-z**2 + sin(y))/2, z)
    lam = Lambda( n, I*(2*n*pi + arg(-z**2 + sin(y)))/2 + log(Abs(z**2 - sin(y)))/2)
    img = ImageSet(lam, S.Integers)
    # not sure about the complex soln. But it looks correct.
    soln_complex = (img, z)
    soln = FiniteSet(soln_real, soln_complex)
    assert nonlinsolve(eqs, [x, z]) == soln

    system = [r - x**2 - y**2, tan(t) - y/x]
    s_x = sqrt(r/(tan(t)**2 + 1))
    s_y = sqrt(r/(tan(t)**2 + 1))*tan(t)
    soln = FiniteSet((s_x, s_y), (-s_x, -s_y))
    assert nonlinsolve(system, [x, y]) == soln


def test_issue_6752():
    a,b,c,d = symbols('a, b, c, d', real=True)
    assert nonlinsolve([a**2 + a, a - b], [a, b]) == {(-1, -1), (0, 0)}


@SKIP("slow")
def test_issue_5114_solveset():
    # slow testcase
    from sympy.abc import d, e, f, g, h, i, j, k, l, o, p, q, r

    # there is no 'a' in the equation set but this is how the
    # problem was originally posed
    syms = [a, b, c, f, h, k, n]
    eqs = [b + r/d - c/d,
    c*(1/d + 1/e + 1/g) - f/g - r/d,
        f*(1/g + 1/i + 1/j) - c/g - h/i,
        h*(1/i + 1/l + 1/m) - f/i - k/m,
        k*(1/m + 1/o + 1/p) - h/m - n/p,
        n*(1/p + 1/q) - k/p]
    assert len(nonlinsolve(eqs, syms)) == 1


@SKIP("Hangs")
def _test_issue_5335():
    # Not able to check zero dimensional system.
    # is_zero_dimensional Hangs
    lam, a0, conc = symbols('lam a0 conc')
    eqs = [lam + 2*y - a0*(1 - x/2)*x - 0.005*x/2*x,
           a0*(1 - x/2)*x - 1*y - 0.743436700916726*y,
           x + y - conc]
    sym = [x, y, a0]
    # there are 4 solutions but only two are valid
    assert len(nonlinsolve(eqs, sym)) == 2
    # float
    eqs = [lam + 2*y - a0*(1 - x/2)*x - 0.005*x/2*x,
           a0*(1 - x/2)*x - 1*y - 0.743436700916726*y,
           x + y - conc]
    sym = [x, y, a0]
    assert len(nonlinsolve(eqs, sym)) == 2


def test_issue_2777():
    # the equations represent two circles
    x, y = symbols('x y', real=True)
    e1, e2 = sqrt(x**2 + y**2) - 10, sqrt(y**2 + (-x + 10)**2) - 3
    a, b = Rational(191, 20), 3*sqrt(391)/20
    ans = {(a, -b), (a, b)}
    assert nonlinsolve((e1, e2), (x, y)) == ans
    assert nonlinsolve((e1, e2/(x - a)), (x, y)) == S.EmptySet
    # make the 2nd circle's radius be -3
    e2 += 6
    assert nonlinsolve((e1, e2), (x, y)) == S.EmptySet


def test_issue_8828():
    x1 = 0
    y1 = -620
    r1 = 920
    x2 = 126
    y2 = 276
    x3 = 51
    y3 = 205
    r3 = 104
    v = [x, y, z]

    f1 = (x - x1)**2 + (y - y1)**2 - (r1 - z)**2
    f2 = (x2 - x)**2 + (y2 - y)**2 - z**2
    f3 = (x - x3)**2 + (y - y3)**2 - (r3 - z)**2
    F = [f1, f2, f3]

    g1 = sqrt((x - x1)**2 + (y - y1)**2) + z - r1
    g2 = f2
    g3 = sqrt((x - x3)**2 + (y - y3)**2) + z - r3
    G = [g1, g2, g3]

    # both soln same
    A = nonlinsolve(F, v)
    B = nonlinsolve(G, v)
    assert A == B


def test_nonlinsolve_conditionset():
    # when solveset failed to solve all the eq
    # return conditionset
    f = Function('f')
    f1 = f(x) - pi/2
    f2 = f(y) - pi*Rational(3, 2)
    intermediate_system = Eq(2*f(x) - pi, 0) & Eq(2*f(y) - 3*pi, 0)
    symbols = Tuple(x, y)
    soln = ConditionSet(
        symbols,
        intermediate_system,
        S.Complexes**2)
    assert nonlinsolve([f1, f2], [x, y]) == soln


def test_substitution_basic():
    assert substitution([], [x, y]) == S.EmptySet
    assert substitution([], []) == S.EmptySet
    system = [2*x**2 + 3*y**2 - 30, 3*x**2 - 2*y**2 - 19]
    soln = FiniteSet((-3, -2), (-3, 2), (3, -2), (3, 2))
    assert substitution(system, [x, y]) == soln

    soln = FiniteSet((-1, 1))
    assert substitution([x + y], [x], [{y: 1}], [y], set([]), [x, y]) == soln
    assert substitution(
        [x + y], [x], [{y: 1}], [y],
        set([x + 1]), [y, x]) == S.EmptySet


def test_issue_5132_substitution():
    x, y, z, r, t = symbols('x, y, z, r, t', real=True)
    system = [r - x**2 - y**2, tan(t) - y/x]
    s_x_1 = Complement(FiniteSet(-sqrt(r/(tan(t)**2 + 1))), FiniteSet(0))
    s_x_2 = Complement(FiniteSet(sqrt(r/(tan(t)**2 + 1))), FiniteSet(0))
    s_y = sqrt(r/(tan(t)**2 + 1))*tan(t)
    soln = FiniteSet((s_x_2, s_y)) + FiniteSet((s_x_1, -s_y))
    assert substitution(system, [x, y]) == soln

    n = Dummy('n')
    eqs = [exp(x)**2 - sin(y) + z**2, 1/exp(y) - 3]
    s_real_y = -log(3)
    s_real_z = sqrt(-exp(2*x) - sin(log(3)))
    soln_real = FiniteSet((s_real_y, s_real_z), (s_real_y, -s_real_z))
    lam = Lambda(n, 2*n*I*pi + -log(3))
    s_complex_y = ImageSet(lam, S.Integers)
    lam = Lambda(n, sqrt(-exp(2*x) + sin(2*n*I*pi + -log(3))))
    s_complex_z_1 = ImageSet(lam, S.Integers)
    lam = Lambda(n, -sqrt(-exp(2*x) + sin(2*n*I*pi + -log(3))))
    s_complex_z_2 = ImageSet(lam, S.Integers)
    soln_complex = FiniteSet(
        (s_complex_y, s_complex_z_1),
        (s_complex_y, s_complex_z_2))
    soln = soln_real + soln_complex
    assert substitution(eqs, [y, z]) == soln


def test_raises_substitution():
    raises(ValueError, lambda: substitution([x**2 -1], []))
    raises(TypeError, lambda: substitution([x**2 -1]))
    raises(ValueError, lambda: substitution([x**2 -1], [sin(x)]))
    raises(TypeError, lambda: substitution([x**2 -1], x))
    raises(TypeError, lambda: substitution([x**2 -1], 1))

# end of tests for nonlinsolve


def test_issue_9556():
    b = Symbol('b', positive=True)

    assert solveset(Abs(x) + 1, x, S.Reals) == EmptySet()
    assert solveset(Abs(x) + b, x, S.Reals) == EmptySet()
    assert solveset(Eq(b, -1), b, S.Reals) == EmptySet()


def test_issue_9611():
    assert solveset(Eq(x - x + a, a), x, S.Reals) == S.Reals
    assert solveset(Eq(y - y + a, a), y) == S.Complexes


def test_issue_9557():
    assert solveset(x**2 + a, x, S.Reals) == Intersection(S.Reals,
        FiniteSet(-sqrt(-a), sqrt(-a)))


def test_issue_9778():
    x = Symbol('x', real=True)
    y = Symbol('y', real=True)
    assert solveset(x**3 + 1, x, S.Reals) == FiniteSet(-1)
    assert solveset(x**Rational(3, 5) + 1, x, S.Reals) == S.EmptySet
    assert solveset(x**3 + y, x, S.Reals) == \
        FiniteSet(-Abs(y)**Rational(1, 3)*sign(y))


def test_issue_10214():
    assert solveset(x**Rational(3, 2) + 4, x, S.Reals) == S.EmptySet
    assert solveset(x**(Rational(-3, 2)) + 4, x, S.Reals) == S.EmptySet

    ans = FiniteSet(-2**Rational(2, 3))
    assert solveset(x**(S(3)) + 4, x, S.Reals) == ans
    assert (x**(S(3)) + 4).subs(x,list(ans)[0]) == 0 # substituting ans and verifying the result.
    assert (x**(S(3)) + 4).subs(x,-(-2)**Rational(2, 3)) == 0


def test_issue_9849():
    assert solveset(Abs(sin(x)) + 1, x, S.Reals) == S.EmptySet


def test_issue_9953():
    assert linsolve([ ], x) == S.EmptySet


def test_issue_9913():
    assert solveset(2*x + 1/(x - 10)**2, x, S.Reals) == \
        FiniteSet(-(3*sqrt(24081)/4 + Rational(4027, 4))**Rational(1, 3)/3 - 100/
                (3*(3*sqrt(24081)/4 + Rational(4027, 4))**Rational(1, 3)) + Rational(20, 3))


def test_issue_10397():
    assert solveset(sqrt(x), x, S.Complexes) == FiniteSet(0)


def test_issue_14987():
    raises(ValueError, lambda: linear_eq_to_matrix(
        [x**2], x))
    raises(ValueError, lambda: linear_eq_to_matrix(
        [x*(-3/x + 1) + 2*y - a], [x, y]))
    raises(ValueError, lambda: linear_eq_to_matrix(
        [(x**2 - 3*x)/(x - 3) - 3], x))
    raises(ValueError, lambda: linear_eq_to_matrix(
        [(x + 1)**3 - x**3 - 3*x**2 + 7], x))
    raises(ValueError, lambda: linear_eq_to_matrix(
        [x*(1/x + 1) + y], [x, y]))
    raises(ValueError, lambda: linear_eq_to_matrix(
        [(x + 1)*y], [x, y]))
    raises(ValueError, lambda: linear_eq_to_matrix(
        [Eq(1/x, 1/x + y)], [x, y]))
    raises(ValueError, lambda: linear_eq_to_matrix(
        [Eq(y/x, y/x + y)], [x, y]))
    raises(ValueError, lambda: linear_eq_to_matrix(
        [Eq(x*(x + 1), x**2 + y)], [x, y]))


def test_simplification():
    eq = x + (a - b)/(-2*a + 2*b)
    assert solveset(eq, x) == FiniteSet(S.Half)
    assert solveset(eq, x, S.Reals) == Intersection({-((a - b)/(-2*a + 2*b))}, S.Reals)
    # So that ap - bn is not zero:
    ap = Symbol('ap', positive=True)
    bn = Symbol('bn', negative=True)
    eq = x + (ap - bn)/(-2*ap + 2*bn)
    assert solveset(eq, x) == FiniteSet(S.Half)
    assert solveset(eq, x, S.Reals) == FiniteSet(S.Half)


def test_issue_10555():
    f = Function('f')
    g = Function('g')
    assert solveset(f(x) - pi/2, x, S.Reals) == \
        ConditionSet(x, Eq(f(x) - pi/2, 0), S.Reals)
    assert solveset(f(g(x)) - pi/2, g(x), S.Reals) == \
        ConditionSet(g(x), Eq(f(g(x)) - pi/2, 0), S.Reals)


def test_issue_8715():
    eq = x + 1/x > -2 + 1/x
    assert solveset(eq, x, S.Reals) == \
        (Interval.open(-2, oo) - FiniteSet(0))
    assert solveset(eq.subs(x,log(x)), x, S.Reals) == \
        Interval.open(exp(-2), oo) - FiniteSet(1)


def test_issue_11174():
    eq = z**2 + exp(2*x) - sin(y)
    soln = Intersection(S.Reals, FiniteSet(log(-z**2 + sin(y))/2))
    assert solveset(eq, x, S.Reals) == soln

    eq = sqrt(r)*Abs(tan(t))/sqrt(tan(t)**2 + 1) + x*tan(t)
    s = -sqrt(r)*Abs(tan(t))/(sqrt(tan(t)**2 + 1)*tan(t))
    soln = Intersection(S.Reals, FiniteSet(s))
    assert solveset(eq, x, S.Reals) == soln


def test_issue_11534():
    # eq and eq2 should give the same solution as a Complement
    x = Symbol('x', real=True)
    y = Symbol('y', real=True)
    eq = -y + x/sqrt(-x**2 + 1)
    eq2 = -y**2 + x**2/(-x**2 + 1)
    soln = Complement(FiniteSet(-y/sqrt(y**2 + 1), y/sqrt(y**2 + 1)), FiniteSet(-1, 1))
    assert solveset(eq, x, S.Reals) == soln
    assert solveset(eq2, x, S.Reals) == soln


def test_issue_10477():
    assert solveset((x**2 + 4*x - 3)/x < 2, x, S.Reals) == \
        Union(Interval.open(-oo, -3), Interval.open(0, 1))


def test_issue_10671():
    assert solveset(sin(y), y, Interval(0, pi)) == FiniteSet(0, pi)
    i = Interval(1, 10)
    assert solveset((1/x).diff(x) < 0, x, i) == i


def test_issue_11064():
    eq = x + sqrt(x**2 - 5)
    assert solveset(eq > 0, x, S.Reals) == \
        Interval(sqrt(5), oo)
    assert solveset(eq < 0, x, S.Reals) == \
        Interval(-oo, -sqrt(5))
    assert solveset(eq > sqrt(5), x, S.Reals) == \
        Interval.Lopen(sqrt(5), oo)


def test_issue_12478():
    eq = sqrt(x - 2) + 2
    soln = solveset_real(eq, x)
    assert soln is S.EmptySet
    assert solveset(eq < 0, x, S.Reals) is S.EmptySet
    assert solveset(eq > 0, x, S.Reals) == Interval(2, oo)


def test_issue_12429():
    eq = solveset(log(x)/x <= 0, x, S.Reals)
    sol = Interval.Lopen(0, 1)
    assert eq == sol


def test_solveset_arg():
    assert solveset(arg(x), x, S.Reals)  == Interval.open(0, oo)
    assert solveset(arg(4*x -3), x) == Interval.open(Rational(3, 4), oo)


def test__is_finite_with_finite_vars():
    f = _is_finite_with_finite_vars
    # issue 12482
    assert all(f(1/x) is None for x in (
        Dummy(), Dummy(real=True), Dummy(complex=True)))
    assert f(1/Dummy(real=False)) is True  # b/c it's finite but not 0


def test_issue_13550():
    assert solveset(x**2 - 2*x - 15, symbol = x, domain = Interval(-oo, 0)) == FiniteSet(-3)


def test_issue_13849():
    assert nonlinsolve((t*(sqrt(5) + sqrt(2)) - sqrt(2), t), t) == EmptySet()


def test_issue_14223():
    assert solveset((Abs(x + Min(x, 2)) - 2).rewrite(Piecewise), x,
        S.Reals) == FiniteSet(-1, 1)
    assert solveset((Abs(x + Min(x, 2)) - 2).rewrite(Piecewise), x,
        Interval(0, 2)) == FiniteSet(1)


def test_issue_10158():
    dom = S.Reals
    assert solveset(x*Max(x, 15) - 10, x, dom) == FiniteSet(Rational(2, 3))
    assert solveset(x*Min(x, 15) - 10, x, dom) == FiniteSet(-sqrt(10), sqrt(10))
    assert solveset(Max(Abs(x - 3) - 1, x + 2) - 3, x, dom) == FiniteSet(-1, 1)
    assert solveset(Abs(x - 1) - Abs(y), x, dom) == FiniteSet(-Abs(y) + 1, Abs(y) + 1)
    assert solveset(Abs(x + 4*Abs(x + 1)), x, dom) == FiniteSet(Rational(-4, 3), Rational(-4, 5))
    assert solveset(2*Abs(x + Abs(x + Max(3, x))) - 2, x, S.Reals) == FiniteSet(-1, -2)
    dom = S.Complexes
    raises(ValueError, lambda: solveset(x*Max(x, 15) - 10, x, dom))
    raises(ValueError, lambda: solveset(x*Min(x, 15) - 10, x, dom))
    raises(ValueError, lambda: solveset(Max(Abs(x - 3) - 1, x + 2) - 3, x, dom))
    raises(ValueError, lambda: solveset(Abs(x - 1) - Abs(y), x, dom))
    raises(ValueError, lambda: solveset(Abs(x + 4*Abs(x + 1)), x, dom))


def test_issue_14300():
    f = 1 - exp(-18000000*x) - y
    a1 = FiniteSet(-log(-y + 1)/18000000)

    assert solveset(f, x, S.Reals) == \
        Intersection(S.Reals, a1)
    assert solveset(f, x) == \
        ImageSet(Lambda(n, -I*(2*n*pi + arg(-y + 1))/18000000 -
            log(Abs(y - 1))/18000000), S.Integers)


def test_issue_14454():
    number = CRootOf(x**4 + x - 1, 2)
    raises(ValueError, lambda: invert_real(number, 0, x, S.Reals))
    assert invert_real(x**2, number, x, S.Reals)  # no error


def test_issue_17882():
    assert solveset(-8*x**2/(9*(x**2 - 1)**(S(4)/3)) + 4/(3*(x**2 - 1)**(S(1)/3)), x, S.Complexes) == \
        FiniteSet(sqrt(3), -sqrt(3))


def test_term_factors():
    assert list(_term_factors(3**x - 2)) == [-2, 3**x]
    expr = 4**(x + 1) + 4**(x + 2) + 4**(x - 1) - 3**(x + 2) - 3**(x + 3)
    assert set(_term_factors(expr)) == set([
        3**(x + 2), 4**(x + 2), 3**(x + 3), 4**(x - 1), -1, 4**(x + 1)])


#################### tests for transolve and its helpers ###############

def test_transolve():

    assert _transolve(3**x, x, S.Reals) == S.EmptySet
    assert _transolve(3**x - 9**(x + 5), x, S.Reals) == FiniteSet(-10)


# exponential tests
def test_exponential_real():
    from sympy.abc import x, y, z

    e1 = 3**(2*x) - 2**(x + 3)
    e2 = 4**(5 - 9*x) - 8**(2 - x)
    e3 = 2**x + 4**x
    e4 = exp(log(5)*x) - 2**x
    e5 = exp(x/y)*exp(-z/y) - 2
    e6 = 5**(x/2) - 2**(x/3)
    e7 = 4**(x + 1) + 4**(x + 2) + 4**(x - 1) - 3**(x + 2) - 3**(x + 3)
    e8 = -9*exp(-2*x + 5) + 4*exp(3*x + 1)
    e9 = 2**x + 4**x + 8**x - 84

    assert solveset(e1, x, S.Reals) == FiniteSet(
        -3*log(2)/(-2*log(3) + log(2)))
    assert solveset(e2, x, S.Reals) == FiniteSet(Rational(4, 15))
    assert solveset(e3, x, S.Reals) == S.EmptySet
    assert solveset(e4, x, S.Reals) == FiniteSet(0)
    assert solveset(e5, x, S.Reals) == Intersection(
        S.Reals, FiniteSet(y*log(2*exp(z/y))))
    assert solveset(e6, x, S.Reals) == FiniteSet(0)
    assert solveset(e7, x, S.Reals) == FiniteSet(2)
    assert solveset(e8, x, S.Reals) == FiniteSet(-2*log(2)/5 + 2*log(3)/5 + Rational(4, 5))
    assert solveset(e9, x, S.Reals) == FiniteSet(2)

    assert solveset_real(-9*exp(-2*x + 5) + 2**(x + 1), x) == FiniteSet(
        -((-5 - 2*log(3) + log(2))/(log(2) + 2)))
    assert solveset_real(4**(x/2) - 2**(x/3), x) == FiniteSet(0)
    b = sqrt(6)*sqrt(log(2))/sqrt(log(5))
    assert solveset_real(5**(x/2) - 2**(3/x), x) == FiniteSet(-b, b)

    # coverage test
    C1, C2 = symbols('C1 C2')
    f = Function('f')
    assert solveset_real(C1 + C2/x**2 - exp(-f(x)), f(x)) == Intersection(
        S.Reals, FiniteSet(-log(C1 + C2/x**2)))
    y = symbols('y', positive=True)
    assert solveset_real(x**2 - y**2/exp(x), y) == Intersection(
        S.Reals, FiniteSet(-sqrt(x**2*exp(x)), sqrt(x**2*exp(x))))
    p = Symbol('p', positive=True)
    assert solveset_real((1/p + 1)**(p + 1), p) == EmptySet()


@XFAIL
def test_exponential_complex():
    from sympy.abc import x
    from sympy import Dummy
    n = Dummy('n')

    assert solveset_complex(2**x + 4**x, x) == imageset(
        Lambda(n, I*(2*n*pi + pi)/log(2)), S.Integers)
    assert solveset_complex(x**z*y**z - 2, z) == FiniteSet(
        log(2)/(log(x) + log(y)))
    assert solveset_complex(4**(x/2) - 2**(x/3), x) == imageset(
        Lambda(n, 3*n*I*pi/log(2)), S.Integers)
    assert solveset(2**x + 32, x) == imageset(
        Lambda(n, (I*(2*n*pi + pi) + 5*log(2))/log(2)), S.Integers)

    eq = (2**exp(y**2/x) + 2)/(x**2 + 15)
    a = sqrt(x)*sqrt(-log(log(2)) + log(log(2) + 2*n*I*pi))
    assert solveset_complex(eq, y) == FiniteSet(-a, a)

    union1 = imageset(Lambda(n, I*(2*n*pi - pi*Rational(2, 3))/log(2)), S.Integers)
    union2 = imageset(Lambda(n, I*(2*n*pi + pi*Rational(2, 3))/log(2)), S.Integers)
    assert solveset(2**x + 4**x + 8**x, x) == Union(union1, union2)

    eq = 4**(x + 1) + 4**(x + 2) + 4**(x - 1) - 3**(x + 2) - 3**(x + 3)
    res = solveset(eq, x)
    num = 2*n*I*pi - 4*log(2) + 2*log(3)
    den = -2*log(2) + log(3)
    ans = imageset(Lambda(n, num/den), S.Integers)
    assert res == ans


def test_expo_conditionset():

    f1 = (exp(x) + 1)**x - 2
    f2 = (x + 2)**y*x - 3
    f3 = 2**x - exp(x) - 3
    f4 = log(x) - exp(x)
    f5 = 2**x + 3**x - 5**x

    assert solveset(f1, x, S.Reals) == ConditionSet(
        x, Eq((exp(x) + 1)**x - 2, 0), S.Reals)
    assert solveset(f2, x, S.Reals) == ConditionSet(
        x, Eq(x*(x + 2)**y - 3, 0), S.Reals)
    assert solveset(f3, x, S.Reals) == ConditionSet(
        x, Eq(2**x - exp(x) - 3, 0), S.Reals)
    assert solveset(f4, x, S.Reals) == ConditionSet(
        x, Eq(-exp(x) + log(x), 0), S.Reals)
    assert solveset(f5, x, S.Reals) == ConditionSet(
        x, Eq(2**x + 3**x - 5**x, 0), S.Reals)


def test_exponential_symbols():
    x, y, z = symbols('x y z', positive=True)

    assert solveset(z**x - y, x, S.Reals) == Intersection(
        S.Reals, FiniteSet(log(y)/log(z)))

    f1 = 2*x**w - 4*y**w
    f2 = (x/y)**w - 2
    sol1 = Intersection({log(2)/(log(x) - log(y))}, S.Reals)
    sol2 = Intersection({log(2)/log(x/y)}, S.Reals)
    assert solveset(f1, w, S.Reals) == sol1
    assert solveset(f2, w, S.Reals) == sol2

    assert solveset(x**x, x, S.Reals) == S.EmptySet
    assert solveset(x**y - 1, y, S.Reals) == FiniteSet(0)
    assert solveset(exp(x/y)*exp(-z/y) - 2, y, S.Reals) == FiniteSet(
        (x - z)/log(2)) - FiniteSet(0)

    assert solveset_real(a**x - b**x, x) == ConditionSet(
        x, (a > 0) & (b > 0), FiniteSet(0))
    assert solveset(a**x - b**x, x) == ConditionSet(
        x, Ne(a, 0) & Ne(b, 0), FiniteSet(0))


@XFAIL
def test_issue_10864():
    assert solveset(x**(y*z) - x, x, S.Reals) == FiniteSet(1)


@XFAIL
def test_solve_only_exp_2():
    assert solveset_real(sqrt(exp(x)) + sqrt(exp(-x)) - 4, x) == \
        FiniteSet(2*log(-sqrt(3) + 2), 2*log(sqrt(3) + 2))


def test_is_exponential():
    assert _is_exponential(y, x) is False
    assert _is_exponential(3**x - 2, x) is True
    assert _is_exponential(5**x - 7**(2 - x), x) is True
    assert _is_exponential(sin(2**x) - 4*x, x) is False
    assert _is_exponential(x**y - z, y) is True
    assert _is_exponential(x**y - z, x) is False
    assert _is_exponential(2**x + 4**x - 1, x) is True
    assert _is_exponential(x**(y*z) - x, x) is False
    assert _is_exponential(x**(2*x) - 3**x, x) is False
    assert _is_exponential(x**y - y*z, y) is False
    assert _is_exponential(x**y - x*z, y) is True


def test_solve_exponential():
    assert _solve_exponential(3**(2*x) - 2**(x + 3), 0, x, S.Reals) == \
        FiniteSet(-3*log(2)/(-2*log(3) + log(2)))
    assert _solve_exponential(2**y + 4**y, 1, y, S.Reals) == \
        FiniteSet(log(Rational(-1, 2) + sqrt(5)/2)/log(2))
    assert _solve_exponential(2**y + 4**y, 0, y, S.Reals) == \
        S.EmptySet
    assert _solve_exponential(2**x + 3**x - 5**x, 0, x, S.Reals) == \
        ConditionSet(x, Eq(2**x + 3**x - 5**x, 0), S.Reals)

# end of exponential tests


# logarithmic tests
def test_logarithmic():
    assert solveset_real(log(x - 3) + log(x + 3), x) == FiniteSet(
        -sqrt(10), sqrt(10))
    assert solveset_real(log(x + 1) - log(2*x - 1), x) == FiniteSet(2)
    assert solveset_real(log(x + 3) + log(1 + 3/x) - 3, x) == FiniteSet(
        -3 + sqrt(-12 + exp(3))*exp(Rational(3, 2))/2 + exp(3)/2,
        -sqrt(-12 + exp(3))*exp(Rational(3, 2))/2 - 3 + exp(3)/2)

    eq = z - log(x) + log(y/(x*(-1 + y**2/x**2)))
    assert solveset_real(eq, x) == \
        Intersection(S.Reals, FiniteSet(-sqrt(y**2 - y*exp(z)),
            sqrt(y**2 - y*exp(z)))) - \
        Intersection(S.Reals, FiniteSet(-sqrt(y**2), sqrt(y**2)))
    assert solveset_real(
        log(3*x) - log(-x + 1) - log(4*x + 1), x) == FiniteSet(Rational(-1, 2), S.Half)
    assert solveset(log(x**y) - y*log(x), x, S.Reals) == S.Reals

@XFAIL
def test_uselogcombine_2():
    eq = log(exp(2*x) + 1) + log(-tanh(x) + 1) - log(2)
    assert solveset_real(eq, x) == EmptySet()
    eq = log(8*x) - log(sqrt(x) + 1) - 2
    assert solveset_real(eq, x) == EmptySet()


def test_is_logarithmic():
    assert _is_logarithmic(y, x) is False
    assert _is_logarithmic(log(x), x) is True
    assert _is_logarithmic(log(x) - 3, x) is True
    assert _is_logarithmic(log(x)*log(y), x) is True
    assert _is_logarithmic(log(x)**2, x) is False
    assert _is_logarithmic(log(x - 3) + log(x + 3), x) is True
    assert _is_logarithmic(log(x**y) - y*log(x), x) is True
    assert _is_logarithmic(sin(log(x)), x) is False
    assert _is_logarithmic(x + y, x) is False
    assert _is_logarithmic(log(3*x) - log(1 - x) + 4, x) is True
    assert _is_logarithmic(log(x) + log(y) + x, x) is False
    assert _is_logarithmic(log(log(x - 3)) + log(x - 3), x) is True
    assert _is_logarithmic(log(log(3) + x) + log(x), x) is True
    assert _is_logarithmic(log(x)*(y + 3) + log(x), y) is False


def test_solve_logarithm():
    y = Symbol('y')
    assert _solve_logarithm(log(x**y) - y*log(x), 0, x, S.Reals) == S.Reals
    y = Symbol('y', positive=True)
    assert _solve_logarithm(log(x)*log(y), 0, x, S.Reals) == FiniteSet(1)

# end of logarithmic tests


def test_linear_coeffs():
    from sympy.solvers.solveset import linear_coeffs
    assert linear_coeffs(0, x) == [0, 0]
    assert all(i is S.Zero for i in linear_coeffs(0, x))
    assert linear_coeffs(x + 2*y + 3, x, y) == [1, 2, 3]
    assert linear_coeffs(x + 2*y + 3, y, x) == [2, 1, 3]
    assert linear_coeffs(x + 2*x**2 + 3, x, x**2) == [1, 2, 3]
    raises(ValueError, lambda:
        linear_coeffs(x + 2*x**2 + x**3, x, x**2))
    raises(ValueError, lambda:
        linear_coeffs(1/x*(x - 1) + 1/x, x))
    assert linear_coeffs(a*(x + y), x, y) == [a, a, 0]
    assert linear_coeffs(1.0, x, y) == [0, 0, 1.0]

# modular tests
def test_is_modular():
    assert _is_modular(y, x) is False
    assert _is_modular(Mod(x, 3) - 1, x) is True
    assert _is_modular(Mod(x**3 - 3*x**2 - x + 1, 3) - 1, x) is True
    assert _is_modular(Mod(exp(x + y), 3) - 2, x) is True
    assert _is_modular(Mod(exp(x + y), 3) - log(x), x) is True
    assert _is_modular(Mod(x, 3) - 1, y) is False
    assert _is_modular(Mod(x, 3)**2 - 5, x) is False
    assert _is_modular(Mod(x, 3)**2 - y, x) is False
    assert _is_modular(exp(Mod(x, 3)) - 1, x) is False
    assert _is_modular(Mod(3, y) - 1, y) is False


def test_invert_modular():
    n = Dummy('n', integer=True)
    from sympy.solvers.solveset import _invert_modular as invert_modular

    # non invertible cases
    assert invert_modular(Mod(sin(x), 7), S(5), n, x) == (Mod(sin(x), 7), 5)
    assert invert_modular(Mod(exp(x), 7), S(5), n, x) == (Mod(exp(x), 7), 5)
    assert invert_modular(Mod(log(x), 7), S(5), n, x) == (Mod(log(x), 7), 5)
    # a is symbol
    assert invert_modular(Mod(x, 7), S(5), n, x) == \
            (x, ImageSet(Lambda(n, 7*n + 5), S.Integers))
    # a.is_Add
    assert invert_modular(Mod(x + 8, 7), S(5), n, x) == \
            (x, ImageSet(Lambda(n, 7*n + 4), S.Integers))
    assert invert_modular(Mod(x**2 + x, 7), S(5), n, x) == \
            (Mod(x**2 + x, 7), 5)
    # a.is_Mul
    assert invert_modular(Mod(3*x, 7), S(5), n, x) == \
            (x, ImageSet(Lambda(n, 7*n + 4), S.Integers))
    assert invert_modular(Mod((x + 1)*(x + 2), 7), S(5), n, x) == \
            (Mod((x + 1)*(x + 2), 7), 5)
    # a.is_Pow
    assert invert_modular(Mod(x**4, 7), S(5), n, x) == \
            (x, EmptySet())
    assert invert_modular(Mod(3**x, 4), S(3), n, x) == \
            (x, ImageSet(Lambda(n, 2*n + 1), S.Naturals0))
    assert invert_modular(Mod(2**(x**2 + x + 1), 7), S(2), n, x) == \
            (x**2 + x + 1, ImageSet(Lambda(n, 3*n + 1), S.Naturals0))
    assert invert_modular(Mod(sin(x)**4, 7), S(5), n, x) == (x, EmptySet())


def test_solve_modular():
    n = Dummy('n', integer=True)
    # if rhs has symbol (need to be implemented in future).
    assert solveset(Mod(x, 4) - x, x, S.Integers) == \
            ConditionSet(x, Eq(-x + Mod(x, 4), 0), \
            S.Integers)
    # when _invert_modular fails to invert
    assert solveset(3 - Mod(sin(x), 7), x, S.Integers) == \
            ConditionSet(x, Eq(Mod(sin(x), 7) - 3, 0), S.Integers)
    assert solveset(3 - Mod(log(x), 7), x, S.Integers) == \
            ConditionSet(x, Eq(Mod(log(x), 7) - 3, 0), S.Integers)
    assert solveset(3 - Mod(exp(x), 7), x, S.Integers) == \
            ConditionSet(x, Eq(Mod(exp(x), 7) - 3, 0), S.Integers)
    # EmptySet solution definitely
    assert solveset(7 - Mod(x, 5), x, S.Integers) == EmptySet()
    assert solveset(5 - Mod(x, 5), x, S.Integers) == EmptySet()
    # Negative m
    assert solveset(2 + Mod(x, -3), x, S.Integers) == \
            ImageSet(Lambda(n, -3*n - 2), S.Integers)
    assert solveset(4 + Mod(x, -3), x, S.Integers) == EmptySet()
    # linear expression in Mod
    assert solveset(3 - Mod(x, 5), x, S.Integers) == ImageSet(Lambda(n, 5*n + 3), S.Integers)
    assert solveset(3 - Mod(5*x - 8, 7), x, S.Integers) == \
                ImageSet(Lambda(n, 7*n + 5), S.Integers)
    assert solveset(3 - Mod(5*x, 7), x, S.Integers) == \
                ImageSet(Lambda(n, 7*n + 2), S.Integers)
    # higher degree expression in Mod
    assert solveset(Mod(x**2, 160) - 9, x, S.Integers) == \
            Union(ImageSet(Lambda(n, 160*n + 3), S.Integers),
            ImageSet(Lambda(n, 160*n + 13), S.Integers),
            ImageSet(Lambda(n, 160*n + 67), S.Integers),
            ImageSet(Lambda(n, 160*n + 77), S.Integers),
            ImageSet(Lambda(n, 160*n + 83), S.Integers),
            ImageSet(Lambda(n, 160*n + 93), S.Integers),
            ImageSet(Lambda(n, 160*n + 147), S.Integers),
            ImageSet(Lambda(n, 160*n + 157), S.Integers))
    assert solveset(3 - Mod(x**4, 7), x, S.Integers) == EmptySet()
    assert solveset(Mod(x**4, 17) - 13, x, S.Integers) == \
            Union(ImageSet(Lambda(n, 17*n + 3), S.Integers),
            ImageSet(Lambda(n, 17*n + 5), S.Integers),
            ImageSet(Lambda(n, 17*n + 12), S.Integers),
            ImageSet(Lambda(n, 17*n + 14), S.Integers))
    # a.is_Pow tests
    assert solveset(Mod(7**x, 41) - 15, x, S.Integers) == \
            ImageSet(Lambda(n, 40*n + 3), S.Naturals0)
    assert solveset(Mod(12**x, 21) - 18, x, S.Integers) == \
            ImageSet(Lambda(n, 6*n + 2), S.Naturals0)
    assert solveset(Mod(3**x, 4) - 3, x, S.Integers) == \
            ImageSet(Lambda(n, 2*n + 1), S.Naturals0)
    assert solveset(Mod(2**x, 7) - 2 , x, S.Integers) == \
            ImageSet(Lambda(n, 3*n + 1), S.Naturals0)
    assert solveset(Mod(3**(3**x), 4) - 3, x, S.Integers) == \
            Intersection(ImageSet(Lambda(n, Intersection({log(2*n + 1)/log(3)},
            S.Integers)), S.Naturals0), S.Integers)
    # Implemented for m without primitive root
    assert solveset(Mod(x**3, 7) - 2, x, S.Integers) == EmptySet()
    assert solveset(Mod(x**3, 8) - 1, x, S.Integers) == \
            ImageSet(Lambda(n, 8*n + 1), S.Integers)
    assert solveset(Mod(x**4, 9) - 4, x, S.Integers) == \
            Union(ImageSet(Lambda(n, 9*n + 4), S.Integers),
            ImageSet(Lambda(n, 9*n + 5), S.Integers))
    # domain intersection
    assert solveset(3 - Mod(5*x - 8, 7), x, S.Naturals0) == \
            Intersection(ImageSet(Lambda(n, 7*n + 5), S.Integers), S.Naturals0)
    # Complex args
    assert solveset(Mod(x, 3) - I, x, S.Integers) == \
            EmptySet()
    assert solveset(Mod(I*x, 3) - 2, x, S.Integers) == \
            ConditionSet(x, Eq(Mod(I*x, 3) - 2, 0), S.Integers)
    assert solveset(Mod(I + x, 3) - 2, x, S.Integers) == \
            ConditionSet(x, Eq(Mod(x + I, 3) - 2, 0), S.Integers)

    # issue 17373 (https://github.com/sympy/sympy/issues/17373)
    assert solveset(Mod(x**4, 14) - 11, x, S.Integers) == \
            Union(ImageSet(Lambda(n, 14*n + 3), S.Integers),
            ImageSet(Lambda(n, 14*n + 11), S.Integers))
    assert solveset(Mod(x**31, 74) - 43, x, S.Integers) == \
            ImageSet(Lambda(n, 74*n + 31), S.Integers)

    # issue 13178
    n = symbols('n', integer=True)
    a = 742938285
    b = 1898888478
    m = 2**31 - 1
    c = 20170816
    assert solveset(c - Mod(a**n*b, m), n, S.Integers) == \
            ImageSet(Lambda(n, 2147483646*n + 100), S.Naturals0)
    assert solveset(c - Mod(a**n*b, m), n, S.Naturals0) == \
            Intersection(ImageSet(Lambda(n, 2147483646*n + 100), S.Naturals0),
            S.Naturals0)
    assert solveset(c - Mod(a**(2*n)*b, m), n, S.Integers) == \
            Intersection(ImageSet(Lambda(n, 1073741823*n + 50), S.Naturals0),
            S.Integers)
    assert solveset(c - Mod(a**(2*n + 7)*b, m), n, S.Integers) == EmptySet()
    assert solveset(c - Mod(a**(n - 4)*b, m), n, S.Integers) == \
            Intersection(ImageSet(Lambda(n, 2147483646*n + 104), S.Naturals0),
            S.Integers)

# end of modular tests

<<<<<<< HEAD
# end of modular tests


def test_solve_floor():
    assert solveset(floor(x), x, S.Reals) == Interval.Ropen(0, 1)
    assert solveset(floor(x+1), x, S.Reals) == Interval.Ropen(-1, 0)
    assert solveset(x*floor(x+1), x, S.Reals) == Interval(-1, 0)
    assert solveset(floor(2*x-3)-5, x, S.Reals) == Interval.Ropen(4, 9/2)

    raises(NotImplementedError, lambda: solveset(floor(x) + sin(x), x, S.Reals))
    raises(NotImplementedError, lambda: solveset(floor(2/(1 + (x*sin(x)))), x, S.Reals))
=======
def test_issue_17276():
    assert nonlinsolve([Eq(x, 5**(S(1)/5)), Eq(x*y, 25*sqrt(5))], x, y) == \
     FiniteSet((5**(S(1)/5), 25*5**(S(3)/10)))
>>>>>>> 0515aeec
<|MERGE_RESOLUTION|>--- conflicted
+++ resolved
@@ -2270,11 +2270,6 @@
             Intersection(ImageSet(Lambda(n, 2147483646*n + 104), S.Naturals0),
             S.Integers)
 
-# end of modular tests
-
-<<<<<<< HEAD
-# end of modular tests
-
 
 def test_solve_floor():
     assert solveset(floor(x), x, S.Reals) == Interval.Ropen(0, 1)
@@ -2284,8 +2279,9 @@
 
     raises(NotImplementedError, lambda: solveset(floor(x) + sin(x), x, S.Reals))
     raises(NotImplementedError, lambda: solveset(floor(2/(1 + (x*sin(x)))), x, S.Reals))
-=======
+
+# end of modular tests
+
 def test_issue_17276():
     assert nonlinsolve([Eq(x, 5**(S(1)/5)), Eq(x*y, 25*sqrt(5))], x, y) == \
-     FiniteSet((5**(S(1)/5), 25*5**(S(3)/10)))
->>>>>>> 0515aeec
+     FiniteSet((5**(S(1)/5), 25*5**(S(3)/10)))