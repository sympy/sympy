--- conflicted
+++ resolved
@@ -36,15 +36,10 @@
                              Abs, re, im, arg, sqrt, atan2)
 from sympy.functions.elementary.trigonometric import (TrigonometricFunction,
                                                       HyperbolicFunction)
-<<<<<<< HEAD
 from sympy.simplify import (simplify, collect, powsimp, posify,  # type: ignore
     powdenest, nsimplify, denom, logcombine, sqrtdenest, fraction,
     separatevars)
-=======
 from sympy.functions.elementary.integers import floor
-from sympy.simplify import (simplify, collect, powsimp, posify, powdenest,
-                            nsimplify, denom, logcombine)
->>>>>>> 89c7f4f7
 from sympy.simplify.sqrtdenest import sqrt_depth
 from sympy.simplify.fu import TR1
 from sympy.matrices import Matrix, zeros
