"""Module for querying SymPy objects about assumptions."""

from sympy.assumptions.assume import (global_assumptions, Predicate,
        AppliedPredicate)
from sympy.core import sympify
from sympy.core.cache import cacheit
from sympy.core.relational import Relational
from sympy.logic.boolalg import (to_cnf, And, Not, Or, Implies, Equivalent,
                                 BooleanFunction, BooleanAtom)
from sympy.logic.inference import satisfiable
from sympy.utilities.decorator import memoize_property
from sympy.assumptions.cnf import CNF, EncodedCNF, Literal


# Memoization is necessary for the properties of AssumptionKeys to
# ensure that only one object of Predicate objects are created.
# This is because assumption handlers are registered on those objects.


class AssumptionKeys:
    """
    This class contains all the supported keys by ``ask``. It should be
    accessed via the instance ``sympy.Q``.

    """

    @memoize_property
    def hermitian(self):
        """
        Hermitian predicate.

        Explanation
        ===========

        ``ask(Q.hermitian(x))`` is true iff ``x`` belongs to the set of
        Hermitian operators.

        References
        ==========

        .. [1] http://mathworld.wolfram.com/HermitianOperator.html

        """
        # TODO: Add examples
        return Predicate('hermitian')

    @memoize_property
    def antihermitian(self):
        """
        Antihermitian predicate.

        Explanation
        ===========

        ``Q.antihermitian(x)`` is true iff ``x`` belongs to the field of
        antihermitian operators, i.e., operators in the form ``x*I``, where
        ``x`` is Hermitian.

        References
        ==========

        .. [1] http://mathworld.wolfram.com/HermitianOperator.html

        """
        # TODO: Add examples
        return Predicate('antihermitian')

    @memoize_property
    def real(self):
        r"""
        Real number predicate.

        Explanation
        ===========

        ``Q.real(x)`` is true iff ``x`` is a real number, i.e., it is in the
        interval `(-\infty, \infty)`.  Note that, in particular the infinities
        are not real. Use ``Q.extended_real`` if you want to consider those as
        well.

        A few important facts about reals:

        - Every real number is positive, negative, or zero.  Furthermore,
          because these sets are pairwise disjoint, each real number is exactly
          one of those three.

        - Every real number is also complex.

        - Every real number is finite.

        - Every real number is either rational or irrational.

        - Every real number is either algebraic or transcendental.

        - The facts ``Q.negative``, ``Q.zero``, ``Q.positive``,
          ``Q.nonnegative``, ``Q.nonpositive``, ``Q.nonzero``, ``Q.integer``,
          ``Q.rational``, and ``Q.irrational`` all imply ``Q.real``, as do all
          facts that imply those facts.

        - The facts ``Q.algebraic``, and ``Q.transcendental`` do not imply
          ``Q.real``; they imply ``Q.complex``. An algebraic or transcendental
          number may or may not be real.

        - The "non" facts (i.e., ``Q.nonnegative``, ``Q.nonzero``,
          ``Q.nonpositive`` and ``Q.noninteger``) are not equivalent to not the
          fact, but rather, not the fact *and* ``Q.real``.  For example,
          ``Q.nonnegative`` means ``~Q.negative & Q.real``. So for example,
          ``I`` is not nonnegative, nonzero, or nonpositive.

        Examples
        ========

        >>> from sympy import Q, ask, symbols
        >>> x = symbols('x')
        >>> ask(Q.real(x), Q.positive(x))
        True
        >>> ask(Q.real(0))
        True

        References
        ==========

        .. [1] https://en.wikipedia.org/wiki/Real_number

        """
        return Predicate('real')

    @memoize_property
    def extended_real(self):
        r"""
        Extended real predicate.

        Explanation
        ===========

        ``Q.extended_real(x)`` is true iff ``x`` is a real number or
        `\{-\infty, \infty\}`.

        See documentation of ``Q.real`` for more information about related facts.

        Examples
        ========

        >>> from sympy import ask, Q, oo, I
        >>> ask(Q.extended_real(1))
        True
        >>> ask(Q.extended_real(I))
        False
        >>> ask(Q.extended_real(oo))
        True

        """
        return Predicate('extended_real')

    @memoize_property
    def imaginary(self):
        """
        Imaginary number predicate.

        Explanation
        ===========

        ``Q.imaginary(x)`` is true iff ``x`` can be written as a real
        number multiplied by the imaginary unit ``I``. Please note that ``0``
        is not considered to be an imaginary number.

        Examples
        ========

        >>> from sympy import Q, ask, I
        >>> ask(Q.imaginary(3*I))
        True
        >>> ask(Q.imaginary(2 + 3*I))
        False
        >>> ask(Q.imaginary(0))
        False

        References
        ==========

        .. [1] https://en.wikipedia.org/wiki/Imaginary_number

        """
        return Predicate('imaginary')

    @memoize_property
    def complex(self):
        """
        Complex number predicate.

        Explanation
        ===========

        ``Q.complex(x)`` is true iff ``x`` belongs to the set of complex
        numbers. Note that every complex number is finite.

        Examples
        ========

        >>> from sympy import Q, Symbol, ask, I, oo
        >>> x = Symbol('x')
        >>> ask(Q.complex(0))
        True
        >>> ask(Q.complex(2 + 3*I))
        True
        >>> ask(Q.complex(oo))
        False

        References
        ==========

        .. [1] https://en.wikipedia.org/wiki/Complex_number

        """
        return Predicate('complex')

    @memoize_property
    def algebraic(self):
        r"""
        Algebraic number predicate.

        Explanation
        ===========

        ``Q.algebraic(x)`` is true iff ``x`` belongs to the set of
        algebraic numbers. ``x`` is algebraic if there is some polynomial
        in ``p(x)\in \mathbb\{Q\}[x]`` such that ``p(x) = 0``.

        Examples
        ========

        >>> from sympy import ask, Q, sqrt, I, pi
        >>> ask(Q.algebraic(sqrt(2)))
        True
        >>> ask(Q.algebraic(I))
        True
        >>> ask(Q.algebraic(pi))
        False

        References
        ==========

        .. [1] https://en.wikipedia.org/wiki/Algebraic_number
        """
        return Predicate('algebraic')

    @memoize_property
    def transcendental(self):
        """
        Transcedental number predicate.

        Explanation
        ===========

        ``Q.transcendental(x)`` is true iff ``x`` belongs to the set of
        transcendental numbers. A transcendental number is a real
        or complex number that is not algebraic.

        """
        # TODO: Add examples
        return Predicate('transcendental')

    @memoize_property
    def integer(self):
        """
        Integer predicate.

        Explanation
        ===========

        ``Q.integer(x)`` is true iff ``x`` belongs to the set of integer numbers.

        Examples
        ========

        >>> from sympy import Q, ask, S
        >>> ask(Q.integer(5))
        True
        >>> ask(Q.integer(S(1)/2))
        False

        References
        ==========

        .. [1] https://en.wikipedia.org/wiki/Integer

        """
        return Predicate('integer')

    @memoize_property
    def rational(self):
        """
        Rational number predicate.

        Explanation
        ===========

        ``Q.rational(x)`` is true iff ``x`` belongs to the set of
        rational numbers.

        Examples
        ========

        >>> from sympy import ask, Q, pi, S
        >>> ask(Q.rational(0))
        True
        >>> ask(Q.rational(S(1)/2))
        True
        >>> ask(Q.rational(pi))
        False

        References
        ==========

        https://en.wikipedia.org/wiki/Rational_number

        """
        return Predicate('rational')

    @memoize_property
    def irrational(self):
        """
        Irrational number predicate.

        Explanation
        ===========

        ``Q.irrational(x)`` is true iff ``x``  is any real number that
        cannot be expressed as a ratio of integers.

        Examples
        ========

        >>> from sympy import ask, Q, pi, S, I
        >>> ask(Q.irrational(0))
        False
        >>> ask(Q.irrational(S(1)/2))
        False
        >>> ask(Q.irrational(pi))
        True
        >>> ask(Q.irrational(I))
        False

        References
        ==========

        .. [1] https://en.wikipedia.org/wiki/Irrational_number

        """
        return Predicate('irrational')

    @memoize_property
    def finite(self):
        """
        Finite predicate.

        Explanation
        ===========

        ``Q.finite(x)`` is true if ``x`` is neither an infinity
        nor a ``NaN``. In other words, ``ask(Q.finite(x))`` is true for all ``x``
        having a bounded absolute value.

        Examples
        ========

        >>> from sympy import Q, ask, Symbol, S, oo, I
        >>> x = Symbol('x')
        >>> ask(Q.finite(S.NaN))
        False
        >>> ask(Q.finite(oo))
        False
        >>> ask(Q.finite(1))
        True
        >>> ask(Q.finite(2 + 3*I))
        True

        References
        ==========

        .. [1] https://en.wikipedia.org/wiki/Finite

        """
        return Predicate('finite')


    @memoize_property
    def infinite(self):
        """
        Infinite number predicate.

        ``Q.infinite(x)`` is true iff the absolute value of ``x`` is
        infinity.

        """
        # TODO: Add examples
        return Predicate('infinite')


    @memoize_property
    def positive(self):
        r"""
        Positive real number predicate.

        Explanation
        ===========

        ``Q.positive(x)`` is true iff ``x`` is real and `x > 0`, that is if ``x``
        is in the interval `(0, \infty)`.  In particular, infinity is not
        positive.

        A few important facts about positive numbers:

        - Note that ``Q.nonpositive`` and ``~Q.positive`` are *not* the same
          thing. ``~Q.positive(x)`` simply means that ``x`` is not positive,
          whereas ``Q.nonpositive(x)`` means that ``x`` is real and not
          positive, i.e., ``Q.nonpositive(x)`` is logically equivalent to
          `Q.negative(x) | Q.zero(x)``.  So for example, ``~Q.positive(I)`` is
          true, whereas ``Q.nonpositive(I)`` is false.

        - See the documentation of ``Q.real`` for more information about
          related facts.

        Examples
        ========

        >>> from sympy import Q, ask, symbols, I
        >>> x = symbols('x')
        >>> ask(Q.positive(x), Q.real(x) & ~Q.negative(x) & ~Q.zero(x))
        True
        >>> ask(Q.positive(1))
        True
        >>> ask(Q.nonpositive(I))
        False
        >>> ask(~Q.positive(I))
        True

        """
        return Predicate('positive')

    @memoize_property
    def negative(self):
        r"""
        Negative number predicate.

        Explanation
        ===========

        ``Q.negative(x)`` is true iff ``x`` is a real number and :math:`x < 0`, that is,
        it is in the interval :math:`(-\infty, 0)`.  Note in particular that negative
        infinity is not negative.

        A few important facts about negative numbers:

        - Note that ``Q.nonnegative`` and ``~Q.negative`` are *not* the same
          thing. ``~Q.negative(x)`` simply means that ``x`` is not negative,
          whereas ``Q.nonnegative(x)`` means that ``x`` is real and not
          negative, i.e., ``Q.nonnegative(x)`` is logically equivalent to
          ``Q.zero(x) | Q.positive(x)``.  So for example, ``~Q.negative(I)`` is
          true, whereas ``Q.nonnegative(I)`` is false.

        - See the documentation of ``Q.real`` for more information about
          related facts.

        Examples
        ========

        >>> from sympy import Q, ask, symbols, I
        >>> x = symbols('x')
        >>> ask(Q.negative(x), Q.real(x) & ~Q.positive(x) & ~Q.zero(x))
        True
        >>> ask(Q.negative(-1))
        True
        >>> ask(Q.nonnegative(I))
        False
        >>> ask(~Q.negative(I))
        True

        """
        return Predicate('negative')

    @memoize_property
    def zero(self):
        """
        Zero number predicate.

        Explanation
        ===========

        ``ask(Q.zero(x))`` is true iff the value of ``x`` is zero.

        Examples
        ========

        >>> from sympy import ask, Q, oo, symbols
        >>> x, y = symbols('x, y')
        >>> ask(Q.zero(0))
        True
        >>> ask(Q.zero(1/oo))
        True
        >>> ask(Q.zero(0*oo))
        False
        >>> ask(Q.zero(1))
        False
        >>> ask(Q.zero(x*y), Q.zero(x) | Q.zero(y))
        True

        """
        return Predicate('zero')

    @memoize_property
    def nonzero(self):
        """
        Nonzero real number predicate.

        Explanation
        ===========

        ``ask(Q.nonzero(x))`` is true iff ``x`` is real and ``x`` is not zero.  Note in
        particular that ``Q.nonzero(x)`` is false if ``x`` is not real.  Use
        ``~Q.zero(x)`` if you want the negation of being zero without any real
        assumptions.

        A few important facts about nonzero numbers:

        - ``Q.nonzero`` is logically equivalent to ``Q.positive | Q.negative``.

        - See the documentation of ``Q.real`` for more information about
          related facts.

        Examples
        ========

        >>> from sympy import Q, ask, symbols, I, oo
        >>> x = symbols('x')
        >>> print(ask(Q.nonzero(x), ~Q.zero(x)))
        None
        >>> ask(Q.nonzero(x), Q.positive(x))
        True
        >>> ask(Q.nonzero(x), Q.zero(x))
        False
        >>> ask(Q.nonzero(0))
        False
        >>> ask(Q.nonzero(I))
        False
        >>> ask(~Q.zero(I))
        True
        >>> ask(Q.nonzero(oo))
        False

        """
        return Predicate('nonzero')

    @memoize_property
    def nonpositive(self):
        """
        Nonpositive real number predicate.

        Explanation
        ===========

        ``ask(Q.nonpositive(x))`` is true iff ``x`` belongs to the set of
        negative numbers including zero.

        - Note that ``Q.nonpositive`` and ``~Q.positive`` are *not* the same
          thing. ``~Q.positive(x)`` simply means that ``x`` is not positive,
          whereas ``Q.nonpositive(x)`` means that ``x`` is real and not
          positive, i.e., ``Q.nonpositive(x)`` is logically equivalent to
          `Q.negative(x) | Q.zero(x)``.  So for example, ``~Q.positive(I)`` is
          true, whereas ``Q.nonpositive(I)`` is false.

        Examples
        ========

        >>> from sympy import Q, ask, I

        >>> ask(Q.nonpositive(-1))
        True
        >>> ask(Q.nonpositive(0))
        True
        >>> ask(Q.nonpositive(1))
        False
        >>> ask(Q.nonpositive(I))
        False
        >>> ask(Q.nonpositive(-I))
        False

        """
        return Predicate('nonpositive')

    @memoize_property
    def nonnegative(self):
        """
        Nonnegative real number predicate.

        Explanation
        ===========

        ``ask(Q.nonnegative(x))`` is true iff ``x`` belongs to the set of
        positive numbers including zero.

        - Note that ``Q.nonnegative`` and ``~Q.negative`` are *not* the same
          thing. ``~Q.negative(x)`` simply means that ``x`` is not negative,
          whereas ``Q.nonnegative(x)`` means that ``x`` is real and not
          negative, i.e., ``Q.nonnegative(x)`` is logically equivalent to
          ``Q.zero(x) | Q.positive(x)``.  So for example, ``~Q.negative(I)`` is
          true, whereas ``Q.nonnegative(I)`` is false.

        Examples
        ========

        >>> from sympy import Q, ask, I
        >>> ask(Q.nonnegative(1))
        True
        >>> ask(Q.nonnegative(0))
        True
        >>> ask(Q.nonnegative(-1))
        False
        >>> ask(Q.nonnegative(I))
        False
        >>> ask(Q.nonnegative(-I))
        False

        """
        return Predicate('nonnegative')

    @memoize_property
    def even(self):
        """
        Even number predicate.

        Explanation
        ===========

        ``ask(Q.even(x))`` is true iff ``x`` belongs to the set of even
        integers.

        Examples
        ========

        >>> from sympy import Q, ask, pi
        >>> ask(Q.even(0))
        True
        >>> ask(Q.even(2))
        True
        >>> ask(Q.even(3))
        False
        >>> ask(Q.even(pi))
        False

        """
        return Predicate('even')

    @memoize_property
    def odd(self):
        """
        Odd number predicate.

        Explanation
        ===========

        ``ask(Q.odd(x))`` is true iff ``x`` belongs to the set of odd numbers.

        Examples
        ========

        >>> from sympy import Q, ask, pi
        >>> ask(Q.odd(0))
        False
        >>> ask(Q.odd(2))
        False
        >>> ask(Q.odd(3))
        True
        >>> ask(Q.odd(pi))
        False

        """
        return Predicate('odd')

    @memoize_property
    def prime(self):
        """
        Prime number predicate.

        Explanation
        ===========

        ``ask(Q.prime(x))`` is true iff ``x`` is a natural number greater
        than 1 that has no positive divisors other than ``1`` and the
        number itself.

        Examples
        ========

        >>> from sympy import Q, ask
        >>> ask(Q.prime(0))
        False
        >>> ask(Q.prime(1))
        False
        >>> ask(Q.prime(2))
        True
        >>> ask(Q.prime(20))
        False
        >>> ask(Q.prime(-3))
        False

        """
        return Predicate('prime')

    @memoize_property
    def composite(self):
        """
        Composite number predicate.

        Explanation
        ===========

        ``ask(Q.composite(x))`` is true iff ``x`` is a positive integer and has
        at least one positive divisor other than ``1`` and the number itself.

        Examples
        ========

        >>> from sympy import Q, ask
        >>> ask(Q.composite(0))
        False
        >>> ask(Q.composite(1))
        False
        >>> ask(Q.composite(2))
        False
        >>> ask(Q.composite(20))
        True

        """
        return Predicate('composite')

    @memoize_property
    def commutative(self):
        """
        Commutative predicate.

        Explanation
        ===========

        ``ask(Q.commutative(x))`` is true iff ``x`` commutes with any other
        object with respect to multiplication operation.

        """
        # TODO: Add examples
        return Predicate('commutative')

    @memoize_property
    def is_true(self):
        """
        Generic predicate.

        Explanation
        ===========

        ``ask(Q.is_true(x))`` is true iff ``x`` is true. This only makes
        sense if ``x`` is a predicate.

        Examples
        ========

        >>> from sympy import ask, Q, symbols
        >>> x = symbols('x')
        >>> ask(Q.is_true(True))
        True

        """
        return Predicate('is_true')

    @memoize_property
    def symmetric(self):
        """
        Symmetric matrix predicate.

        Explanation
        ===========

        ``Q.symmetric(x)`` is true iff ``x`` is a square matrix and is equal to
        its transpose. Every square diagonal matrix is a symmetric matrix.

        Examples
        ========

        >>> from sympy import Q, ask, MatrixSymbol
        >>> X = MatrixSymbol('X', 2, 2)
        >>> Y = MatrixSymbol('Y', 2, 3)
        >>> Z = MatrixSymbol('Z', 2, 2)
        >>> ask(Q.symmetric(X*Z), Q.symmetric(X) & Q.symmetric(Z))
        True
        >>> ask(Q.symmetric(X + Z), Q.symmetric(X) & Q.symmetric(Z))
        True
        >>> ask(Q.symmetric(Y))
        False


        References
        ==========

        .. [1] https://en.wikipedia.org/wiki/Symmetric_matrix

        """
        # TODO: Add handlers to make these keys work with
        # actual matrices and add more examples in the docstring.
        return Predicate('symmetric')

    @memoize_property
    def invertible(self):
        """
        Invertible matrix predicate.

        Explanation
        ===========

        ``Q.invertible(x)`` is true iff ``x`` is an invertible matrix.
        A square matrix is called invertible only if its determinant is 0.

        Examples
        ========

        >>> from sympy import Q, ask, MatrixSymbol
        >>> X = MatrixSymbol('X', 2, 2)
        >>> Y = MatrixSymbol('Y', 2, 3)
        >>> Z = MatrixSymbol('Z', 2, 2)
        >>> ask(Q.invertible(X*Y), Q.invertible(X))
        False
        >>> ask(Q.invertible(X*Z), Q.invertible(X) & Q.invertible(Z))
        True
        >>> ask(Q.invertible(X), Q.fullrank(X) & Q.square(X))
        True

        References
        ==========

        .. [1] https://en.wikipedia.org/wiki/Invertible_matrix

        """
        return Predicate('invertible')

    @memoize_property
    def orthogonal(self):
        """
        Orthogonal matrix predicate.

        Explanation
        ===========

        ``Q.orthogonal(x)`` is true iff ``x`` is an orthogonal matrix.
        A square matrix ``M`` is an orthogonal matrix if it satisfies
        ``M^TM = MM^T = I`` where ``M^T`` is the transpose matrix of
        ``M`` and ``I`` is an identity matrix. Note that an orthogonal
        matrix is necessarily invertible.

        Examples
        ========

        >>> from sympy import Q, ask, MatrixSymbol, Identity
        >>> X = MatrixSymbol('X', 2, 2)
        >>> Y = MatrixSymbol('Y', 2, 3)
        >>> Z = MatrixSymbol('Z', 2, 2)
        >>> ask(Q.orthogonal(Y))
        False
        >>> ask(Q.orthogonal(X*Z*X), Q.orthogonal(X) & Q.orthogonal(Z))
        True
        >>> ask(Q.orthogonal(Identity(3)))
        True
        >>> ask(Q.invertible(X), Q.orthogonal(X))
        True

        References
        ==========

        .. [1] https://en.wikipedia.org/wiki/Orthogonal_matrix

        """
        return Predicate('orthogonal')

    @memoize_property
    def unitary(self):
        """
        Unitary matrix predicate.

        Explanation
        ===========

        ``Q.unitary(x)`` is true iff ``x`` is a unitary matrix.
        Unitary matrix is an analogue to orthogonal matrix. A square
        matrix ``M`` with complex elements is unitary if :math:``M^TM = MM^T= I``
        where :math:``M^T`` is the conjugate transpose matrix of ``M``.

        Examples
        ========

        >>> from sympy import Q, ask, MatrixSymbol, Identity
        >>> X = MatrixSymbol('X', 2, 2)
        >>> Y = MatrixSymbol('Y', 2, 3)
        >>> Z = MatrixSymbol('Z', 2, 2)
        >>> ask(Q.unitary(Y))
        False
        >>> ask(Q.unitary(X*Z*X), Q.unitary(X) & Q.unitary(Z))
        True
        >>> ask(Q.unitary(Identity(3)))
        True

        References
        ==========

        .. [1] https://en.wikipedia.org/wiki/Unitary_matrix

        """
        return Predicate('unitary')

    @memoize_property
    def positive_definite(self):
        r"""
        Positive definite matrix predicate.

        Explanation
        ===========

        If ``M`` is a :math:``n \times n`` symmetric real matrix, it is said
        to be positive definite if :math:`Z^TMZ` is positive for
        every non-zero column vector ``Z`` of ``n`` real numbers.

        Examples
        ========

        >>> from sympy import Q, ask, MatrixSymbol, Identity
        >>> X = MatrixSymbol('X', 2, 2)
        >>> Y = MatrixSymbol('Y', 2, 3)
        >>> Z = MatrixSymbol('Z', 2, 2)
        >>> ask(Q.positive_definite(Y))
        False
        >>> ask(Q.positive_definite(Identity(3)))
        True
        >>> ask(Q.positive_definite(X + Z), Q.positive_definite(X) &
        ...     Q.positive_definite(Z))
        True

        References
        ==========

        .. [1] https://en.wikipedia.org/wiki/Positive-definite_matrix

        """
        return Predicate('positive_definite')

    @memoize_property
    def upper_triangular(self):
        """
        Upper triangular matrix predicate.

        Explanation
        ===========

        A matrix ``M`` is called upper triangular matrix if :math:`M_{ij}=0`
        for :math:`i<j`.

        Examples
        ========

        >>> from sympy import Q, ask, ZeroMatrix, Identity
        >>> ask(Q.upper_triangular(Identity(3)))
        True
        >>> ask(Q.upper_triangular(ZeroMatrix(3, 3)))
        True

        References
        ==========

        .. [1] http://mathworld.wolfram.com/UpperTriangularMatrix.html

        """
        return Predicate('upper_triangular')

    @memoize_property
    def lower_triangular(self):
        """
        Lower triangular matrix predicate.

        Explanation
        ===========

        A matrix ``M`` is called lower triangular matrix if :math:`a_{ij}=0`
        for :math:`i>j`.

        Examples
        ========

        >>> from sympy import Q, ask, ZeroMatrix, Identity
        >>> ask(Q.lower_triangular(Identity(3)))
        True
        >>> ask(Q.lower_triangular(ZeroMatrix(3, 3)))
        True

        References
        ==========

        .. [1] http://mathworld.wolfram.com/LowerTriangularMatrix.html
        """
        return Predicate('lower_triangular')

    @memoize_property
    def diagonal(self):
        """
        Diagonal matrix predicate.

        Explanation
        ===========

        ``Q.diagonal(x)`` is true iff ``x`` is a diagonal matrix. A diagonal
        matrix is a matrix in which the entries outside the main diagonal
        are all zero.

        Examples
        ========

        >>> from sympy import Q, ask, MatrixSymbol, ZeroMatrix
        >>> X = MatrixSymbol('X', 2, 2)
        >>> ask(Q.diagonal(ZeroMatrix(3, 3)))
        True
        >>> ask(Q.diagonal(X), Q.lower_triangular(X) &
        ...     Q.upper_triangular(X))
        True

        References
        ==========

        .. [1] https://en.wikipedia.org/wiki/Diagonal_matrix

        """
        return Predicate('diagonal')

    @memoize_property
    def fullrank(self):
        """
        Fullrank matrix predicate.

        Explanation
        ===========

        ``Q.fullrank(x)`` is true iff ``x`` is a full rank matrix.
        A matrix is full rank if all rows and columns of the matrix
        are linearly independent. A square matrix is full rank iff
        its determinant is nonzero.

        Examples
        ========

        >>> from sympy import Q, ask, MatrixSymbol, ZeroMatrix, Identity
        >>> X = MatrixSymbol('X', 2, 2)
        >>> ask(Q.fullrank(X.T), Q.fullrank(X))
        True
        >>> ask(Q.fullrank(ZeroMatrix(3, 3)))
        False
        >>> ask(Q.fullrank(Identity(3)))
        True

        """
        return Predicate('fullrank')

    @memoize_property
    def square(self):
        """
        Square matrix predicate.

        Explanation
        ===========

        ``Q.square(x)`` is true iff ``x`` is a square matrix. A square matrix
        is a matrix with the same number of rows and columns.

        Examples
        ========

        >>> from sympy import Q, ask, MatrixSymbol, ZeroMatrix, Identity
        >>> X = MatrixSymbol('X', 2, 2)
        >>> Y = MatrixSymbol('X', 2, 3)
        >>> ask(Q.square(X))
        True
        >>> ask(Q.square(Y))
        False
        >>> ask(Q.square(ZeroMatrix(3, 3)))
        True
        >>> ask(Q.square(Identity(3)))
        True

        References
        ==========

        .. [1] https://en.wikipedia.org/wiki/Square_matrix

        """
        return Predicate('square')

    @memoize_property
    def integer_elements(self):
        """
        Integer elements matrix predicate.

        Explanation
        ===========

        ``Q.integer_elements(x)`` is true iff all the elements of ``x``
        are integers.

        Examples
        ========

        >>> from sympy import Q, ask, MatrixSymbol
        >>> X = MatrixSymbol('X', 4, 4)
        >>> ask(Q.integer(X[1, 2]), Q.integer_elements(X))
        True

        """
        return Predicate('integer_elements')

    @memoize_property
    def real_elements(self):
        """
        Real elements matrix predicate.

        Explanation
        ===========

        ``Q.real_elements(x)`` is true iff all the elements of ``x``
        are real numbers.

        Examples
        ========

        >>> from sympy import Q, ask, MatrixSymbol
        >>> X = MatrixSymbol('X', 4, 4)
        >>> ask(Q.real(X[1, 2]), Q.real_elements(X))
        True

        """
        return Predicate('real_elements')

    @memoize_property
    def complex_elements(self):
        """
        Complex elements matrix predicate.

        Explanation
        ===========

        ``Q.complex_elements(x)`` is true iff all the elements of ``x``
        are complex numbers.

        Examples
        ========

        >>> from sympy import Q, ask, MatrixSymbol
        >>> X = MatrixSymbol('X', 4, 4)
        >>> ask(Q.complex(X[1, 2]), Q.complex_elements(X))
        True
        >>> ask(Q.complex_elements(X), Q.integer_elements(X))
        True

        """
        return Predicate('complex_elements')

    @memoize_property
    def singular(self):
        """
        Singular matrix predicate.

        A matrix is singular iff the value of its determinant is 0.

        Examples
        ========

        >>> from sympy import Q, ask, MatrixSymbol
        >>> X = MatrixSymbol('X', 4, 4)
        >>> ask(Q.singular(X), Q.invertible(X))
        False
        >>> ask(Q.singular(X), ~Q.invertible(X))
        True

        References
        ==========

        .. [1] http://mathworld.wolfram.com/SingularMatrix.html

        """
        return Predicate('singular')

    @memoize_property
    def normal(self):
        """
        Normal matrix predicate.

        A matrix is normal if it commutes with its conjugate transpose.

        Examples
        ========

        >>> from sympy import Q, ask, MatrixSymbol
        >>> X = MatrixSymbol('X', 4, 4)
        >>> ask(Q.normal(X), Q.unitary(X))
        True

        References
        ==========

        .. [1] https://en.wikipedia.org/wiki/Normal_matrix

        """
        return Predicate('normal')

    @memoize_property
    def triangular(self):
        """
        Triangular matrix predicate.

        Explanation
        ===========

        ``Q.triangular(X)`` is true if ``X`` is one that is either lower
        triangular or upper triangular.

        Examples
        ========

        >>> from sympy import Q, ask, MatrixSymbol
        >>> X = MatrixSymbol('X', 4, 4)
        >>> ask(Q.triangular(X), Q.upper_triangular(X))
        True
        >>> ask(Q.triangular(X), Q.lower_triangular(X))
        True

        References
        ==========

        .. [1] https://en.wikipedia.org/wiki/Triangular_matrix

        """
        return Predicate('triangular')

    @memoize_property
    def unit_triangular(self):
        """
        Unit triangular matrix predicate.

        Explanation
        ===========

        A unit triangular matrix is a triangular matrix with 1s
        on the diagonal.

        Examples
        ========

        >>> from sympy import Q, ask, MatrixSymbol
        >>> X = MatrixSymbol('X', 4, 4)
        >>> ask(Q.triangular(X), Q.unit_triangular(X))
        True

        """
        return Predicate('unit_triangular')


Q = AssumptionKeys()

def _extract_facts(expr, symbol, check_reversed_rel=True):
    """
    Helper for ask().

    Explanation
    ===========

    Extracts the facts relevant to the symbol from an assumption.
    Returns None if there is nothing to extract.
    """
    if isinstance(symbol, Relational):
        if check_reversed_rel:
            rev = _extract_facts(expr, symbol.reversed, False)
            if rev is not None:
                return rev
    if isinstance(expr, bool):
        return
    if not expr.has(symbol):
        return
    if isinstance(expr, AppliedPredicate):
        if expr.arg == symbol:
            return expr.func
        else:
            return
    if isinstance(expr, Not) and expr.args[0].func in (And, Or):
        cls = Or if expr.args[0] == And else And
        expr = cls(*[~arg for arg in expr.args[0].args])
    args = [_extract_facts(arg, symbol) for arg in expr.args]
    if isinstance(expr, And):
        args = [x for x in args if x is not None]
        if args:
            return expr.func(*args)
    if args and all(x is not None for x in args):
        return expr.func(*args)


def _extract_all_facts(expr, symbol):
    facts = set()
    if isinstance(symbol, Relational):
        symbols = (symbol, symbol.reversed)
    else:
        symbols = (symbol,)
    for clause in expr.clauses:
        args = []
        for literal in clause:
            if isinstance(literal.lit, AppliedPredicate):
                if literal.lit.arg in symbols:
                    # Add literal if it has 'symbol' in it
                    args.append(Literal(literal.lit.func, literal.is_Not))
                else:
                    # If any of the literals doesn't have 'symbol' don't add the whole clause.
                    break
        else:
            if args:
                facts.add(frozenset(args))
    return CNF(facts)


def ask(proposition, assumptions=True, context=global_assumptions):
    """
    Function for inferring properties about objects.

    Explanation
    ===========

<<<<<<< HEAD
    This function evaluates the *proposition* to boolean value, with
    respect to *assumptions* and *context*. For this, multipledispatch
    handler for the proposition predicate is first referred to. If this
    cannot determine the result, SAT solver is used.
=======
    Explanation
    ===========

    **Syntax**
>>>>>>> a522a5a2

    Parameters
    ==========

    proposition : any boolean expression
        Proposition which will be evaluated to boolean value. If this is
        not ``AppliedPredicate``, it will be wrapped by ``Q.is_true``.

    context : assumption context, optional
        Instance of ``AssumptionsContext``. By default, this is
        ``global_assumptions``.

    Examples
    ========

    >>> from sympy import ask, Q, pi
    >>> from sympy.abc import x, y
    >>> ask(Q.rational(pi))
    False
    >>> ask(Q.even(x*y), Q.even(x) & Q.integer(y))
    True
    >>> ask(Q.prime(4*x), Q.integer(x))
    False

    Notes
    =====
    Relations in assumptions are not implemented (yet), so the following
    will not give a meaningful result.

    >>> ask(Q.positive(x), Q.is_true(x > 0))

    It is however a work in progress.

    """
    from sympy.assumptions.satask import satask

    if not isinstance(proposition, (BooleanFunction, AppliedPredicate, bool, BooleanAtom)):
        raise TypeError("proposition must be a valid logical expression")

    if not isinstance(assumptions, (BooleanFunction, AppliedPredicate, bool, BooleanAtom)):
        raise TypeError("assumptions must be a valid logical expression")

    if isinstance(proposition, AppliedPredicate):
        key, expr = proposition.func, sympify(proposition.arg)
    else:
        key, expr = Q.is_true, sympify(proposition)

    assump = CNF.from_prop(assumptions)
    assump.extend(context)

    local_facts = _extract_all_facts(assump, expr)

    known_facts_cnf = get_all_known_facts()
    known_facts_dict = get_known_facts_dict()

    enc_cnf = EncodedCNF()
    enc_cnf.from_cnf(CNF(known_facts_cnf))
    enc_cnf.add_from_cnf(local_facts)

    if local_facts.clauses and satisfiable(enc_cnf) is False:
        raise ValueError("inconsistent assumptions %s" % assumptions)

    if local_facts.clauses:

        if len(local_facts.clauses) == 1:
            cl, = local_facts.clauses
            f, = cl if len(cl)==1 else [None]
            if f and f.is_Not and f.arg in known_facts_dict.get(key, []):
                return False

        for clause in local_facts.clauses:
            if len(clause) == 1:
                f, = clause
                fdict = known_facts_dict.get(f.arg, None) if not f.is_Not else None
                if fdict and key in fdict:
                    return True
                if fdict and Not(key) in known_facts_dict[f.arg]:
                    return False

    # direct resolution method, no logic
    res = key(expr)._eval_ask(assumptions)
    if res is not None:
        return bool(res)
    # using satask (still costly)
    res = satask(proposition, assumptions=assumptions, context=context)
    return res


def ask_full_inference(proposition, assumptions, known_facts_cnf):
    """
    Method for inferring properties about objects.

    """
    if not satisfiable(And(known_facts_cnf, assumptions, proposition)):
        return False
    if not satisfiable(And(known_facts_cnf, assumptions, Not(proposition))):
        return True
    return None


def register_handler(key, handler):
    """
    Register a new handler in the ask system. *key* must be a string and
    *handler* a multipledispatch function constructed by
    ``sympy.assumptions.handlers.AskHandlerClass``.

    >>> from sympy import Integer, Q, register_handler, ask
    >>> from sympy.assumptions.handlers import AskHandlerClass
    >>> MersenneHandler = AskHandlerClass('MersenneHandler')
    >>> @MersenneHandler.register(Integer)
    ... def _(expr, assumptions):
    ...     from sympy import ask, log
    ...     return ask(Q.integer(log(expr + 1, 2)))
    >>> register_handler('mersenne', MersenneHandler)
    >>> ask(Q.mersenne(7))
    True

    Note that registering the new handler to existing key overrides the
    old handler. Normally, this should not happen. In this case, use
    dispatching instead.

    >>> from sympy import Basic, Q
    >>> class MyType(Basic):
    ...     pass
    >>> a = MyType()
    >>> @Q.prime.handler.register(MyType)
    ... def _(expr, assumptions):
    ...     return True
    >>> ask(Q.prime(a))
    True

    """
    if type(key) is Predicate:
        key = key.name
    Qkey = getattr(Q, key, None)
    if Qkey is not None:
        Qkey._handler = handler
    else:
        setattr(Q, key, Predicate(key, handler=handler))


def single_fact_lookup(known_facts_keys, known_facts_cnf):
    # Compute the quick lookup for single facts
    mapping = {}
    for key in known_facts_keys:
        mapping[key] = {key}
        for other_key in known_facts_keys:
            if other_key != key:
                if ask_full_inference(other_key, key, known_facts_cnf):
                    mapping[key].add(other_key)
    return mapping


def compute_known_facts(known_facts, known_facts_keys):
    """Compute the various forms of knowledge compilation used by the
    assumptions system.

    Explanation
    ===========

    This function is typically applied to the results of the ``get_known_facts``
    and ``get_known_facts_keys`` functions defined at the bottom of
    this file.
    """
    from textwrap import dedent, wrap

    fact_string = dedent('''\
    """
    The contents of this file are the return value of
    ``sympy.assumptions.ask.compute_known_facts``.

    Do NOT manually edit this file.
    Instead, run ./bin/ask_update.py.
    """

    from sympy.core.cache import cacheit
    from sympy.logic.boolalg import And
    from sympy.assumptions.cnf import Literal
    from sympy.assumptions.ask import Q

    # -{ Known facts as a set }-
    @cacheit
    def get_all_known_facts():
        return {
            %s
        }

    # -{ Known facts in Conjunctive Normal Form }-
    @cacheit
    def get_known_facts_cnf():
        return And(
            %s
        )

    # -{ Known facts in compressed sets }-
    @cacheit
    def get_known_facts_dict():
        return {
            %s
        }
    ''')
    # Compute the known facts in CNF form for logical inference
    LINE = ",\n        "
    HANG = ' '*8
    cnf = to_cnf(known_facts)
    cnf_ = CNF.to_CNF(known_facts)
    c = LINE.join([str(a) for a in cnf.args])

    p = LINE.join(sorted(['frozenset((' + ', '.join(str(lit) for lit in sorted(clause, key=str)) +'))' for clause in cnf_.clauses]))
    mapping = single_fact_lookup(known_facts_keys, cnf)
    items = sorted(mapping.items(), key=str)
    keys = [str(i[0]) for i in items]
    values = ['set(%s)' % sorted(i[1], key=str) for i in items]
    m = LINE.join(['\n'.join(
        wrap("{}: {}".format(k, v),
            subsequent_indent=HANG,
            break_long_words=False))
        for k, v in zip(keys, values)]) + ','
    return fact_string % (p, c, m)

# handlers tells us what ask handler we should use
# for a particular key
_val_template = 'sympy.assumptions.handlers.%s'
_handlers = [
    ("antihermitian",     "sets.AskAntiHermitianHandler"),
    ("finite",            "calculus.AskFiniteHandler"),
    ("commutative",       "AskCommutativeHandler"),
    ("complex",           "sets.AskComplexHandler"),
    ("composite",         "ntheory.AskCompositeHandler"),
    ("even",              "ntheory.AskEvenHandler"),
    ("extended_real",     "sets.AskExtendedRealHandler"),
    ("hermitian",         "sets.AskHermitianHandler"),
    ("imaginary",         "sets.AskImaginaryHandler"),
    ("integer",           "sets.AskIntegerHandler"),
    ("irrational",        "sets.AskIrrationalHandler"),
    ("rational",          "sets.AskRationalHandler"),
    ("negative",          "order.AskNegativeHandler"),
    ("nonzero",           "order.AskNonZeroHandler"),
    ("nonpositive",       "order.AskNonPositiveHandler"),
    ("nonnegative",       "order.AskNonNegativeHandler"),
    ("zero",              "order.AskZeroHandler"),
    ("positive",          "order.AskPositiveHandler"),
    ("prime",             "ntheory.AskPrimeHandler"),
    ("real",              "sets.AskRealHandler"),
    ("odd",               "ntheory.AskOddHandler"),
    ("algebraic",         "sets.AskAlgebraicHandler"),
    ("is_true",           "common.TautologicalHandler"),
    ("symmetric",         "matrices.AskSymmetricHandler"),
    ("invertible",        "matrices.AskInvertibleHandler"),
    ("orthogonal",        "matrices.AskOrthogonalHandler"),
    ("unitary",           "matrices.AskUnitaryHandler"),
    ("positive_definite", "matrices.AskPositiveDefiniteHandler"),
    ("upper_triangular",  "matrices.AskUpperTriangularHandler"),
    ("lower_triangular",  "matrices.AskLowerTriangularHandler"),
    ("diagonal",          "matrices.AskDiagonalHandler"),
    ("fullrank",          "matrices.AskFullRankHandler"),
    ("square",            "matrices.AskSquareHandler"),
    ("integer_elements",  "matrices.AskIntegerElementsHandler"),
    ("real_elements",     "matrices.AskRealElementsHandler"),
    ("complex_elements",  "matrices.AskComplexElementsHandler"),
]

for name, value in _handlers:
    register_handler(name, _val_template % value)

@cacheit
def get_known_facts_keys():
    return [
        getattr(Q, attr)
        for attr in Q.__class__.__dict__
        if not attr.startswith('__')]

@cacheit
def get_known_facts():
    return And(
        Implies(Q.infinite, ~Q.finite),
        Implies(Q.real, Q.complex),
        Implies(Q.real, Q.hermitian),
        Equivalent(Q.extended_real, Q.real | Q.infinite),
        Equivalent(Q.even | Q.odd, Q.integer),
        Implies(Q.even, ~Q.odd),
        Implies(Q.prime, Q.integer & Q.positive & ~Q.composite),
        Implies(Q.integer, Q.rational),
        Implies(Q.rational, Q.algebraic),
        Implies(Q.algebraic, Q.complex),
        Implies(Q.algebraic, Q.finite),
        Equivalent(Q.transcendental | Q.algebraic, Q.complex & Q.finite),
        Implies(Q.transcendental, ~Q.algebraic),
        Implies(Q.transcendental, Q.finite),
        Implies(Q.imaginary, Q.complex & ~Q.real),
        Implies(Q.imaginary, Q.antihermitian),
        Implies(Q.antihermitian, ~Q.hermitian),
        Equivalent(Q.irrational | Q.rational, Q.real & Q.finite),
        Implies(Q.irrational, ~Q.rational),
        Implies(Q.zero, Q.even),

        Equivalent(Q.real, Q.negative | Q.zero | Q.positive),
        Implies(Q.zero, ~Q.negative & ~Q.positive),
        Implies(Q.negative, ~Q.positive),
        Equivalent(Q.nonnegative, Q.zero | Q.positive),
        Equivalent(Q.nonpositive, Q.zero | Q.negative),
        Equivalent(Q.nonzero, Q.negative | Q.positive),

        Implies(Q.orthogonal, Q.positive_definite),
        Implies(Q.orthogonal, Q.unitary),
        Implies(Q.unitary & Q.real, Q.orthogonal),
        Implies(Q.unitary, Q.normal),
        Implies(Q.unitary, Q.invertible),
        Implies(Q.normal, Q.square),
        Implies(Q.diagonal, Q.normal),
        Implies(Q.positive_definite, Q.invertible),
        Implies(Q.diagonal, Q.upper_triangular),
        Implies(Q.diagonal, Q.lower_triangular),
        Implies(Q.lower_triangular, Q.triangular),
        Implies(Q.upper_triangular, Q.triangular),
        Implies(Q.triangular, Q.upper_triangular | Q.lower_triangular),
        Implies(Q.upper_triangular & Q.lower_triangular, Q.diagonal),
        Implies(Q.diagonal, Q.symmetric),
        Implies(Q.unit_triangular, Q.triangular),
        Implies(Q.invertible, Q.fullrank),
        Implies(Q.invertible, Q.square),
        Implies(Q.symmetric, Q.square),
        Implies(Q.fullrank & Q.square, Q.invertible),
        Equivalent(Q.invertible, ~Q.singular),
        Implies(Q.integer_elements, Q.real_elements),
        Implies(Q.real_elements, Q.complex_elements),
    )

from sympy.assumptions.ask_generated import (
    get_known_facts_dict, get_all_known_facts)<|MERGE_RESOLUTION|>--- conflicted
+++ resolved
@@ -1331,17 +1331,17 @@
     Explanation
     ===========
 
-<<<<<<< HEAD
     This function evaluates the *proposition* to boolean value, with
     respect to *assumptions* and *context*. For this, multipledispatch
     handler for the proposition predicate is first referred to. If this
     cannot determine the result, SAT solver is used.
-=======
-    Explanation
-    ===========
 
     **Syntax**
->>>>>>> a522a5a2
+
+        * ask(proposition)
+
+        * ask(proposition, assumptions)
+            where ``proposition`` is any boolean expression
 
     Parameters
     ==========
@@ -1366,14 +1366,14 @@
     >>> ask(Q.prime(4*x), Q.integer(x))
     False
 
-    Notes
-    =====
-    Relations in assumptions are not implemented (yet), so the following
-    will not give a meaningful result.
-
-    >>> ask(Q.positive(x), Q.is_true(x > 0))
-
-    It is however a work in progress.
+    **Remarks**
+
+        Relations in assumptions are not implemented (yet), so the following
+        will not give a meaningful result.
+
+        >>> ask(Q.positive(x), Q.is_true(x > 0))
+
+        It is however a work in progress.
 
     """
     from sympy.assumptions.satask import satask
