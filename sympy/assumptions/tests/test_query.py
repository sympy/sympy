from sympy.abc import t, w, x, y, z, n, k, m, p, i
from sympy.assumptions import (ask, AssumptionsContext, Q, register_handler,
        remove_handler)
from sympy.assumptions.assume import assuming, global_assumptions, Predicate
from sympy.assumptions.cnf import CNF, Literal
from sympy.assumptions.facts import (single_fact_lookup,
    get_known_facts, generate_known_facts_dict, get_known_facts_keys)
from sympy.assumptions.handlers import AskHandler
from sympy.assumptions.ask_generated import (get_all_known_facts,
    get_known_facts_dict)
from sympy.core.add import Add
from sympy.core.numbers import (I, Integer, Rational, oo, zoo, pi)
from sympy.core.singleton import S
from sympy.core.power import Pow
from sympy.core.symbol import Str, symbols, Symbol
from sympy.functions.combinatorial.factorials import factorial
from sympy.functions.elementary.complexes import (Abs, im, re, sign)
from sympy.functions.elementary.exponential import (exp, log)
from sympy.functions.elementary.miscellaneous import sqrt
from sympy.functions.elementary.trigonometric import (
    acos, acot, asin, atan, cos, cot, sin, tan)
from sympy.logic.boolalg import Equivalent, Implies, Xor, And, to_cnf
from sympy.matrices import Matrix, SparseMatrix
from sympy.testing.pytest import (XFAIL, slow, raises, warns_deprecated_sympy,
    _both_exp_pow)
import math


def test_int_1():
    z = 1
    assert ask(Q.commutative(z)) is True
    assert ask(Q.integer(z)) is True
    assert ask(Q.rational(z)) is True
    assert ask(Q.real(z)) is True
    assert ask(Q.complex(z)) is True
    assert ask(Q.irrational(z)) is False
    assert ask(Q.imaginary(z)) is False
    assert ask(Q.positive(z)) is True
    assert ask(Q.negative(z)) is False
    assert ask(Q.even(z)) is False
    assert ask(Q.odd(z)) is True
    assert ask(Q.finite(z)) is True
    assert ask(Q.prime(z)) is False
    assert ask(Q.composite(z)) is False
    assert ask(Q.hermitian(z)) is True
    assert ask(Q.antihermitian(z)) is False


def test_int_11():
    z = 11
    assert ask(Q.commutative(z)) is True
    assert ask(Q.integer(z)) is True
    assert ask(Q.rational(z)) is True
    assert ask(Q.real(z)) is True
    assert ask(Q.complex(z)) is True
    assert ask(Q.irrational(z)) is False
    assert ask(Q.imaginary(z)) is False
    assert ask(Q.positive(z)) is True
    assert ask(Q.negative(z)) is False
    assert ask(Q.even(z)) is False
    assert ask(Q.odd(z)) is True
    assert ask(Q.finite(z)) is True
    assert ask(Q.prime(z)) is True
    assert ask(Q.composite(z)) is False
    assert ask(Q.hermitian(z)) is True
    assert ask(Q.antihermitian(z)) is False


def test_int_12():
    z = 12
    assert ask(Q.commutative(z)) is True
    assert ask(Q.integer(z)) is True
    assert ask(Q.rational(z)) is True
    assert ask(Q.real(z)) is True
    assert ask(Q.complex(z)) is True
    assert ask(Q.irrational(z)) is False
    assert ask(Q.imaginary(z)) is False
    assert ask(Q.positive(z)) is True
    assert ask(Q.negative(z)) is False
    assert ask(Q.even(z)) is True
    assert ask(Q.odd(z)) is False
    assert ask(Q.finite(z)) is True
    assert ask(Q.prime(z)) is False
    assert ask(Q.composite(z)) is True
    assert ask(Q.hermitian(z)) is True
    assert ask(Q.antihermitian(z)) is False


def test_float_1():
    z = 1.0
    assert ask(Q.commutative(z)) is True
    assert ask(Q.integer(z)) is False
    assert ask(Q.rational(z)) is None
    assert ask(Q.real(z)) is True
    assert ask(Q.complex(z)) is True
    assert ask(Q.irrational(z)) is None
    assert ask(Q.imaginary(z)) is False
    assert ask(Q.positive(z)) is True
    assert ask(Q.negative(z)) is False
    assert ask(Q.even(z)) is False
    assert ask(Q.odd(z)) is False
    assert ask(Q.finite(z)) is True
    assert ask(Q.prime(z)) is False
    assert ask(Q.composite(z)) is False
    assert ask(Q.hermitian(z)) is True
    assert ask(Q.antihermitian(z)) is False

    z = 7.2123
    assert ask(Q.commutative(z)) is True
    assert ask(Q.integer(z)) is False
    assert ask(Q.rational(z)) is None
    assert ask(Q.real(z)) is True
    assert ask(Q.complex(z)) is True
    assert ask(Q.irrational(z)) is None
    assert ask(Q.imaginary(z)) is False
    assert ask(Q.positive(z)) is True
    assert ask(Q.negative(z)) is False
    assert ask(Q.even(z)) is False
    assert ask(Q.odd(z)) is False
    assert ask(Q.finite(z)) is True
    assert ask(Q.prime(z)) is False
    assert ask(Q.composite(z)) is False
    assert ask(Q.hermitian(z)) is True
    assert ask(Q.antihermitian(z)) is False

    # test for issue #12168
    assert ask(Q.rational(math.pi)) is None


def test_zero_0():
    z = Integer(0)
    assert ask(Q.nonzero(z)) is False
    assert ask(Q.zero(z)) is True
    assert ask(Q.commutative(z)) is True
    assert ask(Q.integer(z)) is True
    assert ask(Q.rational(z)) is True
    assert ask(Q.real(z)) is True
    assert ask(Q.complex(z)) is True
    assert ask(Q.imaginary(z)) is False
    assert ask(Q.positive(z)) is False
    assert ask(Q.negative(z)) is False
    assert ask(Q.even(z)) is True
    assert ask(Q.odd(z)) is False
    assert ask(Q.finite(z)) is True
    assert ask(Q.prime(z)) is False
    assert ask(Q.composite(z)) is False
    assert ask(Q.hermitian(z)) is True
    assert ask(Q.antihermitian(z)) is True


def test_negativeone():
    z = Integer(-1)
    assert ask(Q.nonzero(z)) is True
    assert ask(Q.zero(z)) is False
    assert ask(Q.commutative(z)) is True
    assert ask(Q.integer(z)) is True
    assert ask(Q.rational(z)) is True
    assert ask(Q.real(z)) is True
    assert ask(Q.complex(z)) is True
    assert ask(Q.irrational(z)) is False
    assert ask(Q.imaginary(z)) is False
    assert ask(Q.positive(z)) is False
    assert ask(Q.negative(z)) is True
    assert ask(Q.even(z)) is False
    assert ask(Q.odd(z)) is True
    assert ask(Q.finite(z)) is True
    assert ask(Q.prime(z)) is False
    assert ask(Q.composite(z)) is False
    assert ask(Q.hermitian(z)) is True
    assert ask(Q.antihermitian(z)) is False


def test_infinity():
    assert ask(Q.commutative(oo)) is True
    assert ask(Q.integer(oo)) is False
    assert ask(Q.rational(oo)) is False
    assert ask(Q.algebraic(oo)) is False
    assert ask(Q.real(oo)) is False
    assert ask(Q.extended_real(oo)) is True
    assert ask(Q.complex(oo)) is False
    assert ask(Q.irrational(oo)) is False
    assert ask(Q.imaginary(oo)) is False
    assert ask(Q.positive(oo)) is False
    assert ask(Q.extended_positive(oo)) is True
    assert ask(Q.negative(oo)) is False
    assert ask(Q.even(oo)) is False
    assert ask(Q.odd(oo)) is False
    assert ask(Q.finite(oo)) is False
    assert ask(Q.infinite(oo)) is True
    assert ask(Q.prime(oo)) is False
    assert ask(Q.composite(oo)) is False
    assert ask(Q.hermitian(oo)) is False
    assert ask(Q.antihermitian(oo)) is False
    assert ask(Q.positive_infinite(oo)) is True
    assert ask(Q.negative_infinite(oo)) is False


def test_neg_infinity():
    mm = S.NegativeInfinity
    assert ask(Q.commutative(mm)) is True
    assert ask(Q.integer(mm)) is False
    assert ask(Q.rational(mm)) is False
    assert ask(Q.algebraic(mm)) is False
    assert ask(Q.real(mm)) is False
    assert ask(Q.extended_real(mm)) is True
    assert ask(Q.complex(mm)) is False
    assert ask(Q.irrational(mm)) is False
    assert ask(Q.imaginary(mm)) is False
    assert ask(Q.positive(mm)) is False
    assert ask(Q.negative(mm)) is False
    assert ask(Q.extended_negative(mm)) is True
    assert ask(Q.even(mm)) is False
    assert ask(Q.odd(mm)) is False
    assert ask(Q.finite(mm)) is False
    assert ask(Q.infinite(oo)) is True
    assert ask(Q.prime(mm)) is False
    assert ask(Q.composite(mm)) is False
    assert ask(Q.hermitian(mm)) is False
    assert ask(Q.antihermitian(mm)) is False
    assert ask(Q.positive_infinite(-oo)) is False
    assert ask(Q.negative_infinite(-oo)) is True


def test_complex_infinity():
    assert ask(Q.commutative(zoo)) is True
    assert ask(Q.integer(zoo)) is False
    assert ask(Q.rational(zoo)) is False
    assert ask(Q.algebraic(zoo)) is False
    assert ask(Q.real(zoo)) is False
    assert ask(Q.extended_real(zoo)) is False
    assert ask(Q.complex(zoo)) is False
    assert ask(Q.irrational(zoo)) is False
    assert ask(Q.imaginary(zoo)) is False
    assert ask(Q.positive(zoo)) is False
    assert ask(Q.negative(zoo)) is False
    assert ask(Q.zero(zoo)) is False
    assert ask(Q.nonzero(zoo)) is False
    assert ask(Q.even(zoo)) is False
    assert ask(Q.odd(zoo)) is False
    assert ask(Q.finite(zoo)) is False
    assert ask(Q.infinite(zoo)) is True
    assert ask(Q.prime(zoo)) is False
    assert ask(Q.composite(zoo)) is False
    assert ask(Q.hermitian(zoo)) is False
    assert ask(Q.antihermitian(zoo)) is False
    assert ask(Q.positive_infinite(zoo)) is False
    assert ask(Q.negative_infinite(zoo)) is False


def test_nan():
    nan = S.NaN
    assert ask(Q.commutative(nan)) is True
    assert ask(Q.integer(nan)) is None
    assert ask(Q.rational(nan)) is None
    assert ask(Q.algebraic(nan)) is None
    assert ask(Q.real(nan)) is None
    assert ask(Q.extended_real(nan)) is None
    assert ask(Q.complex(nan)) is None
    assert ask(Q.irrational(nan)) is None
    assert ask(Q.imaginary(nan)) is None
    assert ask(Q.positive(nan)) is None
    assert ask(Q.nonzero(nan)) is None
    assert ask(Q.zero(nan)) is None
    assert ask(Q.even(nan)) is None
    assert ask(Q.odd(nan)) is None
    assert ask(Q.finite(nan)) is None
    assert ask(Q.infinite(nan)) is None
    assert ask(Q.prime(nan)) is None
    assert ask(Q.composite(nan)) is None
    assert ask(Q.hermitian(nan)) is None
    assert ask(Q.antihermitian(nan)) is None


def test_Rational_number():
    r = Rational(3, 4)
    assert ask(Q.commutative(r)) is True
    assert ask(Q.integer(r)) is False
    assert ask(Q.rational(r)) is True
    assert ask(Q.real(r)) is True
    assert ask(Q.complex(r)) is True
    assert ask(Q.irrational(r)) is False
    assert ask(Q.imaginary(r)) is False
    assert ask(Q.positive(r)) is True
    assert ask(Q.negative(r)) is False
    assert ask(Q.even(r)) is False
    assert ask(Q.odd(r)) is False
    assert ask(Q.finite(r)) is True
    assert ask(Q.prime(r)) is False
    assert ask(Q.composite(r)) is False
    assert ask(Q.hermitian(r)) is True
    assert ask(Q.antihermitian(r)) is False

    r = Rational(1, 4)
    assert ask(Q.positive(r)) is True
    assert ask(Q.negative(r)) is False

    r = Rational(5, 4)
    assert ask(Q.negative(r)) is False
    assert ask(Q.positive(r)) is True

    r = Rational(5, 3)
    assert ask(Q.positive(r)) is True
    assert ask(Q.negative(r)) is False

    r = Rational(-3, 4)
    assert ask(Q.positive(r)) is False
    assert ask(Q.negative(r)) is True

    r = Rational(-1, 4)
    assert ask(Q.positive(r)) is False
    assert ask(Q.negative(r)) is True

    r = Rational(-5, 4)
    assert ask(Q.negative(r)) is True
    assert ask(Q.positive(r)) is False

    r = Rational(-5, 3)
    assert ask(Q.positive(r)) is False
    assert ask(Q.negative(r)) is True


def test_sqrt_2():
    z = sqrt(2)
    assert ask(Q.commutative(z)) is True
    assert ask(Q.integer(z)) is False
    assert ask(Q.rational(z)) is False
    assert ask(Q.real(z)) is True
    assert ask(Q.complex(z)) is True
    assert ask(Q.irrational(z)) is True
    assert ask(Q.imaginary(z)) is False
    assert ask(Q.positive(z)) is True
    assert ask(Q.negative(z)) is False
    assert ask(Q.even(z)) is False
    assert ask(Q.odd(z)) is False
    assert ask(Q.finite(z)) is True
    assert ask(Q.prime(z)) is False
    assert ask(Q.composite(z)) is False
    assert ask(Q.hermitian(z)) is True
    assert ask(Q.antihermitian(z)) is False


def test_pi():
    z = S.Pi
    assert ask(Q.commutative(z)) is True
    assert ask(Q.integer(z)) is False
    assert ask(Q.rational(z)) is False
    assert ask(Q.algebraic(z)) is False
    assert ask(Q.real(z)) is True
    assert ask(Q.complex(z)) is True
    assert ask(Q.irrational(z)) is True
    assert ask(Q.imaginary(z)) is False
    assert ask(Q.positive(z)) is True
    assert ask(Q.negative(z)) is False
    assert ask(Q.even(z)) is False
    assert ask(Q.odd(z)) is False
    assert ask(Q.finite(z)) is True
    assert ask(Q.prime(z)) is False
    assert ask(Q.composite(z)) is False
    assert ask(Q.hermitian(z)) is True
    assert ask(Q.antihermitian(z)) is False

    z = S.Pi + 1
    assert ask(Q.commutative(z)) is True
    assert ask(Q.integer(z)) is False
    assert ask(Q.rational(z)) is False
    assert ask(Q.algebraic(z)) is False
    assert ask(Q.real(z)) is True
    assert ask(Q.complex(z)) is True
    assert ask(Q.irrational(z)) is True
    assert ask(Q.imaginary(z)) is False
    assert ask(Q.positive(z)) is True
    assert ask(Q.negative(z)) is False
    assert ask(Q.even(z)) is False
    assert ask(Q.odd(z)) is False
    assert ask(Q.finite(z)) is True
    assert ask(Q.prime(z)) is False
    assert ask(Q.composite(z)) is False
    assert ask(Q.hermitian(z)) is True
    assert ask(Q.antihermitian(z)) is False

    z = 2*S.Pi
    assert ask(Q.commutative(z)) is True
    assert ask(Q.integer(z)) is False
    assert ask(Q.rational(z)) is False
    assert ask(Q.algebraic(z)) is False
    assert ask(Q.real(z)) is True
    assert ask(Q.complex(z)) is True
    assert ask(Q.irrational(z)) is True
    assert ask(Q.imaginary(z)) is False
    assert ask(Q.positive(z)) is True
    assert ask(Q.negative(z)) is False
    assert ask(Q.even(z)) is False
    assert ask(Q.odd(z)) is False
    assert ask(Q.finite(z)) is True
    assert ask(Q.prime(z)) is False
    assert ask(Q.composite(z)) is False
    assert ask(Q.hermitian(z)) is True
    assert ask(Q.antihermitian(z)) is False

    z = S.Pi ** 2
    assert ask(Q.commutative(z)) is True
    assert ask(Q.integer(z)) is False
    assert ask(Q.rational(z)) is False
    assert ask(Q.algebraic(z)) is False
    assert ask(Q.real(z)) is True
    assert ask(Q.complex(z)) is True
    assert ask(Q.irrational(z)) is True
    assert ask(Q.imaginary(z)) is False
    assert ask(Q.positive(z)) is True
    assert ask(Q.negative(z)) is False
    assert ask(Q.even(z)) is False
    assert ask(Q.odd(z)) is False
    assert ask(Q.finite(z)) is True
    assert ask(Q.prime(z)) is False
    assert ask(Q.composite(z)) is False
    assert ask(Q.hermitian(z)) is True
    assert ask(Q.antihermitian(z)) is False

    z = (1 + S.Pi) ** 2
    assert ask(Q.commutative(z)) is True
    assert ask(Q.integer(z)) is False
    assert ask(Q.rational(z)) is False
    assert ask(Q.algebraic(z)) is False
    assert ask(Q.real(z)) is True
    assert ask(Q.complex(z)) is True
    assert ask(Q.irrational(z)) is True
    assert ask(Q.imaginary(z)) is False
    assert ask(Q.positive(z)) is True
    assert ask(Q.negative(z)) is False
    assert ask(Q.even(z)) is False
    assert ask(Q.odd(z)) is False
    assert ask(Q.finite(z)) is True
    assert ask(Q.prime(z)) is False
    assert ask(Q.composite(z)) is False
    assert ask(Q.hermitian(z)) is True
    assert ask(Q.antihermitian(z)) is False


def test_E():
    z = S.Exp1
    assert ask(Q.commutative(z)) is True
    assert ask(Q.integer(z)) is False
    assert ask(Q.rational(z)) is False
    assert ask(Q.algebraic(z)) is False
    assert ask(Q.real(z)) is True
    assert ask(Q.complex(z)) is True
    assert ask(Q.irrational(z)) is True
    assert ask(Q.imaginary(z)) is False
    assert ask(Q.positive(z)) is True
    assert ask(Q.negative(z)) is False
    assert ask(Q.even(z)) is False
    assert ask(Q.odd(z)) is False
    assert ask(Q.finite(z)) is True
    assert ask(Q.prime(z)) is False
    assert ask(Q.composite(z)) is False
    assert ask(Q.hermitian(z)) is True
    assert ask(Q.antihermitian(z)) is False


def test_GoldenRatio():
    z = S.GoldenRatio
    assert ask(Q.commutative(z)) is True
    assert ask(Q.integer(z)) is False
    assert ask(Q.rational(z)) is False
    assert ask(Q.algebraic(z)) is True
    assert ask(Q.real(z)) is True
    assert ask(Q.complex(z)) is True
    assert ask(Q.irrational(z)) is True
    assert ask(Q.imaginary(z)) is False
    assert ask(Q.positive(z)) is True
    assert ask(Q.negative(z)) is False
    assert ask(Q.even(z)) is False
    assert ask(Q.odd(z)) is False
    assert ask(Q.finite(z)) is True
    assert ask(Q.prime(z)) is False
    assert ask(Q.composite(z)) is False
    assert ask(Q.hermitian(z)) is True
    assert ask(Q.antihermitian(z)) is False


def test_TribonacciConstant():
    z = S.TribonacciConstant
    assert ask(Q.commutative(z)) is True
    assert ask(Q.integer(z)) is False
    assert ask(Q.rational(z)) is False
    assert ask(Q.algebraic(z)) is True
    assert ask(Q.real(z)) is True
    assert ask(Q.complex(z)) is True
    assert ask(Q.irrational(z)) is True
    assert ask(Q.imaginary(z)) is False
    assert ask(Q.positive(z)) is True
    assert ask(Q.negative(z)) is False
    assert ask(Q.even(z)) is False
    assert ask(Q.odd(z)) is False
    assert ask(Q.finite(z)) is True
    assert ask(Q.prime(z)) is False
    assert ask(Q.composite(z)) is False
    assert ask(Q.hermitian(z)) is True
    assert ask(Q.antihermitian(z)) is False


def test_I():
    z = I
    assert ask(Q.commutative(z)) is True
    assert ask(Q.integer(z)) is False
    assert ask(Q.rational(z)) is False
    assert ask(Q.algebraic(z)) is True
    assert ask(Q.real(z)) is False
    assert ask(Q.complex(z)) is True
    assert ask(Q.irrational(z)) is False
    assert ask(Q.imaginary(z)) is True
    assert ask(Q.positive(z)) is False
    assert ask(Q.negative(z)) is False
    assert ask(Q.even(z)) is False
    assert ask(Q.odd(z)) is False
    assert ask(Q.finite(z)) is True
    assert ask(Q.prime(z)) is False
    assert ask(Q.composite(z)) is False
    assert ask(Q.hermitian(z)) is False
    assert ask(Q.antihermitian(z)) is True

    z = 1 + I
    assert ask(Q.commutative(z)) is True
    assert ask(Q.integer(z)) is False
    assert ask(Q.rational(z)) is False
    assert ask(Q.algebraic(z)) is True
    assert ask(Q.real(z)) is False
    assert ask(Q.complex(z)) is True
    assert ask(Q.irrational(z)) is False
    assert ask(Q.imaginary(z)) is False
    assert ask(Q.positive(z)) is False
    assert ask(Q.negative(z)) is False
    assert ask(Q.even(z)) is False
    assert ask(Q.odd(z)) is False
    assert ask(Q.finite(z)) is True
    assert ask(Q.prime(z)) is False
    assert ask(Q.composite(z)) is False
    assert ask(Q.hermitian(z)) is False
    assert ask(Q.antihermitian(z)) is False

    z = I*(1 + I)
    assert ask(Q.commutative(z)) is True
    assert ask(Q.integer(z)) is False
    assert ask(Q.rational(z)) is False
    assert ask(Q.algebraic(z)) is True
    assert ask(Q.real(z)) is False
    assert ask(Q.complex(z)) is True
    assert ask(Q.irrational(z)) is False
    assert ask(Q.imaginary(z)) is False
    assert ask(Q.positive(z)) is False
    assert ask(Q.negative(z)) is False
    assert ask(Q.even(z)) is False
    assert ask(Q.odd(z)) is False
    assert ask(Q.finite(z)) is True
    assert ask(Q.prime(z)) is False
    assert ask(Q.composite(z)) is False
    assert ask(Q.hermitian(z)) is False
    assert ask(Q.antihermitian(z)) is False

    z = I**(I)
    assert ask(Q.imaginary(z)) is False
    assert ask(Q.real(z)) is True

    z = (-I)**(I)
    assert ask(Q.imaginary(z)) is False
    assert ask(Q.real(z)) is True

    z = (3*I)**(I)
    assert ask(Q.imaginary(z)) is False
    assert ask(Q.real(z)) is False

    z = (1)**(I)
    assert ask(Q.imaginary(z)) is False
    assert ask(Q.real(z)) is True

    z = (-1)**(I)
    assert ask(Q.imaginary(z)) is False
    assert ask(Q.real(z)) is True

    z = (1+I)**(I)
    assert ask(Q.imaginary(z)) is False
    assert ask(Q.real(z)) is False

    z = (I)**(I+3)
    assert ask(Q.imaginary(z)) is True
    assert ask(Q.real(z)) is False

    z = (I)**(I+2)
    assert ask(Q.imaginary(z)) is False
    assert ask(Q.real(z)) is True

    z = (I)**(2)
    assert ask(Q.imaginary(z)) is False
    assert ask(Q.real(z)) is True

    z = (I)**(3)
    assert ask(Q.imaginary(z)) is True
    assert ask(Q.real(z)) is False

    z = (3)**(I)
    assert ask(Q.imaginary(z)) is False
    assert ask(Q.real(z)) is False

    z = (I)**(0)
    assert ask(Q.imaginary(z)) is False
    assert ask(Q.real(z)) is True

def test_bounded():
    x, y, z = symbols('x,y,z')
    assert ask(Q.finite(x)) is None
    assert ask(Q.finite(x), Q.finite(x)) is True
    assert ask(Q.finite(x), Q.finite(y)) is None
    assert ask(Q.finite(x), Q.complex(x)) is True
    assert ask(Q.finite(x), Q.extended_real(x)) is None

    assert ask(Q.finite(x + 1)) is None
    assert ask(Q.finite(x + 1), Q.finite(x)) is True
    a = x + y
    x, y = a.args
    # B + B
    assert ask(Q.finite(a), Q.finite(x) & Q.finite(y)) is True
    assert ask(Q.finite(a), Q.positive(x) & Q.finite(y)) is True
    assert ask(Q.finite(a), Q.finite(x) & Q.positive(y)) is True
    assert ask(Q.finite(a), Q.positive(x) & Q.positive(y)) is True
    assert ask(Q.finite(a), Q.positive(x) & Q.finite(y)
        & ~Q.positive(y)) is True
    assert ask(Q.finite(a), Q.finite(x) & ~Q.positive(x)
        & Q.positive(y)) is True
    assert ask(Q.finite(a), Q.finite(x) & Q.finite(y) & ~Q.positive(x)
        & ~Q.positive(y)) is True
    # B + U
    assert ask(Q.finite(a), Q.finite(x) & ~Q.finite(y)) is False
    assert ask(Q.finite(a), Q.positive(x) & ~Q.finite(y)) is False
    assert ask(Q.finite(a), Q.finite(x)
        & Q.positive_infinite(y)) is False
    assert ask(Q.finite(a), Q.positive(x)
        & Q.positive_infinite(y)) is False
    assert ask(Q.finite(a), Q.positive(x) & ~Q.finite(y)
        & ~Q.positive(y)) is False
    assert ask(Q.finite(a), Q.finite(x) & ~Q.positive(x)
        & Q.positive_infinite(y)) is False
    assert ask(Q.finite(a), Q.finite(x) & ~Q.positive(x) & ~Q.finite(y)
        & ~Q.positive(y)) is False
    # B + ?
    assert ask(Q.finite(a), Q.finite(x)) is None
    assert ask(Q.finite(a), Q.positive(x)) is None
    assert ask(Q.finite(a), Q.finite(x)
        & Q.extended_positive(y)) is None
    assert ask(Q.finite(a), Q.positive(x)
        & Q.extended_positive(y)) is None
    assert ask(Q.finite(a), Q.positive(x) & ~Q.positive(y)) is None
    assert ask(Q.finite(a), Q.finite(x) & ~Q.positive(x)
        & Q.extended_positive(y)) is None
    assert ask(Q.finite(a), Q.finite(x) & ~Q.positive(x)
        & ~Q.positive(y)) is None
    # U + U
    assert ask(Q.finite(a), ~Q.finite(x) & ~Q.finite(y)) is None
    assert ask(Q.finite(a), Q.positive_infinite(x)
        & ~Q.finite(y)) is None
    assert ask(Q.finite(a), ~Q.finite(x)
        & Q.positive_infinite(y)) is None
    assert ask(Q.finite(a), Q.positive_infinite(x)
        & Q.positive_infinite(y)) is False
    assert ask(Q.finite(a), Q.positive_infinite(x) & ~Q.finite(y)
        & ~Q.extended_positive(y)) is None
    assert ask(Q.finite(a), ~Q.finite(x) & ~Q.extended_positive(x)
        & Q.positive_infinite(y)) is None
    assert ask(Q.finite(a), ~Q.finite(x) & ~Q.finite(y)
        & ~Q.extended_positive(x) & ~Q.extended_positive(y)) is False
    # U + ?
    assert ask(Q.finite(a), ~Q.finite(y)) is None
    assert ask(Q.finite(a), Q.extended_positive(x)
        & ~Q.finite(y)) is None
    assert ask(Q.finite(a), Q.positive_infinite(y)) is None
    assert ask(Q.finite(a), Q.extended_positive(x)
        & Q.positive_infinite(y)) is False
    assert ask(Q.finite(a), Q.extended_positive(x)
        & ~Q.finite(y) & ~Q.extended_positive(y)) is None
    assert ask(Q.finite(a), ~Q.extended_positive(x)
        & Q.positive_infinite(y)) is None
    assert ask(Q.finite(a), ~Q.extended_positive(x) & ~Q.finite(y)
        & ~Q.extended_positive(y)) is False
    # ? + ?
    assert ask(Q.finite(a)) is None
    assert ask(Q.finite(a), Q.extended_positive(x)) is None
    assert ask(Q.finite(a), Q.extended_positive(y)) is None
    assert ask(Q.finite(a), Q.extended_positive(x)
        & Q.extended_positive(y)) is None
    assert ask(Q.finite(a), Q.extended_positive(x)
        & ~Q.extended_positive(y)) is None
    assert ask(Q.finite(a), ~Q.extended_positive(x)
        & Q.extended_positive(y)) is None
    assert ask(Q.finite(a), ~Q.extended_positive(x)
        & ~Q.extended_positive(y)) is None

    x, y, z = symbols('x,y,z')
    a = x + y + z
    x, y, z = a.args
    assert ask(Q.finite(a), Q.negative(x) & Q.negative(y)
        & Q.negative(z)) is True
    assert ask(Q.finite(a), Q.negative(x) & Q.negative(y)
        & Q.finite(z)) is True
    assert ask(Q.finite(a), Q.negative(x) & Q.negative(y)
        & Q.positive(z)) is True
    assert ask(Q.finite(a), Q.negative(x) & Q.negative(y)
        & Q.negative_infinite(z)) is False
    assert ask(Q.finite(a), Q.negative(x) & Q.negative(y)
        & ~Q.finite(z)) is False
    assert ask(Q.finite(a), Q.negative(x) & Q.negative(y)
        & Q.positive_infinite(z)) is False
    assert ask(Q.finite(a), Q.negative(x) & Q.negative(y)
        & Q.extended_negative(z)) is None
    assert ask(Q.finite(a), Q.negative(x) & Q.negative(y)) is None
    assert ask(Q.finite(a), Q.negative(x) & Q.negative(y)
        & Q.extended_positive(z)) is None
    assert ask(Q.finite(a), Q.negative(x) & Q.finite(y)
        & Q.finite(z)) is True
    assert ask(Q.finite(a), Q.negative(x) & Q.finite(y)
        & Q.positive(z)) is True
    assert ask(Q.finite(a), Q.negative(x) & Q.finite(y)
        & Q.negative_infinite(z)) is False
    assert ask(Q.finite(a), Q.negative(x) & Q.finite(y)
        & ~Q.finite(z)) is False
    assert ask(Q.finite(a), Q.negative(x) & Q.finite(y)
        & Q.positive_infinite(z)) is False
    assert ask(Q.finite(a), Q.negative(x) & Q.finite(y)
        & Q.extended_negative(z)) is None
    assert ask(Q.finite(a), Q.negative(x) & Q.finite(y)) is None
    assert ask(Q.finite(a), Q.negative(x) & Q.finite(y)
        & Q.extended_positive(z)) is None
    assert ask(Q.finite(a), Q.negative(x) & Q.positive(y)
        & Q.positive(z)) is True
    assert ask(Q.finite(a), Q.negative(x) & Q.positive(y)
        & Q.negative_infinite(z)) is False
    assert ask(Q.finite(a), Q.negative(x) & Q.positive(y)
        & ~Q.finite(z)) is False
    assert ask(Q.finite(a), Q.negative(x) & Q.positive(y)
        & Q.positive_infinite(z)) is False
    assert ask(Q.finite(a), Q.negative(x) & Q.positive(y)
        & Q.extended_negative(z)) is None
    assert ask(Q.finite(a), Q.negative(x) & Q.extended_positive(y)
        & Q.finite(y)) is None
    assert ask(Q.finite(a), Q.negative(x) & Q.positive(y)
        & Q.extended_positive(z)) is None
    assert ask(Q.finite(a), Q.negative(x) & Q.negative_infinite(y)
        & Q.negative_infinite(z)) is False
    assert ask(Q.finite(a), Q.negative(x) & Q.negative_infinite(y)
        & ~Q.finite(z)) is None
    assert ask(Q.finite(a), Q.negative(x) & Q.negative_infinite(y)
        & Q.positive_infinite(z)) is None
    assert ask(Q.finite(a), Q.negative(x) & Q.negative_infinite(y)
        & Q.extended_negative(z)) is False
    assert ask(Q.finite(a), Q.negative(x)
        & Q.negative_infinite(y)) is None
    assert ask(Q.finite(a), Q.negative(x) & Q.negative_infinite(y)
        & Q.extended_positive(z)) is None
    assert ask(Q.finite(a), Q.negative(x) & ~Q.finite(y)
        & ~Q.finite(z)) is None
    assert ask(Q.finite(a), Q.negative(x) & ~Q.finite(y)
        & Q.positive_infinite(z)) is None
    assert ask(Q.finite(a), Q.negative(x) & ~Q.finite(y)
        & Q.extended_negative(z)) is None
    assert ask(Q.finite(a), Q.negative(x) & ~Q.finite(y)) is None
    assert ask(Q.finite(a), Q.negative(x) & ~Q.finite(y)
        & Q.extended_positive(z)) is None
    assert ask(Q.finite(a), Q.negative(x) & Q.positive_infinite(y)
        & Q.positive_infinite(z)) is False
    assert ask(Q.finite(a), Q.negative(x) & Q.positive_infinite(y)
        & Q.negative_infinite(z)) is None
    assert ask(Q.finite(a), Q.negative(x) &
         Q.positive_infinite(y)) is None
    assert ask(Q.finite(a), Q.negative(x) & Q.positive_infinite(y)
        & Q.extended_positive(z)) is False
    assert ask(Q.finite(a), Q.negative(x) & Q.extended_negative(y)
        & Q.extended_negative(z)) is None
    assert ask(Q.finite(a), Q.negative(x)
        & Q.extended_negative(y)) is None
    assert ask(Q.finite(a), Q.negative(x) & Q.extended_negative(y)
        & Q.extended_positive(z)) is None
    assert ask(Q.finite(a), Q.negative(x)) is None
    assert ask(Q.finite(a), Q.negative(x)
        & Q.extended_positive(z)) is None
    assert ask(Q.finite(a), Q.negative(x) & Q.extended_positive(y)
        & Q.extended_positive(z)) is None
    assert ask(Q.finite(a), Q.finite(x) & Q.finite(y)
        & Q.finite(z)) is True
    assert ask(Q.finite(a), Q.finite(x) & Q.finite(y)
        & Q.positive(z)) is True
    assert ask(Q.finite(a), Q.finite(x) & Q.finite(y)
        & Q.negative_infinite(z)) is False
    assert ask(Q.finite(a), Q.finite(x) & Q.finite(y)
        & ~Q.finite(z)) is False
    assert ask(Q.finite(a), Q.finite(x) & Q.finite(y)
        & Q.positive_infinite(z)) is False
    assert ask(Q.finite(a), Q.finite(x) & Q.finite(y)
        & Q.extended_negative(z)) is None
    assert ask(Q.finite(a), Q.finite(x) & Q.finite(y)) is None
    assert ask(Q.finite(a), Q.finite(x) & Q.finite(y)
        & Q.extended_positive(z)) is None
    assert ask(Q.finite(a), Q.finite(x) & Q.positive(y)
        & Q.positive(z)) is True
    assert ask(Q.finite(a), Q.finite(x) & Q.positive(y)
        & Q.negative_infinite(z)) is False
    assert ask(Q.finite(a), Q.finite(x) & Q.positive(y)
        & ~Q.finite(z)) is False
    assert ask(Q.finite(a), Q.finite(x) & Q.positive(y)
        & Q.positive_infinite(z)) is False
    assert ask(Q.finite(a), Q.finite(x) & Q.positive(y)
        & Q.extended_negative(z)) is None
    assert ask(Q.finite(a), Q.finite(x) & Q.positive(y)) is None
    assert ask(Q.finite(a), Q.finite(x) & Q.positive(y)
        & Q.extended_positive(z)) is None
    assert ask(Q.finite(a), Q.finite(x) & Q.negative_infinite(y)
        & Q.negative_infinite(z)) is False
    assert ask(Q.finite(a), Q.finite(x) & Q.negative_infinite(y)
        & ~Q.finite(z)) is None
    assert ask(Q.finite(a), Q.finite(x) & Q.negative_infinite(y)
        & Q.positive_infinite(z)) is None
    assert ask(Q.finite(a), Q.finite(x) & Q.negative_infinite(y)
        & Q.extended_negative(z)) is False
    assert ask(Q.finite(a), Q.finite(x)
        & Q.negative_infinite(y)) is None
    assert ask(Q.finite(a), Q.finite(x) & Q.negative_infinite(y)
        & Q.extended_positive(z)) is None
    assert ask(Q.finite(a), Q.finite(x) & ~Q.finite(y)
        & ~Q.finite(z)) is None
    assert ask(Q.finite(a), Q.finite(x) & ~Q.finite(y)
        & Q.positive_infinite(z)) is None
    assert ask(Q.finite(a), Q.finite(x) & ~Q.finite(y)
        & Q.extended_negative(z)) is None
    assert ask(Q.finite(a), Q.finite(x) & ~Q.finite(y)) is None
    assert ask(Q.finite(a), Q.finite(x) & ~Q.finite(y)
        & Q.extended_positive(z)) is None
    assert ask(Q.finite(a), Q.finite(x) & Q.positive_infinite(y)
        & Q.positive_infinite(z)) is False
    assert ask(Q.finite(a), Q.finite(x) & Q.positive_infinite(y)
        & Q.extended_negative(z)) is None
    assert ask(Q.finite(a), Q.finite(x)
        & Q.positive_infinite(y)) is None
    assert ask(Q.finite(a), Q.finite(x) & Q.positive_infinite(y)
        & Q.extended_positive(z)) is False
    assert ask(Q.finite(a), Q.finite(x) & Q.extended_negative(y)
        & Q.extended_negative(z)) is None
    assert ask(Q.finite(a), Q.finite(x)
        & Q.extended_negative(y)) is None
    assert ask(Q.finite(a), Q.finite(x) & Q.extended_negative(y)
        & Q.extended_positive(z)) is None
    assert ask(Q.finite(a), Q.finite(x)) is None
    assert ask(Q.finite(a), Q.finite(x)
        & Q.extended_positive(z)) is None
    assert ask(Q.finite(a), Q.finite(x) & Q.extended_positive(y)
        & Q.extended_positive(z)) is None
    assert ask(Q.finite(a), Q.positive(x) & Q.positive(y)
        & Q.positive(z)) is True
    assert ask(Q.finite(a), Q.positive(x) & Q.positive(y)
        & Q.negative_infinite(z)) is False
    assert ask(Q.finite(a), Q.positive(x) & Q.positive(y)
        & ~Q.finite(z)) is False
    assert ask(Q.finite(a), Q.positive(x) & Q.positive(y)
        & Q.positive_infinite(z)) is False
    assert ask(Q.finite(a), Q.positive(x) & Q.positive(y)
        & Q.extended_negative(z)) is None
    assert ask(Q.finite(a), Q.positive(x) & Q.positive(y)) is None
    assert ask(Q.finite(a), Q.positive(x) & Q.positive(y)
        & Q.extended_positive(z)) is None
    assert ask(Q.finite(a), Q.positive(x) & Q.negative_infinite(y)
        & Q.negative_infinite(z)) is False
    assert ask(Q.finite(a), Q.positive(x) & Q.negative_infinite(y)
        & ~Q.finite(z)) is None
    assert ask(Q.finite(a), Q.positive(x) & Q.negative_infinite(y)
        & Q.positive_infinite(z)) is None
    assert ask(Q.finite(a), Q.positive(x) & Q.negative_infinite(y)
        & Q.extended_negative(z)) is False
    assert ask(Q.finite(a), Q.positive(x)
        & Q.negative_infinite(y)) is None
    assert ask(Q.finite(a), Q.positive(x) & Q.negative_infinite(y)
        & Q.extended_positive(z)) is None
    assert ask(Q.finite(a), Q.positive(x) & ~Q.finite(y)
        & ~Q.finite(z)) is None
    assert ask(Q.finite(a), Q.positive(x) & ~Q.finite(y)
        & Q.positive_infinite(z)) is None
    assert ask(Q.finite(a), Q.positive(x) & ~Q.finite(y)
        & Q.extended_negative(z)) is None
    assert ask(Q.finite(a), Q.positive(x) & ~Q.finite(y)) is None
    assert ask(Q.finite(a), Q.positive(x) & ~Q.finite(y)
        & Q.extended_positive(z)) is None
    assert ask(Q.finite(a), Q.positive(x) & Q.positive_infinite(y)
        & Q.positive_infinite(z)) is False
    assert ask(Q.finite(a), Q.positive(x) & Q.positive_infinite(y)
        & Q.extended_negative(z)) is None
    assert ask(Q.finite(a), Q.positive(x)
        & Q.positive_infinite(y)) is None
    assert ask(Q.finite(a), Q.positive(x) & Q.positive_infinite(y)
        & Q.extended_positive(z)) is False
    assert ask(Q.finite(a), Q.positive(x) & Q.extended_negative(y)
        & Q.extended_negative(z)) is None
    assert ask(Q.finite(a), Q.positive(x)
        & Q.extended_negative(y)) is None
    assert ask(Q.finite(a), Q.positive(x) & Q.extended_negative(y)
        & Q.extended_positive(z)) is None
    assert ask(Q.finite(a), Q.positive(x)) is None
    assert ask(Q.finite(a), Q.positive(x)
        & Q.extended_positive(z)) is None
    assert ask(Q.finite(a), Q.positive(x) & Q.extended_positive(y)
        & Q.extended_positive(z)) is None
    assert ask(Q.finite(a), Q.negative_infinite(x)
        & Q.negative_infinite(y) & Q.negative_infinite(z)) is False
    assert ask(Q.finite(a), Q.negative_infinite(x)
        & Q.negative_infinite(y) & ~Q.finite(z)) is None
    assert ask(Q.finite(a), Q.negative_infinite(x)
        & Q.negative_infinite(y)& Q.positive_infinite(z)) is None
    assert ask(Q.finite(a), Q.negative_infinite(x)
        & Q.negative_infinite(y) & Q.extended_negative(z)) is False
    assert ask(Q.finite(a), Q.negative_infinite(x)
        & Q.negative_infinite(y)) is None
    assert ask(Q.finite(a), Q.negative_infinite(x)
        & Q.negative_infinite(y) & Q.extended_positive(z)) is None
    assert ask(Q.finite(a), Q.negative_infinite(x)
        & ~Q.finite(y) & ~Q.finite(z)) is None
    assert ask(Q.finite(a), Q.negative_infinite(x)
        & ~Q.finite(y) & Q.positive_infinite(z)) is None
    assert ask(Q.finite(a), Q.negative_infinite(x)
        & ~Q.finite(y) & Q.extended_negative(z)) is None
    assert ask(Q.finite(a), Q.negative_infinite(x)
        & ~Q.finite(y)) is None
    assert ask(Q.finite(a), Q.negative_infinite(x)
        & ~Q.finite(y) & Q.extended_positive(z)) is None
    assert ask(Q.finite(a), Q.negative_infinite(x)
        & Q.positive_infinite(y) & Q.positive_infinite(z)) is None
    assert ask(Q.finite(a), Q.negative_infinite(x)
        & Q.positive_infinite(y) & Q.extended_negative(z)) is None
    assert ask(Q.finite(a), Q.negative_infinite(x)
        & Q.positive_infinite(y)) is None
    assert ask(Q.finite(a), Q.negative_infinite(x)
        & Q.positive_infinite(y) & Q.extended_positive(z)) is None
    assert ask(Q.finite(a), Q.negative_infinite(x)
        & Q.extended_negative(y) & Q.extended_negative(z)) is False
    assert ask(Q.finite(a), Q.negative_infinite(x)
        & Q.extended_negative(y)) is None
    assert ask(Q.finite(a), Q.negative_infinite(x)
        & Q.extended_negative(y) & Q.extended_positive(z)) is None
    assert ask(Q.finite(a), Q.negative_infinite(x)) is None
    assert ask(Q.finite(a), Q.negative_infinite(x)
        & Q.extended_positive(z)) is None
    assert ask(Q.finite(a), Q.negative_infinite(x)
        & Q.extended_positive(y) & Q.extended_positive(z)) is None
    assert ask(Q.finite(a), ~Q.finite(x) & ~Q.finite(y)
        & ~Q.finite(z)) is None
    assert ask(Q.finite(a), ~Q.finite(x) & Q.positive_infinite(z)
        & ~Q.finite(z)) is None
    assert ask(Q.finite(a), ~Q.finite(x) & ~Q.finite(y)
        & Q.extended_negative(z)) is None
    assert ask(Q.finite(a), ~Q.finite(x) & ~Q.finite(y)) is None
    assert ask(Q.finite(a), ~Q.finite(x) & ~Q.finite(y)
        & Q.extended_positive(z)) is None
    assert ask(Q.finite(a), ~Q.finite(x) & Q.positive_infinite(y)
        & Q.positive_infinite(z)) is None
    assert ask(Q.finite(a), ~Q.finite(x) & Q.positive_infinite(y)
        & Q.extended_negative(z)) is None
    assert ask(Q.finite(a), ~Q.finite(x)
        & Q.positive_infinite(y)) is None
    assert ask(Q.finite(a), ~Q.finite(x) & Q.positive_infinite(y)
        & Q.extended_positive(z)) is None
    assert ask(Q.finite(a), ~Q.finite(x) & Q.extended_negative(y)
        & Q.extended_negative(z)) is None
    assert ask(Q.finite(a), ~Q.finite(x)
        & Q.extended_negative(y)) is None
    assert ask(Q.finite(a), ~Q.finite(x) & Q.extended_negative(y)
        & Q.extended_positive(z)) is None
    assert ask(Q.finite(a), ~Q.finite(x)) is None
    assert ask(Q.finite(a), ~Q.finite(x)
        & Q.extended_positive(z)) is None
    assert ask(Q.finite(a), ~Q.finite(x) & Q.extended_positive(y)
        & Q.extended_positive(z)) is None
    assert ask(Q.finite(a), Q.positive_infinite(x)
        & Q.positive_infinite(y) & Q.positive_infinite(z)) is False
    assert ask(Q.finite(a), Q.positive_infinite(x)
        & Q.positive_infinite(y) & Q.extended_negative(z)) is None
    assert ask(Q.finite(a), Q.positive_infinite(x)
        & Q.positive_infinite(y)) is None
    assert ask(Q.finite(a), Q.positive_infinite(x)
        & Q.positive_infinite(y) & Q.extended_positive(z)) is False
    assert ask(Q.finite(a), Q.positive_infinite(x)
        & Q.extended_negative(y) & Q.extended_negative(z)) is None
    assert ask(Q.finite(a), Q.positive_infinite(x)
        & Q.extended_negative(y)) is None
    assert ask(Q.finite(a), Q.positive_infinite(x)
        & Q.extended_negative(y) & Q.extended_positive(z)) is None
    assert ask(Q.finite(a), Q.positive_infinite(x)) is None
    assert ask(Q.finite(a), Q.positive_infinite(x)
        & Q.extended_positive(z)) is None
    assert ask(Q.finite(a), Q.positive_infinite(x)
        & Q.extended_positive(y) & Q.extended_positive(z)) is False
    assert ask(Q.finite(a), Q.extended_negative(x)
        & Q.extended_negative(y) & Q.extended_negative(z)) is None
    assert ask(Q.finite(a), Q.extended_negative(x)
        & Q.extended_negative(y)) is None
    assert ask(Q.finite(a), Q.extended_negative(x)
        & Q.extended_negative(y) & Q.extended_positive(z)) is None
    assert ask(Q.finite(a), Q.extended_negative(x)) is None
    assert ask(Q.finite(a), Q.extended_negative(x)
        & Q.extended_positive(z)) is None
    assert ask(Q.finite(a), Q.extended_negative(x)
        & Q.extended_positive(y) & Q.extended_positive(z)) is None
    assert ask(Q.finite(a)) is None
    assert ask(Q.finite(a), Q.extended_positive(z)) is None
    assert ask(Q.finite(a), Q.extended_positive(y)
        & Q.extended_positive(z)) is None
    assert ask(Q.finite(a), Q.extended_positive(x)
        & Q.extended_positive(y) & Q.extended_positive(z)) is None

    assert ask(Q.finite(2*x)) is None
    assert ask(Q.finite(2*x), Q.finite(x)) is True

    x, y, z = symbols('x,y,z')
    a = x*y
    x, y = a.args
    assert ask(Q.finite(a), Q.finite(x) & Q.finite(y)) is True
    assert ask(Q.finite(a), Q.finite(x) & ~Q.finite(y)) is False
    assert ask(Q.finite(a), Q.finite(x)) is None
    assert ask(Q.finite(a), ~Q.finite(x) & Q.finite(y)) is False
    assert ask(Q.finite(a), ~Q.finite(x) & ~Q.finite(y)) is False
    assert ask(Q.finite(a), ~Q.finite(x)) is None
    assert ask(Q.finite(a), Q.finite(y)) is None
    assert ask(Q.finite(a), ~Q.finite(y)) is None
    assert ask(Q.finite(a)) is None
    a = x*y*z
    x, y, z = a.args
    assert ask(Q.finite(a), Q.finite(x) & Q.finite(y)
        & Q.finite(z)) is True
    assert ask(Q.finite(a), Q.finite(x) & Q.finite(y)
        & ~Q.finite(z)) is False
    assert ask(Q.finite(a), Q.finite(x) & Q.finite(y)) is None
    assert ask(Q.finite(a), Q.finite(x) & ~Q.finite(y)
        & Q.finite(z)) is False
    assert ask(Q.finite(a), Q.finite(x) & ~Q.finite(y)
        & ~Q.finite(z)) is False
    assert ask(Q.finite(a), Q.finite(x) & ~Q.finite(y)) is None
    assert ask(Q.finite(a), Q.finite(x) & Q.finite(z)) is None
    assert ask(Q.finite(a), Q.finite(x) & ~Q.finite(z)) is None
    assert ask(Q.finite(a), Q.finite(x)) is None
    assert ask(Q.finite(a), ~Q.finite(x) & Q.finite(y)
        & Q.finite(z)) is False
    assert ask(Q.finite(a), ~Q.finite(x) & Q.finite(y)
        & ~Q.finite(z)) is False
    assert ask(Q.finite(a), ~Q.finite(x) & Q.finite(y)) is None
    assert ask(Q.finite(a), ~Q.finite(x) & ~Q.finite(y)
        & Q.finite(z)) is False
    assert ask(Q.finite(a), ~Q.finite(x) & ~Q.finite(y)
        & ~Q.finite(z)) is False
    assert ask(Q.finite(a), ~Q.finite(x) & ~Q.finite(y)) is None
    assert ask(Q.finite(a), ~Q.finite(x) & Q.finite(z)) is None
    assert ask(Q.finite(a), ~Q.finite(x) & ~Q.finite(z)) is None
    assert ask(Q.finite(a), ~Q.finite(x)) is None
    assert ask(Q.finite(a), Q.finite(y) & Q.finite(z)) is None
    assert ask(Q.finite(a), Q.finite(y) & ~Q.finite(z)) is None
    assert ask(Q.finite(a), Q.finite(y)) is None
    assert ask(Q.finite(a), ~Q.finite(y) & Q.finite(z)) is None
    assert ask(Q.finite(a), ~Q.finite(y) & ~Q.finite(z)) is None
    assert ask(Q.finite(a), ~Q.finite(y)) is None
    assert ask(Q.finite(a), Q.finite(z)) is None
    assert ask(Q.finite(a), ~Q.finite(z)) is None
    assert ask(Q.finite(a), ~Q.finite(z) & Q.extended_nonzero(x)
        & Q.extended_nonzero(y) & Q.extended_nonzero(z)) is None
    assert ask(Q.finite(a), Q.extended_nonzero(x) & ~Q.finite(y)
        & Q.extended_nonzero(y) & ~Q.finite(z)
        & Q.extended_nonzero(z)) is False

    x, y, z = symbols('x,y,z')
    assert ask(Q.finite(x**2)) is None
    assert ask(Q.finite(2**x)) is None
    assert ask(Q.finite(2**x), Q.finite(x)) is True
    assert ask(Q.finite(x**x)) is None
    assert ask(Q.finite(S.Half ** x)) is None
    assert ask(Q.finite(S.Half ** x), Q.extended_positive(x)) is True
    assert ask(Q.finite(S.Half ** x), Q.extended_negative(x)) is None
    assert ask(Q.finite(2**x), Q.extended_negative(x)) is True
    assert ask(Q.finite(sqrt(x))) is None
    assert ask(Q.finite(2**x), ~Q.finite(x)) is False
    assert ask(Q.finite(x**2), ~Q.finite(x)) is False

    # sign function
    assert ask(Q.finite(sign(x))) is True
    assert ask(Q.finite(sign(x)), ~Q.finite(x)) is True

    # exponential functions
    assert ask(Q.finite(log(x))) is None
    assert ask(Q.finite(log(x)), Q.finite(x)) is None
    assert ask(Q.finite(log(x)), ~Q.zero(x)) is True
    assert ask(Q.finite(log(x)), Q.infinite(x)) is False
    assert ask(Q.finite(log(x)), Q.zero(x)) is False
    assert ask(Q.finite(exp(x))) is None
    assert ask(Q.finite(exp(x)), Q.finite(x)) is True
    assert ask(Q.finite(exp(2))) is True

    # trigonometric functions
    assert ask(Q.finite(sin(x))) is True
    assert ask(Q.finite(sin(x)), ~Q.finite(x)) is True
    assert ask(Q.finite(cos(x))) is True
    assert ask(Q.finite(cos(x)), ~Q.finite(x)) is True
    assert ask(Q.finite(2*sin(x))) is True
    assert ask(Q.finite(sin(x)**2)) is True
    assert ask(Q.finite(cos(x)**2)) is True
    assert ask(Q.finite(cos(x) + sin(x))) is True


@XFAIL
def test_bounded_xfail():
    """We need to support relations in ask for this to work"""
    assert ask(Q.finite(sin(x)**x)) is True
    assert ask(Q.finite(cos(x)**x)) is True


def test_commutative():
    """By default objects are Q.commutative that is why it returns True
    for both key=True and key=False"""
    assert ask(Q.commutative(x)) is True
    assert ask(Q.commutative(x), ~Q.commutative(x)) is False
    assert ask(Q.commutative(x), Q.complex(x)) is True
    assert ask(Q.commutative(x), Q.imaginary(x)) is True
    assert ask(Q.commutative(x), Q.real(x)) is True
    assert ask(Q.commutative(x), Q.positive(x)) is True
    assert ask(Q.commutative(x), ~Q.commutative(y)) is True

    assert ask(Q.commutative(2*x)) is True
    assert ask(Q.commutative(2*x), ~Q.commutative(x)) is False

    assert ask(Q.commutative(x + 1)) is True
    assert ask(Q.commutative(x + 1), ~Q.commutative(x)) is False

    assert ask(Q.commutative(x**2)) is True
    assert ask(Q.commutative(x**2), ~Q.commutative(x)) is False

    assert ask(Q.commutative(log(x))) is True


@_both_exp_pow
def test_complex():
    assert ask(Q.complex(x)) is None
    assert ask(Q.complex(x), Q.complex(x)) is True
    assert ask(Q.complex(x), Q.complex(y)) is None
    assert ask(Q.complex(x), ~Q.complex(x)) is False
    assert ask(Q.complex(x), Q.real(x)) is True
    assert ask(Q.complex(x), ~Q.real(x)) is None
    assert ask(Q.complex(x), Q.rational(x)) is True
    assert ask(Q.complex(x), Q.irrational(x)) is True
    assert ask(Q.complex(x), Q.positive(x)) is True
    assert ask(Q.complex(x), Q.imaginary(x)) is True
    assert ask(Q.complex(x), Q.algebraic(x)) is True

    # a+b
    assert ask(Q.complex(x + 1), Q.complex(x)) is True
    assert ask(Q.complex(x + 1), Q.real(x)) is True
    assert ask(Q.complex(x + 1), Q.rational(x)) is True
    assert ask(Q.complex(x + 1), Q.irrational(x)) is True
    assert ask(Q.complex(x + 1), Q.imaginary(x)) is True
    assert ask(Q.complex(x + 1), Q.integer(x)) is True
    assert ask(Q.complex(x + 1), Q.even(x)) is True
    assert ask(Q.complex(x + 1), Q.odd(x)) is True
    assert ask(Q.complex(x + y), Q.complex(x) & Q.complex(y)) is True
    assert ask(Q.complex(x + y), Q.real(x) & Q.imaginary(y)) is True

    # a*x +b
    assert ask(Q.complex(2*x + 1), Q.complex(x)) is True
    assert ask(Q.complex(2*x + 1), Q.real(x)) is True
    assert ask(Q.complex(2*x + 1), Q.positive(x)) is True
    assert ask(Q.complex(2*x + 1), Q.rational(x)) is True
    assert ask(Q.complex(2*x + 1), Q.irrational(x)) is True
    assert ask(Q.complex(2*x + 1), Q.imaginary(x)) is True
    assert ask(Q.complex(2*x + 1), Q.integer(x)) is True
    assert ask(Q.complex(2*x + 1), Q.even(x)) is True
    assert ask(Q.complex(2*x + 1), Q.odd(x)) is True

    # x**2
    assert ask(Q.complex(x**2), Q.complex(x)) is True
    assert ask(Q.complex(x**2), Q.real(x)) is True
    assert ask(Q.complex(x**2), Q.positive(x)) is True
    assert ask(Q.complex(x**2), Q.rational(x)) is True
    assert ask(Q.complex(x**2), Q.irrational(x)) is True
    assert ask(Q.complex(x**2), Q.imaginary(x)) is True
    assert ask(Q.complex(x**2), Q.integer(x)) is True
    assert ask(Q.complex(x**2), Q.even(x)) is True
    assert ask(Q.complex(x**2), Q.odd(x)) is True

    # 2**x
    assert ask(Q.complex(2**x), Q.complex(x)) is True
    assert ask(Q.complex(2**x), Q.real(x)) is True
    assert ask(Q.complex(2**x), Q.positive(x)) is True
    assert ask(Q.complex(2**x), Q.rational(x)) is True
    assert ask(Q.complex(2**x), Q.irrational(x)) is True
    assert ask(Q.complex(2**x), Q.imaginary(x)) is True
    assert ask(Q.complex(2**x), Q.integer(x)) is True
    assert ask(Q.complex(2**x), Q.even(x)) is True
    assert ask(Q.complex(2**x), Q.odd(x)) is True
    assert ask(Q.complex(x**y), Q.complex(x) & Q.complex(y)) is True

    # trigonometric expressions
    assert ask(Q.complex(sin(x))) is True
    assert ask(Q.complex(sin(2*x + 1))) is True
    assert ask(Q.complex(cos(x))) is True
    assert ask(Q.complex(cos(2*x + 1))) is True

    # exponential
    assert ask(Q.complex(exp(x))) is True
    assert ask(Q.complex(exp(x))) is True

    # Q.complexes
    assert ask(Q.complex(Abs(x))) is True
    assert ask(Q.complex(re(x))) is True
    assert ask(Q.complex(im(x))) is True


def test_even_query():
    assert ask(Q.even(x)) is None
    assert ask(Q.even(x), Q.integer(x)) is None
    assert ask(Q.even(x), ~Q.integer(x)) is False
    assert ask(Q.even(x), Q.rational(x)) is None
    assert ask(Q.even(x), Q.positive(x)) is None

    assert ask(Q.even(2*x)) is None
    assert ask(Q.even(2*x), Q.integer(x)) is True
    assert ask(Q.even(2*x), Q.even(x)) is True
    assert ask(Q.even(2*x), Q.irrational(x)) is False
    assert ask(Q.even(2*x), Q.odd(x)) is True
    assert ask(Q.even(2*x), ~Q.integer(x)) is None
    assert ask(Q.even(3*x), Q.integer(x)) is None
    assert ask(Q.even(3*x), Q.even(x)) is True
    assert ask(Q.even(3*x), Q.odd(x)) is False

    assert ask(Q.even(x + 1), Q.odd(x)) is True
    assert ask(Q.even(x + 1), Q.even(x)) is False
    assert ask(Q.even(x + 2), Q.odd(x)) is False
    assert ask(Q.even(x + 2), Q.even(x)) is True
    assert ask(Q.even(7 - x), Q.odd(x)) is True
    assert ask(Q.even(7 + x), Q.odd(x)) is True
    assert ask(Q.even(x + y), Q.odd(x) & Q.odd(y)) is True
    assert ask(Q.even(x + y), Q.odd(x) & Q.even(y)) is False
    assert ask(Q.even(x + y), Q.even(x) & Q.even(y)) is True

    assert ask(Q.even(2*x + 1), Q.integer(x)) is False
    assert ask(Q.even(2*x*y), Q.rational(x) & Q.rational(x)) is None
    assert ask(Q.even(2*x*y), Q.irrational(x) & Q.irrational(x)) is None

    assert ask(Q.even(x + y + z), Q.odd(x) & Q.odd(y) & Q.even(z)) is True
    assert ask(Q.even(x + y + z + t),
        Q.odd(x) & Q.odd(y) & Q.even(z) & Q.integer(t)) is None

    assert ask(Q.even(Abs(x)), Q.even(x)) is True
    assert ask(Q.even(Abs(x)), ~Q.even(x)) is None
    assert ask(Q.even(re(x)), Q.even(x)) is True
    assert ask(Q.even(re(x)), ~Q.even(x)) is None
    assert ask(Q.even(im(x)), Q.even(x)) is True
    assert ask(Q.even(im(x)), Q.real(x)) is True

    assert ask(Q.even((-1)**n), Q.integer(n)) is False

    assert ask(Q.even(k**2), Q.even(k)) is True
    assert ask(Q.even(n**2), Q.odd(n)) is False
    assert ask(Q.even(2**k), Q.even(k)) is None
    assert ask(Q.even(x**2)) is None

    assert ask(Q.even(k**m), Q.even(k) & Q.integer(m) & ~Q.negative(m)) is None
    assert ask(Q.even(n**m), Q.odd(n) & Q.integer(m) & ~Q.negative(m)) is False

    assert ask(Q.even(k**p), Q.even(k) & Q.integer(p) & Q.positive(p)) is True
    assert ask(Q.even(n**p), Q.odd(n) & Q.integer(p) & Q.positive(p)) is False

    assert ask(Q.even(m**k), Q.even(k) & Q.integer(m) & ~Q.negative(m)) is None
    assert ask(Q.even(p**k), Q.even(k) & Q.integer(p) & Q.positive(p)) is None

    assert ask(Q.even(m**n), Q.odd(n) & Q.integer(m) & ~Q.negative(m)) is None
    assert ask(Q.even(p**n), Q.odd(n) & Q.integer(p) & Q.positive(p)) is None

    assert ask(Q.even(k**x), Q.even(k)) is None
    assert ask(Q.even(n**x), Q.odd(n)) is None

    assert ask(Q.even(x*y), Q.integer(x) & Q.integer(y)) is None
    assert ask(Q.even(x*x), Q.integer(x)) is None
    assert ask(Q.even(x*(x + y)), Q.integer(x) & Q.odd(y)) is True
    assert ask(Q.even(x*(x + y)), Q.integer(x) & Q.even(y)) is None


@XFAIL
def test_evenness_in_ternary_integer_product_with_odd():
    # Tests that oddness inference is independent of term ordering.
    # Term ordering at the point of testing depends on SymPy's symbol order, so
    # we try to force a different order by modifying symbol names.
    assert ask(Q.even(x*y*(y + z)), Q.integer(x) & Q.integer(y) & Q.odd(z)) is True
    assert ask(Q.even(y*x*(x + z)), Q.integer(x) & Q.integer(y) & Q.odd(z)) is True


def test_evenness_in_ternary_integer_product_with_even():
    assert ask(Q.even(x*y*(y + z)), Q.integer(x) & Q.integer(y) & Q.even(z)) is None


def test_extended_real():
    assert ask(Q.extended_real(x), Q.positive_infinite(x)) is True
    assert ask(Q.extended_real(x), Q.positive(x)) is True
    assert ask(Q.extended_real(x), Q.zero(x)) is True
    assert ask(Q.extended_real(x), Q.negative(x)) is True
    assert ask(Q.extended_real(x), Q.negative_infinite(x)) is True

    assert ask(Q.extended_real(-x), Q.positive(x)) is True
    assert ask(Q.extended_real(-x), Q.negative(x)) is True

    assert ask(Q.extended_real(x + S.Infinity), Q.real(x)) is True

    assert ask(Q.extended_real(x), Q.infinite(x)) is None


@_both_exp_pow
def test_rational():
    assert ask(Q.rational(x), Q.integer(x)) is True
    assert ask(Q.rational(x), Q.irrational(x)) is False
    assert ask(Q.rational(x), Q.real(x)) is None
    assert ask(Q.rational(x), Q.positive(x)) is None
    assert ask(Q.rational(x), Q.negative(x)) is None
    assert ask(Q.rational(x), Q.nonzero(x)) is None
    assert ask(Q.rational(x), ~Q.algebraic(x)) is False

    assert ask(Q.rational(2*x), Q.rational(x)) is True
    assert ask(Q.rational(2*x), Q.integer(x)) is True
    assert ask(Q.rational(2*x), Q.even(x)) is True
    assert ask(Q.rational(2*x), Q.odd(x)) is True
    assert ask(Q.rational(2*x), Q.irrational(x)) is False

    assert ask(Q.rational(x/2), Q.rational(x)) is True
    assert ask(Q.rational(x/2), Q.integer(x)) is True
    assert ask(Q.rational(x/2), Q.even(x)) is True
    assert ask(Q.rational(x/2), Q.odd(x)) is True
    assert ask(Q.rational(x/2), Q.irrational(x)) is False

    assert ask(Q.rational(1/x), Q.rational(x)) is True
    assert ask(Q.rational(1/x), Q.integer(x)) is True
    assert ask(Q.rational(1/x), Q.even(x)) is True
    assert ask(Q.rational(1/x), Q.odd(x)) is True
    assert ask(Q.rational(1/x), Q.irrational(x)) is False

    assert ask(Q.rational(2/x), Q.rational(x)) is True
    assert ask(Q.rational(2/x), Q.integer(x)) is True
    assert ask(Q.rational(2/x), Q.even(x)) is True
    assert ask(Q.rational(2/x), Q.odd(x)) is True
    assert ask(Q.rational(2/x), Q.irrational(x)) is False

    assert ask(Q.rational(x), ~Q.algebraic(x)) is False

    # with multiple symbols
    assert ask(Q.rational(x*y), Q.irrational(x) & Q.irrational(y)) is None
    assert ask(Q.rational(y/x), Q.rational(x) & Q.rational(y)) is True
    assert ask(Q.rational(y/x), Q.integer(x) & Q.rational(y)) is True
    assert ask(Q.rational(y/x), Q.even(x) & Q.rational(y)) is True
    assert ask(Q.rational(y/x), Q.odd(x) & Q.rational(y)) is True
    assert ask(Q.rational(y/x), Q.irrational(x) & Q.rational(y)) is False

    for f in [exp, sin, tan, asin, atan, cos]:
        assert ask(Q.rational(f(7))) is False
        assert ask(Q.rational(f(7, evaluate=False))) is False
        assert ask(Q.rational(f(0, evaluate=False))) is True
        assert ask(Q.rational(f(x)), Q.rational(x)) is None
        assert ask(Q.rational(f(x)), Q.rational(x) & Q.nonzero(x)) is False

    for g in [log, acos]:
        assert ask(Q.rational(g(7))) is False
        assert ask(Q.rational(g(7, evaluate=False))) is False
        assert ask(Q.rational(g(1, evaluate=False))) is True
        assert ask(Q.rational(g(x)), Q.rational(x)) is None
        assert ask(Q.rational(g(x)), Q.rational(x) & Q.nonzero(x - 1)) is False

    for h in [cot, acot]:
        assert ask(Q.rational(h(7))) is False
        assert ask(Q.rational(h(7, evaluate=False))) is False
        assert ask(Q.rational(h(x)), Q.rational(x)) is False


def test_hermitian():
    assert ask(Q.hermitian(x)) is None
    assert ask(Q.hermitian(x), Q.antihermitian(x)) is None
    assert ask(Q.hermitian(x), Q.imaginary(x)) is False
    assert ask(Q.hermitian(x), Q.prime(x)) is True
    assert ask(Q.hermitian(x), Q.real(x)) is True
    assert ask(Q.hermitian(x), Q.zero(x)) is True

    assert ask(Q.hermitian(x + 1), Q.antihermitian(x)) is None
    assert ask(Q.hermitian(x + 1), Q.complex(x)) is None
    assert ask(Q.hermitian(x + 1), Q.hermitian(x)) is True
    assert ask(Q.hermitian(x + 1), Q.imaginary(x)) is False
    assert ask(Q.hermitian(x + 1), Q.real(x)) is True
    assert ask(Q.hermitian(x + I), Q.antihermitian(x)) is None
    assert ask(Q.hermitian(x + I), Q.complex(x)) is None
    assert ask(Q.hermitian(x + I), Q.hermitian(x)) is False
    assert ask(Q.hermitian(x + I), Q.imaginary(x)) is None
    assert ask(Q.hermitian(x + I), Q.real(x)) is False
    assert ask(
        Q.hermitian(x + y), Q.antihermitian(x) & Q.antihermitian(y)) is None
    assert ask(Q.hermitian(x + y), Q.antihermitian(x) & Q.complex(y)) is None
    assert ask(
        Q.hermitian(x + y), Q.antihermitian(x) & Q.hermitian(y)) is None
    assert ask(Q.hermitian(x + y), Q.antihermitian(x) & Q.imaginary(y)) is None
    assert ask(Q.hermitian(x + y), Q.antihermitian(x) & Q.real(y)) is None
    assert ask(Q.hermitian(x + y), Q.hermitian(x) & Q.complex(y)) is None
    assert ask(Q.hermitian(x + y), Q.hermitian(x) & Q.hermitian(y)) is True
    assert ask(Q.hermitian(x + y), Q.hermitian(x) & Q.imaginary(y)) is False
    assert ask(Q.hermitian(x + y), Q.hermitian(x) & Q.real(y)) is True
    assert ask(Q.hermitian(x + y), Q.imaginary(x) & Q.complex(y)) is None
    assert ask(Q.hermitian(x + y), Q.imaginary(x) & Q.imaginary(y)) is None
    assert ask(Q.hermitian(x + y), Q.imaginary(x) & Q.real(y)) is False
    assert ask(Q.hermitian(x + y), Q.real(x) & Q.complex(y)) is None
    assert ask(Q.hermitian(x + y), Q.real(x) & Q.real(y)) is True

    assert ask(Q.hermitian(I*x), Q.antihermitian(x)) is True
    assert ask(Q.hermitian(I*x), Q.complex(x)) is None
    assert ask(Q.hermitian(I*x), Q.hermitian(x)) is False
    assert ask(Q.hermitian(I*x), Q.imaginary(x)) is True
    assert ask(Q.hermitian(I*x), Q.real(x)) is False
    assert ask(Q.hermitian(x*y), Q.hermitian(x) & Q.real(y)) is True

    assert ask(
        Q.hermitian(x + y + z), Q.real(x) & Q.real(y) & Q.real(z)) is True
    assert ask(Q.hermitian(x + y + z),
        Q.real(x) & Q.real(y) & Q.imaginary(z)) is False
    assert ask(Q.hermitian(x + y + z),
        Q.real(x) & Q.imaginary(y) & Q.imaginary(z)) is None
    assert ask(Q.hermitian(x + y + z),
        Q.imaginary(x) & Q.imaginary(y) & Q.imaginary(z)) is None

    assert ask(Q.antihermitian(x)) is None
    assert ask(Q.antihermitian(x), Q.real(x)) is False
    assert ask(Q.antihermitian(x), Q.prime(x)) is False

    assert ask(Q.antihermitian(x + 1), Q.antihermitian(x)) is False
    assert ask(Q.antihermitian(x + 1), Q.complex(x)) is None
    assert ask(Q.antihermitian(x + 1), Q.hermitian(x)) is None
    assert ask(Q.antihermitian(x + 1), Q.imaginary(x)) is False
    assert ask(Q.antihermitian(x + 1), Q.real(x)) is None
    assert ask(Q.antihermitian(x + I), Q.antihermitian(x)) is True
    assert ask(Q.antihermitian(x + I), Q.complex(x)) is None
    assert ask(Q.antihermitian(x + I), Q.hermitian(x)) is None
    assert ask(Q.antihermitian(x + I), Q.imaginary(x)) is True
    assert ask(Q.antihermitian(x + I), Q.real(x)) is False
    assert ask(Q.antihermitian(x), Q.zero(x)) is True

    assert ask(
        Q.antihermitian(x + y), Q.antihermitian(x) & Q.antihermitian(y)
    ) is True
    assert ask(
        Q.antihermitian(x + y), Q.antihermitian(x) & Q.complex(y)) is None
    assert ask(
        Q.antihermitian(x + y), Q.antihermitian(x) & Q.hermitian(y)) is None
    assert ask(
        Q.antihermitian(x + y), Q.antihermitian(x) & Q.imaginary(y)) is True
    assert ask(Q.antihermitian(x + y), Q.antihermitian(x) & Q.real(y)
        ) is False
    assert ask(Q.antihermitian(x + y), Q.hermitian(x) & Q.complex(y)) is None
    assert ask(Q.antihermitian(x + y), Q.hermitian(x) & Q.hermitian(y)
        ) is None
    assert ask(
        Q.antihermitian(x + y), Q.hermitian(x) & Q.imaginary(y)) is None
    assert ask(Q.antihermitian(x + y), Q.hermitian(x) & Q.real(y)) is None
    assert ask(Q.antihermitian(x + y), Q.imaginary(x) & Q.complex(y)) is None
    assert ask(Q.antihermitian(x + y), Q.imaginary(x) & Q.imaginary(y)) is True
    assert ask(Q.antihermitian(x + y), Q.imaginary(x) & Q.real(y)) is False
    assert ask(Q.antihermitian(x + y), Q.real(x) & Q.complex(y)) is None
    assert ask(Q.antihermitian(x + y), Q.real(x) & Q.real(y)) is None

    assert ask(Q.antihermitian(I*x), Q.real(x)) is True
    assert ask(Q.antihermitian(I*x), Q.antihermitian(x)) is False
    assert ask(Q.antihermitian(I*x), Q.complex(x)) is None
    assert ask(Q.antihermitian(x*y), Q.antihermitian(x) & Q.real(y)) is True

    assert ask(Q.antihermitian(x + y + z),
        Q.real(x) & Q.real(y) & Q.real(z)) is None
    assert ask(Q.antihermitian(x + y + z),
        Q.real(x) & Q.real(y) & Q.imaginary(z)) is None
    assert ask(Q.antihermitian(x + y + z),
        Q.real(x) & Q.imaginary(y) & Q.imaginary(z)) is False
    assert ask(Q.antihermitian(x + y + z),
        Q.imaginary(x) & Q.imaginary(y) & Q.imaginary(z)) is True


@_both_exp_pow
def test_imaginary():
    assert ask(Q.imaginary(x)) is None
    assert ask(Q.imaginary(x), Q.real(x)) is False
    assert ask(Q.imaginary(x), Q.prime(x)) is False

    assert ask(Q.imaginary(x + 1), Q.real(x)) is False
    assert ask(Q.imaginary(x + 1), Q.imaginary(x)) is False
    assert ask(Q.imaginary(x + I), Q.real(x)) is False
    assert ask(Q.imaginary(x + I), Q.imaginary(x)) is True
    assert ask(Q.imaginary(x + y), Q.imaginary(x) & Q.imaginary(y)) is True
    assert ask(Q.imaginary(x + y), Q.real(x) & Q.real(y)) is False
    assert ask(Q.imaginary(x + y), Q.imaginary(x) & Q.real(y)) is False
    assert ask(Q.imaginary(x + y), Q.complex(x) & Q.real(y)) is None
    assert ask(
        Q.imaginary(x + y + z), Q.real(x) & Q.real(y) & Q.real(z)) is False
    assert ask(Q.imaginary(x + y + z),
        Q.real(x) & Q.real(y) & Q.imaginary(z)) is None
    assert ask(Q.imaginary(x + y + z),
        Q.real(x) & Q.imaginary(y) & Q.imaginary(z)) is False

    assert ask(Q.imaginary(I*x), Q.real(x)) is True
    assert ask(Q.imaginary(I*x), Q.imaginary(x)) is False
    assert ask(Q.imaginary(I*x), Q.complex(x)) is None
    assert ask(Q.imaginary(x*y), Q.imaginary(x) & Q.real(y)) is True
    assert ask(Q.imaginary(x*y), Q.real(x) & Q.real(y)) is False

    assert ask(Q.imaginary(I**x), Q.negative(x)) is None
    assert ask(Q.imaginary(I**x), Q.positive(x)) is None
    assert ask(Q.imaginary(I**x), Q.even(x)) is False
    assert ask(Q.imaginary(I**x), Q.odd(x)) is True
    assert ask(Q.imaginary(I**x), Q.imaginary(x)) is False
    assert ask(Q.imaginary((2*I)**x), Q.imaginary(x)) is False
    assert ask(Q.imaginary(x**0), Q.imaginary(x)) is False
    assert ask(Q.imaginary(x**y), Q.imaginary(x) & Q.imaginary(y)) is None
    assert ask(Q.imaginary(x**y), Q.imaginary(x) & Q.real(y)) is None
    assert ask(Q.imaginary(x**y), Q.real(x) & Q.imaginary(y)) is None
    assert ask(Q.imaginary(x**y), Q.real(x) & Q.real(y)) is None
    assert ask(Q.imaginary(x**y), Q.imaginary(x) & Q.integer(y)) is None
    assert ask(Q.imaginary(x**y), Q.imaginary(y) & Q.integer(x)) is None
    assert ask(Q.imaginary(x**y), Q.imaginary(x) & Q.odd(y)) is True
    assert ask(Q.imaginary(x**y), Q.imaginary(x) & Q.rational(y)) is None
    assert ask(Q.imaginary(x**y), Q.imaginary(x) & Q.even(y)) is False

    assert ask(Q.imaginary(x**y), Q.real(x) & Q.integer(y)) is False
    assert ask(Q.imaginary(x**y), Q.positive(x) & Q.real(y)) is False
    assert ask(Q.imaginary(x**y), Q.negative(x) & Q.real(y)) is None
    assert ask(Q.imaginary(x**y), Q.negative(x) & Q.real(y) & ~Q.rational(y)) is False
    assert ask(Q.imaginary(x**y), Q.integer(x) & Q.imaginary(y)) is None
    assert ask(Q.imaginary(x**y), Q.negative(x) & Q.rational(y) & Q.integer(2*y)) is True
    assert ask(Q.imaginary(x**y), Q.negative(x) & Q.rational(y) & ~Q.integer(2*y)) is False
    assert ask(Q.imaginary(x**y), Q.negative(x) & Q.rational(y)) is None
    assert ask(Q.imaginary(x**y), Q.real(x) & Q.rational(y) & ~Q.integer(2*y)) is False
    assert ask(Q.imaginary(x**y), Q.real(x) & Q.rational(y) & Q.integer(2*y)) is None

    # logarithm
    assert ask(Q.imaginary(log(I))) is True
    assert ask(Q.imaginary(log(2*I))) is False
    assert ask(Q.imaginary(log(I + 1))) is False
    assert ask(Q.imaginary(log(x)), Q.complex(x)) is None
    assert ask(Q.imaginary(log(x)), Q.imaginary(x)) is None
    assert ask(Q.imaginary(log(x)), Q.positive(x)) is False
    assert ask(Q.imaginary(log(exp(x))), Q.complex(x)) is None
    assert ask(Q.imaginary(log(exp(x))), Q.imaginary(x)) is None  # zoo/I/a+I*b
    assert ask(Q.imaginary(log(exp(I)))) is True

    # exponential
    assert ask(Q.imaginary(exp(x)**x), Q.imaginary(x)) is False
    eq = Pow(exp(pi*I*x, evaluate=False), x, evaluate=False)
    assert ask(Q.imaginary(eq), Q.even(x)) is False
    eq = Pow(exp(pi*I*x/2, evaluate=False), x, evaluate=False)
    assert ask(Q.imaginary(eq), Q.odd(x)) is True
    assert ask(Q.imaginary(exp(3*I*pi*x)**x), Q.integer(x)) is False
    assert ask(Q.imaginary(exp(2*pi*I, evaluate=False))) is False
    assert ask(Q.imaginary(exp(pi*I/2, evaluate=False))) is True

    # issue 7886
    assert ask(Q.imaginary(Pow(x, Rational(1, 4))), Q.real(x) & Q.negative(x)) is False


def test_integer():
    assert ask(Q.integer(x)) is None
    assert ask(Q.integer(x), Q.integer(x)) is True
    assert ask(Q.integer(x), ~Q.integer(x)) is False
    assert ask(Q.integer(x), ~Q.real(x)) is False
    assert ask(Q.integer(x), ~Q.positive(x)) is None
    assert ask(Q.integer(x), Q.even(x) | Q.odd(x)) is True

    assert ask(Q.integer(2*x), Q.integer(x)) is True
    assert ask(Q.integer(2*x), Q.even(x)) is True
    assert ask(Q.integer(2*x), Q.prime(x)) is True
    assert ask(Q.integer(2*x), Q.rational(x)) is None
    assert ask(Q.integer(2*x), Q.real(x)) is None
    assert ask(Q.integer(sqrt(2)*x), Q.integer(x)) is False
    assert ask(Q.integer(sqrt(2)*x), Q.irrational(x)) is None

    assert ask(Q.integer(x/2), Q.odd(x)) is False
    assert ask(Q.integer(x/2), Q.even(x)) is True
    assert ask(Q.integer(x/3), Q.odd(x)) is None
    assert ask(Q.integer(x/3), Q.even(x)) is None


def test_negative():
    assert ask(Q.negative(x), Q.negative(x)) is True
    assert ask(Q.negative(x), Q.positive(x)) is False
    assert ask(Q.negative(x), ~Q.real(x)) is False
    assert ask(Q.negative(x), Q.prime(x)) is False
    assert ask(Q.negative(x), ~Q.prime(x)) is None

    assert ask(Q.negative(-x), Q.positive(x)) is True
    assert ask(Q.negative(-x), ~Q.positive(x)) is None
    assert ask(Q.negative(-x), Q.negative(x)) is False
    assert ask(Q.negative(-x), Q.positive(x)) is True

    assert ask(Q.negative(x - 1), Q.negative(x)) is True
    assert ask(Q.negative(x + y)) is None
    assert ask(Q.negative(x + y), Q.negative(x)) is None
    assert ask(Q.negative(x + y), Q.negative(x) & Q.negative(y)) is True
    assert ask(Q.negative(x + y), Q.negative(x) & Q.nonpositive(y)) is True
    assert ask(Q.negative(2 + I)) is False
    # although this could be False, it is representative of expressions
    # that don't evaluate to a zero with precision
    assert ask(Q.negative(cos(I)**2 + sin(I)**2 - 1)) is None
    assert ask(Q.negative(-I + I*(cos(2)**2 + sin(2)**2))) is None

    assert ask(Q.negative(x**2)) is None
    assert ask(Q.negative(x**2), Q.real(x)) is False
    assert ask(Q.negative(x**1.4), Q.real(x)) is None

    assert ask(Q.negative(x**I), Q.positive(x)) is None

    assert ask(Q.negative(x*y)) is None
    assert ask(Q.negative(x*y), Q.positive(x) & Q.positive(y)) is False
    assert ask(Q.negative(x*y), Q.positive(x) & Q.negative(y)) is True
    assert ask(Q.negative(x*y), Q.complex(x) & Q.complex(y)) is None

    assert ask(Q.negative(x**y)) is None
    assert ask(Q.negative(x**y), Q.negative(x) & Q.even(y)) is False
    assert ask(Q.negative(x**y), Q.negative(x) & Q.odd(y)) is True
    assert ask(Q.negative(x**y), Q.positive(x) & Q.integer(y)) is False

    assert ask(Q.negative(Abs(x))) is False


def test_nonzero():
    assert ask(Q.nonzero(x)) is None
    assert ask(Q.nonzero(x), Q.real(x)) is None
    assert ask(Q.nonzero(x), Q.positive(x)) is True
    assert ask(Q.nonzero(x), Q.negative(x)) is True
    assert ask(Q.nonzero(x), Q.negative(x) | Q.positive(x)) is True

    assert ask(Q.nonzero(x + y)) is None
    assert ask(Q.nonzero(x + y), Q.positive(x) & Q.positive(y)) is True
    assert ask(Q.nonzero(x + y), Q.positive(x) & Q.negative(y)) is None
    assert ask(Q.nonzero(x + y), Q.negative(x) & Q.negative(y)) is True

    assert ask(Q.nonzero(2*x)) is None
    assert ask(Q.nonzero(2*x), Q.positive(x)) is True
    assert ask(Q.nonzero(2*x), Q.negative(x)) is True
    assert ask(Q.nonzero(x*y), Q.nonzero(x)) is None
    assert ask(Q.nonzero(x*y), Q.nonzero(x) & Q.nonzero(y)) is True

    assert ask(Q.nonzero(x**y), Q.nonzero(x)) is True

    assert ask(Q.nonzero(Abs(x))) is None
    assert ask(Q.nonzero(Abs(x)), Q.nonzero(x)) is True

    assert ask(Q.nonzero(log(exp(2*I)))) is False
    # although this could be False, it is representative of expressions
    # that don't evaluate to a zero with precision
    assert ask(Q.nonzero(cos(1)**2 + sin(1)**2 - 1)) is None


def test_zero():
    assert ask(Q.zero(x)) is None
    assert ask(Q.zero(x), Q.real(x)) is None
    assert ask(Q.zero(x), Q.positive(x)) is False
    assert ask(Q.zero(x), Q.negative(x)) is False
    assert ask(Q.zero(x), Q.negative(x) | Q.positive(x)) is False

    assert ask(Q.zero(x), Q.nonnegative(x) & Q.nonpositive(x)) is True

    assert ask(Q.zero(x + y)) is None
    assert ask(Q.zero(x + y), Q.positive(x) & Q.positive(y)) is False
    assert ask(Q.zero(x + y), Q.positive(x) & Q.negative(y)) is None
    assert ask(Q.zero(x + y), Q.negative(x) & Q.negative(y)) is False

    assert ask(Q.zero(2*x)) is None
    assert ask(Q.zero(2*x), Q.positive(x)) is False
    assert ask(Q.zero(2*x), Q.negative(x)) is False
    assert ask(Q.zero(x*y), Q.nonzero(x)) is None

    assert ask(Q.zero(Abs(x))) is None
    assert ask(Q.zero(Abs(x)), Q.zero(x)) is True

    assert ask(Q.integer(x), Q.zero(x)) is True
    assert ask(Q.even(x), Q.zero(x)) is True
    assert ask(Q.odd(x), Q.zero(x)) is False
    assert ask(Q.zero(x), Q.even(x)) is None
    assert ask(Q.zero(x), Q.odd(x)) is False
    assert ask(Q.zero(x) | Q.zero(y), Q.zero(x*y)) is True


def test_odd_query():
    assert ask(Q.odd(x)) is None
    assert ask(Q.odd(x), Q.odd(x)) is True
    assert ask(Q.odd(x), Q.integer(x)) is None
    assert ask(Q.odd(x), ~Q.integer(x)) is False
    assert ask(Q.odd(x), Q.rational(x)) is None
    assert ask(Q.odd(x), Q.positive(x)) is None

    assert ask(Q.odd(-x), Q.odd(x)) is True

    assert ask(Q.odd(2*x)) is None
    assert ask(Q.odd(2*x), Q.integer(x)) is False
    assert ask(Q.odd(2*x), Q.odd(x)) is False
    assert ask(Q.odd(2*x), Q.irrational(x)) is False
    assert ask(Q.odd(2*x), ~Q.integer(x)) is None
    assert ask(Q.odd(3*x), Q.integer(x)) is None

    assert ask(Q.odd(x/3), Q.odd(x)) is None
    assert ask(Q.odd(x/3), Q.even(x)) is None

    assert ask(Q.odd(x + 1), Q.even(x)) is True
    assert ask(Q.odd(x + 2), Q.even(x)) is False
    assert ask(Q.odd(x + 2), Q.odd(x)) is True
    assert ask(Q.odd(3 - x), Q.odd(x)) is False
    assert ask(Q.odd(3 - x), Q.even(x)) is True
    assert ask(Q.odd(3 + x), Q.odd(x)) is False
    assert ask(Q.odd(3 + x), Q.even(x)) is True
    assert ask(Q.odd(x + y), Q.odd(x) & Q.odd(y)) is False
    assert ask(Q.odd(x + y), Q.odd(x) & Q.even(y)) is True
    assert ask(Q.odd(x - y), Q.even(x) & Q.odd(y)) is True
    assert ask(Q.odd(x - y), Q.odd(x) & Q.odd(y)) is False

    assert ask(Q.odd(x + y + z), Q.odd(x) & Q.odd(y) & Q.even(z)) is False
    assert ask(Q.odd(x + y + z + t),
        Q.odd(x) & Q.odd(y) & Q.even(z) & Q.integer(t)) is None

    assert ask(Q.odd(2*x + 1), Q.integer(x)) is True
    assert ask(Q.odd(2*x + y), Q.integer(x) & Q.odd(y)) is True
    assert ask(Q.odd(2*x + y), Q.integer(x) & Q.even(y)) is False
    assert ask(Q.odd(2*x + y), Q.integer(x) & Q.integer(y)) is None
    assert ask(Q.odd(x*y), Q.odd(x) & Q.even(y)) is False
    assert ask(Q.odd(x*y), Q.odd(x) & Q.odd(y)) is True
    assert ask(Q.odd(2*x*y), Q.rational(x) & Q.rational(x)) is None
    assert ask(Q.odd(2*x*y), Q.irrational(x) & Q.irrational(x)) is None

    assert ask(Q.odd(Abs(x)), Q.odd(x)) is True

    assert ask(Q.odd((-1)**n), Q.integer(n)) is True

    assert ask(Q.odd(k**2), Q.even(k)) is False
    assert ask(Q.odd(n**2), Q.odd(n)) is True
    assert ask(Q.odd(3**k), Q.even(k)) is None

    assert ask(Q.odd(k**m), Q.even(k) & Q.integer(m) & ~Q.negative(m)) is None
    assert ask(Q.odd(n**m), Q.odd(n) & Q.integer(m) & ~Q.negative(m)) is True

    assert ask(Q.odd(k**p), Q.even(k) & Q.integer(p) & Q.positive(p)) is False
    assert ask(Q.odd(n**p), Q.odd(n) & Q.integer(p) & Q.positive(p)) is True

    assert ask(Q.odd(m**k), Q.even(k) & Q.integer(m) & ~Q.negative(m)) is None
    assert ask(Q.odd(p**k), Q.even(k) & Q.integer(p) & Q.positive(p)) is None

    assert ask(Q.odd(m**n), Q.odd(n) & Q.integer(m) & ~Q.negative(m)) is None
    assert ask(Q.odd(p**n), Q.odd(n) & Q.integer(p) & Q.positive(p)) is None

    assert ask(Q.odd(k**x), Q.even(k)) is None
    assert ask(Q.odd(n**x), Q.odd(n)) is None

    assert ask(Q.odd(x*y), Q.integer(x) & Q.integer(y)) is None
    assert ask(Q.odd(x*x), Q.integer(x)) is None
    assert ask(Q.odd(x*(x + y)), Q.integer(x) & Q.odd(y)) is False
    assert ask(Q.odd(x*(x + y)), Q.integer(x) & Q.even(y)) is None


@XFAIL
def test_oddness_in_ternary_integer_product_with_odd():
    # Tests that oddness inference is independent of term ordering.
    # Term ordering at the point of testing depends on SymPy's symbol order, so
    # we try to force a different order by modifying symbol names.
    assert ask(Q.odd(x*y*(y + z)), Q.integer(x) & Q.integer(y) & Q.odd(z)) is False
    assert ask(Q.odd(y*x*(x + z)), Q.integer(x) & Q.integer(y) & Q.odd(z)) is False


def test_oddness_in_ternary_integer_product_with_even():
    assert ask(Q.odd(x*y*(y + z)), Q.integer(x) & Q.integer(y) & Q.even(z)) is None


def test_prime():
    assert ask(Q.prime(x), Q.prime(x)) is True
    assert ask(Q.prime(x), ~Q.prime(x)) is False
    assert ask(Q.prime(x), Q.integer(x)) is None
    assert ask(Q.prime(x), ~Q.integer(x)) is False

    assert ask(Q.prime(2*x), Q.integer(x)) is None
    assert ask(Q.prime(x*y)) is None
    assert ask(Q.prime(x*y), Q.prime(x)) is None
    assert ask(Q.prime(x*y), Q.integer(x) & Q.integer(y)) is None
    assert ask(Q.prime(4*x), Q.integer(x)) is False
    assert ask(Q.prime(4*x)) is None

    assert ask(Q.prime(x**2), Q.integer(x)) is False
    assert ask(Q.prime(x**2), Q.prime(x)) is False
    assert ask(Q.prime(x**y), Q.integer(x) & Q.integer(y)) is False


@_both_exp_pow
def test_positive():
    assert ask(Q.positive(x), Q.positive(x)) is True
    assert ask(Q.positive(x), Q.negative(x)) is False
    assert ask(Q.positive(x), Q.nonzero(x)) is None

    assert ask(Q.positive(-x), Q.positive(x)) is False
    assert ask(Q.positive(-x), Q.negative(x)) is True

    assert ask(Q.positive(x + y), Q.positive(x) & Q.positive(y)) is True
    assert ask(Q.positive(x + y), Q.positive(x) & Q.nonnegative(y)) is True
    assert ask(Q.positive(x + y), Q.positive(x) & Q.negative(y)) is None
    assert ask(Q.positive(x + y), Q.positive(x) & Q.imaginary(y)) is False

    assert ask(Q.positive(2*x), Q.positive(x)) is True
    assumptions = Q.positive(x) & Q.negative(y) & Q.negative(z) & Q.positive(w)
    assert ask(Q.positive(x*y*z)) is None
    assert ask(Q.positive(x*y*z), assumptions) is True
    assert ask(Q.positive(-x*y*z), assumptions) is False

    assert ask(Q.positive(x**I), Q.positive(x)) is None

    assert ask(Q.positive(x**2), Q.positive(x)) is True
    assert ask(Q.positive(x**2), Q.negative(x)) is True
    assert ask(Q.positive(x**3), Q.negative(x)) is False
    assert ask(Q.positive(1/(1 + x**2)), Q.real(x)) is True
    assert ask(Q.positive(2**I)) is False
    assert ask(Q.positive(2 + I)) is False
    # although this could be False, it is representative of expressions
    # that don't evaluate to a zero with precision
    assert ask(Q.positive(cos(I)**2 + sin(I)**2 - 1)) is None
    assert ask(Q.positive(-I + I*(cos(2)**2 + sin(2)**2))) is None

    #exponential
    assert ask(Q.positive(exp(x)), Q.real(x)) is True
    assert ask(~Q.negative(exp(x)), Q.real(x)) is True
    assert ask(Q.positive(x + exp(x)), Q.real(x)) is None
    assert ask(Q.positive(exp(x)), Q.imaginary(x)) is None
    assert ask(Q.positive(exp(2*pi*I, evaluate=False)), Q.imaginary(x)) is True
    assert ask(Q.negative(exp(pi*I, evaluate=False)), Q.imaginary(x)) is True
    assert ask(Q.positive(exp(x*pi*I)), Q.even(x)) is True
    assert ask(Q.positive(exp(x*pi*I)), Q.odd(x)) is False
    assert ask(Q.positive(exp(x*pi*I)), Q.real(x)) is None

    # logarithm
    assert ask(Q.positive(log(x)), Q.imaginary(x)) is False
    assert ask(Q.positive(log(x)), Q.negative(x)) is False
    assert ask(Q.positive(log(x)), Q.positive(x)) is None
    assert ask(Q.positive(log(x + 2)), Q.positive(x)) is True

    # factorial
    assert ask(Q.positive(factorial(x)), Q.integer(x) & Q.positive(x))
    assert ask(Q.positive(factorial(x)), Q.integer(x)) is None

    #absolute value
    assert ask(Q.positive(Abs(x))) is None  # Abs(0) = 0
    assert ask(Q.positive(Abs(x)), Q.positive(x)) is True


def test_nonpositive():
    assert ask(Q.nonpositive(-1))
    assert ask(Q.nonpositive(0))
    assert ask(Q.nonpositive(1)) is False
    assert ask(~Q.positive(x), Q.nonpositive(x))
    assert ask(Q.nonpositive(x), Q.positive(x)) is False
    assert ask(Q.nonpositive(sqrt(-1))) is False
    assert ask(Q.nonpositive(x), Q.imaginary(x)) is False


def test_nonnegative():
    assert ask(Q.nonnegative(-1)) is False
    assert ask(Q.nonnegative(0))
    assert ask(Q.nonnegative(1))
    assert ask(~Q.negative(x), Q.nonnegative(x))
    assert ask(Q.nonnegative(x), Q.negative(x)) is False
    assert ask(Q.nonnegative(sqrt(-1))) is False
    assert ask(Q.nonnegative(x), Q.imaginary(x)) is False

def test_real_basic():
    assert ask(Q.real(x)) is None
    assert ask(Q.real(x), Q.real(x)) is True
    assert ask(Q.real(x), Q.nonzero(x)) is True
    assert ask(Q.real(x), Q.positive(x)) is True
    assert ask(Q.real(x), Q.negative(x)) is True
    assert ask(Q.real(x), Q.integer(x)) is True
    assert ask(Q.real(x), Q.even(x)) is True
    assert ask(Q.real(x), Q.prime(x)) is True

    assert ask(Q.real(x/sqrt(2)), Q.real(x)) is True
    assert ask(Q.real(x/sqrt(-2)), Q.real(x)) is False

    assert ask(Q.real(x + 1), Q.real(x)) is True
    assert ask(Q.real(x + I), Q.real(x)) is False
    assert ask(Q.real(x + I), Q.complex(x)) is None

    assert ask(Q.real(2*x), Q.real(x)) is True
    assert ask(Q.real(I*x), Q.real(x)) is False
    assert ask(Q.real(I*x), Q.imaginary(x)) is True
    assert ask(Q.real(I*x), Q.complex(x)) is None


def test_real_pow():
    assert ask(Q.real(x**2), Q.real(x)) is True
    assert ask(Q.real(sqrt(x)), Q.negative(x)) is False
    assert ask(Q.real(x**y), Q.real(x) & Q.integer(y)) is True
    assert ask(Q.real(x**y), Q.real(x) & Q.real(y)) is None
    assert ask(Q.real(x**y), Q.positive(x) & Q.real(y)) is True
    assert ask(Q.real(x**y), Q.imaginary(x) & Q.imaginary(y)) is None  # I**I or (2*I)**I
    assert ask(Q.real(x**y), Q.imaginary(x) & Q.real(y)) is None  # I**1 or I**0
    assert ask(Q.real(x**y), Q.real(x) & Q.imaginary(y)) is None  # could be exp(2*pi*I) or 2**I
    assert ask(Q.real(x**0), Q.imaginary(x)) is True
    assert ask(Q.real(x**y), Q.real(x) & Q.integer(y)) is True
    assert ask(Q.real(x**y), Q.positive(x) & Q.real(y)) is True
    assert ask(Q.real(x**y), Q.real(x) & Q.rational(y)) is None
    assert ask(Q.real(x**y), Q.imaginary(x) & Q.integer(y)) is None
    assert ask(Q.real(x**y), Q.imaginary(x) & Q.odd(y)) is False
    assert ask(Q.real(x**y), Q.imaginary(x) & Q.even(y)) is True
    assert ask(Q.real(x**(y/z)), Q.real(x) & Q.real(y/z) & Q.rational(y/z) & Q.even(z) & Q.positive(x)) is True
    assert ask(Q.real(x**(y/z)), Q.real(x) & Q.rational(y/z) & Q.even(z) & Q.negative(x)) is False
    assert ask(Q.real(x**(y/z)), Q.real(x) & Q.integer(y/z)) is True
    assert ask(Q.real(x**(y/z)), Q.real(x) & Q.real(y/z) & Q.positive(x)) is True
    assert ask(Q.real(x**(y/z)), Q.real(x) & Q.real(y/z) & Q.negative(x)) is False
    assert ask(Q.real((-I)**i), Q.imaginary(i)) is True
    assert ask(Q.real(I**i), Q.imaginary(i)) is True
    assert ask(Q.real(i**i), Q.imaginary(i)) is None  # i might be 2*I
    assert ask(Q.real(x**i), Q.imaginary(i)) is None  # x could be 0
    assert ask(Q.real(x**(I*pi/log(x))), Q.real(x)) is True


@_both_exp_pow
def test_real_functions():
    # trigonometric functions
    assert ask(Q.real(sin(x))) is None
    assert ask(Q.real(cos(x))) is None
    assert ask(Q.real(sin(x)), Q.real(x)) is True
    assert ask(Q.real(cos(x)), Q.real(x)) is True

    # exponential function
    assert ask(Q.real(exp(x))) is None
    assert ask(Q.real(exp(x)), Q.real(x)) is True
    assert ask(Q.real(x + exp(x)), Q.real(x)) is True
    assert ask(Q.real(exp(2*pi*I, evaluate=False))) is True
    assert ask(Q.real(exp(pi*I, evaluate=False))) is True
    assert ask(Q.real(exp(pi*I/2, evaluate=False))) is False

    # logarithm
    assert ask(Q.real(log(I))) is False
    assert ask(Q.real(log(2*I))) is False
    assert ask(Q.real(log(I + 1))) is False
    assert ask(Q.real(log(x)), Q.complex(x)) is None
    assert ask(Q.real(log(x)), Q.imaginary(x)) is False
    assert ask(Q.real(log(exp(x))), Q.imaginary(x)) is None  # exp(2*pi*I) is 1, log(exp(pi*I)) is pi*I (disregarding periodicity)
    assert ask(Q.real(log(exp(x))), Q.complex(x)) is None
    eq = Pow(exp(2*pi*I*x, evaluate=False), x, evaluate=False)
    assert ask(Q.real(eq), Q.integer(x)) is True
    assert ask(Q.real(exp(x)**x), Q.imaginary(x)) is True
    assert ask(Q.real(exp(x)**x), Q.complex(x)) is None

    # Q.complexes
    assert ask(Q.real(re(x))) is True
    assert ask(Q.real(im(x))) is True


def test_matrix():

    # hermitian
    assert ask(Q.hermitian(Matrix([[2, 2 + I, 4], [2 - I, 3, I], [4, -I, 1]]))) == True
    assert ask(Q.hermitian(Matrix([[2, 2 + I, 4], [2 + I, 3, I], [4, -I, 1]]))) == False
    z = symbols('z', complex=True)
    assert ask(Q.hermitian(Matrix([[2, 2 + I, z], [2 - I, 3, I], [4, -I, 1]]))) == None
    assert ask(Q.hermitian(SparseMatrix(((25, 15, -5), (15, 18, 0), (-5, 0, 11))))) == True
    assert ask(Q.hermitian(SparseMatrix(((25, 15, -5), (15, I, 0), (-5, 0, 11))))) == False
    assert ask(Q.hermitian(SparseMatrix(((25, 15, -5), (15, z, 0), (-5, 0, 11))))) == None

    # antihermitian
    A = Matrix([[0, -2 - I, 0], [2 - I, 0, -I], [0, -I, 0]])
    B = Matrix([[-I, 2 + I, 0], [-2 + I, 0, 2 + I], [0, -2 + I, -I]])
    assert ask(Q.antihermitian(A)) is True
    assert ask(Q.antihermitian(B)) is True
    assert ask(Q.antihermitian(A**2)) is False
    C = (B**3)
    C.simplify()
    assert ask(Q.antihermitian(C)) is True
    _A = Matrix([[0, -2 - I, 0], [z, 0, -I], [0, -I, 0]])
    assert ask(Q.antihermitian(_A)) is None


@_both_exp_pow
def test_algebraic():
    assert ask(Q.algebraic(x)) is None

    assert ask(Q.algebraic(I)) is True
    assert ask(Q.algebraic(2*I)) is True
    assert ask(Q.algebraic(I/3)) is True

    assert ask(Q.algebraic(sqrt(7))) is True
    assert ask(Q.algebraic(2*sqrt(7))) is True
    assert ask(Q.algebraic(sqrt(7)/3)) is True

    assert ask(Q.algebraic(I*sqrt(3))) is True
    assert ask(Q.algebraic(sqrt(1 + I*sqrt(3)))) is True

    assert ask(Q.algebraic(1 + I*sqrt(3)**Rational(17, 31))) is True
    assert ask(Q.algebraic(1 + I*sqrt(3)**(17/pi))) is False

    for f in [exp, sin, tan, asin, atan, cos]:
        assert ask(Q.algebraic(f(7))) is False
        assert ask(Q.algebraic(f(7, evaluate=False))) is False
        assert ask(Q.algebraic(f(0, evaluate=False))) is True
        assert ask(Q.algebraic(f(x)), Q.algebraic(x)) is None
        assert ask(Q.algebraic(f(x)), Q.algebraic(x) & Q.nonzero(x)) is False

    for g in [log, acos]:
        assert ask(Q.algebraic(g(7))) is False
        assert ask(Q.algebraic(g(7, evaluate=False))) is False
        assert ask(Q.algebraic(g(1, evaluate=False))) is True
        assert ask(Q.algebraic(g(x)), Q.algebraic(x)) is None
        assert ask(Q.algebraic(g(x)), Q.algebraic(x) & Q.nonzero(x - 1)) is False

    for h in [cot, acot]:
        assert ask(Q.algebraic(h(7))) is False
        assert ask(Q.algebraic(h(7, evaluate=False))) is False
        assert ask(Q.algebraic(h(x)), Q.algebraic(x)) is False

    assert ask(Q.algebraic(sqrt(sin(7)))) is False
    assert ask(Q.algebraic(sqrt(y + I*sqrt(7)))) is None

    assert ask(Q.algebraic(2.47)) is True

    assert ask(Q.algebraic(x), Q.transcendental(x)) is False
    assert ask(Q.transcendental(x), Q.algebraic(x)) is False


def test_global():
    """Test ask with global assumptions"""
    assert ask(Q.integer(x)) is None
    global_assumptions.add(Q.integer(x))
    assert ask(Q.integer(x)) is True
    global_assumptions.clear()
    assert ask(Q.integer(x)) is None


def test_custom_context():
    """Test ask with custom assumptions context"""
    assert ask(Q.integer(x)) is None
    local_context = AssumptionsContext()
    local_context.add(Q.integer(x))
    assert ask(Q.integer(x), context=local_context) is True
    assert ask(Q.integer(x)) is None


def test_functions_in_assumptions():
    assert ask(Q.negative(x), Q.real(x) >> Q.positive(x)) is False
    assert ask(Q.negative(x), Equivalent(Q.real(x), Q.positive(x))) is False
    assert ask(Q.negative(x), Xor(Q.real(x), Q.negative(x))) is False


def test_composite_ask():
    assert ask(Q.negative(x) & Q.integer(x),
        assumptions=Q.real(x) >> Q.positive(x)) is False


def test_composite_proposition():
    assert ask(True) is True
    assert ask(False) is False
    assert ask(~Q.negative(x), Q.positive(x)) is True
    assert ask(~Q.real(x), Q.commutative(x)) is None
    assert ask(Q.negative(x) & Q.integer(x), Q.positive(x)) is False
    assert ask(Q.negative(x) & Q.integer(x)) is None
    assert ask(Q.real(x) | Q.integer(x), Q.positive(x)) is True
    assert ask(Q.real(x) | Q.integer(x)) is None
    assert ask(Q.real(x) >> Q.positive(x), Q.negative(x)) is False
    assert ask(Implies(
        Q.real(x), Q.positive(x), evaluate=False), Q.negative(x)) is False
    assert ask(Implies(Q.real(x), Q.positive(x), evaluate=False)) is None
    assert ask(Equivalent(Q.integer(x), Q.even(x)), Q.even(x)) is True
    assert ask(Equivalent(Q.integer(x), Q.even(x))) is None
    assert ask(Equivalent(Q.positive(x), Q.integer(x)), Q.integer(x)) is None
    assert ask(Q.real(x) | Q.integer(x), Q.real(x) | Q.integer(x)) is True

def test_tautology():
    assert ask(Q.real(x) | ~Q.real(x)) is True
    assert ask(Q.real(x) & ~Q.real(x)) is False

def test_composite_assumptions():
    assert ask(Q.real(x), Q.real(x) & Q.real(y)) is True
    assert ask(Q.positive(x), Q.positive(x) | Q.positive(y)) is None
    assert ask(Q.positive(x), Q.real(x) >> Q.positive(y)) is None
    assert ask(Q.real(x), ~(Q.real(x) >> Q.real(y))) is True

def test_key_extensibility():
    """test that you can add keys to the ask system at runtime"""
    # make sure the key is not defined
    raises(AttributeError, lambda: ask(Q.my_key(x)))

    # Old handler system
    class MyAskHandler(AskHandler):
        @staticmethod
        def Symbol(expr, assumptions):
            return True
    try:
        with warns_deprecated_sympy():
            register_handler('my_key', MyAskHandler)
        with warns_deprecated_sympy():
            assert ask(Q.my_key(x)) is True
        with warns_deprecated_sympy():
            assert ask(Q.my_key(x + 1)) is None
    finally:
        # We have to disable the stacklevel testing here because this raises
        # the warning twice from two different places
        with warns_deprecated_sympy():
            remove_handler('my_key', MyAskHandler)
        del Q.my_key
    raises(AttributeError, lambda: ask(Q.my_key(x)))

    # New handler system
    class MyPredicate(Predicate):
        pass
    try:
        Q.my_key = MyPredicate()
        @Q.my_key.register(Symbol)
        def _(expr, assumptions):
            return True
        assert ask(Q.my_key(x)) is True
        assert ask(Q.my_key(x+1)) is None
    finally:
        del Q.my_key
    raises(AttributeError, lambda: ask(Q.my_key(x)))


def test_type_extensibility():
    """test that new types can be added to the ask system at runtime
    """
    from sympy.core import Basic

    class MyType(Basic):
        pass

    @Q.prime.register(MyType)
    def _(expr, assumptions):
        return True

    assert ask(Q.prime(MyType())) is True


def test_single_fact_lookup():
    known_facts = And(Implies(Q.integer, Q.rational),
                      Implies(Q.rational, Q.real),
                      Implies(Q.real, Q.complex))
    known_facts_keys = {Q.integer, Q.rational, Q.real, Q.complex}

    known_facts_cnf = to_cnf(known_facts)
    mapping = single_fact_lookup(known_facts_keys, known_facts_cnf)

    assert mapping[Q.rational] == {Q.real, Q.rational, Q.complex}


def test_generate_known_facts_dict():
    known_facts = And(Implies(Q.integer(x), Q.rational(x)),
                      Implies(Q.rational(x), Q.real(x)),
                      Implies(Q.real(x), Q.complex(x)))
    known_facts_keys = {Q.integer(x), Q.rational(x), Q.real(x), Q.complex(x)}

    assert generate_known_facts_dict(known_facts_keys, known_facts) == \
        {Q.complex: ({Q.complex}, set()),
         Q.integer: ({Q.complex, Q.integer, Q.rational, Q.real}, set()),
         Q.rational: ({Q.complex, Q.rational, Q.real}, set()),
         Q.real: ({Q.complex, Q.real}, set())}


@slow
def test_known_facts_consistent():
    """"Test that ask_generated.py is up-to-date"""
    x = Symbol('x')
    fact = get_known_facts(x)
    # test cnf clauses of fact between unary predicates
    cnf = CNF.to_CNF(fact)
    clauses = set()
    for cl in cnf.clauses:
        clauses.add(frozenset(Literal(lit.arg.function, lit.is_Not) for lit in sorted(cl, key=str)))
    assert get_all_known_facts() == clauses
    # test dictionary of fact between unary predicates
    keys = [pred(x) for pred in get_known_facts_keys()]
    mapping = generate_known_facts_dict(keys, fact)
    assert get_known_facts_dict() == mapping


def test_Add_queries():
    assert ask(Q.prime(12345678901234567890 + (cos(1)**2 + sin(1)**2))) is True
    assert ask(Q.even(Add(S(2), S(2), evaluate=0))) is True
    assert ask(Q.prime(Add(S(2), S(2), evaluate=0))) is False
    assert ask(Q.integer(Add(S(2), S(2), evaluate=0))) is True


def test_positive_assuming():
    with assuming(Q.positive(x + 1)):
        assert not ask(Q.positive(x))


def test_issue_5421():
    raises(TypeError, lambda: ask(pi/log(x), Q.real))


def test_issue_3906():
    raises(TypeError, lambda: ask(Q.positive))


def test_issue_5833():
    assert ask(Q.positive(log(x)**2), Q.positive(x)) is None
    assert ask(~Q.negative(log(x)**2), Q.positive(x)) is True


def test_issue_6732():
    raises(ValueError, lambda: ask(Q.positive(x), Q.positive(x) & Q.negative(x)))
    raises(ValueError, lambda: ask(Q.negative(x), Q.positive(x) & Q.negative(x)))


def test_issue_7246():
    assert ask(Q.positive(atan(p)), Q.positive(p)) is True
    assert ask(Q.positive(atan(p)), Q.negative(p)) is False
    assert ask(Q.positive(atan(p)), Q.zero(p)) is False
    assert ask(Q.positive(atan(x))) is None

    assert ask(Q.positive(asin(p)), Q.positive(p)) is None
    assert ask(Q.positive(asin(p)), Q.zero(p)) is None
    assert ask(Q.positive(asin(Rational(1, 7)))) is True
    assert ask(Q.positive(asin(x)), Q.positive(x) & Q.nonpositive(x - 1)) is True
    assert ask(Q.positive(asin(x)), Q.negative(x) & Q.nonnegative(x + 1)) is False

    assert ask(Q.positive(acos(p)), Q.positive(p)) is None
    assert ask(Q.positive(acos(Rational(1, 7)))) is True
    assert ask(Q.positive(acos(x)), Q.nonnegative(x + 1) & Q.nonpositive(x - 1)) is True
    assert ask(Q.positive(acos(x)), Q.nonnegative(x - 1)) is None

    assert ask(Q.positive(acot(x)), Q.positive(x)) is True
    assert ask(Q.positive(acot(x)), Q.real(x)) is True
    assert ask(Q.positive(acot(x)), Q.imaginary(x)) is False
    assert ask(Q.positive(acot(x))) is None


@XFAIL
def test_issue_7246_failing():
    #Move this test to test_issue_7246 once
    #the new assumptions module is improved.
    assert ask(Q.positive(acos(x)), Q.zero(x)) is True


def test_check_old_assumption():
    x = symbols('x', real=True)
    assert ask(Q.real(x)) is True
    assert ask(Q.imaginary(x)) is False
    assert ask(Q.complex(x)) is True

    x = symbols('x', imaginary=True)
    assert ask(Q.real(x)) is False
    assert ask(Q.imaginary(x)) is True
    assert ask(Q.complex(x)) is True

    x = symbols('x', complex=True)
    assert ask(Q.real(x)) is None
    assert ask(Q.complex(x)) is True

    x = symbols('x', positive=True)
    assert ask(Q.positive(x)) is True
    assert ask(Q.negative(x)) is False
    assert ask(Q.real(x)) is True

    x = symbols('x', commutative=False)
    assert ask(Q.commutative(x)) is False

    x = symbols('x', negative=True)
    assert ask(Q.positive(x)) is False
    assert ask(Q.negative(x)) is True

    x = symbols('x', nonnegative=True)
    assert ask(Q.negative(x)) is False
    assert ask(Q.positive(x)) is None
    assert ask(Q.zero(x)) is None

    x = symbols('x', finite=True)
    assert ask(Q.finite(x)) is True

    x = symbols('x', prime=True)
    assert ask(Q.prime(x)) is True
    assert ask(Q.composite(x)) is False

    x = symbols('x', composite=True)
    assert ask(Q.prime(x)) is False
    assert ask(Q.composite(x)) is True

    x = symbols('x', even=True)
    assert ask(Q.even(x)) is True
    assert ask(Q.odd(x)) is False

    x = symbols('x', odd=True)
    assert ask(Q.even(x)) is False
    assert ask(Q.odd(x)) is True

    x = symbols('x', nonzero=True)
    assert ask(Q.nonzero(x)) is True
    assert ask(Q.zero(x)) is False

    x = symbols('x', zero=True)
    assert ask(Q.zero(x)) is True

    x = symbols('x', integer=True)
    assert ask(Q.integer(x)) is True

    x = symbols('x', rational=True)
    assert ask(Q.rational(x)) is True
    assert ask(Q.irrational(x)) is False

    x = symbols('x', irrational=True)
    assert ask(Q.irrational(x)) is True
    assert ask(Q.rational(x)) is False


def test_issue_9636():
    assert ask(Q.integer(1.0)) is False
    assert ask(Q.prime(3.0)) is False
    assert ask(Q.composite(4.0)) is False
    assert ask(Q.even(2.0)) is False
    assert ask(Q.odd(3.0)) is False


def test_autosimp_used_to_fail():
    # See issue #9807
    assert ask(Q.imaginary(0**I)) is None
    assert ask(Q.imaginary(0**(-I))) is None
    assert ask(Q.real(0**I)) is None
    assert ask(Q.real(0**(-I))) is None


def test_custom_AskHandler():
    from sympy.logic.boolalg import conjuncts

    # Old handler system
    class MersenneHandler(AskHandler):
        @staticmethod
        def Integer(expr, assumptions):
            if ask(Q.integer(log(expr + 1, 2))):
                return True
        @staticmethod
        def Symbol(expr, assumptions):
            if expr in conjuncts(assumptions):
                return True
    try:
        with warns_deprecated_sympy():
            register_handler('mersenne', MersenneHandler)
        n = Symbol('n', integer=True)
        with warns_deprecated_sympy():
            assert ask(Q.mersenne(7))
        with warns_deprecated_sympy():
            assert ask(Q.mersenne(n), Q.mersenne(n))
    finally:
        del Q.mersenne

    # New handler system
    class MersennePredicate(Predicate):
        pass
    try:
        Q.mersenne = MersennePredicate()
        @Q.mersenne.register(Integer)
        def _(expr, assumptions):
            if ask(Q.integer(log(expr + 1, 2))):
                return True
        @Q.mersenne.register(Symbol)
        def _(expr, assumptions):
            if expr in conjuncts(assumptions):
                return True
        assert ask(Q.mersenne(7))
        assert ask(Q.mersenne(n), Q.mersenne(n))
    finally:
        del Q.mersenne


def test_polyadic_predicate():

    class SexyPredicate(Predicate):
        pass
    try:
        Q.sexyprime = SexyPredicate()

        @Q.sexyprime.register(Integer, Integer)
        def _(int1, int2, assumptions):
            args = sorted([int1, int2])
            if not all(ask(Q.prime(a), assumptions) for a in args):
                return False
            return args[1] - args[0] == 6

        @Q.sexyprime.register(Integer, Integer, Integer)
        def _(int1, int2, int3, assumptions):
            args = sorted([int1, int2, int3])
            if not all(ask(Q.prime(a), assumptions) for a in args):
                return False
            return args[2] - args[1] == 6 and args[1] - args[0] == 6

        assert ask(Q.sexyprime(5, 11))
        assert ask(Q.sexyprime(7, 13, 19))
    finally:
        del Q.sexyprime


def test_Predicate_handler_is_unique():

    # Undefined predicate does not have a handler
    assert Predicate('mypredicate').handler is None

    # Handler of defined predicate is unique to the class
    class MyPredicate(Predicate):
        pass
    mp1 = MyPredicate(Str('mp1'))
    mp2 = MyPredicate(Str('mp2'))
    assert mp1.handler is mp2.handler


def test_relational():
<<<<<<< HEAD
    assert ask(Q.eq(x, 0), Q.zero(x)) is True
    assert ask(Q.eq(x, 0), Q.nonzero(x)) is False
    assert ask(Q.ne(x, 0), Q.zero(x)) is False
    assert ask(Q.ne(x, 0), Q.nonzero(x)) is True
    assert ask(Q.eq(x, 1), ~Q.ne(x, 1)) is True
=======
    assert ask(Q.eq(x, 0), Q.zero(x))
    assert not ask(Q.eq(x, 0), Q.nonzero(x))
    assert not ask(Q.ne(x, 0), Q.zero(x))
    assert ask(Q.ne(x, 0), Q.nonzero(x))


def test_issue_25221():
    assert ask(Q.transcendental(x), Q.algebraic(x) | Q.positive(y,y)) is None
    assert ask(Q.transcendental(x), Q.algebraic(x) | (0 > y)) is None
    assert ask(Q.transcendental(x), Q.algebraic(x) | Q.gt(0,y)) is None
>>>>>>> 067e0eaf
<|MERGE_RESOLUTION|>--- conflicted
+++ resolved
@@ -2402,21 +2402,14 @@
 
 
 def test_relational():
-<<<<<<< HEAD
     assert ask(Q.eq(x, 0), Q.zero(x)) is True
     assert ask(Q.eq(x, 0), Q.nonzero(x)) is False
     assert ask(Q.ne(x, 0), Q.zero(x)) is False
     assert ask(Q.ne(x, 0), Q.nonzero(x)) is True
     assert ask(Q.eq(x, 1), ~Q.ne(x, 1)) is True
-=======
-    assert ask(Q.eq(x, 0), Q.zero(x))
-    assert not ask(Q.eq(x, 0), Q.nonzero(x))
-    assert not ask(Q.ne(x, 0), Q.zero(x))
-    assert ask(Q.ne(x, 0), Q.nonzero(x))
 
 
 def test_issue_25221():
     assert ask(Q.transcendental(x), Q.algebraic(x) | Q.positive(y,y)) is None
     assert ask(Q.transcendental(x), Q.algebraic(x) | (0 > y)) is None
-    assert ask(Q.transcendental(x), Q.algebraic(x) | Q.gt(0,y)) is None
->>>>>>> 067e0eaf
+    assert ask(Q.transcendental(x), Q.algebraic(x) | Q.gt(0,y)) is None