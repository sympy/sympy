"""A module which implements predicates and assumption context."""

from sympy.core.cache import cacheit
from sympy.core.singleton import S
from sympy.core.sympify import _sympify
from sympy.logic.boolalg import Boolean
from sympy.utilities.source import get_class
from contextlib import contextmanager


class AssumptionsContext(set):
    """
    Set representing assumptions.

    Explanation
    ===========

    This is used to represent global assumptions, but you can also use this
    class to create your own local assumptions contexts. It is basically a thin
    wrapper to Python's set, so see its documentation for advanced usage.

    Examples
    ========

    >>> from sympy import Q
    >>> from sympy.assumptions.assume import global_assumptions
    >>> from sympy.abc import x
    >>> global_assumptions
    AssumptionsContext()

    Adding applied predicate to global assumptions:

    >>> global_assumptions.add(Q.real(x))
    >>> global_assumptions
    AssumptionsContext({Q.real(x)})

    Removing applied predicatae from global assumptions:

    >>> global_assumptions.remove(Q.real(x))
    >>> global_assumptions
    AssumptionsContext()

    Clearing the global assumptions:

    >>> global_assumptions.clear()

    """

    def add(self, *assumptions):
        """Add an assumption."""
        for a in assumptions:
            super().add(a)

    def _sympystr(self, printer):
        if not self:
            return "%s()" % self.__class__.__name__
        return "{}({})".format(self.__class__.__name__, printer._print_set(self))

global_assumptions = AssumptionsContext()


class AppliedPredicate(Boolean):
    """
    The class of expressions resulting from applying ``Predicate`` to
    its arguments. ``AppliedPredicate`` merely wraps its argument and
    remain unevaluated. To evaluate it, use ``ask`` function.

    Examples
    ========

    >>> from sympy import Q, ask
    >>> Q.integer(1)
    Q.integer(1)

    ``func`` attribute returns the predicate, and ``args`` attribute
    returns the argument.

    >>> type(Q.integer(1))
    <class 'sympy.assumptions.assume.AppliedPredicate'>
    >>> Q.integer(1).func
    Q.integer
    >>> Q.integer(1).args
    (1,)

    Applied predicate can be evaluated to boolean value.

    >>> ask(Q.integer(1))
    True

    """
    __slots__ = ()

    is_Atom = True  # do not attempt to decompose this

    def __new__(cls, predicate, arg):
        arg = _sympify(arg)
        return Boolean.__new__(cls, predicate, arg)

    def __hash__(self):
        return super().__hash__()

    @property
    def arg(self):
        """
        Return the expression used by this assumption.

        Examples
        ========

        >>> from sympy import Q, Symbol
        >>> x = Symbol('x')
        >>> a = Q.integer(x + 1)
        >>> a.arg
        x + 1

        """
        return self._args[1]

    @property
    def args(self):
        return self._args[1:]

    @property
    def func(self):
        return self._args[0]

    @cacheit
    def sort_key(self, order=None):
        return (self.class_key(), (2, (self.func.name, self.arg.sort_key())),
                S.One.sort_key(), S.One)

    def __eq__(self, other):
        if type(other) is AppliedPredicate:
            return self._args == other._args
        return False

    def _eval_ask(self, assumptions):
        return self.func.eval(self.arg, assumptions)

    @property
    def binary_symbols(self):
        from sympy.core.relational import Eq, Ne
        if self.func.name in ['is_true', 'is_false']:
            i = self.arg
            if i.is_Boolean or i.is_Symbol or isinstance(i, (Eq, Ne)):
                return i.binary_symbols
        return set()


class Predicate(Boolean):
    """
<<<<<<< HEAD
    A class for logical predicate.

    Explanation
    ===========
=======
    A predicate is a function that returns a boolean value.
>>>>>>> a522a5a2

    A predicate is a function that returns a boolean value. When applied
    to its argument, ``AppliedPredicate`` instance is returned. Handler
    of the predicate evaluates the applied predicate to boolean value.

    Currently, only unary predicate is supported. Polyadic predicate
    will be implemented in future.

    Parameters
    ==========

    name : string

    handler : multipledispatch instance

    Examples
    ========

    >>> from sympy import Q
    >>> type(Q.prime)
    <class 'sympy.assumptions.assume.Predicate'>
    >>> Q.prime.name
    'prime'
    >>> Q.prime.handler
    <dispatched AskPrimeHandler>

    The tautological predicate ``Q.is_true`` can be used to wrap other
    objects:

    >>> from sympy.abc import x
    >>> Q.is_true(x > 1)
    Q.is_true(x > 1)

    References
    ==========

    .. [1] https://en.wikipedia.org/wiki/Predicate_(mathematical_logic)

    """
    __slots__ = ('name', '_handler')

    is_Atom = True

    def __new__(cls, name, handler=None):
        obj = Boolean.__new__(cls)
        obj.name = name
        obj._handler = handler
        return obj

    @property
    def handler(self):
        """
        Multipledispatch handler instance of *self*.

        Since the handlers in ``assumptions.handlers module`` cannot be
        imported due to circular import problem, we store the path in
        ``self._handler`` and get it in runtime by this property.
        """
        from .handlers import CommonHandler
        if self._handler is None:
            name = ''.join(['Ask', self.name.capitalize(), 'Handler'])
            _handler = CommonHandler.copy(name)
            self._handler = _handler
        return get_class(self._handler)

    def _hashable_content(self):
        return (self.name, self.handler)

    def __getnewargs__(self):
        return (self.name, self.handler)

    def __call__(self, expr):
        return AppliedPredicate(self, expr)

    @cacheit
    def sort_key(self, order=None):
        return self.class_key(), (1, (self.name,)), S.One.sort_key(), S.One

    def eval(self, expr, assumptions=True):
        """
        Evaluate self(expr) under the given assumptions.

        This uses only direct resolution methods, not logical inference.
        """
        return self.handler(expr, assumptions=assumptions)


@contextmanager
def assuming(*assumptions):
    """
    Context manager for assumptions.

    Examples
    ========

    >>> from sympy.assumptions import assuming, Q, ask
    >>> from sympy.abc import x, y
    >>> print(ask(Q.integer(x + y)))
    None
    >>> with assuming(Q.integer(x), Q.integer(y)):
    ...     print(ask(Q.integer(x + y)))
    True
    """
    old_global_assumptions = global_assumptions.copy()
    global_assumptions.update(assumptions)
    try:
        yield
    finally:
        global_assumptions.clear()
        global_assumptions.update(old_global_assumptions)<|MERGE_RESOLUTION|>--- conflicted
+++ resolved
@@ -149,31 +149,12 @@
 
 class Predicate(Boolean):
     """
-<<<<<<< HEAD
-    A class for logical predicate.
+    A predicate is a function that returns a boolean value.
 
     Explanation
     ===========
-=======
-    A predicate is a function that returns a boolean value.
->>>>>>> a522a5a2
-
-    A predicate is a function that returns a boolean value. When applied
-    to its argument, ``AppliedPredicate`` instance is returned. Handler
-    of the predicate evaluates the applied predicate to boolean value.
-
-    Currently, only unary predicate is supported. Polyadic predicate
-    will be implemented in future.
-
-    Parameters
-    ==========
-
-    name : string
-
-    handler : multipledispatch instance
-
-    Examples
-    ========
+
+    Predicate consists of the name and multipledispatch handler.
 
     >>> from sympy import Q
     >>> type(Q.prime)
@@ -183,12 +164,31 @@
     >>> Q.prime.handler
     <dispatched AskPrimeHandler>
 
-    The tautological predicate ``Q.is_true`` can be used to wrap other
-    objects:
-
+    When applied to its argument, ``AppliedPredicate`` instance is
+    returned. This merely wrap the argument and remain unevaluated:
+
+    >>> expr = Q.prime(7)
+    >>> type(expr)
+    <class 'sympy.assumptions.assume.AppliedPredicate'>
+    >>> expr.func
+    Q.prime
+    >>> expr.args
+    (7,)
+    
+    To obtain the truth value of an expression containing predicates,
+    use the function ``ask``:
+
+    >>> from sympy import ask
+    >>> ask(Q.prime(7))
+    True
+    
+    The tautological predicate ``Q.is_true`` can be used to wrap other objects:
     >>> from sympy.abc import x
     >>> Q.is_true(x > 1)
     Q.is_true(x > 1)
+
+    Currently, only unary predicate is supported. Polyadic predicate
+    will be implemented in future.
 
     References
     ==========
