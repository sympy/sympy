from collections import defaultdict

from sympy.assumptions.ask import Q
from sympy.core import (Add, Mul, Pow, Number, NumberSymbol, Symbol)
from sympy.core.numbers import ImaginaryUnit
from sympy.functions.elementary.complexes import Abs
from sympy.logic.boolalg import (Equivalent, And, Or, Implies)
from sympy.matrices.expressions import MatMul

# APIs here may be subject to change


### Helper functions ###

def allargs(symbol, fact, expr):
    """
    Apply all arguments of the expression to the fact structure.

    Parameters
    ==========

    symbol : Symbol
        A placeholder symbol.

    fact : Boolean
        Resulting ``Boolean`` expression.

    expr : Expr

    Examples
    ========

    >>> from sympy import Q
    >>> from sympy.assumptions.sathandlers import allargs
    >>> from sympy.abc import x, y
    >>> allargs(x, Q.negative(x) | Q.positive(x), x*y)
    (Q.negative(x) | Q.positive(x)) & (Q.negative(y) | Q.positive(y))

    """
    return And(*[fact.subs(symbol, arg) for arg in expr.args])


def anyarg(symbol, fact, expr):
    """
    Apply any argument of the expression to the fact structure.

    Parameters
    ==========

    symbol : Symbol
        A placeholder symbol.

    fact : Boolean
        Resulting ``Boolean`` expression.

    expr : Expr

    Examples
    ========

    >>> from sympy import Q
    >>> from sympy.assumptions.sathandlers import anyarg
    >>> from sympy.abc import x, y
    >>> anyarg(x, Q.negative(x) & Q.positive(x), x*y)
    (Q.negative(x) & Q.positive(x)) | (Q.negative(y) & Q.positive(y))

    """
    return Or(*[fact.subs(symbol, arg) for arg in expr.args])


def exactlyonearg(symbol, fact, expr):
    """
    Apply exactly one argument of the expression to the fact structure.

    Parameters
    ==========

    symbol : Symbol
        A placeholder symbol.

    fact : Boolean
        Resulting ``Boolean`` expression.

    expr : Expr

    Examples
    ========

    >>> from sympy import Q
    >>> from sympy.assumptions.sathandlers import exactlyonearg
    >>> from sympy.abc import x, y
    >>> exactlyonearg(x, Q.positive(x), x*y)
    (Q.positive(x) & ~Q.positive(y)) | (Q.positive(y) & ~Q.positive(x))

    """
    pred_args = [fact.subs(symbol, arg) for arg in expr.args]
    res = Or(*[And(pred_args[i], *[~lit for lit in pred_args[:i] +
        pred_args[i+1:]]) for i in range(len(pred_args))])
    return res


### Fact registry ###

class ClassFactRegistry:
    """
    Register handlers against classes.

    Explanation
    ===========

    ``register`` method registers the handler function for a class. Here,
    handler function should return a single fact. ``multiregister`` method
    registers the handler function for multiple classes. Here, handler function
    should return a container of multiple facts.

    ``registry(expr)`` returns a set of facts for *expr*.

    Examples
    ========

    Here, we register the facts for ``Abs``.

    >>> from sympy import Abs, Equivalent, Q
    >>> from sympy.assumptions.sathandlers import ClassFactRegistry
    >>> reg = ClassFactRegistry()
    >>> @reg.register(Abs)
    ... def f1(expr):
    ...     return Q.nonnegative(expr)
    >>> @reg.register(Abs)
    ... def f2(expr):
    ...     arg = expr.args[0]
    ...     return Equivalent(~Q.zero(arg), ~Q.zero(expr))

    Calling the registry with expression returns the defined facts for the
    expression.

    >>> from sympy.abc import x
    >>> reg(Abs(x))
    {Q.nonnegative(Abs(x)), Equivalent(~Q.zero(x), ~Q.zero(Abs(x)))}

    Multiple facts can be registered at once by ``multiregister`` method.

    >>> reg2 = ClassFactRegistry()
    >>> @reg2.multiregister(Abs)
    ... def _(expr):
    ...     arg = expr.args[0]
    ...     return [Q.even(arg) >> Q.even(expr), Q.odd(arg) >> Q.odd(expr)]
    >>> reg2(Abs(x))
    {Implies(Q.even(x), Q.even(Abs(x))), Implies(Q.odd(x), Q.odd(Abs(x)))}

    """
    def __init__(self):
        self.singlefacts = defaultdict(frozenset)
        self.multifacts = defaultdict(frozenset)

    def register(self, cls):
        def _(func):
            self.singlefacts[cls] |= {func}
            return func
        return _

    def multiregister(self, *classes):
        def _(func):
            for cls in classes:
                self.multifacts[cls] |= {func}
            return func
        return _

    def __getitem__(self, key):
        ret1 = self.singlefacts[key]
        for k in self.singlefacts:
            if issubclass(key, k):
                ret1 |= self.singlefacts[k]

        ret2 = self.multifacts[key]
        for k in self.multifacts:
            if issubclass(key, k):
                ret2 |= self.multifacts[k]

        return ret1, ret2

    def __call__(self, expr):
        ret = set()

<<<<<<< HEAD
        handlers1, handlers2 = self[expr.__class__]
=======
        handlers1, handlers2 = self[type(expr)]
>>>>>>> 681d5c64

        for h in handlers1:
            ret.add(h(expr))
        for h in handlers2:
            ret.update(h(expr))
        return ret

class_fact_registry = ClassFactRegistry()



### Class fact registration ###

x = Symbol('x')

## Abs ##

@class_fact_registry.multiregister(Abs) # type: ignore
def _(expr):
    arg = expr.args[0]
    return [Q.nonnegative(expr),
            Equivalent(~Q.zero(arg), ~Q.zero(expr)),
            Q.even(arg) >> Q.even(expr),
            Q.odd(arg) >> Q.odd(expr),
            Q.integer(arg) >> Q.integer(expr),
            ]


### Add ##

@class_fact_registry.multiregister(Add) # type: ignore
def _(expr):
    return [allargs(x, Q.positive(x), expr) >> Q.positive(expr),
            allargs(x, Q.negative(x), expr) >> Q.negative(expr),
            allargs(x, Q.real(x), expr) >> Q.real(expr),
            allargs(x, Q.rational(x), expr) >> Q.rational(expr),
            allargs(x, Q.integer(x), expr) >> Q.integer(expr),
            exactlyonearg(x, ~Q.integer(x), expr) >> ~Q.integer(expr),
            ]

@class_fact_registry.register(Add) # type: ignore
def _(expr):
    allargs_real = allargs(x, Q.real(x), expr)
    onearg_irrational = exactlyonearg(x, Q.irrational(x), expr)
    return Implies(allargs_real, Implies(onearg_irrational, Q.irrational(expr)))


### Mul ###

@class_fact_registry.multiregister(Mul) # type: ignore
def _(expr):
    return [Equivalent(Q.zero(expr), anyarg(x, Q.zero(x), expr)),
            allargs(x, Q.positive(x), expr) >> Q.positive(expr),
            allargs(x, Q.real(x), expr) >> Q.real(expr),
            allargs(x, Q.rational(x), expr) >> Q.rational(expr),
            allargs(x, Q.integer(x), expr) >> Q.integer(expr),
            exactlyonearg(x, ~Q.rational(x), expr) >> ~Q.integer(expr),
            allargs(x, Q.commutative(x), expr) >> Q.commutative(expr),
            ]

@class_fact_registry.register(Mul) # type: ignore
def _(expr):
    # Implicitly assumes Mul has more than one arg
    # Would be allargs(x, Q.prime(x) | Q.composite(x)) except 1 is composite
    # More advanced prime assumptions will require inequalities, as 1 provides
    # a corner case.
    allargs_prime = allargs(x, Q.prime(x), expr)
    return Implies(allargs_prime, ~Q.prime(expr))

@class_fact_registry.register(Mul) # type: ignore
def _(expr):
    # General Case: Odd number of imaginary args implies mul is imaginary(To be implemented)
    allargs_imag_or_real = allargs(x, Q.imaginary(x) | Q.real(x), expr)
    onearg_imaginary = exactlyonearg(x, Q.imaginary(x), expr)
    return Implies(allargs_imag_or_real, Implies(onearg_imaginary, Q.imaginary(expr)))

@class_fact_registry.register(Mul) # type: ignore
def _(expr):
    allargs_real = allargs(x, Q.real(x), expr)
    onearg_irrational = exactlyonearg(x, Q.irrational(x), expr)
    return Implies(allargs_real, Implies(onearg_irrational, Q.irrational(expr)))

@class_fact_registry.register(Mul) # type: ignore
def _(expr):
    # Including the integer qualification means we don't need to add any facts
    # for odd, since the assumptions already know that every integer is
    # exactly one of even or odd.
    allargs_integer = allargs(x, Q.integer(x), expr)
    anyarg_even = anyarg(x, Q.even(x), expr)
    return Implies(allargs_integer, Equivalent(anyarg_even, Q.even(expr)))


### MatMul ###

@class_fact_registry.register(MatMul) # type: ignore
def _(expr):
    allargs_square = allargs(x, Q.square(x), expr)
    allargs_invertible = allargs(x, Q.invertible(x), expr)
    return Implies(allargs_square, Equivalent(Q.invertible(expr), allargs_invertible))


### Pow ###

@class_fact_registry.multiregister(Pow) # type: ignore
def _(expr):
    base, exp = expr.base, expr.exp
    return [
        (Q.real(base) & Q.even(exp) & Q.nonnegative(exp)) >> Q.nonnegative(expr),
        (Q.nonnegative(base) & Q.odd(exp) & Q.nonnegative(exp)) >> Q.nonnegative(expr),
        (Q.nonpositive(base) & Q.odd(exp) & Q.nonnegative(exp)) >> Q.nonpositive(expr),
        Equivalent(Q.zero(expr), Q.zero(base) & Q.positive(exp))
    ]


### Numbers ###

_old_assump_getters = {
    Q.positive: lambda o: o.is_positive,
    Q.zero: lambda o: o.is_zero,
    Q.negative: lambda o: o.is_negative,
    Q.rational: lambda o: o.is_rational,
    Q.irrational: lambda o: o.is_irrational,
    Q.even: lambda o: o.is_even,
    Q.odd: lambda o: o.is_odd,
    Q.imaginary: lambda o: o.is_imaginary,
    Q.prime: lambda o: o.is_prime,
    Q.composite: lambda o: o.is_composite,
}

@class_fact_registry.multiregister(Number, NumberSymbol, ImaginaryUnit) # type: ignore
def _(expr):
    ret = []
    for p, getter in _old_assump_getters.items():
        pred = p(expr)
        prop = getter(expr)
        if prop is not None:
            ret.append(Equivalent(pred, prop))
    return ret<|MERGE_RESOLUTION|>--- conflicted
+++ resolved
@@ -182,11 +182,7 @@
     def __call__(self, expr):
         ret = set()
 
-<<<<<<< HEAD
-        handlers1, handlers2 = self[expr.__class__]
-=======
         handlers1, handlers2 = self[type(expr)]
->>>>>>> 681d5c64
 
         for h in handlers1:
             ret.add(h(expr))
