from sympy.utilities.exceptions import SymPyDeprecationWarning
from sympy.core.basic import Basic
from sympy.core.compatibility import string_types, range
from sympy.core.cache import cacheit
from sympy.core import S, Dummy, Lambda
from sympy import symbols, MatrixBase, ImmutableDenseMatrix
from sympy.solvers import solve
from sympy.vector.scalar import BaseScalar
from sympy import eye, trigsimp, ImmutableMatrix as Matrix, Symbol, sin, cos,\
    sqrt, diff, Tuple, acos, atan2, simplify
import sympy.vector
from sympy.vector.orienters import (Orienter, AxisOrienter, BodyOrienter,
                                    SpaceOrienter, QuaternionOrienter)
import collections


def CoordSysCartesian(*args, **kwargs):
    SymPyDeprecationWarning(
        feature="CoordSysCartesian",
        useinstead="CoordSys3D",
        issue=12865,
        deprecated_since_version="1.1"
    ).warn()
    return CoordSys3D(*args, **kwargs)


class CoordSys3D(Basic):
    """
    Represents a coordinate system in 3-D space.
    """

    def __new__(cls, name, transformation=None, parent=None, location=None,
                rotation_matrix=None, vector_names=None, variable_names=None):
        """
        The orientation/location parameters are necessary if this system
        is being defined at a certain orientation or location wrt another.

        Parameters
        ==========

        name : str
            The name of the new CoordSys3D instance.

        transformation : Lambda, Tuple, str
            Transformation defined by transformation equations or choosen
            from predefined ones.

        location : Vector
            The position vector of the new system's origin wrt the parent
            instance.

        rotation_matrix : SymPy ImmutableMatrix
            The rotation matrix of the new coordinate system with respect
            to the parent. In other words, the output of
            new_system.rotation_matrix(parent).

        parent : CoordSys3D
            The coordinate system wrt which the orientation/location
            (or both) is being defined.

        vector_names, variable_names : iterable(optional)
            Iterables of 3 strings each, with custom names for base
            vectors and base scalars of the new system respectively.
            Used for simple str printing.

        """

        name = str(name)
        Vector = sympy.vector.Vector
        BaseVector = sympy.vector.BaseVector
        Point = sympy.vector.Point

        if not isinstance(name, string_types):
            raise TypeError("name should be a string")

        if transformation is not None:
            if (location is not None) or (rotation_matrix is not None):
                raise ValueError("specify either `transformation` or "
                                 "`location`/`rotation_matrix`")
            if isinstance(transformation, (Tuple, tuple, list)):
                if isinstance(transformation[0], MatrixBase):
                    rotation_matrix = transformation[0]
                    location = transformation[1]
                else:
                    transformation = Lambda(transformation[0],
                                            transformation[1])
            elif isinstance(transformation, collections.Callable):
                x1, x2, x3 = symbols('x1 x2 x3', cls=Dummy)
                transformation = Lambda((x1, x2, x3),
                                        transformation(x1, x2, x3))
            elif isinstance(transformation, string_types):
                transformation = Symbol(transformation)
            elif isinstance(transformation, (Symbol, Lambda)):
                pass
            else:
                raise TypeError("transformation: "
                                "wrong type {0}".format(type(transformation)))

        # If orientation information has been provided, store
        # the rotation matrix accordingly
        if rotation_matrix is None:
            rotation_matrix = ImmutableDenseMatrix(eye(3))
        else:
            if not isinstance(rotation_matrix, MatrixBase):
                raise TypeError("rotation_matrix should be an Immutable" +
                                "Matrix instance")
            rotation_matrix = rotation_matrix.as_immutable()

        # If location information is not given, adjust the default
        # location as Vector.zero
        if parent is not None:
            if not isinstance(parent, CoordSys3D):
                raise TypeError("parent should be a " +
                                "CoordSys3D/None")
            if location is None:
                location = Vector.zero
            else:
                if not isinstance(location, Vector):
                    raise TypeError("location should be a Vector")
                # Check that location does not contain base
                # scalars
                for x in location.free_symbols:
                    if isinstance(x, BaseScalar):
                        raise ValueError("location should not contain" +
                                         " BaseScalars")
            origin = parent.origin.locate_new(name + '.origin',
                                              location)
        else:
            location = Vector.zero
            origin = Point(name + '.origin')

        if transformation is None:
            transformation = Tuple(rotation_matrix, location)

        if isinstance(transformation, Tuple):
            lambda_inverse = CoordSys3D._compose_rotation_and_translation(
                transformation[0],
                transformation[1],
                parent
            )
            r, l = transformation
            l = l._projections
            lambda_lame = CoordSys3D._get_lame_coeff('cartesian')
<<<<<<< HEAD
            lambda_transformation = lambda x,y,z: tuple(CoordSys3D._inverse_rotation_matrix(r)*Matrix(
                [x+l[0], y+l[1], z+l[2]]))
        elif isinstance(transformation, Symbol):
            trname = transformation.name
            lambda_transformation = CoordSys3D._set_inv_trans_equations(trname)
=======
            lambda_inverse = lambda x, y, z: r.inv()*Matrix(
                [x-l[0], y-l[1], z-l[2]])
        elif isinstance(transformation, Symbol):
            trname = transformation.name
            lambda_transformation = CoordSys3D._get_transformation_lambdas(trname)
            if parent is not None:
                if parent.lame_coefficients() != (S(1), S(1), S(1)):
                    raise ValueError('Parent for pre-defined coordinate '
                                 'system should be Cartesian.')
>>>>>>> 19c75f32
            lambda_lame = CoordSys3D._get_lame_coeff(trname)
            lambda_inverse = CoordSys3D._get_transformation_lambdas(trname)
        elif isinstance(transformation, Lambda):
            if not CoordSys3D._check_orthogonality(transformation):
                raise ValueError("The transformation equation does not "
                                 "create orthogonal coordinate system")
            lambda_transformation = None
            lambda_inverse = transformation
            lambda_lame = CoordSys3D._calculate_lame_coeff(lambda_inverse)
        else:
            lambda_transformation = None
            lambda_inverse = lambda x, y, z: transformation(x, y, z)
            lambda_lame = CoordSys3D._get_lame_coeff(transformation)

<<<<<<< HEAD
        # All systems that are defined as 'roots' areinverseunequal, unless
=======
        if variable_names is None:
            if isinstance(transformation, Lambda):
                variable_names = ["x1", "x2", "x3"]
            elif isinstance(transformation, Symbol):
                if transformation.name is 'spherical':
                    variable_names = ["r", "theta", "phi"]
                elif transformation.name is 'cylindrical':
                    variable_names = ["r", "theta", "z"]
                else:
                    variable_names = ["x", "y", "z"]
            else:
                variable_names = ["x", "y", "z"]
        if vector_names is None:
            vector_names = ["i", "j", "k"]

        # All systems that are defined as 'roots' are unequal, unless
>>>>>>> 19c75f32
        # they have the same name.
        # Systems defined at same orientation/position wrt the same
        # 'parent' are equal, irrespective of the name.
        # This is true even if the same orientation is provided via
        # different methods like Axis/Body/Space/Quaternion.
        # However, coincident systems may be seen as unequal if
        # positioned/oriented wrt different parents, even though
        # they may actually be 'coincident' wrt the root system.
        if parent is not None:
            obj = super(CoordSys3D, cls).__new__(
                cls, Symbol(name), transformation, parent)
        else:
            obj = super(CoordSys3D, cls).__new__(
                cls, Symbol(name), transformation)
        obj._name = name
        # Initialize the base vectors

        _check_strings('vector_names', vector_names)
        vector_names = list(vector_names)
        latex_vects = [(r'\mathbf{\hat{%s}_{%s}}' % (x, name)) for
                           x in vector_names]
        pretty_vects = [(name + '_' + x) for x in vector_names]

        obj._vector_names = vector_names

        v1 = BaseVector(0, obj, pretty_vects[0], latex_vects[0])
        v2 = BaseVector(1, obj, pretty_vects[1], latex_vects[1])
        v3 = BaseVector(2, obj, pretty_vects[2], latex_vects[2])

        obj._base_vectors = (v1, v2, v3)

        # Initialize the base scalars

        _check_strings('variable_names', vector_names)
        variable_names = list(variable_names)
        latex_scalars = [(r"\mathbf{{%s}_{%s}}" % (x, name)) for
                         x in variable_names]
        pretty_scalars = [(name + '_' + x) for x in variable_names]

        obj._variable_names = variable_names
        obj._vector_names = vector_names

        x1 = BaseScalar(0, obj, pretty_scalars[0], latex_scalars[0])
        x2 = BaseScalar(1, obj, pretty_scalars[1], latex_scalars[1])
        x3 = BaseScalar(2, obj, pretty_scalars[2], latex_scalars[2])

        obj._base_scalars = (x1, x2, x3)

        obj._transformation = transformation
        obj._transformation_lambda = lambda_inverse
        obj._lame_coefficients = lambda_lame(x1, x2, x3)
        obj._transformation_from_parent_lambda = lambda_transformation

        setattr(obj, variable_names[0], x1)
        setattr(obj, variable_names[1], x2)
        setattr(obj, variable_names[2], x3)

        setattr(obj, vector_names[0], v1)
        setattr(obj, vector_names[1], v2)
        setattr(obj, vector_names[2], v3)

        # Assign params
        obj._parent = parent
        if obj._parent is not None:
            obj._root = obj._parent._root
        else:
            obj._root = obj

        obj._parent_rotation_matrix = rotation_matrix
        obj._origin = origin

        # Return the instance
        return obj

    def __str__(self, printer=None):
        return self._name

    __repr__ = __str__
    _sympystr = __str__

    def __iter__(self):
        return iter(self.base_vectors())

    @staticmethod
    def _check_orthogonality(equations):
        """
        Helper method for _connect_to_cartesian. It checks if
        set of transformation equations create orthogonal curvilinear
        coordinate system

        Parameters
        ==========

        equations : Lambda
            Lambda of transformation equations

        """

        x1, x2, x3 = symbols("x1, x2, x3", cls=Dummy)
        equations = equations(x1, x2, x3)
        v1 = Matrix([diff(equations[0], x1),
                     diff(equations[1], x1), diff(equations[2], x1)])

        v2 = Matrix([diff(equations[0], x2),
                     diff(equations[1], x2), diff(equations[2], x2)])

        v3 = Matrix([diff(equations[0], x3),
                     diff(equations[1], x3), diff(equations[2], x3)])

        if any(simplify(i[0] + i[1] + i[2]) == 0 for i in (v1, v2, v3)):
            return False
        else:
            if simplify(v1.dot(v2)) == 0 and simplify(v2.dot(v3)) == 0 \
                and simplify(v3.dot(v1)) == 0:
                return True
            else:
                return False

    @staticmethod
    def _set_inv_trans_equations(curv_coord_name):
        """
        Store information about inverse transformation equations for
        pre-defined coordinate systems.

        Parameters
        ==========

        curv_coord_name : str
            Name of coordinate system

        """
        if curv_coord_name == 'cartesian':
            return lambda x, y, z: (x, y, z)

        if curv_coord_name == 'spherical':
            return lambda x, y, z: (
                sqrt(x**2 + y**2 + z**2),
                acos(z/sqrt(x**2 + y**2 + z**2)),
                atan2(y, x)
            )
        if curv_coord_name == 'cylindrical':
            return lambda x, y, z: (
                sqrt(x**2 + y**2),
                atan2(y, x),
                z
            )
        raise ValueError('Wrong set of parameters.'
                         'Type of coordinate system is defined')

    def _calculate_inv_trans_equations(self):
        """
        Helper method for set_coordinate_type. It calculates inverse
        transformation equations for given transformations equations.

        """
        x1, x2, x3 = symbols("x1, x2, x3", cls=Dummy, reals=True)
        x, y, z = symbols("x, y, z", cls=Dummy)

        equations = self._transformation_lambda(x1, x2, x3)

        try:
            solved = solve([equations[0] - x,
                            equations[1] - y,
                            equations[2] - z], (x1, x2, x3), dict=True)[0]
            solved = solved[x1], solved[x2], solved[x3]
            self._transformation_from_parent_lambda = \
                lambda x1, x2, x3: tuple(i.subs(list(zip((x, y, z), (x1, x2, x3)))) for i in solved)
        except:
            raise ValueError('Wrong set of parameters.')

    @staticmethod
    def _get_lame_coeff(curv_coord_name):
        """
        Store information about Lame coefficients for pre-defined
        coordinate systems.

        Parameters
        ==========

        curv_coord_name : str
            Name of coordinate system

        """
        if isinstance(curv_coord_name, string_types):
            if curv_coord_name == 'cartesian':
                return lambda x, y, z: (S.One, S.One, S.One)
            if curv_coord_name == 'spherical':
                return lambda r, theta, phi: (S.One, r, r*sin(theta))
            if curv_coord_name == 'cylindrical':
                return lambda r, theta, h: (S.One, theta, S.One)
            raise ValueError('Wrong set of parameters.'
                             ' Type of coordinate system is not defined')
        return CoordSys3D._calculate_lame_coefficients(curv_coord_name)

    @staticmethod
    def _calculate_lame_coeff(equations):
        """
        It calculates Lame coefficients
        for given transformations equations.

        Parameters
        ==========

        equations : Lambda
            Lambda of transformation equations.

        """
        return lambda x1, x2, x3: (
                          sqrt(diff(equations(x1, x2, x3)[0], x1)**2 +
                               diff(equations(x1, x2, x3)[1], x1)**2 +
                               diff(equations(x1, x2, x3)[2], x1)**2),
                          sqrt(diff(equations(x1, x2, x3)[0], x2)**2 +
                               diff(equations(x1, x2, x3)[1], x2)**2 +
                               diff(equations(x1, x2, x3)[2], x2)**2),
                          sqrt(diff(equations(x1, x2, x3)[0], x3)**2 +
                               diff(equations(x1, x2, x3)[1], x3)**2 +
                               diff(equations(x1, x2, x3)[2], x3)**2)
                      )

    @staticmethod
    def _inverse_rotation_matrix(matrix):
        """
        Returns inverse rotation matrix.
        """
        return simplify(matrix**-1)

    @staticmethod
    def _get_transformation_lambdas(curv_coord_name):
        """
        Store information about transformation equations for pre-defined
        coordinate systems.

        Parameters
        ==========

        curv_coord_name : str
            Name of coordinate system

        """
        if isinstance(curv_coord_name, string_types):
            if curv_coord_name == 'cartesian':
                return lambda x, y, z: (x, y, z)
            if curv_coord_name == 'spherical':
                return lambda r, theta, phi: (
                    r*sin(theta)*cos(phi),
                    r*sin(theta)*sin(phi),
                    r*cos(theta)
                )
            if curv_coord_name == 'cylindrical':
                return lambda r, theta, h: (
                    r*cos(theta),
                    r*sin(theta),
                    h
                )
            raise ValueError('Wrong set of parameters.'
                             'Type of coordinate system is defined')

    @classmethod
    def _rotation_trans_equations(cls, matrix, equations):
        """
        Returns the transformation equations obtained from rotation matrix.

        Parameters
        ==========

        matrix : Matrix
            Rotation matrix

        equations : tuple
            Transformation equations

        """
        return tuple(matrix * Matrix(equations))

    @property
    def origin(self):
        return self._origin

    @property
    def delop(self):
        SymPyDeprecationWarning(
            feature="coord_system.delop has been replaced.",
            useinstead="Use the Del() class",
            deprecated_since_version="1.1",
            issue=12866,
        ).warn()
        from sympy.vector.deloperator import Del
        return Del()

    def base_vectors(self):
        return self._base_vectors

    def base_scalars(self):
        return self._base_scalars

    def lame_coefficients(self):
        return self._lame_coefficients

    def transformation_to_parent(self):
        return self._transformation_lambda(*self.base_scalars())

    def transformation_from_parent(self):
        if self._transformation_from_parent_lambda is None:
            # TODO: specify how to calculate it
            raise ValueError("no inverse transformation has been calculated.")
        if self._parent is None:
            raise ValueError("no parent coordinate system, use "
                             "`transformation_from_parent_function()`")
        return self._transformation_from_parent_lambda(
                            *self._parent.base_scalars())

    def transformation_from_parent_function(self):
        return self._transformation_from_parent_lambda

    def rotation_matrix(self, other):
        """
        Returns the direction cosine matrix(DCM), also known as the
        'rotation matrix' of this coordinate system with respect to
        another system.

        If v_a is a vector defined in system 'A' (in matrix format)
        and v_b is the same vector defined in system 'B', then
        v_a = A.rotation_matrix(B) * v_b.

        A SymPy Matrix is returned.

        Parameters
        ==========

        other : CoordSys3D
            The system which the DCM is generated to.

        Examples
        ========

        >>> from sympy.vector import CoordSys3D
        >>> from sympy import symbols
        >>> q1 = symbols('q1')
        >>> N = CoordSys3D('N')
        >>> A = N.orient_new_axis('A', q1, N.i)
        >>> N.rotation_matrix(A)
        Matrix([
        [1,       0,        0],
        [0, cos(q1), -sin(q1)],
        [0, sin(q1),  cos(q1)]])

        """
        from sympy.vector.functions import _path
        if not isinstance(other, CoordSys3D):
            raise TypeError(str(other) +
                            " is not a CoordSys3D")
        # Handle special cases
        if other == self:
            return eye(3)
        elif other == self._parent:
            return self._parent_rotation_matrix
        elif other._parent == self:
            return other._parent_rotation_matrix.T
        # Else, use tree to calculate position
        rootindex, path = _path(self, other)
        result = eye(3)
        i = -1
        for i in range(rootindex):
            result *= path[i]._parent_rotation_matrix
        i += 2
        while i < len(path):
            result *= path[i]._parent_rotation_matrix.T
            i += 1
        return result

    @cacheit
    def position_wrt(self, other):
        """
        Returns the position vector of the origin of this coordinate
        system with respect to another Point/CoordSys3D.

        Parameters
        ==========

        other : Point/CoordSys3D
            If other is a Point, the position of this system's origin
            wrt it is returned. If its an instance of CoordSyRect,
            the position wrt its origin is returned.

        Examples
        ========

        >>> from sympy.vector import CoordSys3D
        >>> N = CoordSys3D('N')
        >>> N1 = N.locate_new('N1', 10 * N.i)
        >>> N.position_wrt(N1)
        (-10)*N.i

        """
        return self.origin.position_wrt(other)

    def scalar_map(self, other):
        """
        Returns a dictionary which expresses the coordinate variables
        (base scalars) of this frame in terms of the variables of
        otherframe.

        Parameters
        ==========

        otherframe : CoordSys3D
            The other system to map the variables to.

        Examples
        ========

        >>> from sympy.vector import CoordSys3D
        >>> from sympy import Symbol
        >>> A = CoordSys3D('A')
        >>> q = Symbol('q')
        >>> B = A.orient_new_axis('B', q, A.k)
        >>> A.scalar_map(B)
        {A.x: B.x*cos(q) - B.y*sin(q), A.y: B.x*sin(q) + B.y*cos(q), A.z: B.z}

        """

        relocated_scalars = []
        origin_coords = tuple(self.position_wrt(other).to_matrix(other))
        for i, x in enumerate(other.base_scalars()):
            relocated_scalars.append(x - origin_coords[i])

        vars_matrix = (self.rotation_matrix(other) *
                       Matrix(relocated_scalars))
        mapping = {}
        for i, x in enumerate(self.base_scalars()):
            mapping[x] = trigsimp(vars_matrix[i])
        return mapping

    def locate_new(self, name, position, vector_names=None,
                   variable_names=None):
        """
        Returns a CoordSys3D with its origin located at the given
        position wrt this coordinate system's origin.

        Parameters
        ==========

        name : str
            The name of the new CoordSys3D instance.

        position : Vector
            The position vector of the new system's origin wrt this
            one.

        vector_names, variable_names : iterable(optional)
            Iterables of 3 strings each, with custom names for base
            vectors and base scalars of the new system respectively.
            Used for simple str printing.

        Examples
        ========

        >>> from sympy.vector import CoordSys3D
        >>> A = CoordSys3D('A')
        >>> B = A.locate_new('B', 10 * A.i)
        >>> B.origin.position_wrt(A.origin)
        10*A.i

        """
        if variable_names is None:
            variable_names = self._variable_names
        if vector_names is None:
            vector_names = self._vector_names

        return CoordSys3D(name, location=position,
                          vector_names=vector_names,
                          variable_names=variable_names,
                          parent=self)

    def orient_new(self, name, orienters, location=None,
                   vector_names=None, variable_names=None):
        """
        Creates a new CoordSys3D oriented in the user-specified way
        with respect to this system.

        Please refer to the documentation of the orienter classes
        for more information about the orientation procedure.

        Parameters
        ==========

        name : str
            The name of the new CoordSys3D instance.

        orienters : iterable/Orienter
            An Orienter or an iterable of Orienters for orienting the
            new coordinate system.
            If an Orienter is provided, it is applied to get the new
            system.
            If an iterable is provided, the orienters will be applied
            in the order in which they appear in the iterable.

        location : Vector(optional)
            The location of the new coordinate system's origin wrt this
            system's origin. If not specified, the origins are taken to
            be coincident.

        vector_names, variable_names : iterable(optional)
            Iterables of 3 strings each, with custom names for base
            vectors and base scalars of the new system respectively.
            Used for simple str printing.

        Examples
        ========

        >>> from sympy.vector import CoordSys3D
        >>> from sympy import symbols
        >>> q0, q1, q2, q3 = symbols('q0 q1 q2 q3')
        >>> N = CoordSys3D('N')

        Using an AxisOrienter

        >>> from sympy.vector import AxisOrienter
        >>> axis_orienter = AxisOrienter(q1, N.i + 2 * N.j)
        >>> A = N.orient_new('A', (axis_orienter, ))

        Using a BodyOrienter

        >>> from sympy.vector import BodyOrienter
        >>> body_orienter = BodyOrienter(q1, q2, q3, '123')
        >>> B = N.orient_new('B', (body_orienter, ))

        Using a SpaceOrienter

        >>> from sympy.vector import SpaceOrienter
        >>> space_orienter = SpaceOrienter(q1, q2, q3, '312')
        >>> C = N.orient_new('C', (space_orienter, ))

        Using a QuaternionOrienter

        >>> from sympy.vector import QuaternionOrienter
        >>> q_orienter = QuaternionOrienter(q0, q1, q2, q3)
        >>> D = N.orient_new('D', (q_orienter, ))
        """
        if variable_names is None:
            variable_names = self._variable_names
        if vector_names is None:
            vector_names = self._vector_names

        if isinstance(orienters, Orienter):
            if isinstance(orienters, AxisOrienter):
                final_matrix = orienters.rotation_matrix(self)
            else:
                final_matrix = orienters.rotation_matrix()
            # TODO: trigsimp is needed here so that the matrix becomes
            # canonical (scalar_map also calls trigsimp; without this, you can
            # end up with the same CoordinateSystem that compares differently
            # due to a differently formatted matrix). However, this is
            # probably not so good for performance.
            final_matrix = trigsimp(final_matrix)
        else:
            final_matrix = Matrix(eye(3))
            for orienter in orienters:
                if isinstance(orienter, AxisOrienter):
                    final_matrix *= orienter.rotation_matrix(self)
                else:
                    final_matrix *= orienter.rotation_matrix()

        return CoordSys3D(name, rotation_matrix=final_matrix,
                          vector_names=vector_names,
                          variable_names=variable_names,
                          location=location,
                          parent=self)

    def orient_new_axis(self, name, angle, axis, location=None,
                        vector_names=None, variable_names=None):
        """
        Axis rotation is a rotation about an arbitrary axis by
        some angle. The angle is supplied as a SymPy expr scalar, and
        the axis is supplied as a Vector.

        Parameters
        ==========

        name : string
            The name of the new coordinate system

        angle : Expr
            The angle by which the new system is to be rotated

        axis : Vector
            The axis around which the rotation has to be performed

        location : Vector(optional)
            The location of the new coordinate system's origin wrt this
            system's origin. If not specified, the origins are taken to
            be coincident.

        vector_names, variable_names : iterable(optional)
            Iterables of 3 strings each, with custom names for base
            vectors and base scalars of the new system respectively.
            Used for simple str printing.

        Examples
        ========

        >>> from sympy.vector import CoordSys3D
        >>> from sympy import symbols
        >>> q1 = symbols('q1')
        >>> N = CoordSys3D('N')
        >>> B = N.orient_new_axis('B', q1, N.i + 2 * N.j)

        """
        if variable_names is None:
            variable_names = self._variable_names
        if vector_names is None:
            vector_names = self._vector_names

        orienter = AxisOrienter(angle, axis)
        return self.orient_new(name, orienter,
                               location=location,
                               vector_names=vector_names,
                               variable_names=variable_names)

    def orient_new_body(self, name, angle1, angle2, angle3,
                        rotation_order, location=None,
                        vector_names=None, variable_names=None):
        """
        Body orientation takes this coordinate system through three
        successive simple rotations.

        Body fixed rotations include both Euler Angles and
        Tait-Bryan Angles, see http://en.wikipedia.org/wiki/Euler_angles.

        Parameters
        ==========

        name : string
            The name of the new coordinate system

        angle1, angle2, angle3 : Expr
            Three successive angles to rotate the coordinate system by

        rotation_order : string
            String defining the order of axes for rotation

        location : Vector(optional)
            The location of the new coordinate system's origin wrt this
            system's origin. If not specified, the origins are taken to
            be coincident.

        vector_names, variable_names : iterable(optional)
            Iterables of 3 strings each, with custom names for base
            vectors and base scalars of the new system respectively.
            Used for simple str printing.

        Examples
        ========

        >>> from sympy.vector import CoordSys3D
        >>> from sympy import symbols
        >>> q1, q2, q3 = symbols('q1 q2 q3')
        >>> N = CoordSys3D('N')

        A 'Body' fixed rotation is described by three angles and
        three body-fixed rotation axes. To orient a coordinate system D
        with respect to N, each sequential rotation is always about
        the orthogonal unit vectors fixed to D. For example, a '123'
        rotation will specify rotations about N.i, then D.j, then
        D.k. (Initially, D.i is same as N.i)
        Therefore,

        >>> D = N.orient_new_body('D', q1, q2, q3, '123')

        is same as

        >>> D = N.orient_new_axis('D', q1, N.i)
        >>> D = D.orient_new_axis('D', q2, D.j)
        >>> D = D.orient_new_axis('D', q3, D.k)

        Acceptable rotation orders are of length 3, expressed in XYZ or
        123, and cannot have a rotation about about an axis twice in a row.

        >>> B = N.orient_new_body('B', q1, q2, q3, '123')
        >>> B = N.orient_new_body('B', q1, q2, 0, 'ZXZ')
        >>> B = N.orient_new_body('B', 0, 0, 0, 'XYX')

        """

        orienter = BodyOrienter(angle1, angle2, angle3, rotation_order)
        return self.orient_new(name, orienter,
                               location=location,
                               vector_names=vector_names,
                               variable_names=variable_names)

    def orient_new_space(self, name, angle1, angle2, angle3,
                         rotation_order, location=None,
                         vector_names=None, variable_names=None):
        """
        Space rotation is similar to Body rotation, but the rotations
        are applied in the opposite order.

        Parameters
        ==========

        name : string
            The name of the new coordinate system

        angle1, angle2, angle3 : Expr
            Three successive angles to rotate the coordinate system by

        rotation_order : string
            String defining the order of axes for rotation

        location : Vector(optional)
            The location of the new coordinate system's origin wrt this
            system's origin. If not specified, the origins are taken to
            be coincident.

        vector_names, variable_names : iterable(optional)
            Iterables of 3 strings each, with custom names for base
            vectors and base scalars of the new system respectively.
            Used for simple str printing.

        See Also
        ========

        CoordSys3D.orient_new_body : method to orient via Euler
            angles

        Examples
        ========

        >>> from sympy.vector import CoordSys3D
        >>> from sympy import symbols
        >>> q1, q2, q3 = symbols('q1 q2 q3')
        >>> N = CoordSys3D('N')

        To orient a coordinate system D with respect to N, each
        sequential rotation is always about N's orthogonal unit vectors.
        For example, a '123' rotation will specify rotations about
        N.i, then N.j, then N.k.
        Therefore,

        >>> D = N.orient_new_space('D', q1, q2, q3, '312')

        is same as

        >>> B = N.orient_new_axis('B', q1, N.i)
        >>> C = B.orient_new_axis('C', q2, N.j)
        >>> D = C.orient_new_axis('D', q3, N.k)

        """

        orienter = SpaceOrienter(angle1, angle2, angle3, rotation_order)
        return self.orient_new(name, orienter,
                               location=location,
                               vector_names=vector_names,
                               variable_names=variable_names)

    def orient_new_quaternion(self, name, q0, q1, q2, q3, location=None,
                              vector_names=None, variable_names=None):
        """
        Quaternion orientation orients the new CoordSys3D with
        Quaternions, defined as a finite rotation about lambda, a unit
        vector, by some amount theta.

        This orientation is described by four parameters:

        q0 = cos(theta/2)

        q1 = lambda_x sin(theta/2)

        q2 = lambda_y sin(theta/2)

        q3 = lambda_z sin(theta/2)

        Quaternion does not take in a rotation order.

        Parameters
        ==========

        name : string
            The name of the new coordinate system

        q0, q1, q2, q3 : Expr
            The quaternions to rotate the coordinate system by

        location : Vector(optional)
            The location of the new coordinate system's origin wrt this
            system's origin. If not specified, the origins are taken to
            be coincident.

        vector_names, variable_names : iterable(optional)
            Iterables of 3 strings each, with custom names for base
            vectors and base scalars of the new system respectively.
            Used for simple str printing.

        Examples
        ========

        >>> from sympy.vector import CoordSys3D
        >>> from sympy import symbols
        >>> q0, q1, q2, q3 = symbols('q0 q1 q2 q3')
        >>> N = CoordSys3D('N')
        >>> B = N.orient_new_quaternion('B', q0, q1, q2, q3)

        """

        orienter = QuaternionOrienter(q0, q1, q2, q3)
        return self.orient_new(name, orienter,
                               location=location,
                               vector_names=vector_names,
                               variable_names=variable_names)

    def create_new(self, name, transformation, variable_names=None, vector_names=None):
        """
        Returns a CoordSys3D which is connected to self by transformation.

        Parameters
        ==========

        name : str
            The name of the new CoordSys3D instance.

        transformation : Lambda, Tuple, str
            Transformation defined by transformation equations or choosen
            from predefined ones.

        vector_names, variable_names : iterable(optional)
            Iterables of 3 strings each, with custom names for base
            vectors and base scalars of the new system respectively.
            Used for simple str printing.

        Examples
        ========

        >>> from sympy.vector import CoordSys3D
        >>> a = CoordSys3D('a')
        >>> b = a.create_new('b', transformation='spherical')
        >>> b.transformation_to_parent()
        (b.r*sin(b.theta)*cos(b.phi), b.r*sin(b.phi)*sin(b.theta), b.r*cos(b.theta))
        >>> b.transformation_from_parent()
        (sqrt(a.x**2 + a.y**2 + a.z**2), acos(a.z/sqrt(a.x**2 + a.y**2 + a.z**2)), atan2(a.y, a.x))

        """
        return CoordSys3D(name, parent=self, transformation=transformation,
                          variable_names=variable_names, vector_names=vector_names)

    def __init__(self, name, location=None, rotation_matrix=None,
                 parent=None, vector_names=None, variable_names=None,
                 latex_vects=None, pretty_vects=None, latex_scalars=None,
                 pretty_scalars=None, transformation=None):
        # Dummy initializer for setting docstring
        pass

    __init__.__doc__ = __new__.__doc__

    @staticmethod
    def _compose_rotation_and_translation(rot, translation, parent):
        r = lambda x, y, z: CoordSys3D._rotation_trans_equations(rot, (x, y, z))
        if parent is None:
            return r

        dx, dy, dz = [translation.dot(i) for i in parent.base_vectors()]
        t = lambda x, y, z: (
            x - dx,
            y - dy,
            z - dz,
        )
        return lambda x, y, z: t(*r(x, y, z))


def _check_strings(arg_name, arg):
    errorstr = arg_name + " must be an iterable of 3 string-types"
    if len(arg) != 3:
        raise ValueError(errorstr)
    try:
        for s in arg:
            if not isinstance(s, string_types):
                raise TypeError(errorstr)
    except:
        raise TypeError(errorstr)<|MERGE_RESOLUTION|>--- conflicted
+++ resolved
@@ -141,23 +141,15 @@
             r, l = transformation
             l = l._projections
             lambda_lame = CoordSys3D._get_lame_coeff('cartesian')
-<<<<<<< HEAD
             lambda_transformation = lambda x,y,z: tuple(CoordSys3D._inverse_rotation_matrix(r)*Matrix(
                 [x+l[0], y+l[1], z+l[2]]))
         elif isinstance(transformation, Symbol):
             trname = transformation.name
             lambda_transformation = CoordSys3D._set_inv_trans_equations(trname)
-=======
-            lambda_inverse = lambda x, y, z: r.inv()*Matrix(
-                [x-l[0], y-l[1], z-l[2]])
-        elif isinstance(transformation, Symbol):
-            trname = transformation.name
-            lambda_transformation = CoordSys3D._get_transformation_lambdas(trname)
             if parent is not None:
                 if parent.lame_coefficients() != (S(1), S(1), S(1)):
                     raise ValueError('Parent for pre-defined coordinate '
                                  'system should be Cartesian.')
->>>>>>> 19c75f32
             lambda_lame = CoordSys3D._get_lame_coeff(trname)
             lambda_inverse = CoordSys3D._get_transformation_lambdas(trname)
         elif isinstance(transformation, Lambda):
@@ -172,9 +164,6 @@
             lambda_inverse = lambda x, y, z: transformation(x, y, z)
             lambda_lame = CoordSys3D._get_lame_coeff(transformation)
 
-<<<<<<< HEAD
-        # All systems that are defined as 'roots' areinverseunequal, unless
-=======
         if variable_names is None:
             if isinstance(transformation, Lambda):
                 variable_names = ["x1", "x2", "x3"]
@@ -191,7 +180,6 @@
             vector_names = ["i", "j", "k"]
 
         # All systems that are defined as 'roots' are unequal, unless
->>>>>>> 19c75f32
         # they have the same name.
         # Systems defined at same orientation/position wrt the same
         # 'parent' are equal, irrespective of the name.
