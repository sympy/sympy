--- conflicted
+++ resolved
@@ -240,10 +240,7 @@
     ========
     >>> from sympy.printing.llvmjitcode import LLVMJitCode, CodeSignature
     >>> import ctypes
-<<<<<<< HEAD
-=======
     >>> from sympy.abc import x
->>>>>>> 72e58163
     >>> sig = CodeSignature(ctypes.c_double)
     >>> jit = LLVMJitCode(sig)
     >>> # Build the function using LLVM IR (internally called by llvm_callable)
