from __future__ import print_function, division

import itertools

from sympy.core import S
from sympy.core.compatibility import range, string_types
from sympy.core.containers import Tuple
from sympy.core.function import _coeff_isneg
from sympy.core.mul import Mul
from sympy.core.numbers import Rational
from sympy.core.power import Pow
from sympy.core.symbol import Symbol
from sympy.core.sympify import SympifyError
<<<<<<< HEAD
from sympy.core.compatibility import range
from sympy.core.add import Add

from sympy.printing.printer import Printer, _print_Integer__scientific
=======
from sympy.printing.conventions import requires_partial
from sympy.printing.precedence import PRECEDENCE, precedence, precedence_traditional
from sympy.printing.printer import Printer
>>>>>>> b3fabdb4
from sympy.printing.str import sstr
from sympy.utilities import default_sort_key
from sympy.utilities.iterables import has_variety

from sympy.printing.pretty.stringpict import prettyForm, stringPict
from sympy.printing.pretty.pretty_symbology import xstr, hobj, vobj, xobj, \
    xsym, pretty_symbol, pretty_atom, pretty_use_unicode, greek_unicode, U, \
    pretty_try_use_unicode,  annotated

# rename for usage from outside
pprint_use_unicode = pretty_use_unicode
pprint_try_use_unicode = pretty_try_use_unicode


class PrettyPrinter(Printer):
    """Printer, which converts an expression into 2D ASCII-art figure."""
    printmethod = "_pretty"

    _default_settings = {
        "order": None,
        "full_prec": "auto",
        "use_unicode": None,
        "wrap_line": True,
        "num_columns": None,
        "use_unicode_sqrt_char": True,
        "root_notation": True,
        "mat_symbol_style": "plain",
        "imaginary_unit": "i",
    }

    def __init__(self, settings=None):
        Printer.__init__(self, settings)

        if not isinstance(self._settings['imaginary_unit'], string_types):
            raise TypeError("'imaginary_unit' must a string, not {}".format(self._settings['imaginary_unit']))
        elif self._settings['imaginary_unit'] not in ["i", "j"]:
            raise ValueError("'imaginary_unit' must be either 'i' or 'j', not '{}'".format(self._settings['imaginary_unit']))
        self.emptyPrinter = lambda x: prettyForm(xstr(x))

    @property
    def _use_unicode(self):
        if self._settings['use_unicode']:
            return True
        else:
            return pretty_use_unicode()

    def doprint(self, expr):
        return self._print(expr).render(**self._settings)

    # empty op so _print(stringPict) returns the same
    def _print_stringPict(self, e):
        return e

    def _print_basestring(self, e):
        return prettyForm(e)

    def _print_atan2(self, e):
        pform = prettyForm(*self._print_seq(e.args).parens())
        pform = prettyForm(*pform.left('atan2'))
        return pform

    def _print_Symbol(self, e, bold_name=False):
        symb = pretty_symbol(e.name, bold_name)
        return prettyForm(symb)
    _print_RandomSymbol = _print_Symbol
    def _print_MatrixSymbol(self, e):
        return self._print_Symbol(e, self._settings['mat_symbol_style'] == "bold")

    def _print_Float(self, e):
        # we will use StrPrinter's Float printer, but we need to handle the
        # full_prec ourselves, according to the self._print_level
        full_prec = self._settings["full_prec"]
        if full_prec == "auto":
            full_prec = self._print_level == 1
        return prettyForm(sstr(e, full_prec=full_prec))

<<<<<<< HEAD
    def _print_Integer(self, e):
        scientific = _print_Integer__scientific(self, e)
        if scientific is None:
            return self._print_Atom(e)
        else:
            return scientific

    _print_int = _print_long = _print_Integer
=======
    def _print_Cross(self, e):
        vec1 = e._expr1
        vec2 = e._expr2
        pform = self._print(vec2)
        pform = prettyForm(*pform.left('('))
        pform = prettyForm(*pform.right(')'))
        pform = prettyForm(*pform.left(self._print(U('MULTIPLICATION SIGN'))))
        pform = prettyForm(*pform.left(')'))
        pform = prettyForm(*pform.left(self._print(vec1)))
        pform = prettyForm(*pform.left('('))
        return pform

    def _print_Curl(self, e):
        vec = e._expr
        pform = self._print(vec)
        pform = prettyForm(*pform.left('('))
        pform = prettyForm(*pform.right(')'))
        pform = prettyForm(*pform.left(self._print(U('MULTIPLICATION SIGN'))))
        pform = prettyForm(*pform.left(self._print(U('NABLA'))))
        return pform

    def _print_Divergence(self, e):
        vec = e._expr
        pform = self._print(vec)
        pform = prettyForm(*pform.left('('))
        pform = prettyForm(*pform.right(')'))
        pform = prettyForm(*pform.left(self._print(U('DOT OPERATOR'))))
        pform = prettyForm(*pform.left(self._print(U('NABLA'))))
        return pform

    def _print_Dot(self, e):
        vec1 = e._expr1
        vec2 = e._expr2
        pform = self._print(vec2)
        pform = prettyForm(*pform.left('('))
        pform = prettyForm(*pform.right(')'))
        pform = prettyForm(*pform.left(self._print(U('DOT OPERATOR'))))
        pform = prettyForm(*pform.left(')'))
        pform = prettyForm(*pform.left(self._print(vec1)))
        pform = prettyForm(*pform.left('('))
        return pform

    def _print_Gradient(self, e):
        func = e._expr
        pform = self._print(func)
        pform = prettyForm(*pform.left('('))
        pform = prettyForm(*pform.right(')'))
        pform = prettyForm(*pform.left(self._print(U('NABLA'))))
        return pform

    def _print_Laplacian(self, e):
        func = e._expr
        pform = self._print(func)
        pform = prettyForm(*pform.left('('))
        pform = prettyForm(*pform.right(')'))
        pform = prettyForm(*pform.left(self._print(U('INCREMENT'))))
        return pform
>>>>>>> b3fabdb4

    def _print_Atom(self, e):
        try:
            # print atoms like Exp1 or Pi
            return prettyForm(pretty_atom(e.__class__.__name__, printer=self))
        except KeyError:
            return self.emptyPrinter(e)

    # Infinity inherits from Number, so we have to override _print_XXX order
    _print_Infinity = _print_Atom
    _print_NegativeInfinity = _print_Atom
    _print_EmptySet = _print_Atom
    _print_Naturals = _print_Atom
    _print_Naturals0 = _print_Atom
    _print_Integers = _print_Atom
    _print_Rationals = _print_Atom
    _print_Complexes = _print_Atom

    _print_EmptySequence = _print_Atom

    def _print_Reals(self, e):
        if self._use_unicode:
            return self._print_Atom(e)
        else:
            inf_list = ['-oo', 'oo']
            return self._print_seq(inf_list, '(', ')')

    def _print_subfactorial(self, e):
        x = e.args[0]
        pform = self._print(x)
        # Add parentheses if needed
        if not ((x.is_Integer and x.is_nonnegative) or x.is_Symbol):
            pform = prettyForm(*pform.parens())
        pform = prettyForm(*pform.left('!'))
        return pform

    def _print_factorial(self, e):
        x = e.args[0]
        pform = self._print(x)
        # Add parentheses if needed
        if not ((x.is_Integer and x.is_nonnegative) or x.is_Symbol):
            pform = prettyForm(*pform.parens())
        pform = prettyForm(*pform.right('!'))
        return pform

    def _print_factorial2(self, e):
        x = e.args[0]
        pform = self._print(x)
        # Add parentheses if needed
        if not ((x.is_Integer and x.is_nonnegative) or x.is_Symbol):
            pform = prettyForm(*pform.parens())
        pform = prettyForm(*pform.right('!!'))
        return pform

    def _print_binomial(self, e):
        n, k = e.args

        n_pform = self._print(n)
        k_pform = self._print(k)

        bar = ' '*max(n_pform.width(), k_pform.width())

        pform = prettyForm(*k_pform.above(bar))
        pform = prettyForm(*pform.above(n_pform))
        pform = prettyForm(*pform.parens('(', ')'))

        pform.baseline = (pform.baseline + 1)//2

        return pform

    def _print_Relational(self, e):
        op = prettyForm(' ' + xsym(e.rel_op) + ' ')

        l = self._print(e.lhs)
        r = self._print(e.rhs)
        pform = prettyForm(*stringPict.next(l, op, r))
        return pform

    def _print_Not(self, e):
        from sympy import Equivalent, Implies
        if self._use_unicode:
            arg = e.args[0]
            pform = self._print(arg)
            if isinstance(arg, Equivalent):
                return self._print_Equivalent(arg, altchar=u"\N{LEFT RIGHT DOUBLE ARROW WITH STROKE}")
            if isinstance(arg, Implies):
                return self._print_Implies(arg, altchar=u"\N{RIGHTWARDS ARROW WITH STROKE}")

            if arg.is_Boolean and not arg.is_Not:
                pform = prettyForm(*pform.parens())

            return prettyForm(*pform.left(u"\N{NOT SIGN}"))
        else:
            return self._print_Function(e)

    def __print_Boolean(self, e, char, sort=True):
        args = e.args
        if sort:
            args = sorted(e.args, key=default_sort_key)
        arg = args[0]
        pform = self._print(arg)

        if arg.is_Boolean and not arg.is_Not:
            pform = prettyForm(*pform.parens())

        for arg in args[1:]:
            pform_arg = self._print(arg)

            if arg.is_Boolean and not arg.is_Not:
                pform_arg = prettyForm(*pform_arg.parens())

            pform = prettyForm(*pform.right(u' %s ' % char))
            pform = prettyForm(*pform.right(pform_arg))

        return pform

    def _print_And(self, e):
        if self._use_unicode:
            return self.__print_Boolean(e, u"\N{LOGICAL AND}")
        else:
            return self._print_Function(e, sort=True)

    def _print_Or(self, e):
        if self._use_unicode:
            return self.__print_Boolean(e, u"\N{LOGICAL OR}")
        else:
            return self._print_Function(e, sort=True)

    def _print_Xor(self, e):
        if self._use_unicode:
            return self.__print_Boolean(e, u"\N{XOR}")
        else:
            return self._print_Function(e, sort=True)

    def _print_Nand(self, e):
        if self._use_unicode:
            return self.__print_Boolean(e, u"\N{NAND}")
        else:
            return self._print_Function(e, sort=True)

    def _print_Nor(self, e):
        if self._use_unicode:
            return self.__print_Boolean(e, u"\N{NOR}")
        else:
            return self._print_Function(e, sort=True)

    def _print_Implies(self, e, altchar=None):
        if self._use_unicode:
            return self.__print_Boolean(e, altchar or u"\N{RIGHTWARDS ARROW}", sort=False)
        else:
            return self._print_Function(e)

    def _print_Equivalent(self, e, altchar=None):
        if self._use_unicode:
            return self.__print_Boolean(e, altchar or u"\N{LEFT RIGHT DOUBLE ARROW}")
        else:
            return self._print_Function(e, sort=True)

    def _print_conjugate(self, e):
        pform = self._print(e.args[0])
        return prettyForm( *pform.above( hobj('_', pform.width())) )

    def _print_Abs(self, e):
        pform = self._print(e.args[0])
        pform = prettyForm(*pform.parens('|', '|'))
        return pform
    _print_Determinant = _print_Abs

    def _print_floor(self, e):
        if self._use_unicode:
            pform = self._print(e.args[0])
            pform = prettyForm(*pform.parens('lfloor', 'rfloor'))
            return pform
        else:
            return self._print_Function(e)

    def _print_ceiling(self, e):
        if self._use_unicode:
            pform = self._print(e.args[0])
            pform = prettyForm(*pform.parens('lceil', 'rceil'))
            return pform
        else:
            return self._print_Function(e)

    def _print_Derivative(self, deriv):
        if requires_partial(deriv.expr) and self._use_unicode:
            deriv_symbol = U('PARTIAL DIFFERENTIAL')
        else:
            deriv_symbol = r'd'
        x = None
        count_total_deriv = 0

        for sym, num in reversed(deriv.variable_count):
            s = self._print(sym)
            ds = prettyForm(*s.left(deriv_symbol))
            count_total_deriv += num

            if (not num.is_Integer) or (num > 1):
                ds = ds**prettyForm(str(num))

            if x is None:
                x = ds
            else:
                x = prettyForm(*x.right(' '))
                x = prettyForm(*x.right(ds))

        f = prettyForm(
            binding=prettyForm.FUNC, *self._print(deriv.expr).parens())

        pform = prettyForm(deriv_symbol)

        if (count_total_deriv > 1) != False:
            pform = pform**prettyForm(str(count_total_deriv))

        pform = prettyForm(*pform.below(stringPict.LINE, x))
        pform.baseline = pform.baseline + 1
        pform = prettyForm(*stringPict.next(pform, f))
        pform.binding = prettyForm.MUL

        return pform

    def _print_Cycle(self, dc):
        from sympy.combinatorics.permutations import Permutation, Cycle
        # for Empty Cycle
        if dc == Cycle():
            cyc = stringPict('')
            return prettyForm(*cyc.parens())

        dc_list = Permutation(dc.list()).cyclic_form
        # for Identity Cycle
        if dc_list == []:
            cyc = self._print(dc.size - 1)
            return prettyForm(*cyc.parens())

        cyc = stringPict('')
        for i in dc_list:
            l = self._print(str(tuple(i)).replace(',', ''))
            cyc = prettyForm(*cyc.right(l))
        return cyc

    def _print_Integral(self, integral):
        f = integral.function

        # Add parentheses if arg involves addition of terms and
        # create a pretty form for the argument
        prettyF = self._print(f)
        # XXX generalize parens
        if f.is_Add:
            prettyF = prettyForm(*prettyF.parens())

        # dx dy dz ...
        arg = prettyF
        for x in integral.limits:
            prettyArg = self._print(x[0])
            # XXX qparens (parens if needs-parens)
            if prettyArg.width() > 1:
                prettyArg = prettyForm(*prettyArg.parens())

            arg = prettyForm(*arg.right(' d', prettyArg))

        # \int \int \int ...
        firstterm = True
        s = None
        for lim in integral.limits:
            x = lim[0]
            # Create bar based on the height of the argument
            h = arg.height()
            H = h + 2

            # XXX hack!
            ascii_mode = not self._use_unicode
            if ascii_mode:
                H += 2

            vint = vobj('int', H)

            # Construct the pretty form with the integral sign and the argument
            pform = prettyForm(vint)
            pform.baseline = arg.baseline + (
                H - h)//2    # covering the whole argument

            if len(lim) > 1:
                # Create pretty forms for endpoints, if definite integral.
                # Do not print empty endpoints.
                if len(lim) == 2:
                    prettyA = prettyForm("")
                    prettyB = self._print(lim[1])
                if len(lim) == 3:
                    prettyA = self._print(lim[1])
                    prettyB = self._print(lim[2])

                if ascii_mode:  # XXX hack
                    # Add spacing so that endpoint can more easily be
                    # identified with the correct integral sign
                    spc = max(1, 3 - prettyB.width())
                    prettyB = prettyForm(*prettyB.left(' ' * spc))

                    spc = max(1, 4 - prettyA.width())
                    prettyA = prettyForm(*prettyA.right(' ' * spc))

                pform = prettyForm(*pform.above(prettyB))
                pform = prettyForm(*pform.below(prettyA))

            if not ascii_mode:  # XXX hack
                pform = prettyForm(*pform.right(' '))

            if firstterm:
                s = pform   # first term
                firstterm = False
            else:
                s = prettyForm(*s.left(pform))

        pform = prettyForm(*arg.left(s))
        pform.binding = prettyForm.MUL
        return pform

    def _print_Product(self, expr):
        func = expr.term
        pretty_func = self._print(func)

        horizontal_chr = xobj('_', 1)
        corner_chr = xobj('_', 1)
        vertical_chr = xobj('|', 1)

        if self._use_unicode:
            # use unicode corners
            horizontal_chr = xobj('-', 1)
            corner_chr = u'\N{BOX DRAWINGS LIGHT DOWN AND HORIZONTAL}'

        func_height = pretty_func.height()

        first = True
        max_upper = 0
        sign_height = 0

        for lim in expr.limits:
            pretty_lower, pretty_upper = self.__print_SumProduct_Limits(lim)

            width = (func_height + 2) * 5 // 3 - 2
            sign_lines = [horizontal_chr + corner_chr + (horizontal_chr * (width-2)) + corner_chr + horizontal_chr]
            for _ in range(func_height + 1):
                sign_lines.append(' ' + vertical_chr + (' ' * (width-2)) + vertical_chr + ' ')

            pretty_sign = stringPict('')
            pretty_sign = prettyForm(*pretty_sign.stack(*sign_lines))


            max_upper = max(max_upper, pretty_upper.height())

            if first:
                sign_height = pretty_sign.height()

            pretty_sign = prettyForm(*pretty_sign.above(pretty_upper))
            pretty_sign = prettyForm(*pretty_sign.below(pretty_lower))

            if first:
                pretty_func.baseline = 0
                first = False

            height = pretty_sign.height()
            padding = stringPict('')
            padding = prettyForm(*padding.stack(*[' ']*(height - 1)))
            pretty_sign = prettyForm(*pretty_sign.right(padding))

            pretty_func = prettyForm(*pretty_sign.right(pretty_func))

        pretty_func.baseline = max_upper + sign_height//2
        pretty_func.binding = prettyForm.MUL
        return pretty_func

    def __print_SumProduct_Limits(self, lim):
        def print_start(lhs, rhs):
            op = prettyForm(' ' + xsym("==") + ' ')
            l = self._print(lhs)
            r = self._print(rhs)
            pform = prettyForm(*stringPict.next(l, op, r))
            return pform

        prettyUpper = self._print(lim[2])
        prettyLower = print_start(lim[0], lim[1])
        return prettyLower, prettyUpper

    def _print_Sum(self, expr):
        ascii_mode = not self._use_unicode

        def asum(hrequired, lower, upper, use_ascii):
            def adjust(s, wid=None, how='<^>'):
                if not wid or len(s) > wid:
                    return s
                need = wid - len(s)
                if how == '<^>' or how == "<" or how not in list('<^>'):
                    return s + ' '*need
                half = need//2
                lead = ' '*half
                if how == ">":
                    return " "*need + s
                return lead + s + ' '*(need - len(lead))

            h = max(hrequired, 2)
            d = h//2
            w = d + 1
            more = hrequired % 2

            lines = []
            if use_ascii:
                lines.append("_"*(w) + ' ')
                lines.append(r"\%s`" % (' '*(w - 1)))
                for i in range(1, d):
                    lines.append('%s\\%s' % (' '*i, ' '*(w - i)))
                if more:
                    lines.append('%s)%s' % (' '*(d), ' '*(w - d)))
                for i in reversed(range(1, d)):
                    lines.append('%s/%s' % (' '*i, ' '*(w - i)))
                lines.append("/" + "_"*(w - 1) + ',')
                return d, h + more, lines, more
            else:
                w = w + more
                d = d + more
                vsum = vobj('sum', 4)
                lines.append("_"*(w))
                for i in range(0, d):
                    lines.append('%s%s%s' % (' '*i, vsum[2], ' '*(w - i - 1)))
                for i in reversed(range(0, d)):
                    lines.append('%s%s%s' % (' '*i, vsum[4], ' '*(w - i - 1)))
                lines.append(vsum[8]*(w))
                return d, h + 2*more, lines, more

        f = expr.function

        prettyF = self._print(f)

        if f.is_Add:  # add parens
            prettyF = prettyForm(*prettyF.parens())

        H = prettyF.height() + 2

        # \sum \sum \sum ...
        first = True
        max_upper = 0
        sign_height = 0

        for lim in expr.limits:
            prettyLower, prettyUpper = self.__print_SumProduct_Limits(lim)

            max_upper = max(max_upper, prettyUpper.height())

            # Create sum sign based on the height of the argument
            d, h, slines, adjustment = asum(
                H, prettyLower.width(), prettyUpper.width(), ascii_mode)
            prettySign = stringPict('')
            prettySign = prettyForm(*prettySign.stack(*slines))

            if first:
                sign_height = prettySign.height()

            prettySign = prettyForm(*prettySign.above(prettyUpper))
            prettySign = prettyForm(*prettySign.below(prettyLower))

            if first:
                # change F baseline so it centers on the sign
                prettyF.baseline -= d - (prettyF.height()//2 -
                                         prettyF.baseline)
                first = False

            # put padding to the right
            pad = stringPict('')
            pad = prettyForm(*pad.stack(*[' ']*h))
            prettySign = prettyForm(*prettySign.right(pad))
            # put the present prettyF to the right
            prettyF = prettyForm(*prettySign.right(prettyF))

        # adjust baseline of ascii mode sigma with an odd height so that it is
        # exactly through the center
        ascii_adjustment = ascii_mode if not adjustment else 0
        prettyF.baseline = max_upper + sign_height//2 + ascii_adjustment

        prettyF.binding = prettyForm.MUL
        return prettyF

    def _print_Limit(self, l):
        e, z, z0, dir = l.args

        E = self._print(e)
        if precedence(e) <= PRECEDENCE["Mul"]:
            E = prettyForm(*E.parens('(', ')'))
        Lim = prettyForm('lim')

        LimArg = self._print(z)
        if self._use_unicode:
            LimArg = prettyForm(*LimArg.right(u'\N{BOX DRAWINGS LIGHT HORIZONTAL}\N{RIGHTWARDS ARROW}'))
        else:
            LimArg = prettyForm(*LimArg.right('->'))
        LimArg = prettyForm(*LimArg.right(self._print(z0)))

        if str(dir) == '+-' or z0 in (S.Infinity, S.NegativeInfinity):
            dir = ""
        else:
            if self._use_unicode:
                dir = u'\N{SUPERSCRIPT PLUS SIGN}' if str(dir) == "+" else u'\N{SUPERSCRIPT MINUS}'

        LimArg = prettyForm(*LimArg.right(self._print(dir)))

        Lim = prettyForm(*Lim.below(LimArg))
        Lim = prettyForm(*Lim.right(E), binding=prettyForm.MUL)

        return Lim

    def _print_matrix_contents(self, e):
        """
        This method factors out what is essentially grid printing.
        """
        M = e   # matrix
        Ms = {}  # i,j -> pretty(M[i,j])
        for i in range(M.rows):
            for j in range(M.cols):
                Ms[i, j] = self._print(M[i, j])

        # h- and v- spacers
        hsep = 2
        vsep = 1

        # max width for columns
        maxw = [-1] * M.cols

        for j in range(M.cols):
            maxw[j] = max([Ms[i, j].width() for i in range(M.rows)] or [0])

        # drawing result
        D = None

        for i in range(M.rows):

            D_row = None
            for j in range(M.cols):
                s = Ms[i, j]

                # reshape s to maxw
                # XXX this should be generalized, and go to stringPict.reshape ?
                assert s.width() <= maxw[j]

                # hcenter it, +0.5 to the right                        2
                # ( it's better to align formula starts for say 0 and r )
                # XXX this is not good in all cases -- maybe introduce vbaseline?
                wdelta = maxw[j] - s.width()
                wleft = wdelta // 2
                wright = wdelta - wleft

                s = prettyForm(*s.right(' '*wright))
                s = prettyForm(*s.left(' '*wleft))

                # we don't need vcenter cells -- this is automatically done in
                # a pretty way because when their baselines are taking into
                # account in .right()

                if D_row is None:
                    D_row = s   # first box in a row
                    continue

                D_row = prettyForm(*D_row.right(' '*hsep))  # h-spacer
                D_row = prettyForm(*D_row.right(s))

            if D is None:
                D = D_row       # first row in a picture
                continue

            # v-spacer
            for _ in range(vsep):
                D = prettyForm(*D.below(' '))

            D = prettyForm(*D.below(D_row))

        if D is None:
            D = prettyForm('')  # Empty Matrix

        return D

    def _print_MatrixBase(self, e):
        D = self._print_matrix_contents(e)
        D.baseline = D.height()//2
        D = prettyForm(*D.parens('[', ']'))
        return D
    _print_ImmutableMatrix = _print_MatrixBase
    _print_Matrix = _print_MatrixBase

    def _print_TensorProduct(self, expr):
        # This should somehow share the code with _print_WedgeProduct:
        circled_times = "\u2297"
        return self._print_seq(expr.args, None, None, circled_times,
            parenthesize=lambda x: precedence_traditional(x) <= PRECEDENCE["Mul"])

    def _print_WedgeProduct(self, expr):
        # This should somehow share the code with _print_TensorProduct:
        wedge_symbol = u"\u2227"
        return self._print_seq(expr.args, None, None, wedge_symbol,
            parenthesize=lambda x: precedence_traditional(x) <= PRECEDENCE["Mul"])

    def _print_Trace(self, e):
        D = self._print(e.arg)
        D = prettyForm(*D.parens('(',')'))
        D.baseline = D.height()//2
        D = prettyForm(*D.left('\n'*(0) + 'tr'))
        return D


    def _print_MatrixElement(self, expr):
        from sympy.matrices import MatrixSymbol
        from sympy import Symbol
        if (isinstance(expr.parent, MatrixSymbol)
                and expr.i.is_number and expr.j.is_number):
            return self._print(
                    Symbol(expr.parent.name + '_%d%d' % (expr.i, expr.j)))
        else:
            prettyFunc = self._print(expr.parent)
            prettyFunc = prettyForm(*prettyFunc.parens())
            prettyIndices = self._print_seq((expr.i, expr.j), delimiter=', '
                    ).parens(left='[', right=']')[0]
            pform = prettyForm(binding=prettyForm.FUNC,
                    *stringPict.next(prettyFunc, prettyIndices))

            # store pform parts so it can be reassembled e.g. when powered
            pform.prettyFunc = prettyFunc
            pform.prettyArgs = prettyIndices

            return pform


    def _print_MatrixSlice(self, m):
        # XXX works only for applied functions
        prettyFunc = self._print(m.parent)
        def ppslice(x):
            x = list(x)
            if x[2] == 1:
                del x[2]
            if x[1] == x[0] + 1:
                del x[1]
            if x[0] == 0:
                x[0] = ''
            return prettyForm(*self._print_seq(x, delimiter=':'))
        prettyArgs = self._print_seq((ppslice(m.rowslice),
            ppslice(m.colslice)), delimiter=', ').parens(left='[', right=']')[0]

        pform = prettyForm(
            binding=prettyForm.FUNC, *stringPict.next(prettyFunc, prettyArgs))

        # store pform parts so it can be reassembled e.g. when powered
        pform.prettyFunc = prettyFunc
        pform.prettyArgs = prettyArgs

        return pform

    def _print_Transpose(self, expr):
        pform = self._print(expr.arg)
        from sympy.matrices import MatrixSymbol
        if not isinstance(expr.arg, MatrixSymbol):
            pform = prettyForm(*pform.parens())
        pform = pform**(prettyForm('T'))
        return pform

    def _print_Adjoint(self, expr):
        pform = self._print(expr.arg)
        if self._use_unicode:
            dag = prettyForm(u'\N{DAGGER}')
        else:
            dag = prettyForm('+')
        from sympy.matrices import MatrixSymbol
        if not isinstance(expr.arg, MatrixSymbol):
            pform = prettyForm(*pform.parens())
        pform = pform**dag
        return pform

    def _print_BlockMatrix(self, B):
        if B.blocks.shape == (1, 1):
            return self._print(B.blocks[0, 0])
        return self._print(B.blocks)

    def _print_MatAdd(self, expr):
        s = None
        for item in expr.args:
            pform = self._print(item)
            if s is None:
                s = pform     # First element
            else:
                coeff = item.as_coeff_mmul()[0]
                if _coeff_isneg(S(coeff)):
                    s = prettyForm(*stringPict.next(s, ' '))
                    pform = self._print(item)
                else:
                    s = prettyForm(*stringPict.next(s, ' + '))
                s = prettyForm(*stringPict.next(s, pform))

        return s

    def _print_MatMul(self, expr):
        args = list(expr.args)
        from sympy import Add, MatAdd, HadamardProduct, KroneckerProduct
        for i, a in enumerate(args):
            if (isinstance(a, (Add, MatAdd, HadamardProduct, KroneckerProduct))
                    and len(expr.args) > 1):
                args[i] = prettyForm(*self._print(a).parens())
            else:
                args[i] = self._print(a)

        return prettyForm.__mul__(*args)

    def _print_Identity(self, expr):
        if self._use_unicode:
            return prettyForm(u'\N{MATHEMATICAL DOUBLE-STRUCK CAPITAL I}')
        else:
            return prettyForm('I')

    def _print_ZeroMatrix(self, expr):
        if self._use_unicode:
            return prettyForm(u'\N{MATHEMATICAL DOUBLE-STRUCK DIGIT ZERO}')
        else:
            return prettyForm('0')

    def _print_OneMatrix(self, expr):
        if self._use_unicode:
            return prettyForm(u'\N{MATHEMATICAL DOUBLE-STRUCK DIGIT ONE}')
        else:
            return prettyForm('1')

    def _print_DotProduct(self, expr):
        args = list(expr.args)

        for i, a in enumerate(args):
            args[i] = self._print(a)
        return prettyForm.__mul__(*args)

    def _print_MatPow(self, expr):
        pform = self._print(expr.base)
        from sympy.matrices import MatrixSymbol
        if not isinstance(expr.base, MatrixSymbol):
            pform = prettyForm(*pform.parens())
        pform = pform**(self._print(expr.exp))
        return pform

    def _print_HadamardProduct(self, expr):
        from sympy import MatAdd, MatMul, HadamardProduct
        if self._use_unicode:
            delim = pretty_atom('Ring')
        else:
            delim = '.*'
        return self._print_seq(expr.args, None, None, delim,
                parenthesize=lambda x: isinstance(x, (MatAdd, MatMul, HadamardProduct)))

    def _print_HadamardPower(self, expr):
        # from sympy import MatAdd, MatMul
        if self._use_unicode:
            circ = pretty_atom('Ring')
        else:
            circ = self._print('.')
        pretty_base = self._print(expr.base)
        pretty_exp = self._print(expr.exp)
        if precedence(expr.exp) < PRECEDENCE["Mul"]:
            pretty_exp = prettyForm(*pretty_exp.parens())
        pretty_circ_exp = prettyForm(
            binding=prettyForm.LINE,
            *stringPict.next(circ, pretty_exp)
        )
        return pretty_base**pretty_circ_exp

    def _print_KroneckerProduct(self, expr):
        from sympy import MatAdd, MatMul
        if self._use_unicode:
            delim = u' \N{N-ARY CIRCLED TIMES OPERATOR} '
        else:
            delim = ' x '
        return self._print_seq(expr.args, None, None, delim,
                parenthesize=lambda x: isinstance(x, (MatAdd, MatMul)))

    def _print_FunctionMatrix(self, X):
        D = self._print(X.lamda.expr)
        D = prettyForm(*D.parens('[', ']'))
        return D

    def _print_BasisDependent(self, expr):
        from sympy.vector import Vector

        if not self._use_unicode:
            raise NotImplementedError("ASCII pretty printing of BasisDependent is not implemented")

        if expr == expr.zero:
            return prettyForm(expr.zero._pretty_form)
        o1 = []
        vectstrs = []
        if isinstance(expr, Vector):
            items = expr.separate().items()
        else:
            items = [(0, expr)]
        for system, vect in items:
            inneritems = list(vect.components.items())
            inneritems.sort(key = lambda x: x[0].__str__())
            for k, v in inneritems:
                #if the coef of the basis vector is 1
                #we skip the 1
                if v == 1:
                    o1.append(u"" +
                              k._pretty_form)
                #Same for -1
                elif v == -1:
                    o1.append(u"(-1) " +
                              k._pretty_form)
                #For a general expr
                else:
                    #We always wrap the measure numbers in
                    #parentheses
                    arg_str = self._print(
                        v).parens()[0]

                    o1.append(arg_str + ' ' + k._pretty_form)
                vectstrs.append(k._pretty_form)

        #outstr = u("").join(o1)
        if o1[0].startswith(u" + "):
            o1[0] = o1[0][3:]
        elif o1[0].startswith(" "):
            o1[0] = o1[0][1:]
        #Fixing the newlines
        lengths = []
        strs = ['']
        flag = []
        for i, partstr in enumerate(o1):
            flag.append(0)
            # XXX: What is this hack?
            if '\n' in partstr:
                tempstr = partstr
                tempstr = tempstr.replace(vectstrs[i], '')
                if u'\N{right parenthesis extension}' in tempstr:   # If scalar is a fraction
                    for paren in range(len(tempstr)):
                        flag[i] = 1
                        if tempstr[paren] == u'\N{right parenthesis extension}':
                            tempstr = tempstr[:paren] + u'\N{right parenthesis extension}'\
                                         + ' '  + vectstrs[i] + tempstr[paren + 1:]
                            break
                elif u'\N{RIGHT PARENTHESIS LOWER HOOK}' in tempstr:
                    flag[i] = 1
                    tempstr = tempstr.replace(u'\N{RIGHT PARENTHESIS LOWER HOOK}',
                                        u'\N{RIGHT PARENTHESIS LOWER HOOK}'
                                        + ' ' + vectstrs[i])
                else:
                    tempstr = tempstr.replace(u'\N{RIGHT PARENTHESIS UPPER HOOK}',
                                        u'\N{RIGHT PARENTHESIS UPPER HOOK}'
                                        + ' ' + vectstrs[i])
                o1[i] = tempstr

        o1 = [x.split('\n') for x in o1]
        n_newlines = max([len(x) for x in o1])  # Width of part in its pretty form

        if 1 in flag:                           # If there was a fractional scalar
            for i, parts in enumerate(o1):
                if len(parts) == 1:             # If part has no newline
                    parts.insert(0, ' ' * (len(parts[0])))
                    flag[i] = 1

        for i, parts in enumerate(o1):
            lengths.append(len(parts[flag[i]]))
            for j in range(n_newlines):
                if j+1 <= len(parts):
                    if j >= len(strs):
                        strs.append(' ' * (sum(lengths[:-1]) +
                                           3*(len(lengths)-1)))
                    if j == flag[i]:
                        strs[flag[i]] += parts[flag[i]] + ' + '
                    else:
                        strs[j] += parts[j] + ' '*(lengths[-1] -
                                                   len(parts[j])+
                                                   3)
                else:
                    if j >= len(strs):
                        strs.append(' ' * (sum(lengths[:-1]) +
                                           3*(len(lengths)-1)))
                    strs[j] += ' '*(lengths[-1]+3)

        return prettyForm(u'\n'.join([s[:-3] for s in strs]))

    def _print_NDimArray(self, expr):
        from sympy import ImmutableMatrix

        if expr.rank() == 0:
            return self._print(expr[()])

        level_str = [[]] + [[] for i in range(expr.rank())]
        shape_ranges = [list(range(i)) for i in expr.shape]
        # leave eventual matrix elements unflattened
        mat = lambda x: ImmutableMatrix(x, evaluate=False)
        for outer_i in itertools.product(*shape_ranges):
            level_str[-1].append(expr[outer_i])
            even = True
            for back_outer_i in range(expr.rank()-1, -1, -1):
                if len(level_str[back_outer_i+1]) < expr.shape[back_outer_i]:
                    break
                if even:
                    level_str[back_outer_i].append(level_str[back_outer_i+1])
                else:
                    level_str[back_outer_i].append(mat(
                        level_str[back_outer_i+1]))
                    if len(level_str[back_outer_i + 1]) == 1:
                        level_str[back_outer_i][-1] = mat(
                            [[level_str[back_outer_i][-1]]])
                even = not even
                level_str[back_outer_i+1] = []

        out_expr = level_str[0][0]
        if expr.rank() % 2 == 1:
            out_expr = mat([out_expr])

        return self._print(out_expr)

    _print_ImmutableDenseNDimArray = _print_NDimArray
    _print_ImmutableSparseNDimArray = _print_NDimArray
    _print_MutableDenseNDimArray = _print_NDimArray
    _print_MutableSparseNDimArray = _print_NDimArray

    def _printer_tensor_indices(self, name, indices, index_map={}):
        center = stringPict(name)
        top = stringPict(" "*center.width())
        bot = stringPict(" "*center.width())

        last_valence = None
        prev_map = None

        for i, index in enumerate(indices):
            indpic = self._print(index.args[0])
            if ((index in index_map) or prev_map) and last_valence == index.is_up:
                if index.is_up:
                    top = prettyForm(*stringPict.next(top, ","))
                else:
                    bot = prettyForm(*stringPict.next(bot, ","))
            if index in index_map:
                indpic = prettyForm(*stringPict.next(indpic, "="))
                indpic = prettyForm(*stringPict.next(indpic, self._print(index_map[index])))
                prev_map = True
            else:
                prev_map = False
            if index.is_up:
                top = stringPict(*top.right(indpic))
                center = stringPict(*center.right(" "*indpic.width()))
                bot = stringPict(*bot.right(" "*indpic.width()))
            else:
                bot = stringPict(*bot.right(indpic))
                center = stringPict(*center.right(" "*indpic.width()))
                top = stringPict(*top.right(" "*indpic.width()))
            last_valence = index.is_up

        pict = prettyForm(*center.above(top))
        pict = prettyForm(*pict.below(bot))
        return pict

    def _print_Tensor(self, expr):
        name = expr.args[0].name
        indices = expr.get_indices()
        return self._printer_tensor_indices(name, indices)

    def _print_TensorElement(self, expr):
        name = expr.expr.args[0].name
        indices = expr.expr.get_indices()
        index_map = expr.index_map
        return self._printer_tensor_indices(name, indices, index_map)

    def _print_TensMul(self, expr):
        sign, args = expr._get_args_for_traditional_printer()
        args = [
            prettyForm(*self._print(i).parens()) if
            precedence_traditional(i) < PRECEDENCE["Mul"] else self._print(i)
            for i in args
        ]
        pform = prettyForm.__mul__(*args)
        if sign:
            return prettyForm(*pform.left(sign))
        else:
            return pform

    def _print_TensAdd(self, expr):
        args = [
            prettyForm(*self._print(i).parens()) if
            precedence_traditional(i) < PRECEDENCE["Mul"] else self._print(i)
            for i in expr.args
        ]
        return prettyForm.__add__(*args)

    def _print_TensorIndex(self, expr):
        sym = expr.args[0]
        if not expr.is_up:
            sym = -sym
        return self._print(sym)

    def _print_PartialDerivative(self, deriv):
        if self._use_unicode:
            deriv_symbol = U('PARTIAL DIFFERENTIAL')
        else:
            deriv_symbol = r'd'
        x = None

        for variable in reversed(deriv.variables):
            s = self._print(variable)
            ds = prettyForm(*s.left(deriv_symbol))

            if x is None:
                x = ds
            else:
                x = prettyForm(*x.right(' '))
                x = prettyForm(*x.right(ds))

        f = prettyForm(
            binding=prettyForm.FUNC, *self._print(deriv.expr).parens())

        pform = prettyForm(deriv_symbol)

        pform = prettyForm(*pform.below(stringPict.LINE, x))
        pform.baseline = pform.baseline + 1
        pform = prettyForm(*stringPict.next(pform, f))
        pform.binding = prettyForm.MUL

        return pform

    def _print_Piecewise(self, pexpr):

        P = {}
        for n, ec in enumerate(pexpr.args):
            P[n, 0] = self._print(ec.expr)
            if ec.cond == True:
                P[n, 1] = prettyForm('otherwise')
            else:
                P[n, 1] = prettyForm(
                    *prettyForm('for ').right(self._print(ec.cond)))
        hsep = 2
        vsep = 1
        len_args = len(pexpr.args)

        # max widths
        maxw = [max([P[i, j].width() for i in range(len_args)])
                for j in range(2)]

        # FIXME: Refactor this code and matrix into some tabular environment.
        # drawing result
        D = None

        for i in range(len_args):
            D_row = None
            for j in range(2):
                p = P[i, j]
                assert p.width() <= maxw[j]

                wdelta = maxw[j] - p.width()
                wleft = wdelta // 2
                wright = wdelta - wleft

                p = prettyForm(*p.right(' '*wright))
                p = prettyForm(*p.left(' '*wleft))

                if D_row is None:
                    D_row = p
                    continue

                D_row = prettyForm(*D_row.right(' '*hsep))  # h-spacer
                D_row = prettyForm(*D_row.right(p))
            if D is None:
                D = D_row       # first row in a picture
                continue

            # v-spacer
            for _ in range(vsep):
                D = prettyForm(*D.below(' '))

            D = prettyForm(*D.below(D_row))

        D = prettyForm(*D.parens('{', ''))
        D.baseline = D.height()//2
        D.binding = prettyForm.OPEN
        return D

    def _print_ITE(self, ite):
        from sympy.functions.elementary.piecewise import Piecewise
        return self._print(ite.rewrite(Piecewise))

    def _hprint_vec(self, v):
        D = None

        for a in v:
            p = a
            if D is None:
                D = p
            else:
                D = prettyForm(*D.right(', '))
                D = prettyForm(*D.right(p))
        if D is None:
            D = stringPict(' ')

        return D

    def _hprint_vseparator(self, p1, p2):
        tmp = prettyForm(*p1.right(p2))
        sep = stringPict(vobj('|', tmp.height()), baseline=tmp.baseline)
        return prettyForm(*p1.right(sep, p2))

    def _print_hyper(self, e):
        # FIXME refactor Matrix, Piecewise, and this into a tabular environment
        ap = [self._print(a) for a in e.ap]
        bq = [self._print(b) for b in e.bq]

        P = self._print(e.argument)
        P.baseline = P.height()//2

        # Drawing result - first create the ap, bq vectors
        D = None
        for v in [ap, bq]:
            D_row = self._hprint_vec(v)
            if D is None:
                D = D_row       # first row in a picture
            else:
                D = prettyForm(*D.below(' '))
                D = prettyForm(*D.below(D_row))

        # make sure that the argument `z' is centred vertically
        D.baseline = D.height()//2

        # insert horizontal separator
        P = prettyForm(*P.left(' '))
        D = prettyForm(*D.right(' '))

        # insert separating `|`
        D = self._hprint_vseparator(D, P)

        # add parens
        D = prettyForm(*D.parens('(', ')'))

        # create the F symbol
        above = D.height()//2 - 1
        below = D.height() - above - 1

        sz, t, b, add, img = annotated('F')
        F = prettyForm('\n' * (above - t) + img + '\n' * (below - b),
                       baseline=above + sz)
        add = (sz + 1)//2

        F = prettyForm(*F.left(self._print(len(e.ap))))
        F = prettyForm(*F.right(self._print(len(e.bq))))
        F.baseline = above + add

        D = prettyForm(*F.right(' ', D))

        return D

    def _print_meijerg(self, e):
        # FIXME refactor Matrix, Piecewise, and this into a tabular environment

        v = {}
        v[(0, 0)] = [self._print(a) for a in e.an]
        v[(0, 1)] = [self._print(a) for a in e.aother]
        v[(1, 0)] = [self._print(b) for b in e.bm]
        v[(1, 1)] = [self._print(b) for b in e.bother]

        P = self._print(e.argument)
        P.baseline = P.height()//2

        vp = {}
        for idx in v:
            vp[idx] = self._hprint_vec(v[idx])

        for i in range(2):
            maxw = max(vp[(0, i)].width(), vp[(1, i)].width())
            for j in range(2):
                s = vp[(j, i)]
                left = (maxw - s.width()) // 2
                right = maxw - left - s.width()
                s = prettyForm(*s.left(' ' * left))
                s = prettyForm(*s.right(' ' * right))
                vp[(j, i)] = s

        D1 = prettyForm(*vp[(0, 0)].right('  ', vp[(0, 1)]))
        D1 = prettyForm(*D1.below(' '))
        D2 = prettyForm(*vp[(1, 0)].right('  ', vp[(1, 1)]))
        D = prettyForm(*D1.below(D2))

        # make sure that the argument `z' is centred vertically
        D.baseline = D.height()//2

        # insert horizontal separator
        P = prettyForm(*P.left(' '))
        D = prettyForm(*D.right(' '))

        # insert separating `|`
        D = self._hprint_vseparator(D, P)

        # add parens
        D = prettyForm(*D.parens('(', ')'))

        # create the G symbol
        above = D.height()//2 - 1
        below = D.height() - above - 1

        sz, t, b, add, img = annotated('G')
        F = prettyForm('\n' * (above - t) + img + '\n' * (below - b),
                       baseline=above + sz)

        pp = self._print(len(e.ap))
        pq = self._print(len(e.bq))
        pm = self._print(len(e.bm))
        pn = self._print(len(e.an))

        def adjust(p1, p2):
            diff = p1.width() - p2.width()
            if diff == 0:
                return p1, p2
            elif diff > 0:
                return p1, prettyForm(*p2.left(' '*diff))
            else:
                return prettyForm(*p1.left(' '*-diff)), p2
        pp, pm = adjust(pp, pm)
        pq, pn = adjust(pq, pn)
        pu = prettyForm(*pm.right(', ', pn))
        pl = prettyForm(*pp.right(', ', pq))

        ht = F.baseline - above - 2
        if ht > 0:
            pu = prettyForm(*pu.below('\n'*ht))
        p = prettyForm(*pu.below(pl))

        F.baseline = above
        F = prettyForm(*F.right(p))

        F.baseline = above + add

        D = prettyForm(*F.right(' ', D))

        return D

    def _print_ExpBase(self, e):
        # TODO should exp_polar be printed differently?
        #      what about exp_polar(0), exp_polar(1)?
        base = prettyForm(pretty_atom('Exp1', 'e'))
        return base ** self._print(e.args[0])

    def _print_Function(self, e, sort=False, func_name=None):
        # optional argument func_name for supplying custom names
        # XXX works only for applied functions
        return self._helper_print_function(e.func, e.args, sort=sort, func_name=func_name)

    def _print_mathieuc(self, e):
        return self._print_Function(e, func_name='C')

    def _print_mathieus(self, e):
        return self._print_Function(e, func_name='S')

    def _print_mathieucprime(self, e):
        return self._print_Function(e, func_name="C'")

    def _print_mathieusprime(self, e):
        return self._print_Function(e, func_name="S'")

    def _helper_print_function(self, func, args, sort=False, func_name=None, delimiter=', ', elementwise=False):
        if sort:
            args = sorted(args, key=default_sort_key)

        if not func_name and hasattr(func, "__name__"):
            func_name = func.__name__

        if func_name:
            prettyFunc = self._print(Symbol(func_name))
        else:
            prettyFunc = prettyForm(*self._print(func).parens())

        if elementwise:
            if self._use_unicode:
                circ = pretty_atom('Modifier Letter Low Ring')
            else:
                circ = '.'
            circ = self._print(circ)
            prettyFunc = prettyForm(
                binding=prettyForm.LINE,
                *stringPict.next(prettyFunc, circ)
            )

        prettyArgs = prettyForm(*self._print_seq(args, delimiter=delimiter).parens())

        pform = prettyForm(
            binding=prettyForm.FUNC, *stringPict.next(prettyFunc, prettyArgs))

        # store pform parts so it can be reassembled e.g. when powered
        pform.prettyFunc = prettyFunc
        pform.prettyArgs = prettyArgs

        return pform

    def _print_ElementwiseApplyFunction(self, e):
        func = e.function
        arg = e.expr
        args = [arg]
        return self._helper_print_function(func, args, delimiter="", elementwise=True)

    @property
    def _special_function_classes(self):
        from sympy.functions.special.tensor_functions import KroneckerDelta
        from sympy.functions.special.gamma_functions import gamma, lowergamma
        from sympy.functions.special.zeta_functions import lerchphi
        from sympy.functions.special.beta_functions import beta
        from sympy.functions.special.delta_functions import DiracDelta
        from sympy.functions.special.error_functions import Chi
        return {KroneckerDelta: [greek_unicode['delta'], 'delta'],
                gamma: [greek_unicode['Gamma'], 'Gamma'],
                lerchphi: [greek_unicode['Phi'], 'lerchphi'],
                lowergamma: [greek_unicode['gamma'], 'gamma'],
                beta: [greek_unicode['Beta'], 'B'],
                DiracDelta: [greek_unicode['delta'], 'delta'],
                Chi: ['Chi', 'Chi']}

    def _print_FunctionClass(self, expr):
        for cls in self._special_function_classes:
            if issubclass(expr, cls) and expr.__name__ == cls.__name__:
                if self._use_unicode:
                    return prettyForm(self._special_function_classes[cls][0])
                else:
                    return prettyForm(self._special_function_classes[cls][1])
        func_name = expr.__name__
        return prettyForm(pretty_symbol(func_name))

    def _print_GeometryEntity(self, expr):
        # GeometryEntity is based on Tuple but should not print like a Tuple
        return self.emptyPrinter(expr)

    def _print_lerchphi(self, e):
        func_name = greek_unicode['Phi'] if self._use_unicode else 'lerchphi'
        return self._print_Function(e, func_name=func_name)

    def _print_dirichlet_eta(self, e):
        func_name = greek_unicode['eta'] if self._use_unicode else 'dirichlet_eta'
        return self._print_Function(e, func_name=func_name)

    def _print_Heaviside(self, e):
        func_name = greek_unicode['theta'] if self._use_unicode else 'Heaviside'
        return self._print_Function(e, func_name=func_name)

    def _print_fresnels(self, e):
        return self._print_Function(e, func_name="S")

    def _print_fresnelc(self, e):
        return self._print_Function(e, func_name="C")

    def _print_airyai(self, e):
        return self._print_Function(e, func_name="Ai")

    def _print_airybi(self, e):
        return self._print_Function(e, func_name="Bi")

    def _print_airyaiprime(self, e):
        return self._print_Function(e, func_name="Ai'")

    def _print_airybiprime(self, e):
        return self._print_Function(e, func_name="Bi'")

    def _print_LambertW(self, e):
        return self._print_Function(e, func_name="W")

    def _print_Lambda(self, e):
        expr = e.expr
        sig = e.signature
        if self._use_unicode:
            arrow = u" \N{RIGHTWARDS ARROW FROM BAR} "
        else:
            arrow = " -> "
        if len(sig) == 1 and sig[0].is_symbol:
            sig = sig[0]
        var_form = self._print(sig)

        return prettyForm(*stringPict.next(var_form, arrow, self._print(expr)), binding=8)

    def _print_Order(self, expr):
        pform = self._print(expr.expr)
        if (expr.point and any(p != S.Zero for p in expr.point)) or \
           len(expr.variables) > 1:
            pform = prettyForm(*pform.right("; "))
            if len(expr.variables) > 1:
                pform = prettyForm(*pform.right(self._print(expr.variables)))
            elif len(expr.variables):
                pform = prettyForm(*pform.right(self._print(expr.variables[0])))
            if self._use_unicode:
                pform = prettyForm(*pform.right(u" \N{RIGHTWARDS ARROW} "))
            else:
                pform = prettyForm(*pform.right(" -> "))
            if len(expr.point) > 1:
                pform = prettyForm(*pform.right(self._print(expr.point)))
            else:
                pform = prettyForm(*pform.right(self._print(expr.point[0])))
        pform = prettyForm(*pform.parens())
        pform = prettyForm(*pform.left("O"))
        return pform

    def _print_SingularityFunction(self, e):
        if self._use_unicode:
            shift = self._print(e.args[0]-e.args[1])
            n = self._print(e.args[2])
            base = prettyForm("<")
            base = prettyForm(*base.right(shift))
            base = prettyForm(*base.right(">"))
            pform = base**n
            return pform
        else:
            n = self._print(e.args[2])
            shift = self._print(e.args[0]-e.args[1])
            base = self._print_seq(shift, "<", ">", ' ')
            return base**n

    def _print_beta(self, e):
        func_name = greek_unicode['Beta'] if self._use_unicode else 'B'
        return self._print_Function(e, func_name=func_name)

    def _print_gamma(self, e):
        func_name = greek_unicode['Gamma'] if self._use_unicode else 'Gamma'
        return self._print_Function(e, func_name=func_name)

    def _print_uppergamma(self, e):
        func_name = greek_unicode['Gamma'] if self._use_unicode else 'Gamma'
        return self._print_Function(e, func_name=func_name)

    def _print_lowergamma(self, e):
        func_name = greek_unicode['gamma'] if self._use_unicode else 'lowergamma'
        return self._print_Function(e, func_name=func_name)

    def _print_DiracDelta(self, e):
        if self._use_unicode:
            if len(e.args) == 2:
                a = prettyForm(greek_unicode['delta'])
                b = self._print(e.args[1])
                b = prettyForm(*b.parens())
                c = self._print(e.args[0])
                c = prettyForm(*c.parens())
                pform = a**b
                pform = prettyForm(*pform.right(' '))
                pform = prettyForm(*pform.right(c))
                return pform
            pform = self._print(e.args[0])
            pform = prettyForm(*pform.parens())
            pform = prettyForm(*pform.left(greek_unicode['delta']))
            return pform
        else:
            return self._print_Function(e)

    def _print_expint(self, e):
        from sympy import Function
        if e.args[0].is_Integer and self._use_unicode:
            return self._print_Function(Function('E_%s' % e.args[0])(e.args[1]))
        return self._print_Function(e)

    def _print_Chi(self, e):
        # This needs a special case since otherwise it comes out as greek
        # letter chi...
        prettyFunc = prettyForm("Chi")
        prettyArgs = prettyForm(*self._print_seq(e.args).parens())

        pform = prettyForm(
            binding=prettyForm.FUNC, *stringPict.next(prettyFunc, prettyArgs))

        # store pform parts so it can be reassembled e.g. when powered
        pform.prettyFunc = prettyFunc
        pform.prettyArgs = prettyArgs

        return pform

    def _print_elliptic_e(self, e):
        pforma0 = self._print(e.args[0])
        if len(e.args) == 1:
            pform = pforma0
        else:
            pforma1 = self._print(e.args[1])
            pform = self._hprint_vseparator(pforma0, pforma1)
        pform = prettyForm(*pform.parens())
        pform = prettyForm(*pform.left('E'))
        return pform

    def _print_elliptic_k(self, e):
        pform = self._print(e.args[0])
        pform = prettyForm(*pform.parens())
        pform = prettyForm(*pform.left('K'))
        return pform

    def _print_elliptic_f(self, e):
        pforma0 = self._print(e.args[0])
        pforma1 = self._print(e.args[1])
        pform = self._hprint_vseparator(pforma0, pforma1)
        pform = prettyForm(*pform.parens())
        pform = prettyForm(*pform.left('F'))
        return pform

    def _print_elliptic_pi(self, e):
        name = greek_unicode['Pi'] if self._use_unicode else 'Pi'
        pforma0 = self._print(e.args[0])
        pforma1 = self._print(e.args[1])
        if len(e.args) == 2:
            pform = self._hprint_vseparator(pforma0, pforma1)
        else:
            pforma2 = self._print(e.args[2])
            pforma = self._hprint_vseparator(pforma1, pforma2)
            pforma = prettyForm(*pforma.left('; '))
            pform = prettyForm(*pforma.left(pforma0))
        pform = prettyForm(*pform.parens())
        pform = prettyForm(*pform.left(name))
        return pform

    def _print_GoldenRatio(self, expr):
        if self._use_unicode:
            return prettyForm(pretty_symbol('phi'))
        return self._print(Symbol("GoldenRatio"))

    def _print_EulerGamma(self, expr):
        if self._use_unicode:
            return prettyForm(pretty_symbol('gamma'))
        return self._print(Symbol("EulerGamma"))

    def _print_Mod(self, expr):
        pform = self._print(expr.args[0])
        if pform.binding > prettyForm.MUL:
            pform = prettyForm(*pform.parens())
        pform = prettyForm(*pform.right(' mod '))
        pform = prettyForm(*pform.right(self._print(expr.args[1])))
        pform.binding = prettyForm.OPEN
        return pform

    def _print_Add(self, expr, order=None):
        if self.order == 'none':
            terms = list(expr.args)
        else:
            terms = self._as_ordered_terms(expr, order=order)
        pforms, indices = [], []

        def pretty_negative(pform, index):
            """Prepend a minus sign to a pretty form. """
            #TODO: Move this code to prettyForm
            if index == 0:
                if pform.height() > 1:
                    pform_neg = '- '
                else:
                    pform_neg = '-'
            else:
                pform_neg = ' - '

            if (pform.binding > prettyForm.NEG
                or pform.binding == prettyForm.ADD):
                p = stringPict(*pform.parens())
            else:
                p = pform
            p = stringPict.next(pform_neg, p)
            # Lower the binding to NEG, even if it was higher. Otherwise, it
            # will print as a + ( - (b)), instead of a - (b).
            return prettyForm(binding=prettyForm.NEG, *p)

        for i, term in enumerate(terms):
            if term.is_Mul and _coeff_isneg(term):
                coeff, other = term.as_coeff_mul(rational=False)
                pform = self._print(Mul(-coeff, *other, evaluate=False))
                pforms.append(pretty_negative(pform, i))
            elif term.is_Rational and term.q > 1:
                pforms.append(None)
                indices.append(i)
            elif term.is_Number and term < 0:
                pform = self._print(-term)
                pforms.append(pretty_negative(pform, i))
            elif term.is_Relational:
                pforms.append(prettyForm(*self._print(term).parens()))
            else:
                pforms.append(self._print(term))

        if indices:
            large = True

            for pform in pforms:
                if pform is not None and pform.height() > 1:
                    break
            else:
                large = False

            for i in indices:
                term, negative = terms[i], False

                if term < 0:
                    term, negative = -term, True

                if large:
                    pform = prettyForm(str(term.p))/prettyForm(str(term.q))
                else:
                    pform = self._print(term)

                if negative:
                    pform = pretty_negative(pform, i)

                pforms[i] = pform

        return prettyForm.__add__(*pforms)

    def _print_Mul(self, product):
        from sympy.physics.units import Quantity
        a = []  # items in the numerator
        b = []  # items that are in the denominator (if any)

        if self.order not in ('old', 'none'):
            args = product.as_ordered_factors()
        else:
            args = list(product.args)

        # If quantities are present append them at the back
        args = sorted(args, key=lambda x: isinstance(x, Quantity) or
                     (isinstance(x, Pow) and isinstance(x.base, Quantity)))

        # Gather terms for numerator/denominator
        for item in args:
            if item.is_commutative and item.is_Pow and item.exp.is_Rational and item.exp.is_negative:
                if item.exp != -1:
                    b.append(Pow(item.base, -item.exp, evaluate=False))
                else:
                    b.append(Pow(item.base, -item.exp))
            elif item.is_Rational and item is not S.Infinity:
                if item.p != 1:
                    a.append( Rational(item.p) )
                if item.q != 1:
                    b.append( Rational(item.q) )
            else:
                a.append(item)

        from sympy import Integral, Piecewise, Product, Sum

        # Convert to pretty forms. Add parens to Add instances if there
        # is more than one term in the numer/denom
        for i in range(0, len(a)):
            if (a[i].is_Add and len(a) > 1) or (i != len(a) - 1 and
                    isinstance(a[i], (Integral, Piecewise, Product, Sum))):
                a[i] = prettyForm(*self._print(a[i]).parens())
            elif a[i].is_Relational:
                a[i] = prettyForm(*self._print(a[i]).parens())
            else:
                a[i] = self._print(a[i])

        for i in range(0, len(b)):
            if (b[i].is_Add and len(b) > 1) or (i != len(b) - 1 and
                    isinstance(b[i], (Integral, Piecewise, Product, Sum))):
                b[i] = prettyForm(*self._print(b[i]).parens())
            else:
                b[i] = self._print(b[i])

        # Construct a pretty form
        if len(b) == 0:
            return prettyForm.__mul__(*a)
        else:
            if len(a) == 0:
                a.append( self._print(S.One) )
            return prettyForm.__mul__(*a)/prettyForm.__mul__(*b)

    # A helper function for _print_Pow to print x**(1/n)
    def _print_nth_root(self, base, expt):
        bpretty = self._print(base)

        # In very simple cases, use a single-char root sign
        if (self._settings['use_unicode_sqrt_char'] and self._use_unicode
            and expt is S.Half and bpretty.height() == 1
            and (bpretty.width() == 1
                 or (base.is_Integer and base.is_nonnegative))):
            return prettyForm(*bpretty.left(u'\N{SQUARE ROOT}'))

        # Construct root sign, start with the \/ shape
        _zZ = xobj('/', 1)
        rootsign = xobj('\\', 1) + _zZ
        # Make exponent number to put above it
        if isinstance(expt, Rational):
            exp = str(expt.q)
            if exp == '2':
                exp = ''
        else:
            exp = str(expt.args[0])
        exp = exp.ljust(2)
        if len(exp) > 2:
            rootsign = ' '*(len(exp) - 2) + rootsign
        # Stack the exponent
        rootsign = stringPict(exp + '\n' + rootsign)
        rootsign.baseline = 0
        # Diagonal: length is one less than height of base
        linelength = bpretty.height() - 1
        diagonal = stringPict('\n'.join(
            ' '*(linelength - i - 1) + _zZ + ' '*i
            for i in range(linelength)
        ))
        # Put baseline just below lowest line: next to exp
        diagonal.baseline = linelength - 1
        # Make the root symbol
        rootsign = prettyForm(*rootsign.right(diagonal))
        # Det the baseline to match contents to fix the height
        # but if the height of bpretty is one, the rootsign must be one higher
        rootsign.baseline = max(1, bpretty.baseline)
        #build result
        s = prettyForm(hobj('_', 2 + bpretty.width()))
        s = prettyForm(*bpretty.above(s))
        s = prettyForm(*s.left(rootsign))
        return s

    def _print_Pow(self, power):
        from sympy.simplify.simplify import fraction
        b, e = power.as_base_exp()
        if power.is_commutative:
            if e is S.NegativeOne:
                return prettyForm("1")/self._print(b)
            n, d = fraction(e)
            if n is S.One and d.is_Atom and not e.is_Integer and self._settings['root_notation']:
                return self._print_nth_root(b, e)
            if e.is_Rational and e < 0:
                return prettyForm("1")/self._print(Pow(b, -e, evaluate=False))

        if b.is_Relational:
            return prettyForm(*self._print(b).parens()).__pow__(self._print(e))

        return self._print(b)**self._print(e)

    def _print_UnevaluatedExpr(self, expr):
        return self._print(expr.args[0])

    def __print_numer_denom(self, p, q):
        if q == 1:
            if p < 0:
                return prettyForm(str(p), binding=prettyForm.NEG)
            else:
                return prettyForm(str(p))
        elif abs(p) >= 10 and abs(q) >= 10:
            # If more than one digit in numer and denom, print larger fraction
            if p < 0:
                return prettyForm(str(p), binding=prettyForm.NEG)/prettyForm(str(q))
                # Old printing method:
                #pform = prettyForm(str(-p))/prettyForm(str(q))
                #return prettyForm(binding=prettyForm.NEG, *pform.left('- '))
            else:
                return prettyForm(str(p))/prettyForm(str(q))
        else:
            return None

    def _print_Rational(self, expr):
        result = self.__print_numer_denom(expr.p, expr.q)

        if result is not None:
            return result
        else:
            return self.emptyPrinter(expr)

    def _print_Fraction(self, expr):
        result = self.__print_numer_denom(expr.numerator, expr.denominator)

        if result is not None:
            return result
        else:
            return self.emptyPrinter(expr)

    def _print_ProductSet(self, p):
        if len(p.sets) >= 1 and not has_variety(p.sets):
            from sympy import Pow
            return self._print(Pow(p.sets[0], len(p.sets), evaluate=False))
        else:
            prod_char = u"\N{MULTIPLICATION SIGN}" if self._use_unicode else 'x'
            return self._print_seq(p.sets, None, None, ' %s ' % prod_char,
                                   parenthesize=lambda set: set.is_Union or
                                   set.is_Intersection or set.is_ProductSet)

    def _print_FiniteSet(self, s):
        items = sorted(s.args, key=default_sort_key)
        return self._print_seq(items, '{', '}', ', ' )

    def _print_Range(self, s):

        if self._use_unicode:
            dots = u"\N{HORIZONTAL ELLIPSIS}"
        else:
            dots = '...'

        if s.start.is_infinite:
            printset = dots, s[-1] - s.step, s[-1]
        elif s.stop.is_infinite:
            it = iter(s)
            printset = next(it), next(it), dots
        elif len(s) > 4:
            it = iter(s)
            printset = next(it), next(it), dots, s[-1]
        else:
            printset = tuple(s)

        return self._print_seq(printset, '{', '}', ', ' )

    def _print_Interval(self, i):
        if i.start == i.end:
            return self._print_seq(i.args[:1], '{', '}')

        else:
            if i.left_open:
                left = '('
            else:
                left = '['

            if i.right_open:
                right = ')'
            else:
                right = ']'

            return self._print_seq(i.args[:2], left, right)

    def _print_AccumulationBounds(self, i):
        left = '<'
        right = '>'

        return self._print_seq(i.args[:2], left, right)

    def _print_Intersection(self, u):

        delimiter = ' %s ' % pretty_atom('Intersection', 'n')

        return self._print_seq(u.args, None, None, delimiter,
                               parenthesize=lambda set: set.is_ProductSet or
                               set.is_Union or set.is_Complement)

    def _print_Union(self, u):

        union_delimiter = ' %s ' % pretty_atom('Union', 'U')

        return self._print_seq(u.args, None, None, union_delimiter,
                               parenthesize=lambda set: set.is_ProductSet or
                               set.is_Intersection or set.is_Complement)

    def _print_SymmetricDifference(self, u):
        if not self._use_unicode:
            raise NotImplementedError("ASCII pretty printing of SymmetricDifference is not implemented")

        sym_delimeter = ' %s ' % pretty_atom('SymmetricDifference')

        return self._print_seq(u.args, None, None, sym_delimeter)

    def _print_Complement(self, u):

        delimiter = r' \ '

        return self._print_seq(u.args, None, None, delimiter,
             parenthesize=lambda set: set.is_ProductSet or set.is_Intersection
                               or set.is_Union)

    def _print_ImageSet(self, ts):
        if self._use_unicode:
            inn = u"\N{SMALL ELEMENT OF}"
        else:
            inn = 'in'
        fun = ts.lamda
        sets = ts.base_sets
        signature = fun.signature
        expr = self._print(fun.expr)
        bar = self._print("|")
        if len(signature) == 1:
            return self._print_seq((expr, bar, signature[0], inn, sets[0]), "{", "}", ' ')
        else:
            pargs = tuple(j for var, setv in zip(signature, sets) for j in (var, inn, setv, ","))
            return self._print_seq((expr, bar) + pargs[:-1], "{", "}", ' ')

    def _print_ConditionSet(self, ts):
        if self._use_unicode:
            inn = u"\N{SMALL ELEMENT OF}"
            # using _and because and is a keyword and it is bad practice to
            # overwrite them
            _and = u"\N{LOGICAL AND}"
        else:
            inn = 'in'
            _and = 'and'

        variables = self._print_seq(Tuple(ts.sym))
        as_expr = getattr(ts.condition, 'as_expr', None)
        if as_expr is not None:
            cond = self._print(ts.condition.as_expr())
        else:
            cond = self._print(ts.condition)
            if self._use_unicode:
                cond = self._print_seq(cond, "(", ")")

        bar = self._print("|")

        if ts.base_set is S.UniversalSet:
            return self._print_seq((variables, bar, cond), "{", "}", ' ')

        base = self._print(ts.base_set)
        return self._print_seq((variables, bar, variables, inn,
                                base, _and, cond), "{", "}", ' ')

    def _print_ComplexRegion(self, ts):
        if self._use_unicode:
            inn = u"\N{SMALL ELEMENT OF}"
        else:
            inn = 'in'
        variables = self._print_seq(ts.variables)
        expr = self._print(ts.expr)
        bar = self._print("|")
        prodsets = self._print(ts.sets)

        return self._print_seq((expr, bar, variables, inn, prodsets), "{", "}", ' ')

    def _print_Contains(self, e):
        var, set = e.args
        if self._use_unicode:
            el = u" \N{ELEMENT OF} "
            return prettyForm(*stringPict.next(self._print(var),
                                               el, self._print(set)), binding=8)
        else:
            return prettyForm(sstr(e))

    def _print_FourierSeries(self, s):
        if self._use_unicode:
            dots = u"\N{HORIZONTAL ELLIPSIS}"
        else:
            dots = '...'
        return self._print_Add(s.truncate()) + self._print(dots)

    def _print_FormalPowerSeries(self, s):
        return self._print_Add(s.infinite)

    def _print_SetExpr(self, se):
        pretty_set = prettyForm(*self._print(se.set).parens())
        pretty_name = self._print(Symbol("SetExpr"))
        return prettyForm(*pretty_name.right(pretty_set))

    def _print_SeqFormula(self, s):
        if self._use_unicode:
            dots = u"\N{HORIZONTAL ELLIPSIS}"
        else:
            dots = '...'

        if len(s.start.free_symbols) > 0 or len(s.stop.free_symbols) > 0:
            raise NotImplementedError("Pretty printing of sequences with symbolic bound not implemented")

        if s.start is S.NegativeInfinity:
            stop = s.stop
            printset = (dots, s.coeff(stop - 3), s.coeff(stop - 2),
                s.coeff(stop - 1), s.coeff(stop))
        elif s.stop is S.Infinity or s.length > 4:
            printset = s[:4]
            printset.append(dots)
            printset = tuple(printset)
        else:
            printset = tuple(s)
        return self._print_list(printset)

    _print_SeqPer = _print_SeqFormula
    _print_SeqAdd = _print_SeqFormula
    _print_SeqMul = _print_SeqFormula

    def _print_seq(self, seq, left=None, right=None, delimiter=', ',
            parenthesize=lambda x: False):
        s = None
        try:
            for item in seq:
                pform = self._print(item)

                if parenthesize(item):
                    pform = prettyForm(*pform.parens())
                if s is None:
                    # first element
                    s = pform
                else:
                    # XXX: Under the tests from #15686 this raises:
                    # AttributeError: 'Fake' object has no attribute 'baseline'
                    # This is caught below but that is not the right way to
                    # fix it.
                    s = prettyForm(*stringPict.next(s, delimiter))
                    s = prettyForm(*stringPict.next(s, pform))

            if s is None:
                s = stringPict('')

        except AttributeError:
            s = None
            for item in seq:
                pform = self.doprint(item)
                if parenthesize(item):
                    pform = prettyForm(*pform.parens())
                if s is None:
                    # first element
                    s = pform
                else :
                    s = prettyForm(*stringPict.next(s, delimiter))
                    s = prettyForm(*stringPict.next(s, pform))

            if s is None:
                s = stringPict('')

        s = prettyForm(*s.parens(left, right, ifascii_nougly=True))
        return s

    def join(self, delimiter, args):
        pform = None

        for arg in args:
            if pform is None:
                pform = arg
            else:
                pform = prettyForm(*pform.right(delimiter))
                pform = prettyForm(*pform.right(arg))

        if pform is None:
            return prettyForm("")
        else:
            return pform

    def _print_list(self, l):
        return self._print_seq(l, '[', ']')

    def _print_tuple(self, t):
        if len(t) == 1:
            ptuple = prettyForm(*stringPict.next(self._print(t[0]), ','))
            return prettyForm(*ptuple.parens('(', ')', ifascii_nougly=True))
        else:
            return self._print_seq(t, '(', ')')

    def _print_Tuple(self, expr):
        return self._print_tuple(expr)

    def _print_dict(self, d):
        keys = sorted(d.keys(), key=default_sort_key)
        items = []

        for k in keys:
            K = self._print(k)
            V = self._print(d[k])
            s = prettyForm(*stringPict.next(K, ': ', V))

            items.append(s)

        return self._print_seq(items, '{', '}')

    def _print_Dict(self, d):
        return self._print_dict(d)

    def _print_set(self, s):
        if not s:
            return prettyForm('set()')
        items = sorted(s, key=default_sort_key)
        pretty = self._print_seq(items)
        pretty = prettyForm(*pretty.parens('{', '}', ifascii_nougly=True))
        return pretty

    def _print_frozenset(self, s):
        if not s:
            return prettyForm('frozenset()')
        items = sorted(s, key=default_sort_key)
        pretty = self._print_seq(items)
        pretty = prettyForm(*pretty.parens('{', '}', ifascii_nougly=True))
        pretty = prettyForm(*pretty.parens('(', ')', ifascii_nougly=True))
        pretty = prettyForm(*stringPict.next(type(s).__name__, pretty))
        return pretty

    def _print_UniversalSet(self, s):
        if self._use_unicode:
            return prettyForm(u"\N{MATHEMATICAL DOUBLE-STRUCK CAPITAL U}")
        else:
            return prettyForm('UniversalSet')

    def _print_PolyRing(self, ring):
        return prettyForm(sstr(ring))

    def _print_FracField(self, field):
        return prettyForm(sstr(field))

    def _print_FreeGroupElement(self, elm):
        return prettyForm(str(elm))

    def _print_PolyElement(self, poly):
        return prettyForm(sstr(poly))

    def _print_FracElement(self, frac):
        return prettyForm(sstr(frac))

    def _print_AlgebraicNumber(self, expr):
        if expr.is_aliased:
            return self._print(expr.as_poly().as_expr())
        else:
            return self._print(expr.as_expr())

    def _print_ComplexRootOf(self, expr):
        args = [self._print_Add(expr.expr, order='lex'), expr.index]
        pform = prettyForm(*self._print_seq(args).parens())
        pform = prettyForm(*pform.left('CRootOf'))
        return pform

    def _print_RootSum(self, expr):
        args = [self._print_Add(expr.expr, order='lex')]

        if expr.fun is not S.IdentityFunction:
            args.append(self._print(expr.fun))

        pform = prettyForm(*self._print_seq(args).parens())
        pform = prettyForm(*pform.left('RootSum'))

        return pform

    def _print_FiniteField(self, expr):
        if self._use_unicode:
            form = u'\N{DOUBLE-STRUCK CAPITAL Z}_%d'
        else:
            form = 'GF(%d)'

        return prettyForm(pretty_symbol(form % expr.mod))

    def _print_IntegerRing(self, expr):
        if self._use_unicode:
            return prettyForm(u'\N{DOUBLE-STRUCK CAPITAL Z}')
        else:
            return prettyForm('ZZ')

    def _print_RationalField(self, expr):
        if self._use_unicode:
            return prettyForm(u'\N{DOUBLE-STRUCK CAPITAL Q}')
        else:
            return prettyForm('QQ')

    def _print_RealField(self, domain):
        if self._use_unicode:
            prefix = u'\N{DOUBLE-STRUCK CAPITAL R}'
        else:
            prefix = 'RR'

        if domain.has_default_precision:
            return prettyForm(prefix)
        else:
            return self._print(pretty_symbol(prefix + "_" + str(domain.precision)))

    def _print_ComplexField(self, domain):
        if self._use_unicode:
            prefix = u'\N{DOUBLE-STRUCK CAPITAL C}'
        else:
            prefix = 'CC'

        if domain.has_default_precision:
            return prettyForm(prefix)
        else:
            return self._print(pretty_symbol(prefix + "_" + str(domain.precision)))

    def _print_PolynomialRing(self, expr):
        args = list(expr.symbols)

        if not expr.order.is_default:
            order = prettyForm(*prettyForm("order=").right(self._print(expr.order)))
            args.append(order)

        pform = self._print_seq(args, '[', ']')
        pform = prettyForm(*pform.left(self._print(expr.domain)))

        return pform

    def _print_FractionField(self, expr):
        args = list(expr.symbols)

        if not expr.order.is_default:
            order = prettyForm(*prettyForm("order=").right(self._print(expr.order)))
            args.append(order)

        pform = self._print_seq(args, '(', ')')
        pform = prettyForm(*pform.left(self._print(expr.domain)))

        return pform

    def _print_PolynomialRingBase(self, expr):
        g = expr.symbols
        if str(expr.order) != str(expr.default_order):
            g = g + ("order=" + str(expr.order),)
        pform = self._print_seq(g, '[', ']')
        pform = prettyForm(*pform.left(self._print(expr.domain)))

        return pform

    def _print_GroebnerBasis(self, basis):
        exprs = [ self._print_Add(arg, order=basis.order)
                  for arg in basis.exprs ]
        exprs = prettyForm(*self.join(", ", exprs).parens(left="[", right="]"))

        gens = [ self._print(gen) for gen in basis.gens ]

        domain = prettyForm(
            *prettyForm("domain=").right(self._print(basis.domain)))
        order = prettyForm(
            *prettyForm("order=").right(self._print(basis.order)))

        pform = self.join(", ", [exprs] + gens + [domain, order])

        pform = prettyForm(*pform.parens())
        pform = prettyForm(*pform.left(basis.__class__.__name__))

        return pform

    def _print_Subs(self, e):
        pform = self._print(e.expr)
        pform = prettyForm(*pform.parens())

        h = pform.height() if pform.height() > 1 else 2
        rvert = stringPict(vobj('|', h), baseline=pform.baseline)
        pform = prettyForm(*pform.right(rvert))

        b = pform.baseline
        pform.baseline = pform.height() - 1
        pform = prettyForm(*pform.right(self._print_seq([
            self._print_seq((self._print(v[0]), xsym('=='), self._print(v[1])),
                delimiter='') for v in zip(e.variables, e.point) ])))

        pform.baseline = b
        return pform

    def _print_number_function(self, e, name):
        # Print name_arg[0] for one argument or name_arg[0](arg[1])
        # for more than one argument
        pform = prettyForm(name)
        arg = self._print(e.args[0])
        pform_arg = prettyForm(" "*arg.width())
        pform_arg = prettyForm(*pform_arg.below(arg))
        pform = prettyForm(*pform.right(pform_arg))
        if len(e.args) == 1:
            return pform
        m, x = e.args
        # TODO: copy-pasted from _print_Function: can we do better?
        prettyFunc = pform
        prettyArgs = prettyForm(*self._print_seq([x]).parens())
        pform = prettyForm(
            binding=prettyForm.FUNC, *stringPict.next(prettyFunc, prettyArgs))
        pform.prettyFunc = prettyFunc
        pform.prettyArgs = prettyArgs
        return pform

    def _print_euler(self, e):
        return self._print_number_function(e, "E")

    def _print_catalan(self, e):
        return self._print_number_function(e, "C")

    def _print_bernoulli(self, e):
        return self._print_number_function(e, "B")

    _print_bell = _print_bernoulli

    def _print_lucas(self, e):
        return self._print_number_function(e, "L")

    def _print_fibonacci(self, e):
        return self._print_number_function(e, "F")

    def _print_tribonacci(self, e):
        return self._print_number_function(e, "T")

    def _print_stieltjes(self, e):
        if self._use_unicode:
            return self._print_number_function(e, u'\N{GREEK SMALL LETTER GAMMA}')
        else:
            return self._print_number_function(e, "stieltjes")

    def _print_KroneckerDelta(self, e):
        pform = self._print(e.args[0])
        pform = prettyForm(*pform.right((prettyForm(','))))
        pform = prettyForm(*pform.right((self._print(e.args[1]))))
        if self._use_unicode:
            a = stringPict(pretty_symbol('delta'))
        else:
            a = stringPict('d')
        b = pform
        top = stringPict(*b.left(' '*a.width()))
        bot = stringPict(*a.right(' '*b.width()))
        return prettyForm(binding=prettyForm.POW, *bot.below(top))

    def _print_RandomDomain(self, d):
        if hasattr(d, 'as_boolean'):
            pform = self._print('Domain: ')
            pform = prettyForm(*pform.right(self._print(d.as_boolean())))
            return pform
        elif hasattr(d, 'set'):
            pform = self._print('Domain: ')
            pform = prettyForm(*pform.right(self._print(d.symbols)))
            pform = prettyForm(*pform.right(self._print(' in ')))
            pform = prettyForm(*pform.right(self._print(d.set)))
            return pform
        elif hasattr(d, 'symbols'):
            pform = self._print('Domain on ')
            pform = prettyForm(*pform.right(self._print(d.symbols)))
            return pform
        else:
            return self._print(None)

    def _print_DMP(self, p):
        try:
            if p.ring is not None:
                # TODO incorporate order
                return self._print(p.ring.to_sympy(p))
        except SympifyError:
            pass
        return self._print(repr(p))

    def _print_DMF(self, p):
        return self._print_DMP(p)

    def _print_Object(self, object):
        return self._print(pretty_symbol(object.name))

    def _print_Morphism(self, morphism):
        arrow = xsym("-->")

        domain = self._print(morphism.domain)
        codomain = self._print(morphism.codomain)
        tail = domain.right(arrow, codomain)[0]

        return prettyForm(tail)

    def _print_NamedMorphism(self, morphism):
        pretty_name = self._print(pretty_symbol(morphism.name))
        pretty_morphism = self._print_Morphism(morphism)
        return prettyForm(pretty_name.right(":", pretty_morphism)[0])

    def _print_IdentityMorphism(self, morphism):
        from sympy.categories import NamedMorphism
        return self._print_NamedMorphism(
            NamedMorphism(morphism.domain, morphism.codomain, "id"))

    def _print_CompositeMorphism(self, morphism):

        circle = xsym(".")

        # All components of the morphism have names and it is thus
        # possible to build the name of the composite.
        component_names_list = [pretty_symbol(component.name) for
                                component in morphism.components]
        component_names_list.reverse()
        component_names = circle.join(component_names_list) + ":"

        pretty_name = self._print(component_names)
        pretty_morphism = self._print_Morphism(morphism)
        return prettyForm(pretty_name.right(pretty_morphism)[0])

    def _print_Category(self, category):
        return self._print(pretty_symbol(category.name))

    def _print_Diagram(self, diagram):
        if not diagram.premises:
            # This is an empty diagram.
            return self._print(S.EmptySet)

        pretty_result = self._print(diagram.premises)
        if diagram.conclusions:
            results_arrow = " %s " % xsym("==>")

            pretty_conclusions = self._print(diagram.conclusions)[0]
            pretty_result = pretty_result.right(
                results_arrow, pretty_conclusions)

        return prettyForm(pretty_result[0])

    def _print_DiagramGrid(self, grid):
        from sympy.matrices import Matrix
        from sympy import Symbol
        matrix = Matrix([[grid[i, j] if grid[i, j] else Symbol(" ")
                          for j in range(grid.width)]
                         for i in range(grid.height)])
        return self._print_matrix_contents(matrix)

    def _print_FreeModuleElement(self, m):
        # Print as row vector for convenience, for now.
        return self._print_seq(m, '[', ']')

    def _print_SubModule(self, M):
        return self._print_seq(M.gens, '<', '>')

    def _print_FreeModule(self, M):
        return self._print(M.ring)**self._print(M.rank)

    def _print_ModuleImplementedIdeal(self, M):
        return self._print_seq([x for [x] in M._module.gens], '<', '>')

    def _print_QuotientRing(self, R):
        return self._print(R.ring) / self._print(R.base_ideal)

    def _print_QuotientRingElement(self, R):
        return self._print(R.data) + self._print(R.ring.base_ideal)

    def _print_QuotientModuleElement(self, m):
        return self._print(m.data) + self._print(m.module.killed_module)

    def _print_QuotientModule(self, M):
        return self._print(M.base) / self._print(M.killed_module)

    def _print_MatrixHomomorphism(self, h):
        matrix = self._print(h._sympy_matrix())
        matrix.baseline = matrix.height() // 2
        pform = prettyForm(*matrix.right(' : ', self._print(h.domain),
            ' %s> ' % hobj('-', 2), self._print(h.codomain)))
        return pform

    def _print_BaseScalarField(self, field):
        string = field._coord_sys._names[field._index]
        return self._print(pretty_symbol(string))

    def _print_BaseVectorField(self, field):
        s = U('PARTIAL DIFFERENTIAL') + '_' + field._coord_sys._names[field._index]
        return self._print(pretty_symbol(s))

    def _print_Differential(self, diff):
        field = diff._form_field
        if hasattr(field, '_coord_sys'):
            string = field._coord_sys._names[field._index]
            return self._print(u'\N{DOUBLE-STRUCK ITALIC SMALL D} ' + pretty_symbol(string))
        else:
            pform = self._print(field)
            pform = prettyForm(*pform.parens())
            return prettyForm(*pform.left(u"\N{DOUBLE-STRUCK ITALIC SMALL D}"))

    def _print_Tr(self, p):
        #TODO: Handle indices
        pform = self._print(p.args[0])
        pform = prettyForm(*pform.left('%s(' % (p.__class__.__name__)))
        pform = prettyForm(*pform.right(')'))
        return pform

    def _print_primenu(self, e):
        pform = self._print(e.args[0])
        pform = prettyForm(*pform.parens())
        if self._use_unicode:
            pform = prettyForm(*pform.left(greek_unicode['nu']))
        else:
            pform = prettyForm(*pform.left('nu'))
        return pform

    def _print_primeomega(self, e):
        pform = self._print(e.args[0])
        pform = prettyForm(*pform.parens())
        if self._use_unicode:
            pform = prettyForm(*pform.left(greek_unicode['Omega']))
        else:
            pform = prettyForm(*pform.left('Omega'))
        return pform

    def _print_Quantity(self, e):
        if e.name.name == 'degree':
            pform = self._print(u"\N{DEGREE SIGN}")
            return pform
        else:
            return self.emptyPrinter(e)

    def _print_AssignmentBase(self, e):

        op = prettyForm(' ' + xsym(e.op) + ' ')

        l = self._print(e.lhs)
        r = self._print(e.rhs)
        pform = prettyForm(*stringPict.next(l, op, r))
        return pform


def pretty(expr, **settings):
    """Returns a string containing the prettified form of expr.

    For information on keyword arguments see pretty_print function.

    """
    pp = PrettyPrinter(settings)

    # XXX: this is an ugly hack, but at least it works
    use_unicode = pp._settings['use_unicode']
    uflag = pretty_use_unicode(use_unicode)

    try:
        return pp.doprint(expr)
    finally:
        pretty_use_unicode(uflag)


def pretty_print(expr, wrap_line=True, num_columns=None, use_unicode=None,
                 full_prec="auto", order=None, use_unicode_sqrt_char=True,
                 root_notation = True, mat_symbol_style="plain", imaginary_unit="i"):
    """Prints expr in pretty form.

    pprint is just a shortcut for this function.

    Parameters
    ==========

    expr : expression
        The expression to print.

    wrap_line : bool, optional (default=True)
        Line wrapping enabled/disabled.

    num_columns : int or None, optional (default=None)
        Number of columns before line breaking (default to None which reads
        the terminal width), useful when using SymPy without terminal.

    use_unicode : bool or None, optional (default=None)
        Use unicode characters, such as the Greek letter pi instead of
        the string pi.

    full_prec : bool or string, optional (default="auto")
        Use full precision.

    order : bool or string, optional (default=None)
        Set to 'none' for long expressions if slow; default is None.

    use_unicode_sqrt_char : bool, optional (default=True)
        Use compact single-character square root symbol (when unambiguous).

    root_notation : bool, optional (default=True)
        Set to 'False' for printing exponents of the form 1/n in fractional form.
        By default exponent is printed in root form.

    mat_symbol_style : string, optional (default="plain")
        Set to "bold" for printing MatrixSymbols using a bold mathematical symbol face.
        By default the standard face is used.

    imaginary_unit : string, optional (default="i")
        Letter to use for imaginary unit when use_unicode is True.
        Can be "i" (default) or "j".
    """
    print(pretty(expr, wrap_line=wrap_line, num_columns=num_columns,
                 use_unicode=use_unicode, full_prec=full_prec, order=order,
                 use_unicode_sqrt_char=use_unicode_sqrt_char,
                 root_notation=root_notation, mat_symbol_style=mat_symbol_style,
                 imaginary_unit=imaginary_unit))

pprint = pretty_print


def pager_print(expr, **settings):
    """Prints expr using the pager, in pretty form.

    This invokes a pager command using pydoc. Lines are not wrapped
    automatically. This routine is meant to be used with a pager that allows
    sideways scrolling, like ``less -S``.

    Parameters are the same as for ``pretty_print``. If you wish to wrap lines,
    pass ``num_columns=None`` to auto-detect the width of the terminal.

    """
    from pydoc import pager
    from locale import getpreferredencoding
    if 'num_columns' not in settings:
        settings['num_columns'] = 500000  # disable line wrap
    pager(pretty(expr, **settings).encode(getpreferredencoding()))<|MERGE_RESOLUTION|>--- conflicted
+++ resolved
@@ -11,16 +11,12 @@
 from sympy.core.power import Pow
 from sympy.core.symbol import Symbol
 from sympy.core.sympify import SympifyError
-<<<<<<< HEAD
 from sympy.core.compatibility import range
 from sympy.core.add import Add
 
 from sympy.printing.printer import Printer, _print_Integer__scientific
-=======
 from sympy.printing.conventions import requires_partial
 from sympy.printing.precedence import PRECEDENCE, precedence, precedence_traditional
-from sympy.printing.printer import Printer
->>>>>>> b3fabdb4
 from sympy.printing.str import sstr
 from sympy.utilities import default_sort_key
 from sympy.utilities.iterables import has_variety
@@ -97,7 +93,6 @@
             full_prec = self._print_level == 1
         return prettyForm(sstr(e, full_prec=full_prec))
 
-<<<<<<< HEAD
     def _print_Integer(self, e):
         scientific = _print_Integer__scientific(self, e)
         if scientific is None:
@@ -106,7 +101,6 @@
             return scientific
 
     _print_int = _print_long = _print_Integer
-=======
     def _print_Cross(self, e):
         vec1 = e._expr1
         vec2 = e._expr2
@@ -164,7 +158,6 @@
         pform = prettyForm(*pform.right(')'))
         pform = prettyForm(*pform.left(self._print(U('INCREMENT'))))
         return pform
->>>>>>> b3fabdb4
 
     def _print_Atom(self, e):
         try:
