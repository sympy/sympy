--- conflicted
+++ resolved
@@ -6504,7 +6504,6 @@
     assert e == result
 
 
-<<<<<<< HEAD
 def test_issue_14718():
     assert upretty(Symbol('x_1')) == u'x₁'
     assert upretty(Symbol('x_1_')) == u'x₁_'
@@ -6526,7 +6525,7 @@
     assert pretty(w) == "w_"
     assert pretty(w + x) == "x + w_"
 
-=======
+
 def test_print_lerchphi():
     # Part of issue 6013
     a = Symbol('a')
@@ -6535,7 +6534,7 @@
     aresult = 'lerchphi(a, 1, 2)'
     assert pretty(lerchphi(a, 1, 2)) == aresult
     assert upretty(lerchphi(a, 1, 2)) == uresult
->>>>>>> 38174f73
+
 
 def test_issue_15583():
 
