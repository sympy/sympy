--- conflicted
+++ resolved
@@ -1366,15 +1366,10 @@
         if expr in self._settings['symbol_names']:
             return self._settings['symbol_names'][expr]
 
-<<<<<<< HEAD
         leading, name, trailing = split_leading_trailing_underscore(expr.name)
 
-        return leading*r'\_' + self._deal_with_super_sub(name) + trailing*r'\_' if \
-            '\\' not in name else expr.name
-=======
-        result = self._deal_with_super_sub(expr.name) if \
+        result = leading*r'\_' + self._deal_with_super_sub(name) + trailing*r'\_' if \
             '\\' not in expr.name else expr.name
->>>>>>> a22a512c
 
         if style == 'bold':
             result = r"\mathbf{{{}}}".format(result)
