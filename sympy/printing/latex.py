--- conflicted
+++ resolved
@@ -665,13 +665,9 @@
         # issue #12886: add parentheses around superscripts raised
         # to powers
         base = self.parenthesize(expr.base, PRECEDENCE['Pow'])
-<<<<<<< HEAD
-        if (isinstance(expr.base, Derivative)
-=======
         if expr.base.is_Symbol:
             base = self.parenthesize_super(base)
         elif (isinstance(expr.base, Derivative)
->>>>>>> 36af3751
             and base.startswith(r'\left(')
             and re.match(r'\\left\(\\d?d?dot', base)
             and base.endswith(r'\right)')):
