--- conflicted
+++ resolved
@@ -4,12 +4,8 @@
     factorial, factorial2, Function, GoldenRatio, I, Integer, Integral,
     Interval, Lambda, Limit, Matrix, nan, O, oo, pi, Rational, Float, Rel,
     S, sin, SparseMatrix, sqrt, summation, Sum, Symbol, symbols, Wild,
-<<<<<<< HEAD
     WildFunction, zeta, zoo, Dummy, Dict, Tuple, FiniteSet, factor,
     MatrixSymbol)
-=======
-    WildFunction, zeta, zoo, Dummy, Dict, Tuple, FiniteSet, factor)
->>>>>>> ef61493d
 from sympy.core import Expr
 from sympy.physics.units import second, joule
 from sympy.polys import Poly, RootOf, RootSum, groebner
@@ -197,11 +193,7 @@
     assert str(x/y) == "x/y"
     assert str(y/x) == "y/x"
     assert str(x/y/z) == "x/(y*z)"
-<<<<<<< HEAD
-    assert str((x+1)/(y+2)) == "(x + 1)/(y + 2)"
-=======
     assert str((x + 1)/(y + 2)) == "(x + 1)/(y + 2)"
->>>>>>> ef61493d
     assert str(2*x/3) == '2*x/3'
     assert str(-2*x/3) == '-2*x/3'
 
@@ -239,8 +231,6 @@
     assert str(O(x*y)) == "O(x*y, x, y)"
 
 
-<<<<<<< HEAD
-=======
 def test_Permutation_Cycle():
     from sympy.combinatorics import Permutation, Cycle
 
@@ -302,7 +292,6 @@
         assert str(p) == s
 
 
->>>>>>> ef61493d
 def test_Pi():
     assert str(pi) == "pi"
 
@@ -404,16 +393,10 @@
     assert str(sqrt(Rational(1, 4))) == "1/2"
     assert str(sqrt(Rational(1, 36))) == "1/6"
 
-    assert str((123**25) ** Rational(1, 25)) == "123"
-<<<<<<< HEAD
-    assert str((123**25+1)**Rational(1, 25)) != "123"
-    assert str((123**25-1)**Rational(1, 25)) != "123"
-    assert str((123**25-1)**Rational(1, 25)) != "122"
-=======
+    assert str((123**25)**Rational(1, 25)) == "123"
     assert str((123**25 + 1)**Rational(1, 25)) != "123"
     assert str((123**25 - 1)**Rational(1, 25)) != "123"
     assert str((123**25 - 1)**Rational(1, 25)) != "122"
->>>>>>> ef61493d
 
     assert str(sqrt(Rational(81, 36))**3) == "27/8"
     assert str(1/sqrt(Rational(81, 36))**3) == "8/27"
@@ -424,14 +407,6 @@
 
 def test_Float():
     # NOTE prec is the whole number of decimal digits
-<<<<<<< HEAD
-    assert str(Float('1.23', prec=1+2)) == '1.23'
-    assert str(Float('1.23456789', prec=1+8)) == '1.23456789'
-    assert str(Float('1.234567890123456789', prec=1+18)) == '1.234567890123456789'
-    assert str(pi.evalf(1+2)) == '3.14'
-    assert str(pi.evalf(1+14)) == '3.14159265358979'
-    assert str(pi.evalf(1+64)) == '3.1415926535897932384626433832795028841971693993751058209749445923'
-=======
     assert str(Float('1.23', prec=1 + 2)) == '1.23'
     assert str(Float('1.23456789', prec=1 + 8)) == '1.23456789'
     assert str(
@@ -439,7 +414,6 @@
     assert str(pi.evalf(1 + 2)) == '3.14'
     assert str(pi.evalf(1 + 14)) == '3.14159265358979'
     assert str(pi.evalf(1 + 64)) == '3.1415926535897932384626433832795028841971693993751058209749445923'
->>>>>>> ef61493d
     assert str(pi.round(-1)) == '0.'
     assert str((pi**400 - (pi**400).round(1)).n(2)) == '-0.e+88'
 
@@ -491,14 +465,9 @@
     assert sstr(set()) == 'set()'
     assert sstr(frozenset()) == 'frozenset()'
 
-<<<<<<< HEAD
-    assert sstr(set([1, 2, 3]))== 'set([1, 2, 3])'
-    assert sstr(set([1, x, x**2, x**3, x**4])) == 'set([1, x, x**2, x**3, x**4])'
-=======
     assert sstr(set([1, 2, 3])) == 'set([1, 2, 3])'
     assert sstr(
         set([1, x, x**2, x**3, x**4])) == 'set([1, x, x**2, x**3, x**4])'
->>>>>>> ef61493d
 
 
 def test_SparseMatrix():
@@ -546,11 +515,7 @@
     assert str(3*w + 1) == '3*x_ + 1'
     assert str(1/w + 1) == '1 + 1/x_'
     assert str(w**2 + 1) == 'x_**2 + 1'
-<<<<<<< HEAD
-    assert str(1/(1-w)) == '1/(-x_ + 1)'
-=======
     assert str(1/(1 - w)) == '1/(-x_ + 1)'
->>>>>>> ef61493d
 
 
 def test_zeta():
@@ -638,11 +603,7 @@
 
     A = Exponential('a', 1)
     B = Exponential('b', 1)
-<<<<<<< HEAD
-    assert str(pspace(Tuple(A, B)).domain) =="Domain: And(0 <= a, 0 <= b)"
-=======
     assert str(pspace(Tuple(A, B)).domain) == "Domain: And(0 <= a, 0 <= b)"
->>>>>>> ef61493d
 
 
 def test_FiniteSet():
@@ -684,14 +645,10 @@
 
 
 def test_issue3288():
-<<<<<<< HEAD
     assert str(factor(-3.0*z + 3)) == '-3.0*(1.0*z - 1.0)'
 
 
 def test_MatMul_MatAdd():
     from sympy import MatrixSymbol
     assert str(2*(MatrixSymbol("X", 2, 2) + MatrixSymbol("Y", 2, 2))) == \
-            "2*(X + Y)"
-=======
-    assert str(factor(-3.0*z + 3)) == '-3.0*(1.0*z - 1.0)'
->>>>>>> ef61493d
+            "2*(X + Y)"