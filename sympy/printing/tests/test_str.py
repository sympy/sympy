--- conflicted
+++ resolved
@@ -496,14 +496,8 @@
 
 
 def test_Unit():
-<<<<<<< HEAD
     from sympy.physics.unitsystems.mks import s
     assert str(s) == "s"
-=======
-    assert str(second) == "s"
-    assert str(joule) == "kg*m**2/s**2"  # issue 2461
-
->>>>>>> 2abef4f1
 
 def test_wild_str():
     # Check expressions containing Wild not causing infinite recursion
