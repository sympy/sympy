from sympy.utilities.pytest import raises
from sympy import symbols, Function, Integer, Matrix, Abs, \
    Rational, Float, S, WildFunction, ImmutableMatrix
from sympy.geometry import Point, Ellipse
from sympy.printing import srepr

x, y = symbols('x,y')

# eval(srepr(expr)) == expr has to succeed in the right environment. The right
# environment is the scope of "from sympy import *" for most cases.
ENV = {}
exec "from sympy import *" in ENV


def sT(expr, string):
    """
    sT := sreprTest

    Tests that srepr delivers the expected string and that
    the condition eval(srepr(expr))==expr holds.
    """
    assert srepr(expr) == string
    assert eval(string, ENV) == expr


def test_printmethod():
    class R(Abs):
        def _sympyrepr(self, printer):
            return "foo(%s)" % printer._print(self.args[0])
    assert srepr(R(x)) == "foo(Symbol('x'))"


def test_Add():
    sT(x + y, "Add(Symbol('x'), Symbol('y'))")
    assert srepr(x**2 + 1, order='lex') == "Add(Pow(Symbol('x'), Integer(2)), Integer(1))"
    assert srepr(x**2 + 1, order='old') == "Add(Integer(1), Pow(Symbol('x'), Integer(2)))"


def test_Function():
    sT(Function("f")(x), "Function('f')(Symbol('x'))")
    # test unapplied Function
    sT(Function('f'), "Function('f')")


def test_Geometry():
    sT(Point(0, 0),  "Point(Integer(0), Integer(0))")
<<<<<<< HEAD
    sT(Ellipse(Point(0, 0), 5, 1),  "Ellipse(Point(Integer(0), Integer(0)), Integer(5), Integer(1))")
=======
    sT(Ellipse(Point(0, 0), 5, 1),
       "Ellipse(Point(Integer(0), Integer(0)), Integer(5), Integer(1))")
>>>>>>> ef61493d
    # TODO more tests


def test_Singletons():
    sT(S.Catalan, 'Catalan')
    sT(S.ComplexInfinity, 'zoo')
    sT(S.EulerGamma, 'EulerGamma')
    sT(S.Exp1, 'E')
    sT(S.GoldenRatio, 'GoldenRatio')
    sT(S.Half, 'Rational(1, 2)')
    sT(S.ImaginaryUnit, 'I')
    sT(S.Infinity, 'oo')
    sT(S.NaN, 'nan')
    sT(S.NegativeInfinity, '-oo')
    sT(S.NegativeOne, 'Integer(-1)')
    sT(S.One, 'Integer(1)')
    sT(S.Pi, 'pi')
    sT(S.Zero, 'Integer(0)')


def test_Integer():
    sT(Integer(4), "Integer(4)")


def test_list():
    sT([x, Integer(4)], "[Symbol('x'), Integer(4)]")


def test_Matrix():
    for cls, name in [(Matrix, "MutableDenseMatrix"), (ImmutableMatrix, "ImmutableMatrix")]:
        sT(cls([[x**+1, 1], [y, x + y]]),
           "%s([[Symbol('x'), Integer(1)], [Symbol('y'), Add(Symbol('x'), Symbol('y'))]])" % name)

        sT(cls(), "%s([])" % name)

        sT(cls([[x**+1, 1], [y, x + y]]), "%s([[Symbol('x'), Integer(1)], [Symbol('y'), Add(Symbol('x'), Symbol('y'))]])" % name)



def test_Rational():
    sT(Rational(1, 3), "Rational(1, 3)")
    sT(Rational(-1, 3), "Rational(-1, 3)")


def test_Float():
    sT(Float('1.23', prec=3), "Float('1.22998', prec=3)")
    sT(Float('1.23456789', prec=9), "Float('1.23456788994', prec=9)")
    sT(Float('1.234567890123456789', prec=19),
       "Float('1.234567890123456789013', prec=19)")
    sT(Float(
        '0.60038617995049726', 15), "Float('0.60038617995049726', prec=15)")



def test_Symbol():
    sT(x, "Symbol('x')")
    sT(y, "Symbol('y')")


def test_tuple():
    sT((x,), "(Symbol('x'),)")
    sT((x, y), "(Symbol('x'), Symbol('y'))")


def test_WildFunction():
    sT(WildFunction('w'), "WildFunction('w')")


def test_settins():
    raises(TypeError, lambda: srepr(x, method="garbage"))


def test_Mul():
    sT(3*x**3*y, "Mul(Integer(3), Pow(Symbol('x'), Integer(3)), Symbol('y'))")
    assert srepr(3*x**3*y, order='old') == "Mul(Integer(3), Symbol('y'), Pow(Symbol('x'), Integer(3)))"<|MERGE_RESOLUTION|>--- conflicted
+++ resolved
@@ -44,12 +44,8 @@
 
 def test_Geometry():
     sT(Point(0, 0),  "Point(Integer(0), Integer(0))")
-<<<<<<< HEAD
-    sT(Ellipse(Point(0, 0), 5, 1),  "Ellipse(Point(Integer(0), Integer(0)), Integer(5), Integer(1))")
-=======
     sT(Ellipse(Point(0, 0), 5, 1),
        "Ellipse(Point(Integer(0), Integer(0)), Integer(5), Integer(1))")
->>>>>>> ef61493d
     # TODO more tests
 
 
