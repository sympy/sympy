from sympy import (
    Add, Abs, Chi, Ci, CosineTransform, Dict, Ei, Eq, FallingFactorial,
    FiniteSet, Float, FourierTransform, Function, IndexedBase, Integral,
    Interval, InverseCosineTransform, InverseFourierTransform,
    InverseLaplaceTransform, InverseMellinTransform, InverseSineTransform,
    Lambda, LaplaceTransform, Limit, Matrix, Max, MellinTransform, Min, Mul,
    Order, Piecewise, Poly, ring, field, ZZ, Pow, Product, Range, Rational,
    RisingFactorial, rootof, RootSum, S, Shi, Si, SineTransform, Subs,
    Sum, Symbol, ImageSet, Tuple, Union, Ynm, Znm, arg, asin, Mod,
    assoc_laguerre, assoc_legendre, binomial, catalan, ceiling, Complement,
    chebyshevt, chebyshevu, conjugate, cot, coth, diff, dirichlet_eta,
    exp, expint, factorial, factorial2, floor, gamma, gegenbauer, hermite,
    hyper, im, jacobi, laguerre, legendre, lerchphi, log, lowergamma,
    meijerg, oo, polar_lift, polylog, re, root, sin, sqrt, symbols,
    uppergamma, zeta, subfactorial, totient, elliptic_k, elliptic_f,
    elliptic_e, elliptic_pi, cos, tan, Wild, true, false, Equivalent, Not,
    Contains, divisor_sigma, SymmetricDifference, SeqPer, SeqFormula,
    SeqAdd, SeqMul, fourier_series, pi, ConditionSet, ComplexRegion, fps,
    AccumBounds, reduced_totient, primenu, primeomega, SingularityFunction, UnevaluatedExpr)


from sympy.ntheory.factor_ import udivisor_sigma

from sympy.abc import mu, tau
from sympy.printing.latex import (latex, translate, greek_letters_set,
                                  tex_greek_dictionary)
from sympy.tensor.array import (ImmutableDenseNDimArray, ImmutableSparseNDimArray,
                                MutableSparseNDimArray, MutableDenseNDimArray)
from sympy.tensor.array import tensorproduct
from sympy.utilities.pytest import XFAIL, raises
from sympy.functions import DiracDelta, Heaviside, KroneckerDelta, LeviCivita
from sympy.logic import Implies
from sympy.logic.boolalg import And, Or, Xor
from sympy.physics.quantum import Commutator, Operator
from sympy.core.trace import Tr
from sympy.core.compatibility import range
from sympy.combinatorics.permutations import Cycle, Permutation

x, y, z, t, a, b = symbols('x y z t a b')
k, m, n = symbols('k m n', integer=True)


def test_printmethod():
    class R(Abs):
        def _latex(self, printer):
            return "foo(%s)" % printer._print(self.args[0])
    assert latex(R(x)) == "foo(x)"

    class R(Abs):
        def _latex(self, printer):
            return "foo"
    assert latex(R(x)) == "foo"


def test_latex_basic():
    assert latex(1 + x) == "x + 1"
    assert latex(x**2) == "x^{2}"
    assert latex(x**(1 + x)) == "x^{x + 1}"
    assert latex(x**3 + x + 1 + x**2) == "x^{3} + x^{2} + x + 1"

    assert latex(2*x*y) == "2 x y"
    assert latex(2*x*y, mul_symbol='dot') == r"2 \cdot x \cdot y"

    assert latex(1/x) == r"\frac{1}{x}"
    assert latex(1/x, fold_short_frac=True) == "1 / x"
    assert latex(-S(3)/2) == r"- \frac{3}{2}"
    assert latex(-S(3)/2, fold_short_frac=True) == r"- 3 / 2"
    assert latex(1/x**2) == r"\frac{1}{x^{2}}"
    assert latex(1/(x + y)/2) == r"\frac{1}{2 \left(x + y\right)}"
    assert latex(x/2) == r"\frac{x}{2}"
    assert latex(x/2, fold_short_frac=True) == "x / 2"
    assert latex((x + y)/(2*x)) == r"\frac{x + y}{2 x}"
    assert latex((x + y)/(2*x), fold_short_frac=True) == \
        r"\left(x + y\right) / 2 x"
    assert latex((x + y)/(2*x), long_frac_ratio=0) == \
        r"\frac{1}{2 x} \left(x + y\right)"
    assert latex((x + y)/x) == r"\frac{1}{x} \left(x + y\right)"
    assert latex((x + y)/x, long_frac_ratio=3) == r"\frac{x + y}{x}"

    assert latex(2*Integral(x, x)/3) == r"\frac{2}{3} \int x\, dx"
    assert latex(2*Integral(x, x)/3, fold_short_frac=True) == \
        r"\left(2 \int x\, dx\right) / 3"

    assert latex(sqrt(x)) == r"\sqrt{x}"
    assert latex(x**Rational(1, 3)) == r"\sqrt[3]{x}"
    assert latex(sqrt(x)**3) == r"x^{\frac{3}{2}}"
    assert latex(sqrt(x), itex=True) == r"\sqrt{x}"
    assert latex(x**Rational(1, 3), itex=True) == r"\root{3}{x}"
    assert latex(sqrt(x)**3, itex=True) == r"x^{\frac{3}{2}}"
    assert latex(x**Rational(3, 4)) == r"x^{\frac{3}{4}}"
    assert latex(x**Rational(3, 4), fold_frac_powers=True) == "x^{3/4}"
    assert latex((x + 1)**Rational(3, 4)) == \
        r"\left(x + 1\right)^{\frac{3}{4}}"
    assert latex((x + 1)**Rational(3, 4), fold_frac_powers=True) == \
        r"\left(x + 1\right)^{3/4}"

    assert latex(1.5e20*x) == r"1.5 \cdot 10^{20} x"
    assert latex(1.5e20*x, mul_symbol='dot') == r"1.5 \cdot 10^{20} \cdot x"
    assert latex(1.5e20*x, mul_symbol='times') == r"1.5 \times 10^{20} \times x"

    assert latex(1/sin(x)) == r"\frac{1}{\sin{\left (x \right )}}"
    assert latex(sin(x)**-1) == r"\frac{1}{\sin{\left (x \right )}}"
    assert latex(sin(x)**Rational(3, 2)) == \
        r"\sin^{\frac{3}{2}}{\left (x \right )}"
    assert latex(sin(x)**Rational(3, 2), fold_frac_powers=True) == \
        r"\sin^{3/2}{\left (x \right )}"

    assert latex(~x) == r"\neg x"
    assert latex(x & y) == r"x \wedge y"
    assert latex(x & y & z) == r"x \wedge y \wedge z"
    assert latex(x | y) == r"x \vee y"
    assert latex(x | y | z) == r"x \vee y \vee z"
    assert latex((x & y) | z) == r"z \vee \left(x \wedge y\right)"
    assert latex(Implies(x, y)) == r"x \Rightarrow y"
    assert latex(~(x >> ~y)) == r"x \not\Rightarrow \neg y"
    assert latex(Implies(Or(x,y), z)) == r"\left(x \vee y\right) \Rightarrow z"
    assert latex(Implies(z, Or(x,y))) == r"z \Rightarrow \left(x \vee y\right)"

    assert latex(~x, symbol_names={x: "x_i"}) == r"\neg x_i"
    assert latex(x & y, symbol_names={x: "x_i", y: "y_i"}) == \
        r"x_i \wedge y_i"
    assert latex(x & y & z, symbol_names={x: "x_i", y: "y_i", z: "z_i"}) == \
        r"x_i \wedge y_i \wedge z_i"
    assert latex(x | y, symbol_names={x: "x_i", y: "y_i"}) == r"x_i \vee y_i"
    assert latex(x | y | z, symbol_names={x: "x_i", y: "y_i", z: "z_i"}) == \
        r"x_i \vee y_i \vee z_i"
    assert latex((x & y) | z, symbol_names={x: "x_i", y: "y_i", z: "z_i"}) == \
        r"z_i \vee \left(x_i \wedge y_i\right)"
    assert latex(Implies(x, y), symbol_names={x: "x_i", y: "y_i"}) == \
        r"x_i \Rightarrow y_i"

    p = Symbol('p', positive=True)
    assert latex(exp(-p)*log(p)) == r"e^{- p} \log{\left (p \right )}"


def test_latex_builtins():
    assert latex(True) == r"\mathrm{True}"
    assert latex(False) == r"\mathrm{False}"
    assert latex(None) == r"\mathrm{None}"
    assert latex(true) == r"\mathrm{True}"
    assert latex(false) == r'\mathrm{False}'


def test_latex_SingularityFunction():
    assert latex(SingularityFunction(x, 4, 5)) == r"{\langle x - 4 \rangle}^{5}"
    assert latex(SingularityFunction(x, -3, 4)) == r"{\langle x + 3 \rangle}^{4}"
    assert latex(SingularityFunction(x, 0, 4)) == r"{\langle x \rangle}^{4}"
    assert latex(SingularityFunction(x, a, n)) == r"{\langle - a + x \rangle}^{n}"
    assert latex(SingularityFunction(x, 4, -2)) == r"{\langle x - 4 \rangle}^{-2}"
    assert latex(SingularityFunction(x, 4, -1)) == r"{\langle x - 4 \rangle}^{-1}"

def test_latex_cycle():
    assert latex(Cycle(1, 2, 4)) == r"\left( 1\; 2\; 4\right)"
    assert latex(Cycle(1, 2)(4, 5, 6)) == r"\left( 1\; 2\right)\left( 4\; 5\; 6\right)"
    assert latex(Cycle()) == r"\left( \right)"


def test_latex_permutation():
    assert latex(Permutation(1, 2, 4)) == r"\left( 1\; 2\; 4\right)"
    assert latex(Permutation(1, 2)(4, 5, 6)) == r"\left( 1\; 2\right)\left( 4\; 5\; 6\right)"
    assert latex(Permutation()) == r"\left( \right)"
    assert latex(Permutation(2, 4)*Permutation(5)) == r"\left( 2\; 4\right)\left( 5\right)"
    assert latex(Permutation(5)) == r"\left( 5\right)"


def test_latex_Float():
    assert latex(Float(1.0e100)) == r"1.0 \cdot 10^{100}"
    assert latex(Float(1.0e-100)) == r"1.0 \cdot 10^{-100}"
    assert latex(Float(1.0e-100), mul_symbol="times") == r"1.0 \times 10^{-100}"
    assert latex(1.0*oo) == r"\infty"
    assert latex(-1.0*oo) == r"- \infty"


def test_latex_symbols():
    Gamma, lmbda, rho = symbols('Gamma, lambda, rho')
    tau, Tau, TAU, taU = symbols('tau, Tau, TAU, taU')
    assert latex(tau) == r"\tau"
    assert latex(Tau) == "T"
    assert latex(TAU) == r"\tau"
    assert latex(taU) == r"\tau"
    # Check that all capitalized greek letters are handled explicitly
    capitalized_letters = set(l.capitalize() for l in greek_letters_set)
    assert len(capitalized_letters - set(tex_greek_dictionary.keys())) == 0
    assert latex(Gamma + lmbda) == r"\Gamma + \lambda"
    assert latex(Gamma * lmbda) == r"\Gamma \lambda"
    assert latex(Symbol('q1')) == r"q_{1}"
    assert latex(Symbol('q21')) == r"q_{21}"
    assert latex(Symbol('epsilon0')) == r"\epsilon_{0}"
    assert latex(Symbol('omega1')) == r"\omega_{1}"
    assert latex(Symbol('91')) == r"91"
    assert latex(Symbol('alpha_new')) == r"\alpha_{new}"
    assert latex(Symbol('C^orig')) == r"C^{orig}"
    assert latex(Symbol('x^alpha')) == r"x^{\alpha}"
    assert latex(Symbol('beta^alpha')) == r"\beta^{\alpha}"
    assert latex(Symbol('e^Alpha')) == r"e^{A}"
    assert latex(Symbol('omega_alpha^beta')) == r"\omega^{\beta}_{\alpha}"
    assert latex(Symbol('omega') ** Symbol('beta')) == r"\omega^{\beta}"


@XFAIL
def test_latex_symbols_failing():
    rho, mass, volume = symbols('rho, mass, volume')
    assert latex(
        volume * rho == mass) == r"\rho \mathrm{volume} = \mathrm{mass}"
    assert latex(volume / mass * rho == 1) == r"\rho \mathrm{volume} {\mathrm{mass}}^{(-1)} = 1"
    assert latex(mass**3 * volume**3) == r"{\mathrm{mass}}^{3} \cdot {\mathrm{volume}}^{3}"


def test_latex_functions():
    assert latex(exp(x)) == "e^{x}"
    assert latex(exp(1) + exp(2)) == "e + e^{2}"

    f = Function('f')
    assert latex(f(x)) == r'f{\left (x \right )}'
    assert latex(f) == r'f'

    g = Function('g')
    assert latex(g(x, y)) == r'g{\left (x,y \right )}'
    assert latex(g) == r'g'

    h = Function('h')
    assert latex(h(x, y, z)) == r'h{\left (x,y,z \right )}'
    assert latex(h) == r'h'

    Li = Function('Li')
    assert latex(Li) == r'\operatorname{Li}'
    assert latex(Li(x)) == r'\operatorname{Li}{\left (x \right )}'

    beta = Function('beta')

    # not to be confused with the beta function
    assert latex(beta(x)) == r"\beta{\left (x \right )}"
    assert latex(beta) == r"\beta"

    a1 = Function('a_1')

    assert latex(a1) == r"\operatorname{a_{1}}"
    assert latex(a1(x)) == r"\operatorname{a_{1}}{\left (x \right )}"

    # issue 5868
    omega1 = Function('omega1')
    assert latex(omega1) == r"\omega_{1}"
    assert latex(omega1(x)) == r"\omega_{1}{\left (x \right )}"

    assert latex(sin(x)) == r"\sin{\left (x \right )}"
    assert latex(sin(x), fold_func_brackets=True) == r"\sin {x}"
    assert latex(sin(2*x**2), fold_func_brackets=True) == \
        r"\sin {2 x^{2}}"
    assert latex(sin(x**2), fold_func_brackets=True) == \
        r"\sin {x^{2}}"

    assert latex(asin(x)**2) == r"\operatorname{asin}^{2}{\left (x \right )}"
    assert latex(asin(x)**2, inv_trig_style="full") == \
        r"\arcsin^{2}{\left (x \right )}"
    assert latex(asin(x)**2, inv_trig_style="power") == \
        r"\sin^{-1}{\left (x \right )}^{2}"
    assert latex(asin(x**2), inv_trig_style="power",
                 fold_func_brackets=True) == \
        r"\sin^{-1} {x^{2}}"

    assert latex(factorial(k)) == r"k!"
    assert latex(factorial(-k)) == r"\left(- k\right)!"

    assert latex(subfactorial(k)) == r"!k"
    assert latex(subfactorial(-k)) == r"!\left(- k\right)"

    assert latex(factorial2(k)) == r"k!!"
    assert latex(factorial2(-k)) == r"\left(- k\right)!!"

    assert latex(binomial(2, k)) == r"{\binom{2}{k}}"

    assert latex(FallingFactorial(3, k)) == r"{\left(3\right)}_{k}"
    assert latex(RisingFactorial(3, k)) == r"{3}^{\left(k\right)}"

    assert latex(floor(x)) == r"\lfloor{x}\rfloor"
    assert latex(ceiling(x)) == r"\lceil{x}\rceil"
    assert latex(Min(x, 2, x**3)) == r"\min\left(2, x, x^{3}\right)"
    assert latex(Min(x, y)**2) == r"\min\left(x, y\right)^{2}"
    assert latex(Max(x, 2, x**3)) == r"\max\left(2, x, x^{3}\right)"
    assert latex(Max(x, y)**2) == r"\max\left(x, y\right)^{2}"
    assert latex(Abs(x)) == r"\left|{x}\right|"
    assert latex(re(x)) == r"\Re{x}"
    assert latex(re(x + y)) == r"\Re{x} + \Re{y}"
    assert latex(im(x)) == r"\Im{x}"
    assert latex(conjugate(x)) == r"\overline{x}"
    assert latex(gamma(x)) == r"\Gamma{\left(x \right)}"
    w = Wild('w')
    assert latex(gamma(w)) == r"\Gamma{\left(w \right)}"
    assert latex(Order(x)) == r"\mathcal{O}\left(x\right)"
    assert latex(Order(x, x)) == r"\mathcal{O}\left(x\right)"
    assert latex(Order(x, (x, 0))) == r"\mathcal{O}\left(x\right)"
    assert latex(Order(x, (x, oo))) == r"\mathcal{O}\left(x; x\rightarrow \infty\right)"
    assert latex(Order(x - y, (x, y))) == r"\mathcal{O}\left(x - y; x\rightarrow y\right)"
    assert latex(Order(x, x, y)) == r"\mathcal{O}\left(x; \left ( x, \quad y\right )\rightarrow \left ( 0, \quad 0\right )\right)"
    assert latex(Order(x, x, y)) == r"\mathcal{O}\left(x; \left ( x, \quad y\right )\rightarrow \left ( 0, \quad 0\right )\right)"
    assert latex(Order(x, (x, oo), (y, oo))) == r"\mathcal{O}\left(x; \left ( x, \quad y\right )\rightarrow \left ( \infty, \quad \infty\right )\right)"
    assert latex(lowergamma(x, y)) == r'\gamma\left(x, y\right)'
    assert latex(uppergamma(x, y)) == r'\Gamma\left(x, y\right)'

    assert latex(cot(x)) == r'\cot{\left (x \right )}'
    assert latex(coth(x)) == r'\coth{\left (x \right )}'
    assert latex(re(x)) == r'\Re{x}'
    assert latex(im(x)) == r'\Im{x}'
    assert latex(root(x, y)) == r'x^{\frac{1}{y}}'
    assert latex(arg(x)) == r'\arg{\left (x \right )}'
    assert latex(zeta(x)) == r'\zeta\left(x\right)'

    assert latex(zeta(x)) == r"\zeta\left(x\right)"
    assert latex(zeta(x)**2) == r"\zeta^{2}\left(x\right)"
    assert latex(zeta(x, y)) == r"\zeta\left(x, y\right)"
    assert latex(zeta(x, y)**2) == r"\zeta^{2}\left(x, y\right)"
    assert latex(dirichlet_eta(x)) == r"\eta\left(x\right)"
    assert latex(dirichlet_eta(x)**2) == r"\eta^{2}\left(x\right)"
    assert latex(polylog(x, y)) == r"\operatorname{Li}_{x}\left(y\right)"
    assert latex(
        polylog(x, y)**2) == r"\operatorname{Li}_{x}^{2}\left(y\right)"
    assert latex(lerchphi(x, y, n)) == r"\Phi\left(x, y, n\right)"
    assert latex(lerchphi(x, y, n)**2) == r"\Phi^{2}\left(x, y, n\right)"

    assert latex(elliptic_k(z)) == r"K\left(z\right)"
    assert latex(elliptic_k(z)**2) == r"K^{2}\left(z\right)"
    assert latex(elliptic_f(x, y)) == r"F\left(x\middle| y\right)"
    assert latex(elliptic_f(x, y)**2) == r"F^{2}\left(x\middle| y\right)"
    assert latex(elliptic_e(x, y)) == r"E\left(x\middle| y\right)"
    assert latex(elliptic_e(x, y)**2) == r"E^{2}\left(x\middle| y\right)"
    assert latex(elliptic_e(z)) == r"E\left(z\right)"
    assert latex(elliptic_e(z)**2) == r"E^{2}\left(z\right)"
    assert latex(elliptic_pi(x, y, z)) == r"\Pi\left(x; y\middle| z\right)"
    assert latex(elliptic_pi(x, y, z)**2) == \
        r"\Pi^{2}\left(x; y\middle| z\right)"
    assert latex(elliptic_pi(x, y)) == r"\Pi\left(x\middle| y\right)"
    assert latex(elliptic_pi(x, y)**2) == r"\Pi^{2}\left(x\middle| y\right)"

    assert latex(Ei(x)) == r'\operatorname{Ei}{\left (x \right )}'
    assert latex(Ei(x)**2) == r'\operatorname{Ei}^{2}{\left (x \right )}'
    assert latex(expint(x, y)**2) == r'\operatorname{E}_{x}^{2}\left(y\right)'
    assert latex(Shi(x)**2) == r'\operatorname{Shi}^{2}{\left (x \right )}'
    assert latex(Si(x)**2) == r'\operatorname{Si}^{2}{\left (x \right )}'
    assert latex(Ci(x)**2) == r'\operatorname{Ci}^{2}{\left (x \right )}'
    assert latex(Chi(x)**2) == r'\operatorname{Chi}^{2}{\left (x \right )}'
    assert latex(Chi(x)) == r'\operatorname{Chi}{\left (x \right )}'

    assert latex(
        jacobi(n, a, b, x)) == r'P_{n}^{\left(a,b\right)}\left(x\right)'
    assert latex(jacobi(n, a, b, x)**2) == r'\left(P_{n}^{\left(a,b\right)}\left(x\right)\right)^{2}'
    assert latex(
        gegenbauer(n, a, x)) == r'C_{n}^{\left(a\right)}\left(x\right)'
    assert latex(gegenbauer(n, a, x)**2) == r'\left(C_{n}^{\left(a\right)}\left(x\right)\right)^{2}'
    assert latex(chebyshevt(n, x)) == r'T_{n}\left(x\right)'
    assert latex(
        chebyshevt(n, x)**2) == r'\left(T_{n}\left(x\right)\right)^{2}'
    assert latex(chebyshevu(n, x)) == r'U_{n}\left(x\right)'
    assert latex(
        chebyshevu(n, x)**2) == r'\left(U_{n}\left(x\right)\right)^{2}'
    assert latex(legendre(n, x)) == r'P_{n}\left(x\right)'
    assert latex(legendre(n, x)**2) == r'\left(P_{n}\left(x\right)\right)^{2}'
    assert latex(
        assoc_legendre(n, a, x)) == r'P_{n}^{\left(a\right)}\left(x\right)'
    assert latex(assoc_legendre(n, a, x)**2) == r'\left(P_{n}^{\left(a\right)}\left(x\right)\right)^{2}'
    assert latex(laguerre(n, x)) == r'L_{n}\left(x\right)'
    assert latex(laguerre(n, x)**2) == r'\left(L_{n}\left(x\right)\right)^{2}'
    assert latex(
        assoc_laguerre(n, a, x)) == r'L_{n}^{\left(a\right)}\left(x\right)'
    assert latex(assoc_laguerre(n, a, x)**2) == r'\left(L_{n}^{\left(a\right)}\left(x\right)\right)^{2}'
    assert latex(hermite(n, x)) == r'H_{n}\left(x\right)'
    assert latex(hermite(n, x)**2) == r'\left(H_{n}\left(x\right)\right)^{2}'

    theta = Symbol("theta", real=True)
    phi = Symbol("phi", real=True)
    assert latex(Ynm(n,m,theta,phi)) == r'Y_{n}^{m}\left(\theta,\phi\right)'
    assert latex(Ynm(n, m, theta, phi)**3) == r'\left(Y_{n}^{m}\left(\theta,\phi\right)\right)^{3}'
    assert latex(Znm(n,m,theta,phi)) == r'Z_{n}^{m}\left(\theta,\phi\right)'
    assert latex(Znm(n, m, theta, phi)**3) == r'\left(Z_{n}^{m}\left(\theta,\phi\right)\right)^{3}'

    # Test latex printing of function names with "_"
    assert latex(
        polar_lift(0)) == r"\operatorname{polar\_lift}{\left (0 \right )}"
    assert latex(polar_lift(
        0)**3) == r"\operatorname{polar\_lift}^{3}{\left (0 \right )}"

    assert latex(totient(n)) == r'\phi\left(n\right)'
    assert latex(totient(n) ** 2) == r'\left(\phi\left(n\right)\right)^{2}'

    assert latex(reduced_totient(n)) == r'\lambda\left(n\right)'
    assert latex(reduced_totient(n) ** 2) == r'\left(\lambda\left(n\right)\right)^{2}'

    assert latex(divisor_sigma(x)) == r"\sigma\left(x\right)"
    assert latex(divisor_sigma(x)**2) == r"\sigma^{2}\left(x\right)"
    assert latex(divisor_sigma(x, y)) == r"\sigma_y\left(x\right)"
    assert latex(divisor_sigma(x, y)**2) == r"\sigma^{2}_y\left(x\right)"

    assert latex(udivisor_sigma(x)) == r"\sigma^*\left(x\right)"
    assert latex(udivisor_sigma(x)**2) == r"\sigma^*^{2}\left(x\right)"
    assert latex(udivisor_sigma(x, y)) == r"\sigma^*_y\left(x\right)"
    assert latex(udivisor_sigma(x, y)**2) == r"\sigma^*^{2}_y\left(x\right)"

    assert latex(primenu(n)) == r'\nu\left(n\right)'
    assert latex(primenu(n) ** 2) == r'\left(\nu\left(n\right)\right)^{2}'

    assert latex(primeomega(n)) == r'\Omega\left(n\right)'
    assert latex(primeomega(n) ** 2) == r'\left(\Omega\left(n\right)\right)^{2}'

    assert latex(Mod(x, 7)) == r'x\bmod{7}'
    assert latex(Mod(x + 1, 7)) == r'\left(x + 1\right)\bmod{7}'
    assert latex(Mod(2 * x, 7)) == r'2 x\bmod{7}'
    assert latex(Mod(x, 7) + 1) == r'\left(x\bmod{7}\right) + 1'
    assert latex(2 * Mod(x, 7)) == r'2 \left(x\bmod{7}\right)'

    # some unknown function name should get rendered with \operatorname
    fjlkd = Function('fjlkd')
    assert latex(fjlkd(x)) == r'\operatorname{fjlkd}{\left (x \right )}'
    # even when it is referred to without an argument
    assert latex(fjlkd) == r'\operatorname{fjlkd}'


def test_hyper_printing():
    from sympy import pi
    from sympy.abc import x, z

    assert latex(meijerg(Tuple(pi, pi, x), Tuple(1),
                         (0, 1), Tuple(1, 2, 3/pi), z)) == \
        r'{G_{4, 5}^{2, 3}\left(\begin{matrix} \pi, \pi, x & 1 \\0, 1 & 1, 2, \frac{3}{\pi} \end{matrix} \middle| {z} \right)}'
    assert latex(meijerg(Tuple(), Tuple(1), (0,), Tuple(), z)) == \
        r'{G_{1, 1}^{1, 0}\left(\begin{matrix}  & 1 \\0 &  \end{matrix} \middle| {z} \right)}'
    assert latex(hyper((x, 2), (3,), z)) == \
        r'{{}_{2}F_{1}\left(\begin{matrix} x, 2 ' \
        r'\\ 3 \end{matrix}\middle| {z} \right)}'
    assert latex(hyper(Tuple(), Tuple(1), z)) == \
        r'{{}_{0}F_{1}\left(\begin{matrix}  ' \
        r'\\ 1 \end{matrix}\middle| {z} \right)}'


def test_latex_bessel():
    from sympy.functions.special.bessel import (besselj, bessely, besseli,
            besselk, hankel1, hankel2, jn, yn, hn1, hn2)
    from sympy.abc import z
    assert latex(besselj(n, z**2)**k) == r'J^{k}_{n}\left(z^{2}\right)'
    assert latex(bessely(n, z)) == r'Y_{n}\left(z\right)'
    assert latex(besseli(n, z)) == r'I_{n}\left(z\right)'
    assert latex(besselk(n, z)) == r'K_{n}\left(z\right)'
    assert latex(hankel1(n, z**2)**2) == \
        r'\left(H^{(1)}_{n}\left(z^{2}\right)\right)^{2}'
    assert latex(hankel2(n, z)) == r'H^{(2)}_{n}\left(z\right)'
    assert latex(jn(n, z)) == r'j_{n}\left(z\right)'
    assert latex(yn(n, z)) == r'y_{n}\left(z\right)'
    assert latex(hn1(n, z)) == r'h^{(1)}_{n}\left(z\right)'
    assert latex(hn2(n, z)) == r'h^{(2)}_{n}\left(z\right)'


def test_latex_fresnel():
    from sympy.functions.special.error_functions import (fresnels, fresnelc)
    from sympy.abc import z
    assert latex(fresnels(z)) == r'S\left(z\right)'
    assert latex(fresnelc(z)) == r'C\left(z\right)'
    assert latex(fresnels(z)**2) == r'S^{2}\left(z\right)'
    assert latex(fresnelc(z)**2) == r'C^{2}\left(z\right)'


def test_latex_brackets():
    assert latex((-1)**x) == r"\left(-1\right)^{x}"


def test_latex_indexed():
    Psi_symbol = Symbol('Psi_0', complex=True, real=False)
    Psi_indexed = IndexedBase(Symbol('Psi', complex=True, real=False))
    symbol_latex = latex(Psi_symbol * conjugate(Psi_symbol))
    indexed_latex = latex(Psi_indexed[0] * conjugate(Psi_indexed[0]))
    # \\overline{\\Psi_{0}} \\Psi_{0}   vs.   \\Psi_{0} \\overline{\\Psi_{0}}
    assert symbol_latex.split() == indexed_latex.split() \
        or symbol_latex.split() == indexed_latex.split()[::-1]

    # Symbol('gamma') gives r'\gamma'
    assert latex(IndexedBase('gamma')) == r'\gamma'
    assert latex(IndexedBase('a b')) == 'a b'
    assert latex(IndexedBase('a_b')) == 'a_{b}'


def test_latex_derivatives():
    # regular "d" for ordinary derivatives
    assert latex(diff(x**3, x, evaluate=False)) == \
        r"\frac{d}{d x} x^{3}"
    assert latex(diff(sin(x) + x**2, x, evaluate=False)) == \
        r"\frac{d}{d x}\left(x^{2} + \sin{\left (x \right )}\right)"
    assert latex(diff(diff(sin(x) + x**2, x, evaluate=False), evaluate=False)) == \
        r"\frac{d^{2}}{d x^{2}} \left(x^{2} + \sin{\left (x \right )}\right)"
    assert latex(diff(diff(diff(sin(x) + x**2, x, evaluate=False), evaluate=False), evaluate=False)) == \
        r"\frac{d^{3}}{d x^{3}} \left(x^{2} + \sin{\left (x \right )}\right)"

    # \partial for partial derivatives
    assert latex(diff(sin(x * y), x, evaluate=False)) == \
        r"\frac{\partial}{\partial x} \sin{\left (x y \right )}"
    assert latex(diff(sin(x * y) + x**2, x, evaluate=False)) == \
        r"\frac{\partial}{\partial x}\left(x^{2} + \sin{\left (x y \right )}\right)"
    assert latex(diff(diff(sin(x*y) + x**2, x, evaluate=False), x, evaluate=False)) == \
        r"\frac{\partial^{2}}{\partial x^{2}} \left(x^{2} + \sin{\left (x y \right )}\right)"
    assert latex(diff(diff(diff(sin(x*y) + x**2, x, evaluate=False), x, evaluate=False), x, evaluate=False)) == \
        r"\frac{\partial^{3}}{\partial x^{3}} \left(x^{2} + \sin{\left (x y \right )}\right)"

    # mixed partial derivatives
    f = Function("f")
    assert latex(diff(diff(f(x,y), x, evaluate=False), y, evaluate=False)) == \
        r"\frac{\partial^{2}}{\partial x\partial y}  " + latex(f(x,y))

    assert latex(diff(diff(diff(f(x,y), x, evaluate=False), x, evaluate=False), y, evaluate=False)) == \
        r"\frac{\partial^{3}}{\partial x^{2}\partial y}  " + latex(f(x,y))

    # use ordinary d when one of the variables has been integrated out
    assert latex(diff(Integral(exp(-x * y), (x, 0, oo)), y, evaluate=False)) == \
        r"\frac{d}{d y} \int_{0}^{\infty} e^{- x y}\, dx"

    # Derivative wrapped in power:
    assert latex(diff(x, x, evaluate=False)**2) == \
        r"\left(\frac{d}{d x} x\right)^{2}"

    assert latex(diff(f(x), x)**2) == \
        r"\left(\frac{d}{d x} f{\left (x \right )}\right)^{2}"


def test_latex_subs():
    assert latex(Subs(x*y, (
        x, y), (1, 2))) == r'\left. x y \right|_{\substack{ x=1\\ y=2 }}'


def test_latex_integrals():
    assert latex(Integral(log(x), x)) == r"\int \log{\left (x \right )}\, dx"
    assert latex(Integral(x**2, (x, 0, 1))) == r"\int_{0}^{1} x^{2}\, dx"
    assert latex(Integral(x**2, (x, 10, 20))) == r"\int_{10}^{20} x^{2}\, dx"
    assert latex(Integral(
        y*x**2, (x, 0, 1), y)) == r"\int\int_{0}^{1} x^{2} y\, dx\, dy"
    assert latex(Integral(y*x**2, (x, 0, 1), y), mode='equation*') \
        == r"\begin{equation*}\int\int\limits_{0}^{1} x^{2} y\, dx\, dy\end{equation*}"
    assert latex(Integral(y*x**2, (x, 0, 1), y), mode='equation*', itex=True) \
        == r"$$\int\int_{0}^{1} x^{2} y\, dx\, dy$$"
    assert latex(Integral(x, (x, 0))) == r"\int^{0} x\, dx"
    assert latex(Integral(x*y, x, y)) == r"\iint x y\, dx\, dy"
    assert latex(Integral(x*y*z, x, y, z)) == r"\iiint x y z\, dx\, dy\, dz"
    assert latex(Integral(x*y*z*t, x, y, z, t)) == \
        r"\iiiint t x y z\, dx\, dy\, dz\, dt"
    assert latex(Integral(x, x, x, x, x, x, x)) == \
        r"\int\int\int\int\int\int x\, dx\, dx\, dx\, dx\, dx\, dx"
    assert latex(Integral(x, x, y, (z, 0, 1))) == \
        r"\int_{0}^{1}\int\int x\, dx\, dy\, dz"

    # fix issue #10806
    assert latex(Integral(z, z)**2) == r"\left(\int z\, dz\right)^{2}"
    assert latex(Integral(x + z, z)) == r"\int \left(x + z\right)\, dz"
    assert latex(Integral(x+z/2, z)) == r"\int \left(x + \frac{z}{2}\right)\, dz"
    assert latex(Integral(x**y, z)) == r"\int x^{y}\, dz"


def test_latex_sets():
    for s in (frozenset, set):
        assert latex(s([x*y, x**2])) == r"\left\{x^{2}, x y\right\}"
        assert latex(s(range(1, 6))) == r"\left\{1, 2, 3, 4, 5\right\}"
        assert latex(s(range(1, 13))) == \
            r"\left\{1, 2, 3, 4, 5, 6, 7, 8, 9, 10, 11, 12\right\}"

    s = FiniteSet
    assert latex(s(*[x*y, x**2])) == r"\left\{x^{2}, x y\right\}"
    assert latex(s(*range(1, 6))) == r"\left\{1, 2, 3, 4, 5\right\}"
    assert latex(s(*range(1, 13))) == \
        r"\left\{1, 2, 3, 4, 5, 6, 7, 8, 9, 10, 11, 12\right\}"


def test_latex_Range():
    assert latex(Range(1, 51)) == \
        r'\left\{1, 2, \ldots, 50\right\}'
    assert latex(Range(1, 4)) == r'\left\{1, 2, 3\right\}'

    assert latex(Range(0, 3, 1)) == r'\left\{0, 1, 2\right\}'

    assert latex(Range(0, 30, 1)) == r'\left\{0, 1, \ldots, 29\right\}'

    assert latex(Range(30, 1, -1)) == r'\left\{30, 29, \ldots, 2\right\}'

    assert latex(Range(0, oo, 2)) == r'\left\{0, 2, \ldots, \infty\right\}'

    assert latex(Range(oo, -2, -2)) == r'\left\{\infty, \ldots, 2, 0\right\}'

    assert latex(Range(-2, -oo, -1)) == r'\left\{-2, -3, \ldots, -\infty\right\}'


def test_latex_sequences():
    s1 = SeqFormula(a**2, (0, oo))
    s2 = SeqPer((1, 2))

    latex_str = r'\left\[0, 1, 4, 9, \ldots\right\]'
    assert latex(s1) == latex_str

    latex_str = r'\left\[1, 2, 1, 2, \ldots\right\]'
    assert latex(s2) == latex_str

    s3 = SeqFormula(a**2, (0, 2))
    s4 = SeqPer((1, 2), (0, 2))

    latex_str = r'\left\[0, 1, 4\right\]'
    assert latex(s3) == latex_str

    latex_str = r'\left\[1, 2, 1\right\]'
    assert latex(s4) == latex_str

    s5 = SeqFormula(a**2, (-oo, 0))
    s6 = SeqPer((1, 2), (-oo, 0))

    latex_str = r'\left\[\ldots, 9, 4, 1, 0\right\]'
    assert latex(s5) == latex_str

    latex_str = r'\left\[\ldots, 2, 1, 2, 1\right\]'
    assert latex(s6) == latex_str

    latex_str = r'\left\[1, 3, 5, 11, \ldots\right\]'
    assert latex(SeqAdd(s1, s2)) == latex_str

    latex_str = r'\left\[1, 3, 5\right\]'
    assert latex(SeqAdd(s3, s4)) == latex_str

    latex_str = r'\left\[\ldots, 11, 5, 3, 1\right\]'
    assert latex(SeqAdd(s5, s6)) == latex_str

    latex_str = r'\left\[0, 2, 4, 18, \ldots\right\]'
    assert latex(SeqMul(s1, s2)) == latex_str

    latex_str = r'\left\[0, 2, 4\right\]'
    assert latex(SeqMul(s3, s4)) == latex_str

    latex_str = r'\left\[\ldots, 18, 4, 2, 0\right\]'
    assert latex(SeqMul(s5, s6)) == latex_str


def test_latex_FourierSeries():
    latex_str = r'2 \sin{\left (x \right )} - \sin{\left (2 x \right )} + \frac{2}{3} \sin{\left (3 x \right )} + \ldots'
    assert latex(fourier_series(x, (x, -pi, pi))) == latex_str


def test_latex_FormalPowerSeries():
    latex_str = r'\sum_{k=1}^{\infty} - \frac{\left(-1\right)^{- k}}{k} x^{k}'
    assert latex(fps(log(1 + x))) == latex_str


def test_latex_intervals():
    a = Symbol('a', real=True)
    assert latex(Interval(0, 0)) == r"\left\{0\right\}"
    assert latex(Interval(0, a)) == r"\left[0, a\right]"
    assert latex(Interval(0, a, False, False)) == r"\left[0, a\right]"
    assert latex(Interval(0, a, True, False)) == r"\left(0, a\right]"
    assert latex(Interval(0, a, False, True)) == r"\left[0, a\right)"
    assert latex(Interval(0, a, True, True)) == r"\left(0, a\right)"


def test_latex_AccumuBounds():
    a = Symbol('a', real=True)
    assert latex(AccumBounds(0, 1)) == r"\langle 0, 1\rangle"
    assert latex(AccumBounds(0, a)) == r"\langle 0, a\rangle"
    assert latex(AccumBounds(a + 1, a + 2)) == r"\langle a + 1, a + 2\rangle"


def test_latex_emptyset():
    assert latex(S.EmptySet) == r"\emptyset"

def test_latex_commutator():
    A = Operator('A')
    B = Operator('B')
    comm = Commutator(B, A)
    assert latex(comm.doit()) == r"- (A B - B A)"


def test_latex_union():
    assert latex(Union(Interval(0, 1), Interval(2, 3))) == \
        r"\left[0, 1\right] \cup \left[2, 3\right]"
    assert latex(Union(Interval(1, 1), Interval(2, 2), Interval(3, 4))) == \
        r"\left\{1, 2\right\} \cup \left[3, 4\right]"


def test_latex_symmetric_difference():
    assert latex(SymmetricDifference(Interval(2,5), Interval(4,7), \
        evaluate = False)) == r'\left[2, 5\right] \triangle \left[4, 7\right]'


def test_latex_Complement():
    assert latex(Complement(S.Reals, S.Naturals)) == r"\mathbb{R} \setminus \mathbb{N}"


def test_latex_Complexes():
    assert latex(S.Complexes) == r"\mathbb{C}"


def test_latex_productset():
    line = Interval(0, 1)
    bigline = Interval(0, 10)
    fset = FiniteSet(1, 2, 3)
    assert latex(line**2) == r"%s^2" % latex(line)
    assert latex(line * bigline * fset) == r"%s \times %s \times %s" % (
        latex(line), latex(bigline), latex(fset))


def test_latex_Naturals():
    assert latex(S.Naturals) == r"\mathbb{N}"


def test_latex_Naturals0():
    assert latex(S.Naturals0) == r"\mathbb{N}_0"


def test_latex_Integers():
    assert latex(S.Integers) == r"\mathbb{Z}"


def test_latex_ImageSet():
    x = Symbol('x')
    assert latex(ImageSet(Lambda(x, x**2), S.Naturals)) == \
        r"\left\{x^{2}\; |\; x \in \mathbb{N}\right\}"


def test_latex_ConditionSet():
    x = Symbol('x')
    assert latex(ConditionSet(x, Eq(x**2, 1), S.Reals)) == \
        r"\left\{x\; |\; x \in \mathbb{R} \wedge x^{2} = 1 \right\}"


def test_latex_ComplexRegion():
    assert latex(ComplexRegion(Interval(3, 5)*Interval(4, 6))) == \
        r"\left\{x + y i\; |\; x, y \in \left[3, 5\right] \times \left[4, 6\right] \right\}"
    assert latex(ComplexRegion(Interval(0, 1)*Interval(0, 2*pi), polar=True)) == \
        r"\left\{r \left(i \sin{\left (\theta \right )} + \cos{\left (\theta \right )}\right)\; |\; r, \theta \in \left[0, 1\right] \times \left[0, 2 \pi\right) \right\}"


def test_latex_Contains():
    x = Symbol('x')
    assert latex(Contains(x, S.Naturals)) == r"x \in \mathbb{N}"


def test_latex_sum():
    assert latex(Sum(x*y**2, (x, -2, 2), (y, -5, 5))) == \
        r"\sum_{\substack{-2 \leq x \leq 2\\-5 \leq y \leq 5}} x y^{2}"
    assert latex(Sum(x**2, (x, -2, 2))) == \
        r"\sum_{x=-2}^{2} x^{2}"
    assert latex(Sum(x**2 + y, (x, -2, 2))) == \
        r"\sum_{x=-2}^{2} \left(x^{2} + y\right)"

    assert latex(Sum(x**2 + y, (x, -2, 2))**2) == \
        r"\left(\sum_{x=-2}^{2} \left(x^{2} + y\right)\right)^{2}"


def test_latex_product():
    assert latex(Product(x*y**2, (x, -2, 2), (y, -5, 5))) == \
        r"\prod_{\substack{-2 \leq x \leq 2\\-5 \leq y \leq 5}} x y^{2}"
    assert latex(Product(x**2, (x, -2, 2))) == \
        r"\prod_{x=-2}^{2} x^{2}"
    assert latex(Product(x**2 + y, (x, -2, 2))) == \
        r"\prod_{x=-2}^{2} \left(x^{2} + y\right)"

    assert latex(Product(x, (x, -2, 2))**2) == \
        r"\left(\prod_{x=-2}^{2} x\right)^{2}"


def test_latex_limits():
    assert latex(Limit(x, x, oo)) == r"\lim_{x \to \infty} x"

    # issue 8175
    f = Function('f')
    assert latex(Limit(f(x), x, 0)) == r"\lim_{x \to 0^+} f{\left (x \right )}"
    assert latex(Limit(f(x), x, 0, "-")) == r"\lim_{x \to 0^-} f{\left (x \right )}"

    # issue #10806
    assert latex(Limit(f(x), x, 0)**2) == r"\left(\lim_{x \to 0^+} f{\left (x \right )}\right)^{2}"


def test_issue_3568():
    beta = Symbol(r'\beta')
    y = beta + x
    assert latex(y) in [r'\beta + x', r'x + \beta']

    beta = Symbol(r'beta')
    y = beta + x
    assert latex(y) in [r'\beta + x', r'x + \beta']


def test_latex():
    assert latex((2*tau)**Rational(7, 2)) == "8 \\sqrt{2} \\tau^{\\frac{7}{2}}"
    assert latex((2*mu)**Rational(7, 2), mode='equation*') == \
        "\\begin{equation*}8 \\sqrt{2} \\mu^{\\frac{7}{2}}\\end{equation*}"
    assert latex((2*mu)**Rational(7, 2), mode='equation', itex=True) == \
        "$$8 \\sqrt{2} \\mu^{\\frac{7}{2}}$$"
    assert latex([2/x, y]) == r"\left [ \frac{2}{x}, \quad y\right ]"


def test_latex_dict():
    d = {Rational(1): 1, x**2: 2, x: 3, x**3: 4}
    assert latex(d) == r'\left \{ 1 : 1, \quad x : 3, \quad x^{2} : 2, \quad x^{3} : 4\right \}'
    D = Dict(d)
    assert latex(D) == r'\left \{ 1 : 1, \quad x : 3, \quad x^{2} : 2, \quad x^{3} : 4\right \}'


def test_latex_list():
    l = [Symbol('omega1'), Symbol('a'), Symbol('alpha')]
    assert latex(l) == r'\left [ \omega_{1}, \quad a, \quad \alpha\right ]'


def test_latex_rational():
    #tests issue 3973
    assert latex(-Rational(1, 2)) == "- \\frac{1}{2}"
    assert latex(Rational(-1, 2)) == "- \\frac{1}{2}"
    assert latex(Rational(1, -2)) == "- \\frac{1}{2}"
    assert latex(-Rational(-1, 2)) == "\\frac{1}{2}"
    assert latex(-Rational(1, 2)*x) == "- \\frac{x}{2}"
    assert latex(-Rational(1, 2)*x + Rational(-2, 3)*y) == \
        "- \\frac{x}{2} - \\frac{2 y}{3}"


def test_latex_inverse():
    #tests issue 4129
    assert latex(1/x) == "\\frac{1}{x}"
    assert latex(1/(x + y)) == "\\frac{1}{x + y}"


def test_latex_DiracDelta():
    assert latex(DiracDelta(x)) == r"\delta\left(x\right)"
    assert latex(DiracDelta(x)**2) == r"\left(\delta\left(x\right)\right)^{2}"
    assert latex(DiracDelta(x, 0)) == r"\delta\left(x\right)"
    assert latex(DiracDelta(x, 5)) == \
        r"\delta^{\left( 5 \right)}\left( x \right)"
    assert latex(DiracDelta(x, 5)**2) == \
        r"\left(\delta^{\left( 5 \right)}\left( x \right)\right)^{2}"


def test_latex_Heaviside():
    assert latex(Heaviside(x)) == r"\theta\left(x\right)"
    assert latex(Heaviside(x)**2) == r"\left(\theta\left(x\right)\right)^{2}"


def test_latex_KroneckerDelta():
    assert latex(KroneckerDelta(x, y)) == r"\delta_{x y}"
    assert latex(KroneckerDelta(x, y + 1)) == r"\delta_{x, y + 1}"
    # issue 6578
    assert latex(KroneckerDelta(x + 1, y)) == r"\delta_{y, x + 1}"


def test_latex_LeviCivita():
    assert latex(LeviCivita(x, y, z)) == r"\varepsilon_{x y z}"
    assert latex(LeviCivita(x, y, z)**2) == r"\left(\varepsilon_{x y z}\right)^{2}"
    assert latex(LeviCivita(x, y, z + 1)) == r"\varepsilon_{x, y, z + 1}"
    assert latex(LeviCivita(x, y + 1, z)) == r"\varepsilon_{x, y + 1, z}"
    assert latex(LeviCivita(x + 1, y, z)) == r"\varepsilon_{x + 1, y, z}"


def test_mode():
    expr = x + y
    assert latex(expr) == 'x + y'
    assert latex(expr, mode='plain') == 'x + y'
    assert latex(expr, mode='inline') == '$x + y$'
    assert latex(
        expr, mode='equation*') == '\\begin{equation*}x + y\\end{equation*}'
    assert latex(
        expr, mode='equation') == '\\begin{equation}x + y\\end{equation}'


def test_latex_Piecewise():
    p = Piecewise((x, x < 1), (x**2, True))
    assert latex(p) == "\\begin{cases} x & \\text{for}\: x < 1 \\\\x^{2} &" \
                       " \\text{otherwise} \\end{cases}"
    assert latex(p, itex=True) == "\\begin{cases} x & \\text{for}\: x \\lt 1 \\\\x^{2} &" \
                                  " \\text{otherwise} \\end{cases}"
    p = Piecewise((x, x < 0), (0, x >= 0))
    assert latex(p) == "\\begin{cases} x & \\text{for}\\: x < 0 \\\\0 &" \
                       " \\text{for}\\: x \\geq 0 \\end{cases}"
    A, B = symbols("A B", commutative=False)
    p = Piecewise((A**2, Eq(A, B)), (A*B, True))
    s = r"\begin{cases} A^{2} & \text{for}\: A = B \\A B & \text{otherwise} \end{cases}"
    assert latex(p) == s
    assert latex(A*p) == r"A %s" % s
    assert latex(p*A) == r"\left(%s\right) A" % s


def test_latex_Matrix():
    M = Matrix([[1 + x, y], [y, x - 1]])
    assert latex(M) == \
        r'\left[\begin{matrix}x + 1 & y\\y & x - 1\end{matrix}\right]'
    assert latex(M, mode='inline') == \
        r'$\left[\begin{smallmatrix}x + 1 & y\\' \
        r'y & x - 1\end{smallmatrix}\right]$'
    assert latex(M, mat_str='array') == \
        r'\left[\begin{array}{cc}x + 1 & y\\y & x - 1\end{array}\right]'
    assert latex(M, mat_str='bmatrix') == \
        r'\left[\begin{bmatrix}x + 1 & y\\y & x - 1\end{bmatrix}\right]'
    assert latex(M, mat_delim=None, mat_str='bmatrix') == \
        r'\begin{bmatrix}x + 1 & y\\y & x - 1\end{bmatrix}'
    M2 = Matrix(1, 11, range(11))
    assert latex(M2) == \
        r'\left[\begin{array}{ccccccccccc}' \
        r'0 & 1 & 2 & 3 & 4 & 5 & 6 & 7 & 8 & 9 & 10\end{array}\right]'


def test_latex_matrix_with_functions():
    t = symbols('t')
    theta1 = symbols('theta1', cls=Function)

    M = Matrix([[sin(theta1(t)), cos(theta1(t))],
                [cos(theta1(t).diff(t)), sin(theta1(t).diff(t))]])

    expected = (r'\left[\begin{matrix}\sin{\left '
                r'(\theta_{1}{\left (t \right )} \right )} & '
                r'\cos{\left (\theta_{1}{\left (t \right )} \right '
                r')}\\\cos{\left (\frac{d}{d t} \theta_{1}{\left (t '
                r'\right )} \right )} & \sin{\left (\frac{d}{d t} '
                r'\theta_{1}{\left (t \right )} \right '
                r')}\end{matrix}\right]')

    assert latex(M) == expected


def test_latex_NDimArray():
    x, y, z, w = symbols("x y z w")

    for ArrayType in (ImmutableDenseNDimArray, ImmutableSparseNDimArray, MutableDenseNDimArray, MutableSparseNDimArray):
        M = ArrayType([[1 / x, y], [z, w]])
        M1 = ArrayType([1 / x, y, z])

        M2 = tensorproduct(M1, M)
        M3 = tensorproduct(M, M)

        assert latex(M) == '\\left[\\begin{matrix}\\frac{1}{x} & y\\\\z & w\\end{matrix}\\right]'
        assert latex(M1) == "\\left[\\begin{matrix}\\frac{1}{x} & y & z\\end{matrix}\\right]"
        assert latex(M2) == r"\left[\begin{matrix}" \
                            r"\left[\begin{matrix}\frac{1}{x^{2}} & \frac{y}{x}\\\frac{z}{x} & \frac{w}{x}\end{matrix}\right] & " \
                            r"\left[\begin{matrix}\frac{y}{x} & y^{2}\\y z & w y\end{matrix}\right] & " \
                            r"\left[\begin{matrix}\frac{z}{x} & y z\\z^{2} & w z\end{matrix}\right]" \
                            r"\end{matrix}\right]"
        assert latex(M3) == r"""\left[\begin{matrix}"""\
                r"""\left[\begin{matrix}\frac{1}{x^{2}} & \frac{y}{x}\\\frac{z}{x} & \frac{w}{x}\end{matrix}\right] & """\
                r"""\left[\begin{matrix}\frac{y}{x} & y^{2}\\y z & w y\end{matrix}\right]\\"""\
                r"""\left[\begin{matrix}\frac{z}{x} & y z\\z^{2} & w z\end{matrix}\right] & """\
                r"""\left[\begin{matrix}\frac{w}{x} & w y\\w z & w^{2}\end{matrix}\right]"""\
                r"""\end{matrix}\right]"""
        assert latex(ArrayType()) == r"\left[\begin{matrix}\end{matrix}\right]"

        Mrow = ArrayType([[x, y, 1/z]])
        Mcolumn = ArrayType([[x], [y], [1/z]])
        Mcol2 = ArrayType([Mcolumn.tolist()])

        assert latex(Mrow) == r"\left[\left[\begin{matrix}x & y & \frac{1}{z}\end{matrix}\right]\right]"
        assert latex(Mcolumn) == r"\left[\begin{matrix}x\\y\\\frac{1}{z}\end{matrix}\right]"
        assert latex(Mcol2) == r'\left[\begin{matrix}\left[\begin{matrix}x\\y\\\frac{1}{z}\end{matrix}\right]\end{matrix}\right]'


def test_latex_mul_symbol():
    assert latex(4*4**x, mul_symbol='times') == "4 \\times 4^{x}"
    assert latex(4*4**x, mul_symbol='dot') == "4 \\cdot 4^{x}"
    assert latex(4*4**x, mul_symbol='ldot') == "4 \,.\, 4^{x}"

    assert latex(4*x, mul_symbol='times') == "4 \\times x"
    assert latex(4*x, mul_symbol='dot') == "4 \\cdot x"
    assert latex(4*x, mul_symbol='ldot') == "4 \,.\, x"


def test_latex_issue_4381():
    y = 4*4**log(2)
    assert latex(y) == r'4 \cdot 4^{\log{\left (2 \right )}}'
    assert latex(1/y) == r'\frac{1}{4 \cdot 4^{\log{\left (2 \right )}}}'


def test_latex_issue_4576():
    assert latex(Symbol("beta_13_2")) == r"\beta_{13 2}"
    assert latex(Symbol("beta_132_20")) == r"\beta_{132 20}"
    assert latex(Symbol("beta_13")) == r"\beta_{13}"
    assert latex(Symbol("x_a_b")) == r"x_{a b}"
    assert latex(Symbol("x_1_2_3")) == r"x_{1 2 3}"
    assert latex(Symbol("x_a_b1")) == r"x_{a b1}"
    assert latex(Symbol("x_a_1")) == r"x_{a 1}"
    assert latex(Symbol("x_1_a")) == r"x_{1 a}"
    assert latex(Symbol("x_1^aa")) == r"x^{aa}_{1}"
    assert latex(Symbol("x_1__aa")) == r"x^{aa}_{1}"
    assert latex(Symbol("x_11^a")) == r"x^{a}_{11}"
    assert latex(Symbol("x_11__a")) == r"x^{a}_{11}"
    assert latex(Symbol("x_a_a_a_a")) == r"x_{a a a a}"
    assert latex(Symbol("x_a_a^a^a")) == r"x^{a a}_{a a}"
    assert latex(Symbol("x_a_a__a__a")) == r"x^{a a}_{a a}"
    assert latex(Symbol("alpha_11")) == r"\alpha_{11}"
    assert latex(Symbol("alpha_11_11")) == r"\alpha_{11 11}"
    assert latex(Symbol("alpha_alpha")) == r"\alpha_{\alpha}"
    assert latex(Symbol("alpha^aleph")) == r"\alpha^{\aleph}"
    assert latex(Symbol("alpha__aleph")) == r"\alpha^{\aleph}"


def test_latex_pow_fraction():
    x = Symbol('x')
    # Testing exp
    assert 'e^{-x}' in latex(exp(-x)/2).replace(' ', '')  # Remove Whitespace

    # Testing just e^{-x} in case future changes alter behavior of muls or fracs
    # In particular current output is \frac{1}{2}e^{- x} but perhaps this will
    # change to \frac{e^{-x}}{2}

    # Testing general, non-exp, power
    assert '3^{-x}' in latex(3**-x/2).replace(' ', '')


def test_noncommutative():
    A, B, C = symbols('A,B,C', commutative=False)

    assert latex(A*B*C**-1) == "A B C^{-1}"
    assert latex(C**-1*A*B) == "C^{-1} A B"
    assert latex(A*C**-1*B) == "A C^{-1} B"


def test_latex_order():
    expr = x**3 + x**2*y + 3*x*y**3 + y**4

    assert latex(expr, order='lex') == "x^{3} + x^{2} y + 3 x y^{3} + y^{4}"
    assert latex(
        expr, order='rev-lex') == "y^{4} + 3 x y^{3} + x^{2} y + x^{3}"


def test_latex_Lambda():
    assert latex(Lambda(x, x + 1)) == \
        r"\left( x \mapsto x + 1 \right)"
    assert latex(Lambda((x, y), x + 1)) == \
        r"\left( \left ( x, \quad y\right ) \mapsto x + 1 \right)"


def test_latex_PolyElement():
    Ruv, u,v = ring("u,v", ZZ)
    Rxyz, x,y,z = ring("x,y,z", Ruv)

    assert latex(x - x) == r"0"
    assert latex(x - 1) == r"x - 1"
    assert latex(x + 1) == r"x + 1"

    assert latex((u**2 + 3*u*v + 1)*x**2*y + u + 1) == r"\left({u}^{2} + 3 u v + 1\right) {x}^{2} y + u + 1"
    assert latex((u**2 + 3*u*v + 1)*x**2*y + (u + 1)*x) == r"\left({u}^{2} + 3 u v + 1\right) {x}^{2} y + \left(u + 1\right) x"
    assert latex((u**2 + 3*u*v + 1)*x**2*y + (u + 1)*x + 1) == r"\left({u}^{2} + 3 u v + 1\right) {x}^{2} y + \left(u + 1\right) x + 1"
    assert latex((-u**2 + 3*u*v - 1)*x**2*y - (u + 1)*x - 1) == r"-\left({u}^{2} - 3 u v + 1\right) {x}^{2} y - \left(u + 1\right) x - 1"

    assert latex(-(v**2 + v + 1)*x + 3*u*v + 1) == r"-\left({v}^{2} + v + 1\right) x + 3 u v + 1"
    assert latex(-(v**2 + v + 1)*x - 3*u*v + 1) == r"-\left({v}^{2} + v + 1\right) x - 3 u v + 1"


def test_latex_FracElement():
    Fuv, u,v = field("u,v", ZZ)
    Fxyzt, x,y,z,t = field("x,y,z,t", Fuv)

    assert latex(x - x) == r"0"
    assert latex(x - 1) == r"x - 1"
    assert latex(x + 1) == r"x + 1"

    assert latex(x/3) == r"\frac{x}{3}"
    assert latex(x/z) == r"\frac{x}{z}"
    assert latex(x*y/z) == r"\frac{x y}{z}"
    assert latex(x/(z*t)) == r"\frac{x}{z t}"
    assert latex(x*y/(z*t)) == r"\frac{x y}{z t}"

    assert latex((x - 1)/y) == r"\frac{x - 1}{y}"
    assert latex((x + 1)/y) == r"\frac{x + 1}{y}"
    assert latex((-x - 1)/y) == r"\frac{-x - 1}{y}"
    assert latex((x + 1)/(y*z)) == r"\frac{x + 1}{y z}"
    assert latex(-y/(x + 1)) == r"\frac{-y}{x + 1}"
    assert latex(y*z/(x + 1)) == r"\frac{y z}{x + 1}"

    assert latex(((u + 1)*x*y + 1)/((v - 1)*z - 1)) == r"\frac{\left(u + 1\right) x y + 1}{\left(v - 1\right) z - 1}"
    assert latex(((u + 1)*x*y + 1)/((v - 1)*z - t*u*v - 1)) == r"\frac{\left(u + 1\right) x y + 1}{\left(v - 1\right) z - u v t - 1}"


def test_latex_Poly():
    assert latex(Poly(x**2 + 2 * x, x)) == \
        r"\operatorname{Poly}{\left( x^{2} + 2 x, x, domain=\mathbb{Z} \right)}"
    assert latex(Poly(x/y, x)) == \
        r"\operatorname{Poly}{\left( \frac{x}{y}, x, domain=\mathbb{Z}\left(y\right) \right)}"
    assert latex(Poly(2.0*x + y)) == \
        r"\operatorname{Poly}{\left( 2.0 x + 1.0 y, x, y, domain=\mathbb{R} \right)}"


def test_latex_ComplexRootOf():
    assert latex(rootof(x**5 + x + 3, 0)) == \
        r"\operatorname{CRootOf} {\left(x^{5} + x + 3, 0\right)}"


def test_latex_RootSum():
    assert latex(RootSum(x**5 + x + 3, sin)) == \
        r"\operatorname{RootSum} {\left(x^{5} + x + 3, \left( x \mapsto \sin{\left (x \right )} \right)\right)}"


def test_settings():
    raises(TypeError, lambda: latex(x*y, method="garbage"))


def test_latex_numbers():
    assert latex(catalan(n)) == r"C_{n}"


def test_lamda():
    assert latex(Symbol('lamda')) == r"\lambda"
    assert latex(Symbol('Lamda')) == r"\Lambda"


def test_custom_symbol_names():
    x = Symbol('x')
    y = Symbol('y')
    assert latex(x) == "x"
    assert latex(x, symbol_names={x: "x_i"}) == "x_i"
    assert latex(x + y, symbol_names={x: "x_i"}) == "x_i + y"
    assert latex(x**2, symbol_names={x: "x_i"}) == "x_i^{2}"
    assert latex(x + y, symbol_names={x: "x_i", y: "y_j"}) == "x_i + y_j"


def test_matAdd():
    from sympy import MatrixSymbol
    from sympy.printing.latex import LatexPrinter
    C = MatrixSymbol('C', 5, 5)
    B = MatrixSymbol('B', 5, 5)
    l = LatexPrinter()
    assert l._print_MatAdd(C - 2*B) in ['-2 B + C', 'C -2 B']
    assert l._print_MatAdd(C + 2*B) in ['2 B + C', 'C + 2 B']
    assert l._print_MatAdd(B - 2*C) in ['B -2 C', '-2 C + B']
    assert l._print_MatAdd(B + 2*C) in ['B + 2 C', '2 C + B']


def test_matMul():
    from sympy import MatrixSymbol
    from sympy.printing.latex import LatexPrinter
    A = MatrixSymbol('A', 5, 5)
    B = MatrixSymbol('B', 5, 5)
    x = Symbol('x')
    l = LatexPrinter()
    assert l._print_MatMul(2*A) == '2 A'
    assert l._print_MatMul(2*x*A) == '2 x A'
    assert l._print_MatMul(-2*A) == '-2 A'
    assert l._print_MatMul(1.5*A) == '1.5 A'
    assert l._print_MatMul(sqrt(2)*A) == r'\sqrt{2} A'
    assert l._print_MatMul(-sqrt(2)*A) == r'- \sqrt{2} A'
    assert l._print_MatMul(2*sqrt(2)*x*A) == r'2 \sqrt{2} x A'
    assert l._print_MatMul(-2*A*(A + 2*B)) in [r'-2 A \left(A + 2 B\right)',
        r'-2 A \left(2 B + A\right)']


def test_latex_MatrixSlice():
    from sympy.matrices.expressions import MatrixSymbol
    assert latex(MatrixSymbol('X', 10, 10)[:5, 1:9:2]) == \
            r'X\left[:5, 1:9:2\right]'
    assert latex(MatrixSymbol('X', 10, 10)[5, :5:2]) == \
            r'X\left[5, :5:2\right]'


def test_latex_RandomDomain():
    from sympy.stats import Normal, Die, Exponential, pspace, where
    X = Normal('x1', 0, 1)
    assert latex(where(X > 0)) == r"Domain: 0 < x_{1} \wedge x_{1} < \infty"

    D = Die('d1', 6)
    assert latex(where(D > 4)) == r"Domain: d_{1} = 5 \vee d_{1} = 6"

    A = Exponential('a', 1)
    B = Exponential('b', 1)
    assert latex(
        pspace(Tuple(A, B)).domain) == \
        r"Domain: 0 \leq a \wedge 0 \leq b \wedge a < \infty \wedge b < \infty"


def test_PrettyPoly():
    from sympy.polys.domains import QQ
    F = QQ.frac_field(x, y)
    R = QQ[x, y]

    assert latex(F.convert(x/(x + y))) == latex(x/(x + y))
    assert latex(R.convert(x + y)) == latex(x + y)


def test_integral_transforms():
    x = Symbol("x")
    k = Symbol("k")
    f = Function("f")
    a = Symbol("a")
    b = Symbol("b")

    assert latex(MellinTransform(f(x), x, k)) == r"\mathcal{M}_{x}\left[f{\left (x \right )}\right]\left(k\right)"
    assert latex(InverseMellinTransform(f(k), k, x, a, b)) == r"\mathcal{M}^{-1}_{k}\left[f{\left (k \right )}\right]\left(x\right)"

    assert latex(LaplaceTransform(f(x), x, k)) == r"\mathcal{L}_{x}\left[f{\left (x \right )}\right]\left(k\right)"
    assert latex(InverseLaplaceTransform(f(k), k, x, (a, b))) == r"\mathcal{L}^{-1}_{k}\left[f{\left (k \right )}\right]\left(x\right)"

    assert latex(FourierTransform(f(x), x, k)) == r"\mathcal{F}_{x}\left[f{\left (x \right )}\right]\left(k\right)"
    assert latex(InverseFourierTransform(f(k), k, x)) == r"\mathcal{F}^{-1}_{k}\left[f{\left (k \right )}\right]\left(x\right)"

    assert latex(CosineTransform(f(x), x, k)) == r"\mathcal{COS}_{x}\left[f{\left (x \right )}\right]\left(k\right)"
    assert latex(InverseCosineTransform(f(k), k, x)) == r"\mathcal{COS}^{-1}_{k}\left[f{\left (k \right )}\right]\left(x\right)"

    assert latex(SineTransform(f(x), x, k)) == r"\mathcal{SIN}_{x}\left[f{\left (x \right )}\right]\left(k\right)"
    assert latex(InverseSineTransform(f(k), k, x)) == r"\mathcal{SIN}^{-1}_{k}\left[f{\left (k \right )}\right]\left(x\right)"


def test_PolynomialRingBase():
    from sympy.polys.domains import QQ
    assert latex(QQ.old_poly_ring(x, y)) == r"\mathbb{Q}\left[x, y\right]"
    assert latex(QQ.old_poly_ring(x, y, order="ilex")) == \
        r"S_<^{-1}\mathbb{Q}\left[x, y\right]"


def test_categories():
    from sympy.categories import (Object, IdentityMorphism,
        NamedMorphism, Category, Diagram, DiagramGrid)

    A1 = Object("A1")
    A2 = Object("A2")
    A3 = Object("A3")

    f1 = NamedMorphism(A1, A2, "f1")
    f2 = NamedMorphism(A2, A3, "f2")
    id_A1 = IdentityMorphism(A1)

    K1 = Category("K1")

    assert latex(A1) == "A_{1}"
    assert latex(f1) == "f_{1}:A_{1}\\rightarrow A_{2}"
    assert latex(id_A1) == "id:A_{1}\\rightarrow A_{1}"
    assert latex(f2*f1) == "f_{2}\\circ f_{1}:A_{1}\\rightarrow A_{3}"

    assert latex(K1) == "\mathbf{K_{1}}"

    d = Diagram()
    assert latex(d) == "\emptyset"

    d = Diagram({f1: "unique", f2: S.EmptySet})
    assert latex(d) == r"\left \{ f_{2}\circ f_{1}:A_{1}" \
        r"\rightarrow A_{3} : \emptyset, \quad id:A_{1}\rightarrow " \
        r"A_{1} : \emptyset, \quad id:A_{2}\rightarrow A_{2} : " \
        r"\emptyset, \quad id:A_{3}\rightarrow A_{3} : \emptyset, " \
        r"\quad f_{1}:A_{1}\rightarrow A_{2} : \left\{unique\right\}, " \
        r"\quad f_{2}:A_{2}\rightarrow A_{3} : \emptyset\right \}"

    d = Diagram({f1: "unique", f2: S.EmptySet}, {f2 * f1: "unique"})
    assert latex(d) == r"\left \{ f_{2}\circ f_{1}:A_{1}" \
        r"\rightarrow A_{3} : \emptyset, \quad id:A_{1}\rightarrow " \
        r"A_{1} : \emptyset, \quad id:A_{2}\rightarrow A_{2} : " \
        r"\emptyset, \quad id:A_{3}\rightarrow A_{3} : \emptyset, " \
        r"\quad f_{1}:A_{1}\rightarrow A_{2} : \left\{unique\right\}," \
        r" \quad f_{2}:A_{2}\rightarrow A_{3} : \emptyset\right \}" \
        r"\Longrightarrow \left \{ f_{2}\circ f_{1}:A_{1}" \
        r"\rightarrow A_{3} : \left\{unique\right\}\right \}"

    # A linear diagram.
    A = Object("A")
    B = Object("B")
    C = Object("C")
    f = NamedMorphism(A, B, "f")
    g = NamedMorphism(B, C, "g")
    d = Diagram([f, g])
    grid = DiagramGrid(d)

    assert latex(grid) == "\\begin{array}{cc}\n" \
        "A & B \\\\\n" \
        " & C \n" \
        "\\end{array}\n"


def test_Modules():
    from sympy.polys.domains import QQ
    from sympy.polys.agca import homomorphism

    R = QQ.old_poly_ring(x, y)
    F = R.free_module(2)
    M = F.submodule([x, y], [1, x**2])

    assert latex(F) == r"{\mathbb{Q}\left[x, y\right]}^{2}"
    assert latex(M) == \
        r"\left< {\left[ {x},{y} \right]},{\left[ {1},{x^{2}} \right]} \right>"

    I = R.ideal(x**2, y)
    assert latex(I) == r"\left< {x^{2}},{y} \right>"

    Q = F / M
    assert latex(Q) == r"\frac{{\mathbb{Q}\left[x, y\right]}^{2}}{\left< {\left[ {x},{y} \right]},{\left[ {1},{x^{2}} \right]} \right>}"
    assert latex(Q.submodule([1, x**3/2], [2, y])) == \
        r"\left< {{\left[ {1},{\frac{x^{3}}{2}} \right]} + {\left< {\left[ {x},{y} \right]},{\left[ {1},{x^{2}} \right]} \right>}},{{\left[ {2},{y} \right]} + {\left< {\left[ {x},{y} \right]},{\left[ {1},{x^{2}} \right]} \right>}} \right>"

    h = homomorphism(QQ.old_poly_ring(x).free_module(2), QQ.old_poly_ring(x).free_module(2), [0, 0])

    assert latex(h) == r"{\left[\begin{matrix}0 & 0\\0 & 0\end{matrix}\right]} : {{\mathbb{Q}\left[x\right]}^{2}} \to {{\mathbb{Q}\left[x\right]}^{2}}"


def test_QuotientRing():
    from sympy.polys.domains import QQ
    R = QQ.old_poly_ring(x)/[x**2 + 1]

    assert latex(
        R) == r"\frac{\mathbb{Q}\left[x\right]}{\left< {x^{2} + 1} \right>}"
    assert latex(R.one) == r"{1} + {\left< {x^{2} + 1} \right>}"


def test_Tr():
    #TODO: Handle indices
    A, B = symbols('A B', commutative=False)
    t = Tr(A*B)
    assert latex(t) == r'\mbox{Tr}\left(A B\right)'


def test_Adjoint():
    from sympy.matrices import MatrixSymbol, Adjoint, Inverse, Transpose
    X = MatrixSymbol('X', 2, 2)
    Y = MatrixSymbol('Y', 2, 2)
    assert latex(Adjoint(X)) == r'X^\dag'
    assert latex(Adjoint(X + Y)) == r'\left(X + Y\right)^\dag'
    assert latex(Adjoint(X) + Adjoint(Y)) == r'X^\dag + Y^\dag'
    assert latex(Adjoint(X*Y)) == r'\left(X Y\right)^\dag'
    assert latex(Adjoint(Y)*Adjoint(X)) == r'Y^\dag X^\dag'
    assert latex(Adjoint(X**2)) == r'\left(X^{2}\right)^\dag'
    assert latex(Adjoint(X)**2) == r'\left(X^\dag\right)^{2}'
    assert latex(Adjoint(Inverse(X))) == r'\left(X^{-1}\right)^\dag'
    assert latex(Inverse(Adjoint(X))) == r'\left(X^\dag\right)^{-1}'
    assert latex(Adjoint(Transpose(X))) == r'\left(X^T\right)^\dag'
    assert latex(Transpose(Adjoint(X))) == r'\left(X^\dag\right)^T'


def test_Hadamard():
    from sympy.matrices import MatrixSymbol, HadamardProduct
    X = MatrixSymbol('X', 2, 2)
    Y = MatrixSymbol('Y', 2, 2)
    assert latex(HadamardProduct(X, Y*Y)) == r'X \circ \left(Y Y\right)'
    assert latex(HadamardProduct(X, Y)*Y) == r'\left(X \circ Y\right) Y'


def test_ZeroMatrix():
    from sympy import ZeroMatrix
    assert latex(ZeroMatrix(1, 1)) == r"\mathbb{0}"


def test_boolean_args_order():
    syms = symbols('a:f')

    expr = And(*syms)
    assert latex(expr) == 'a \\wedge b \\wedge c \\wedge d \\wedge e \\wedge f'

    expr = Or(*syms)
    assert latex(expr) == 'a \\vee b \\vee c \\vee d \\vee e \\vee f'

    expr = Equivalent(*syms)
    assert latex(expr) == 'a \\equiv b \\equiv c \\equiv d \\equiv e \\equiv f'

    expr = Xor(*syms)
    assert latex(expr) == 'a \\veebar b \\veebar c \\veebar d \\veebar e \\veebar f'


def test_imaginary():
    i = sqrt(-1)
    assert latex(i) == r'i'


def test_builtins_without_args():
    assert latex(sin) == r'\sin'
    assert latex(cos) == r'\cos'
    assert latex(tan) == r'\tan'
    assert latex(log) == r'\log'
    assert latex(Ei) == r'\operatorname{Ei}'
    assert latex(zeta) == r'\zeta'


def test_latex_greek_functions():
    # bug because capital greeks that have roman equivalents should not use
    # \Alpha, \Beta, \Eta, etc.
    s = Function('Alpha')
    assert latex(s) == r'A'
    assert latex(s(x)) == r'A{\left (x \right )}'
    s = Function('Beta')
    assert latex(s) == r'B'
    s = Function('Eta')
    assert latex(s) == r'H'
    assert latex(s(x)) == r'H{\left (x \right )}'

    # bug because sympy.core.numbers.Pi is special
    p = Function('Pi')
    # assert latex(p(x)) == r'\Pi{\left (x \right )}'
    assert latex(p) == r'\Pi'

    # bug because not all greeks are included
    c = Function('chi')
    assert latex(c(x)) == r'\chi{\left (x \right )}'
    assert latex(c) == r'\chi'


def test_translate():
    s = 'Alpha'
    assert translate(s) == 'A'
    s = 'Beta'
    assert translate(s) == 'B'
    s = 'Eta'
    assert translate(s) == 'H'
    s = 'omicron'
    assert translate(s) == 'o'
    s = 'Pi'
    assert translate(s) == r'\Pi'
    s = 'pi'
    assert translate(s) == r'\pi'
    s = 'LamdaHatDOT'
    assert translate(s) == r'\dot{\hat{\Lambda}}'


def test_other_symbols():
    from sympy.printing.latex import other_symbols
    for s in other_symbols:
        assert latex(symbols(s)) == "\\"+s


def test_modifiers():
    # Test each modifier individually in the simplest case (with funny capitalizations)
    assert latex(symbols("xMathring")) == r"\mathring{x}"
    assert latex(symbols("xCheck")) == r"\check{x}"
    assert latex(symbols("xBreve")) == r"\breve{x}"
    assert latex(symbols("xAcute")) == r"\acute{x}"
    assert latex(symbols("xGrave")) == r"\grave{x}"
    assert latex(symbols("xTilde")) == r"\tilde{x}"
    assert latex(symbols("xPrime")) == r"{x}'"
    assert latex(symbols("xddDDot")) == r"\ddddot{x}"
    assert latex(symbols("xDdDot")) == r"\dddot{x}"
    assert latex(symbols("xDDot")) == r"\ddot{x}"
    assert latex(symbols("xBold")) == r"\boldsymbol{x}"
    assert latex(symbols("xnOrM")) == r"\left\|{x}\right\|"
    assert latex(symbols("xAVG")) == r"\left\langle{x}\right\rangle"
    assert latex(symbols("xHat")) == r"\hat{x}"
    assert latex(symbols("xDot")) == r"\dot{x}"
    assert latex(symbols("xBar")) == r"\bar{x}"
    assert latex(symbols("xVec")) == r"\vec{x}"
    assert latex(symbols("xAbs")) == r"\left|{x}\right|"
    assert latex(symbols("xMag")) == r"\left|{x}\right|"
    assert latex(symbols("xPrM")) == r"{x}'"
    assert latex(symbols("xBM")) == r"\boldsymbol{x}"
    # Test strings that are *only* the names of modifiers
    assert latex(symbols("Mathring")) == r"Mathring"
    assert latex(symbols("Check")) == r"Check"
    assert latex(symbols("Breve")) == r"Breve"
    assert latex(symbols("Acute")) == r"Acute"
    assert latex(symbols("Grave")) == r"Grave"
    assert latex(symbols("Tilde")) == r"Tilde"
    assert latex(symbols("Prime")) == r"Prime"
    assert latex(symbols("DDot")) == r"\dot{D}"
    assert latex(symbols("Bold")) == r"Bold"
    assert latex(symbols("NORm")) == r"NORm"
    assert latex(symbols("AVG")) == r"AVG"
    assert latex(symbols("Hat")) == r"Hat"
    assert latex(symbols("Dot")) == r"Dot"
    assert latex(symbols("Bar")) == r"Bar"
    assert latex(symbols("Vec")) == r"Vec"
    assert latex(symbols("Abs")) == r"Abs"
    assert latex(symbols("Mag")) == r"Mag"
    assert latex(symbols("PrM")) == r"PrM"
    assert latex(symbols("BM")) == r"BM"
    assert latex(symbols("hbar")) == r"\hbar"
    # Check a few combinations
    assert latex(symbols("xvecdot")) == r"\dot{\vec{x}}"
    assert latex(symbols("xDotVec")) == r"\vec{\dot{x}}"
    assert latex(symbols("xHATNorm")) == r"\left\|{\hat{x}}\right\|"
    # Check a couple big, ugly combinations
    assert latex(symbols('xMathringBm_yCheckPRM__zbreveAbs')) == r"\boldsymbol{\mathring{x}}^{\left|{\breve{z}}\right|}_{{\check{y}}'}"
    assert latex(symbols('alphadothat_nVECDOT__tTildePrime')) == r"\hat{\dot{\alpha}}^{{\tilde{t}}'}_{\dot{\vec{n}}}"


def test_greek_symbols():
    assert latex(Symbol('alpha'))   == r'\alpha'
    assert latex(Symbol('beta'))    == r'\beta'
    assert latex(Symbol('gamma'))   == r'\gamma'
    assert latex(Symbol('delta'))   == r'\delta'
    assert latex(Symbol('epsilon')) == r'\epsilon'
    assert latex(Symbol('zeta'))    == r'\zeta'
    assert latex(Symbol('eta'))     == r'\eta'
    assert latex(Symbol('theta'))   == r'\theta'
    assert latex(Symbol('iota'))    == r'\iota'
    assert latex(Symbol('kappa'))   == r'\kappa'
    assert latex(Symbol('lambda'))  == r'\lambda'
    assert latex(Symbol('mu'))      == r'\mu'
    assert latex(Symbol('nu'))      == r'\nu'
    assert latex(Symbol('xi'))      == r'\xi'
    assert latex(Symbol('omicron')) == r'o'
    assert latex(Symbol('pi'))      == r'\pi'
    assert latex(Symbol('rho'))     == r'\rho'
    assert latex(Symbol('sigma'))   == r'\sigma'
    assert latex(Symbol('tau'))     == r'\tau'
    assert latex(Symbol('upsilon')) == r'\upsilon'
    assert latex(Symbol('phi'))     == r'\phi'
    assert latex(Symbol('chi'))     == r'\chi'
    assert latex(Symbol('psi'))     == r'\psi'
    assert latex(Symbol('omega'))   == r'\omega'

    assert latex(Symbol('Alpha'))   == r'A'
    assert latex(Symbol('Beta'))    == r'B'
    assert latex(Symbol('Gamma'))   == r'\Gamma'
    assert latex(Symbol('Delta'))   == r'\Delta'
    assert latex(Symbol('Epsilon')) == r'E'
    assert latex(Symbol('Zeta'))    == r'Z'
    assert latex(Symbol('Eta'))     == r'H'
    assert latex(Symbol('Theta'))   == r'\Theta'
    assert latex(Symbol('Iota'))    == r'I'
    assert latex(Symbol('Kappa'))   == r'K'
    assert latex(Symbol('Lambda'))  == r'\Lambda'
    assert latex(Symbol('Mu'))      == r'M'
    assert latex(Symbol('Nu'))      == r'N'
    assert latex(Symbol('Xi'))      == r'\Xi'
    assert latex(Symbol('Omicron')) == r'O'
    assert latex(Symbol('Pi'))      == r'\Pi'
    assert latex(Symbol('Rho'))     == r'P'
    assert latex(Symbol('Sigma'))   == r'\Sigma'
    assert latex(Symbol('Tau'))     == r'T'
    assert latex(Symbol('Upsilon')) == r'\Upsilon'
    assert latex(Symbol('Phi'))     == r'\Phi'
    assert latex(Symbol('Chi'))     == r'X'
    assert latex(Symbol('Psi'))     == r'\Psi'
    assert latex(Symbol('Omega'))   == r'\Omega'

    assert latex(Symbol('varepsilon')) == r'\varepsilon'
    assert latex(Symbol('varkappa')) == r'\varkappa'
    assert latex(Symbol('varphi')) == r'\varphi'
    assert latex(Symbol('varpi')) == r'\varpi'
    assert latex(Symbol('varrho')) == r'\varrho'
    assert latex(Symbol('varsigma')) == r'\varsigma'
    assert latex(Symbol('vartheta')) == r'\vartheta'


@XFAIL
def test_builtin_without_args_mismatched_names():
    assert latex(CosineTransform) == r'\mathcal{COS}'


def test_builtin_no_args():
    assert latex(Chi) == r'\operatorname{Chi}'
    assert latex(gamma) == r'\Gamma'
    assert latex(KroneckerDelta) == r'\delta'
    assert latex(DiracDelta) == r'\delta'
    assert latex(lowergamma) == r'\gamma'


def test_issue_6853():
    p = Function('Pi')
    assert latex(p(x)) == r"\Pi{\left (x \right )}"


def test_Mul():
    e = Mul(-2, x + 1, evaluate=False)
    assert latex(e)  == r'- 2 \left(x + 1\right)'
    e = Mul(2, x + 1, evaluate=False)
    assert latex(e)  == r'2 \left(x + 1\right)'
    e = Mul(S.One/2, x + 1, evaluate=False)
    assert latex(e)  == r'\frac{1}{2} \left(x + 1\right)'
    e = Mul(y, x + 1, evaluate=False)
    assert latex(e)  == r'y \left(x + 1\right)'
    e = Mul(-y, x + 1, evaluate=False)
    assert latex(e)  == r'- y \left(x + 1\right)'
    e = Mul(-2, x + 1)
    assert latex(e)  == r'- 2 x - 2'
    e = Mul(2, x + 1)
    assert latex(e)  == r'2 x + 2'


def test_Pow():
    e = Pow(2, 2, evaluate=False)
    assert latex(e)  == r'2^{2}'


def test_issue_7180():
    assert latex(Equivalent(x, y)) == r"x \equiv y"
    assert latex(Not(Equivalent(x, y))) == r"x \not\equiv y"


def test_issue_8409():
    assert latex(S.Half**n) == r"\left(\frac{1}{2}\right)^{n}"


def test_issue_8470():
    from sympy.parsing.sympy_parser import parse_expr
    e = parse_expr("-B*A", evaluate=False)
    assert latex(e) == r"A \left(- B\right)"


def test_issue_7117():
    # See also issue #5031 (hence the evaluate=False in these).
    e = Eq(x + 1, 2*x)
    q = Mul(2, e, evaluate=False)
    assert latex(q) == r"2 \left(x + 1 = 2 x\right)"
    q = Add(6, e, evaluate=False)
    assert latex(q) == r"6 + \left(x + 1 = 2 x\right)"
    q = Pow(e, 2, evaluate=False)
    assert latex(q) == r"\left(x + 1 = 2 x\right)^{2}"


def test_issue_2934():
    assert latex(Symbol(r'\frac{a_1}{b_1}')) == '\\frac{a_1}{b_1}'


def test_issue_10489():
    latexSymbolWithBrace = 'C_{x_{0}}'
    s = Symbol(latexSymbolWithBrace)
    assert latex(s) == latexSymbolWithBrace
    assert latex(cos(s)) == r'\cos{\left (C_{x_{0}} \right )}'

<<<<<<< HEAD
def test_MatrixElement_printing():
    from sympy import MatrixSymbol
    # test case from issue #11821
    A = MatrixSymbol("A",1,3)
    B = MatrixSymbol("B",1,3)
    C = MatrixSymbol("C",1,3)
    E = A-B
    F = C[0,0]
    F = F.subs(C,E)
    assert latex(F) == r"\left(-1 B + A\right)_{0, 0}"
=======

def test_latex_UnevaluatedExpr():
    x = symbols("x")
    he = UnevaluatedExpr(1/x)
    assert latex(he) == latex(1/x) == r"\frac{1}{x}"
    assert latex(he**2) == r"\left(\frac{1}{x}\right)^{2}"
    assert latex(he + 1) == r"1 + \frac{1}{x}"
    assert latex(x*he) == r"x \frac{1}{x}"
>>>>>>> 692064d8
<|MERGE_RESOLUTION|>--- conflicted
+++ resolved
@@ -1586,7 +1586,6 @@
     assert latex(s) == latexSymbolWithBrace
     assert latex(cos(s)) == r'\cos{\left (C_{x_{0}} \right )}'
 
-<<<<<<< HEAD
 def test_MatrixElement_printing():
     from sympy import MatrixSymbol
     # test case from issue #11821
@@ -1597,7 +1596,6 @@
     F = C[0,0]
     F = F.subs(C,E)
     assert latex(F) == r"\left(-1 B + A\right)_{0, 0}"
-=======
 
 def test_latex_UnevaluatedExpr():
     x = symbols("x")
@@ -1605,5 +1603,4 @@
     assert latex(he) == latex(1/x) == r"\frac{1}{x}"
     assert latex(he**2) == r"\left(\frac{1}{x}\right)^{2}"
     assert latex(he + 1) == r"1 + \frac{1}{x}"
-    assert latex(x*he) == r"x \frac{1}{x}"
->>>>>>> 692064d8
+    assert latex(x*he) == r"x \frac{1}{x}"