from sympy.concrete.products import Product
from sympy.concrete.summations import Sum
from sympy.core.function import Derivative
from sympy.core.numbers import Integer, Rational, Float, oo
from sympy.core.relational import Rel
from sympy.core.symbol import symbols
from sympy.functions import sin
from sympy.integrals.integrals import Integral
from sympy.series.order import Order

from sympy.printing.precedence import precedence, PRECEDENCE

x, y = symbols("x,y")


def test_Add():
    assert precedence(x + y) == PRECEDENCE["Add"]
    assert precedence(x*y + 1) == PRECEDENCE["Add"]



def test_Function():
    assert precedence(sin(x)) == PRECEDENCE["Atom"]
    assert precedence(Derivative(x, y)) == PRECEDENCE["Atom"]


def test_Integral():
    assert precedence(Integral(x, y)) == PRECEDENCE["Atom"]


def test_Mul():
    assert precedence(x*y) == PRECEDENCE["Mul"]
    assert precedence(-x*y) == PRECEDENCE["Add"]


def test_Number():
    assert precedence(Integer(0)) == PRECEDENCE["Atom"]
    assert precedence(Integer(1)) == PRECEDENCE["Atom"]
    assert precedence(Integer(-1)) == PRECEDENCE["Add"]
    assert precedence(Integer(10)) == PRECEDENCE["Atom"]
    assert precedence(Rational(5, 2)) == PRECEDENCE["Mul"]
    assert precedence(Rational(-5, 2)) == PRECEDENCE["Add"]
    assert precedence(Float(5)) == PRECEDENCE["Atom"]
    assert precedence(Float(-5)) == PRECEDENCE["Add"]
    assert precedence(oo) == PRECEDENCE["Atom"]
    assert precedence(-oo) == PRECEDENCE["Add"]


def test_Order():
    assert precedence(Order(x)) == PRECEDENCE["Atom"]


def test_Pow():
    assert precedence(x**y) == PRECEDENCE["Pow"]
    assert precedence(-x**y) == PRECEDENCE["Add"]
    assert precedence(x**-y) == PRECEDENCE["Pow"]


def test_Product():
<<<<<<< HEAD
    assert precedence(Product(x, (x, y, y+1))) == PRECEDENCE["Atom"]


def test_Relational():
    assert precedence(Rel(x+y, y, "<")) == PRECEDENCE["Relational"]


def test_Sum():
    assert precedence(Sum(x, (x, y, y+1))) == PRECEDENCE["Atom"]
=======
    assert precedence(Product(x, (x, y, y + 1))) == PRECEDENCE["Atom"]


def test_Relational():
    assert precedence(Rel(x + y, y, "<")) == PRECEDENCE["Relational"]


def test_Sum():
    assert precedence(Sum(x, (x, y, y + 1))) == PRECEDENCE["Atom"]
>>>>>>> ef61493d


def test_Symbol():
    assert precedence(x) == PRECEDENCE["Atom"]


def test_And_Or():
    # precendence relations between logical operators, ...
    assert precedence(x&y) > precedence(x|y)
    assert precedence(~y) > precedence(x&y)
    # ... and with other operators (cfr. other programming languages)
    assert precedence(x + y) > precedence(x|y)
    assert precedence(x + y) > precedence(x&y)
    assert precedence(x*y) > precedence(x|y)
    assert precedence(x*y) > precedence(x&y)
    assert precedence(~y) > precedence(x*y)
    assert precedence(~y) > precedence(x - y)
    # double checks
    assert precedence(x&y) == PRECEDENCE["And"]
    assert precedence(x|y) == PRECEDENCE["Or"]
    assert precedence(~y) == PRECEDENCE["Not"]<|MERGE_RESOLUTION|>--- conflicted
+++ resolved
@@ -57,17 +57,6 @@
 
 
 def test_Product():
-<<<<<<< HEAD
-    assert precedence(Product(x, (x, y, y+1))) == PRECEDENCE["Atom"]
-
-
-def test_Relational():
-    assert precedence(Rel(x+y, y, "<")) == PRECEDENCE["Relational"]
-
-
-def test_Sum():
-    assert precedence(Sum(x, (x, y, y+1))) == PRECEDENCE["Atom"]
-=======
     assert precedence(Product(x, (x, y, y + 1))) == PRECEDENCE["Atom"]
 
 
@@ -77,7 +66,6 @@
 
 def test_Sum():
     assert precedence(Sum(x, (x, y, y + 1))) == PRECEDENCE["Atom"]
->>>>>>> ef61493d
 
 
 def test_Symbol():
