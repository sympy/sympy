from sympy.core import pi, oo, symbols, Function, Rational, Integer, GoldenRatio, EulerGamma, Catalan, Lambda, Dummy
from sympy.functions import Piecewise, sin, cos, Abs, exp, ceiling, sqrt
from sympy.utilities.pytest import raises
from sympy.printing.ccode import CCodePrinter
from sympy.utilities.lambdify import implemented_function
from sympy.tensor import IndexedBase, Idx

# import test
from sympy import ccode

x, y, z = symbols('x,y,z')
g = Function('g')

def test_printmethod():
    class fabs(Abs):
        def _ccode(self, printer):
            return "fabs(%s)" % printer._print(self.args[0])
    assert ccode(fabs(x)) == "fabs(x)"

def test_ccode_sqrt():
    assert ccode(sqrt(x)) == "sqrt(x)"
    assert ccode(x**0.5) == "sqrt(x)"
    assert ccode(sqrt(x)) == "sqrt(x)"

def test_ccode_Pow():
    assert ccode(x**3) == "pow(x, 3)"
    assert ccode(x**(y**3)) == "pow(x, pow(y, 3))"
    assert ccode(1/(g(x)*3.5)**(x - y**x)/(x**2 + y)) == \
        "pow(3.5*g(x), -x + pow(y, x))/(pow(x, 2) + y)"
    assert ccode(x**-1.0) == '1.0/x'

def test_ccode_constants_mathh():
    assert ccode(exp(1)) == "M_E"
    assert ccode(pi) == "M_PI"
    assert ccode(oo) == "HUGE_VAL"
    assert ccode(-oo) == "-HUGE_VAL"

def test_ccode_constants_other():
    assert ccode(2*GoldenRatio) == "double const GoldenRatio = 1.61803398874989;\n2*GoldenRatio"
    assert ccode(2*Catalan) == "double const Catalan = 0.915965594177219;\n2*Catalan"
    assert ccode(2*EulerGamma) == "double const EulerGamma = 0.577215664901533;\n2*EulerGamma"

def test_ccode_Rational():
    assert ccode(Rational(3,7)) == "3.0/7.0"
    assert ccode(Rational(18,9)) == "2"
    assert ccode(Rational(3,-7)) == "-3.0/7.0"
    assert ccode(Rational(-3,-7)) == "3.0/7.0"

def test_ccode_Integer():
    assert ccode(Integer(67)) == "67"
    assert ccode(Integer(-1)) == "-1"

def test_ccode_functions():
    assert ccode(sin(x) ** cos(x)) == "pow(sin(x), cos(x))"

def test_ccode_inline_function():
    x = symbols('x')
    g = implemented_function('g', Lambda(x, 2*x))
    assert ccode(g(x)) == "2*x"
    g = implemented_function('g', Lambda(x, 2*x/Catalan))
    assert ccode(g(x)) == "double const Catalan = %s;\n2*x/Catalan" %Catalan.n()
    A = IndexedBase('A')
    i = Idx('i', symbols('n', integer=True))
    g = implemented_function('g', Lambda(x, x*(1 + x)*(2 + x)))
    assert ccode(g(A[i]), assign_to=A[i]) == (
            "for (int i=0; i<n; i++){\n"
            "   A[i] = (1 + A[i])*(2 + A[i])*A[i];\n"
            "}"
            )

def test_ccode_exceptions():
    assert ccode(ceiling(x)) == "ceil(x)"
    assert ccode(Abs(x)) == "fabs(x)"

def test_ccode_boolean():
    assert ccode(x & y) == "x && y"
    assert ccode(x | y) == "x || y"
    assert ccode(~x) == "!x"
    assert ccode(x & y & z) == "x && y && z"
    assert ccode(x | y | z) == "x || y || z"
    assert ccode((x & y) | z) == "z || x && y"
    assert ccode((x | y) & z) == "z && (x || y)"

def test_ccode_Piecewise():
<<<<<<< HEAD
    p = ccode(Piecewise((x,x<1),x**2))
=======
    p = ccode(Piecewise((x, x<1), (x**2, True)))
>>>>>>> f2e27059
    s = \
"""\
if (x < 1) {
   x
}
else {
   pow(x, 2)
}\
"""
    assert p == s

def test_ccode_Piecewise_deep():
    p = ccode(2*Piecewise((x,x<1),x**2))
    s = \
"""\
2*if (x < 1) {
   x
}
else {
   pow(x, 2)
}\
"""
    assert p == s

def test_ccode_settings():
    raises(TypeError, 'ccode(sin(x),method="garbage")')

def test_ccode_Indexed():
    from sympy.tensor import IndexedBase, Idx
    from sympy import symbols
    i,j,k,n,m,o = symbols('i j k n m o', integer=True)

    p = CCodePrinter()
    p._not_c = set()

    x = IndexedBase('x')[Idx(j, n)]
    assert p._print_Indexed(x) == 'x[j]'
    A = IndexedBase('A')[Idx(i, m), Idx(j, n)]
    assert p._print_Indexed(A) == 'A[%s]'% str(j + n*i)
    B = IndexedBase('B')[Idx(i, m), Idx(j, n), Idx(k, o)]
    assert p._print_Indexed(B) == 'B[%s]'% str(k + i*n*o + j*o)

    assert p._not_c == set()


def test_ccode_loops_matrix_vector():
    n,m = symbols('n m', integer=True)
    A = IndexedBase('A')
    x = IndexedBase('x')
    y = IndexedBase('y')
    i = Idx('i', m)
    j = Idx('j', n)

    s = (
            'for (int i=0; i<m; i++){\n'
            '   y[i] = 0;\n'
            '}\n'
            'for (int i=0; i<m; i++){\n'
            '   for (int j=0; j<n; j++){\n'
            '      y[i] = y[i] + A[i*n + j]*x[j];\n'
            '   }\n'
            '}'
            )
    c = ccode(A[i, j]*x[j], assign_to=y[i])
    assert c == s

def test_dummy_loops():
    # the following line could also be
    # [Dummy(s, integer=True) for s in 'im']
    # or [Dummy(integer=True) for s in 'im']
    i, m = symbols('i m', integer=True, cls=Dummy)
    x = IndexedBase('x')
    y = IndexedBase('y')
    i = Idx(i, m)

    expected = (
        'for (int i_%(icount)i=0; i_%(icount)i<m_%(mcount)i; i_%(icount)i++){\n'
        '   y[i_%(icount)i] = x[i_%(icount)i];\n'
        '}'
        ) % {'icount': i.label.dummy_index, 'mcount': m.dummy_index}
    code = ccode(x[i], assign_to=y[i])
    assert code == expected

def test_ccode_loops_add():
    from sympy.tensor import IndexedBase, Idx
    from sympy import symbols
    n, m = symbols('n m', integer=True)
    A = IndexedBase('A')
    x = IndexedBase('x')
    y = IndexedBase('y')
    z = IndexedBase('z')
    i = Idx('i', m)
    j = Idx('j', n)

    s = (
            'for (int i=0; i<m; i++){\n'
            '   y[i] = x[i] + z[i];\n'
            '}\n'
            'for (int i=0; i<m; i++){\n'
            '   for (int j=0; j<n; j++){\n'
            '      y[i] = y[i] + A[i*n + j]*x[j];\n'
            '   }\n'
            '}'
            )
    c = ccode(A[i, j]*x[j] + x[i] + z[i], assign_to=y[i])
    assert c == s

def test_ccode_loops_multiple_contractions():
    from sympy.tensor import IndexedBase, Idx
    from sympy import symbols
    n, m, o, p = symbols('n m o p', integer=True)
    a = IndexedBase('a')
    b = IndexedBase('b')
    y = IndexedBase('y')
    i = Idx('i', m)
    j = Idx('j', n)
    k = Idx('k', o)
    l = Idx('l', p)

    s = (
'for (int i=0; i<m; i++){\n'
'   y[i] = 0;\n'
'}\n'
'for (int i=0; i<m; i++){\n'
'   for (int j=0; j<n; j++){\n'
'      for (int k=0; k<o; k++){\n'
'         for (int l=0; l<p; l++){\n'
'            y[i] = y[i] + b[j*o*p + k*p + l]*a[i*n*o*p + j*o*p + k*p + l];\n'
'         }\n'
'      }\n'
'   }\n'
'}'
            )
    c = ccode(b[j, k, l]*a[i, j, k, l], assign_to=y[i])
    assert c == s

def test_ccode_loops_addfactor():
    from sympy.tensor import IndexedBase, Idx
    from sympy import symbols
    n, m, o, p = symbols('n m o p', integer=True)
    a = IndexedBase('a')
    b = IndexedBase('b')
    c = IndexedBase('c')
    y = IndexedBase('y')
    i = Idx('i', m)
    j = Idx('j', n)
    k = Idx('k', o)
    l = Idx('l', p)

    s = (
'for (int i=0; i<m; i++){\n'
'   y[i] = 0;\n'
'}\n'
'for (int i=0; i<m; i++){\n'
'   for (int j=0; j<n; j++){\n'
'      for (int k=0; k<o; k++){\n'
'         for (int l=0; l<p; l++){\n'
'            y[i] = (a[i*n*o*p + j*o*p + k*p + l] + b[i*n*o*p + j*o*p + k*p + l])*c[j*o*p + k*p + l] + y[i];\n'
'         }\n'
'      }\n'
'   }\n'
'}'
            )
    c = ccode((a[i, j, k, l] + b[i, j, k, l])*c[j, k, l], assign_to=y[i])
    assert c == s

def test_ccode_loops_multiple_terms():
    from sympy.tensor import IndexedBase, Idx
    from sympy import symbols
    n, m, o, p = symbols('n m o p', integer=True)
    a = IndexedBase('a')
    b = IndexedBase('b')
    c = IndexedBase('c')
    y = IndexedBase('y')
    i = Idx('i', m)
    j = Idx('j', n)
    k = Idx('k', o)

    s0 = (
'for (int i=0; i<m; i++){\n'
'   y[i] = 0;\n'
'}\n'
    )
    s1 = (
'for (int i=0; i<m; i++){\n'
'   for (int j=0; j<n; j++){\n'
'      for (int k=0; k<o; k++){\n'
'         y[i] = b[j]*b[k]*c[i*n*o + j*o + k] + y[i];\n'
'      }\n'
'   }\n'
'}\n'
    )
    s2 = (
'for (int i=0; i<m; i++){\n'
'   for (int k=0; k<o; k++){\n'
'      y[i] = b[k]*a[i*o + k] + y[i];\n'
'   }\n'
'}\n'
    )
    s3 = (
'for (int i=0; i<m; i++){\n'
'   for (int j=0; j<n; j++){\n'
'      y[i] = b[j]*a[i*n + j] + y[i];\n'
'   }\n'
'}\n'
            )
    c = ccode(b[j]*a[i, j] + b[k]*a[i, k] + b[j]*b[k]*c[i, j, k], assign_to=y[i])
    assert (c == s0 + s1 + s2 + s3[:-1] or
            c == s0 + s1 + s3 + s2[:-1] or
            c == s0 + s2 + s1 + s3[:-1] or
            c == s0 + s2 + s3 + s1[:-1] or
            c == s0 + s3 + s1 + s2[:-1] or
            c == s0 + s3 + s2 + s1[:-1])<|MERGE_RESOLUTION|>--- conflicted
+++ resolved
@@ -82,11 +82,7 @@
     assert ccode((x | y) & z) == "z && (x || y)"
 
 def test_ccode_Piecewise():
-<<<<<<< HEAD
-    p = ccode(Piecewise((x,x<1),x**2))
-=======
-    p = ccode(Piecewise((x, x<1), (x**2, True)))
->>>>>>> f2e27059
+    p = ccode(Piecewise((x, x<1), x**2))
     s = \
 """\
 if (x < 1) {
