--- conflicted
+++ resolved
@@ -16,6 +16,7 @@
 
 from functools import wraps
 from itertools import chain
+import re
 
 from sympy.core import S
 from sympy.core.numbers import equal_valued, Float
@@ -88,12 +89,7 @@
 
 reserved_words_c99 = ['inline', 'restrict']
 
-<<<<<<< HEAD
-valid_var_name_pattern = re.compile(r"^[a-zA-Z_][a-zA-Z0-9_]{0,30}$")
-
-
-=======
->>>>>>> bb7a8d93
+
 def get_math_macros():
     """ Returns a dictionary with math-related macros from math.h/cmath
 
@@ -224,6 +220,8 @@
     _ns = ''  # namespace, C++ uses 'std::'
     # known_functions-dict to copy
     _kf: dict[str, Any] = known_functions_C89
+
+    _valid_var_name_pattern = re.compile(r"^[a-zA-Z_][a-zA-Z0-9_]{0,30}$")
 
     def __init__(self, settings=None):
         settings = settings or {}
@@ -273,15 +271,6 @@
         rows, cols = mat.shape
         return ((i, j) for i in range(rows) for j in range(cols))
 
-<<<<<<< HEAD
-    @staticmethod
-    def _check_valid_c_variable_name(var_name):
-        msg = 'SymPy symbol {} not valid C code.'
-        if not valid_var_name_pattern.search(var_name):
-            raise ValueError(msg.format(var_name))
-
-=======
->>>>>>> bb7a8d93
     @_as_macro_if_defined
     def _print_Mul(self, expr, **kwargs):
         return super()._print_Mul(expr, **kwargs)
@@ -402,14 +391,6 @@
 
     def _print_Symbol(self, expr):
         name = super()._print_Symbol(expr)
-<<<<<<< HEAD
-        if self._settings['strict']:
-            # if name is an accessor, e.g. a[0], a.b a->b, only check the first
-            # variable name
-            first = name.split('[')[0].split('.')[0].split('->')[0]
-            self._check_valid_c_variable_name(first)
-=======
->>>>>>> bb7a8d93
         if expr in self._settings['dereference']:
             return '(*{})'.format(name)
         else:
