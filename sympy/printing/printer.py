--- conflicted
+++ resolved
@@ -78,14 +78,11 @@
 In the example below, we have a printer which prints the derivative of a function
 in a shorter form.
 
-<<<<<<< HEAD
 from sympy.core.core import BasicMeta
 from sympy.core.mul import Mul
 from sympy.core.power import Pow
 from sympy.ntheory import multiplicity
-=======
 .. code-block:: python
->>>>>>> b3fabdb4
 
     from sympy import Symbol
     from sympy.printing.latex import LatexPrinter, print_latex
