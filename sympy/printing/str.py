--- conflicted
+++ resolved
@@ -491,8 +491,9 @@
         return expr._print()
 
     def _print_ArrayElement(self, expr):
-<<<<<<< HEAD
-        return "%s[%s]" % (expr.parent, ", ".join([self._print(i) for i in expr.indices]))
+        parent = self.parenthesize(expr.parent, PRECEDENCE["Func"], True)
+        indices = ", ".join(self._print(i) for i in expr.indices)
+        return "%s[%s]" % (parent, indices)
 
     def _print_ArraySlice(self, expr):
         shape = getattr(expr.parent, "shape", tuple())
@@ -501,13 +502,9 @@
             if idx is None:
                 break
             stringified_indices.append(self.__slice_to_str(idx, axis_size))
-        name = self.parenthesize(expr.parent, PRECEDENCE["Atom"], strict=True)
-        suffix = "[" + ", ".join(stringified_indices) + "]"
-        return name + suffix
-=======
-        return "%s[%s]" % (
-            self.parenthesize(expr.name, PRECEDENCE["Func"], True), ", ".join([self._print(i) for i in expr.indices]))
->>>>>>> 586e74aa
+        parent = self.parenthesize(expr.parent, PRECEDENCE["Func"], strict=True)
+        indices = ", ".join(stringified_indices)
+        return "%s[%s]" % (parent, indices)
 
     def _print_PermutationGroup(self, expr):
         p = ['    %s' % self._print(a) for a in expr.args]
