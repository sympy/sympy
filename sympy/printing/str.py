"""
A Printer for generating readable representation of most sympy classes.
"""

from typing import Any, Dict

from sympy.core import S, Rational, Pow, Basic, Mul, Number
from sympy.core.mul import _keep_coeff
from .printer import Printer, print_function
from sympy.printing.precedence import precedence, PRECEDENCE

from mpmath.libmp import prec_to_dps, to_str as mlib_to_str

from sympy.utilities import default_sort_key


class StrPrinter(Printer):
    printmethod = "_sympystr"
    _default_settings = {
        "order": None,
        "full_prec": "auto",
        "sympy_integers": False,
        "abbrev": False,
        "perm_cyclic": True,
        "min": None,
        "max": None,
    }  # type: Dict[str, Any]

    _relationals = dict()  # type: Dict[str, str]

    def parenthesize(self, item, level, strict=False):
        if (precedence(item) < level) or ((not strict) and precedence(item) <= level):
            return "(%s)" % self._print(item)
        else:
            return self._print(item)

    def stringify(self, args, sep, level=0):
        return sep.join([self.parenthesize(item, level) for item in args])

    def emptyPrinter(self, expr):
        if isinstance(expr, str):
            return expr
        elif isinstance(expr, Basic):
            return repr(expr)
        else:
            return str(expr)

    def _print_Add(self, expr, order=None):
        terms = self._as_ordered_terms(expr, order=order)

        PREC = precedence(expr)
        l = []
        for term in terms:
            t = self._print(term)
            if t.startswith('-'):
                sign = "-"
                t = t[1:]
            else:
                sign = "+"
            if precedence(term) < PREC:
                l.extend([sign, "(%s)" % t])
            else:
                l.extend([sign, t])
        sign = l.pop(0)
        if sign == '+':
            sign = ""
        return sign + ' '.join(l)

    def _print_BooleanTrue(self, expr):
        return "True"

    def _print_BooleanFalse(self, expr):
        return "False"

    def _print_Not(self, expr):
        return '~%s' %(self.parenthesize(expr.args[0],PRECEDENCE["Not"]))

    def _print_And(self, expr):
        return self.stringify(expr.args, " & ", PRECEDENCE["BitwiseAnd"])

    def _print_Or(self, expr):
        return self.stringify(expr.args, " | ", PRECEDENCE["BitwiseOr"])

    def _print_Xor(self, expr):
        return self.stringify(expr.args, " ^ ", PRECEDENCE["BitwiseXor"])

    def _print_AppliedPredicate(self, expr):
        return '%s(%s)' % (
            self._print(expr.function), self.stringify(expr.arguments, ", "))

    def _print_Basic(self, expr):
        l = [self._print(o) for o in expr.args]
        return expr.__class__.__name__ + "(%s)" % ", ".join(l)

    def _print_BlockMatrix(self, B):
        if B.blocks.shape == (1, 1):
            self._print(B.blocks[0, 0])
        return self._print(B.blocks)

    def _print_Catalan(self, expr):
        return 'Catalan'

    def _print_ComplexInfinity(self, expr):
        return 'zoo'

    def _print_ConditionSet(self, s):
        args = tuple([self._print(i) for i in (s.sym, s.condition)])
        if s.base_set is S.UniversalSet:
            return 'ConditionSet(%s, %s)' % args
        args += (self._print(s.base_set),)
        return 'ConditionSet(%s, %s, %s)' % args

    def _print_Derivative(self, expr):
        dexpr = expr.expr
        dvars = [i[0] if i[1] == 1 else i for i in expr.variable_count]
        return 'Derivative(%s)' % ", ".join(map(lambda arg: self._print(arg), [dexpr] + dvars))

    def _print_dict(self, d):
        keys = sorted(d.keys(), key=default_sort_key)
        items = []

        for key in keys:
            item = "%s: %s" % (self._print(key), self._print(d[key]))
            items.append(item)

        return "{%s}" % ", ".join(items)

    def _print_Dict(self, expr):
        return self._print_dict(expr)

    def _print_RandomDomain(self, d):
        if hasattr(d, 'as_boolean'):
            return 'Domain: ' + self._print(d.as_boolean())
        elif hasattr(d, 'set'):
            return ('Domain: ' + self._print(d.symbols) + ' in ' +
                    self._print(d.set))
        else:
            return 'Domain on ' + self._print(d.symbols)

    def _print_Dummy(self, expr):
        return '_' + expr.name

    def _print_EulerGamma(self, expr):
        return 'EulerGamma'

    def _print_Exp1(self, expr):
        return 'E'

    def _print_ExprCondPair(self, expr):
        return '(%s, %s)' % (self._print(expr.expr), self._print(expr.cond))

    def _print_Function(self, expr):
        return expr.func.__name__ + "(%s)" % self.stringify(expr.args, ", ")

    def _print_GoldenRatio(self, expr):
        return 'GoldenRatio'

    def _print_TribonacciConstant(self, expr):
        return 'TribonacciConstant'

    def _print_ImaginaryUnit(self, expr):
        return 'I'

    def _print_Infinity(self, expr):
        return 'oo'

    def _print_Integral(self, expr):
        def _xab_tostr(xab):
            if len(xab) == 1:
                return self._print(xab[0])
            else:
                return self._print((xab[0],) + tuple(xab[1:]))
        L = ', '.join([_xab_tostr(l) for l in expr.limits])
        return 'Integral(%s, %s)' % (self._print(expr.function), L)

    def _print_Interval(self, i):
        fin =  'Interval{m}({a}, {b})'
        a, b, l, r = i.args
        if a.is_infinite and b.is_infinite:
            m = ''
        elif a.is_infinite and not r:
            m = ''
        elif b.is_infinite and not l:
            m = ''
        elif not l and not r:
            m = ''
        elif l and r:
            m = '.open'
        elif l:
            m = '.Lopen'
        else:
            m = '.Ropen'
        return fin.format(**{'a': a, 'b': b, 'm': m})

    def _print_AccumulationBounds(self, i):
        return "AccumBounds(%s, %s)" % (self._print(i.min),
                                        self._print(i.max))

    def _print_Inverse(self, I):
        return "%s**(-1)" % self.parenthesize(I.arg, PRECEDENCE["Pow"])

    def _print_Lambda(self, obj):
        expr = obj.expr
        sig = obj.signature
        if len(sig) == 1 and sig[0].is_symbol:
            sig = sig[0]
        return "Lambda(%s, %s)" % (self._print(sig), self._print(expr))

    def _print_LatticeOp(self, expr):
        args = sorted(expr.args, key=default_sort_key)
        return expr.func.__name__ + "(%s)" % ", ".join(self._print(arg) for arg in args)

    def _print_Limit(self, expr):
        e, z, z0, dir = expr.args
        if str(dir) == "+":
            return "Limit(%s, %s, %s)" % tuple(map(self._print, (e, z, z0)))
        else:
            return "Limit(%s, %s, %s, dir='%s')" % tuple(map(self._print,
                                                            (e, z, z0, dir)))

    def _print_list(self, expr):
        return "[%s]" % self.stringify(expr, ", ")

    def _print_MatrixBase(self, expr):
        return expr._format_str(self)

    def _print_MatrixElement(self, expr):
        return self.parenthesize(expr.parent, PRECEDENCE["Atom"], strict=True) \
            + '[%s, %s]' % (self._print(expr.i), self._print(expr.j))

    def _print_MatrixSlice(self, expr):
        def strslice(x, dim):
            x = list(x)
            if x[2] == 1:
                del x[2]
            if x[0] == 0:
                x[0] = ''
            if x[1] == dim:
                x[1] = ''
            return ':'.join(map(lambda arg: self._print(arg), x))
        return (self.parenthesize(expr.parent, PRECEDENCE["Atom"], strict=True) + '[' +
                strslice(expr.rowslice, expr.parent.rows) + ', ' +
                strslice(expr.colslice, expr.parent.cols) + ']')

    def _print_DeferredVector(self, expr):
        return expr.name

    def _print_Mul(self, expr):

        prec = precedence(expr)

        # Check for unevaluated Mul. In this case we need to make sure the
        # identities are visible, multiple Rational factors are not combined
        # etc so we display in a straight-forward form that fully preserves all
        # args and their order.
        args = expr.args
        if args[0] is S.One or any(isinstance(arg, Number) for arg in args[1:]):
            factors = [self.parenthesize(a, prec, strict=False) for a in args]
            return '*'.join(factors)

        c, e = expr.as_coeff_Mul()
        if c < 0:
            expr = _keep_coeff(-c, e)
            sign = "-"
        else:
            sign = ""

        a = []  # items in the numerator
        b = []  # items that are in the denominator (if any)

        pow_paren = []  # Will collect all pow with more than one base element and exp = -1

        if self.order not in ('old', 'none'):
            args = expr.as_ordered_factors()
        else:
            # use make_args in case expr was something like -x -> x
            args = Mul.make_args(expr)

        # Gather args for numerator/denominator
        for item in args:
            if item.is_commutative and item.is_Pow and item.exp.is_Rational and item.exp.is_negative:
                if item.exp != -1:
                    b.append(Pow(item.base, -item.exp, evaluate=False))
                else:
                    if len(item.args[0].args) != 1 and isinstance(item.base, Mul):   # To avoid situations like #14160
                        pow_paren.append(item)
                    b.append(Pow(item.base, -item.exp))
            elif item.is_Rational and item is not S.Infinity:
                if item.p != 1:
                    a.append(Rational(item.p))
                if item.q != 1:
                    b.append(Rational(item.q))
            else:
                a.append(item)

        a = a or [S.One]

        a_str = [self.parenthesize(x, prec, strict=False) for x in a]
        b_str = [self.parenthesize(x, prec, strict=False) for x in b]

        # To parenthesize Pow with exp = -1 and having more than one Symbol
        for item in pow_paren:
            if item.base in b:
                b_str[b.index(item.base)] = "(%s)" % b_str[b.index(item.base)]

        if not b:
            return sign + '*'.join(a_str)
        elif len(b) == 1:
            return sign + '*'.join(a_str) + "/" + b_str[0]
        else:
            return sign + '*'.join(a_str) + "/(%s)" % '*'.join(b_str)

    def _print_MatMul(self, expr):
        c, m = expr.as_coeff_mmul()

        sign = ""
        if c.is_number:
            re, im = c.as_real_imag()
            if im.is_zero and re.is_negative:
                expr = _keep_coeff(-c, m)
                sign = "-"
            elif re.is_zero and im.is_negative:
                expr = _keep_coeff(-c, m)
                sign = "-"

        return sign + '*'.join(
            [self.parenthesize(arg, precedence(expr)) for arg in expr.args]
        )

    def _print_ElementwiseApplyFunction(self, expr):
        return "{}.({})".format(
            expr.function,
            self._print(expr.expr),
        )

    def _print_NaN(self, expr):
        return 'nan'

    def _print_NegativeInfinity(self, expr):
        return '-oo'

    def _print_Order(self, expr):
        if not expr.variables or all(p is S.Zero for p in expr.point):
            if len(expr.variables) <= 1:
                return 'O(%s)' % self._print(expr.expr)
            else:
                return 'O(%s)' % self.stringify((expr.expr,) + expr.variables, ', ', 0)
        else:
            return 'O(%s)' % self.stringify(expr.args, ', ', 0)

    def _print_Ordinal(self, expr):
        return expr.__str__()

    def _print_Cycle(self, expr):
        return expr.__str__()

    def _print_Permutation(self, expr):
        from sympy.combinatorics.permutations import Permutation, Cycle
        from sympy.utilities.exceptions import SymPyDeprecationWarning

        perm_cyclic = Permutation.print_cyclic
        if perm_cyclic is not None:
            SymPyDeprecationWarning(
                feature="Permutation.print_cyclic = {}".format(perm_cyclic),
                useinstead="init_printing(perm_cyclic={})"
                .format(perm_cyclic),
                issue=15201,
                deprecated_since_version="1.6").warn()
        else:
            perm_cyclic = self._settings.get("perm_cyclic", True)

        if perm_cyclic:
            if not expr.size:
                return '()'
            # before taking Cycle notation, see if the last element is
            # a singleton and move it to the head of the string
            s = Cycle(expr)(expr.size - 1).__repr__()[len('Cycle'):]
            last = s.rfind('(')
            if not last == 0 and ',' not in s[last:]:
                s = s[last:] + s[:last]
            s = s.replace(',', '')
            return s
        else:
            s = expr.support()
            if not s:
                if expr.size < 5:
                    return 'Permutation(%s)' % self._print(expr.array_form)
                return 'Permutation([], size=%s)' % self._print(expr.size)
            trim = self._print(expr.array_form[:s[-1] + 1]) + ', size=%s' % self._print(expr.size)
            use = full = self._print(expr.array_form)
            if len(trim) < len(full):
                use = trim
            return 'Permutation(%s)' % use

    def _print_Subs(self, obj):
        expr, old, new = obj.args
        if len(obj.point) == 1:
            old = old[0]
            new = new[0]
        return "Subs(%s, %s, %s)" % (
            self._print(expr), self._print(old), self._print(new))

    def _print_TensorIndex(self, expr):
        return expr._print()

    def _print_TensorHead(self, expr):
        return expr._print()

    def _print_Tensor(self, expr):
        return expr._print()

    def _print_TensMul(self, expr):
        # prints expressions like "A(a)", "3*A(a)", "(1+x)*A(a)"
        sign, args = expr._get_args_for_traditional_printer()
        return sign + "*".join(
            [self.parenthesize(arg, precedence(expr)) for arg in args]
        )

    def _print_TensAdd(self, expr):
        return expr._print()

    def _print_PermutationGroup(self, expr):
        p = ['    %s' % self._print(a) for a in expr.args]
        return 'PermutationGroup([\n%s])' % ',\n'.join(p)

    def _print_Pi(self, expr):
        return 'pi'

    def _print_PolyRing(self, ring):
        return "Polynomial ring in %s over %s with %s order" % \
            (", ".join(map(lambda rs: self._print(rs), ring.symbols)),
            self._print(ring.domain), self._print(ring.order))

    def _print_FracField(self, field):
        return "Rational function field in %s over %s with %s order" % \
            (", ".join(map(lambda fs: self._print(fs), field.symbols)),
            self._print(field.domain), self._print(field.order))

    def _print_FreeGroupElement(self, elm):
        return elm.__str__()

    def _print_GaussianElement(self, poly):
        return "(%s + %s*I)" % (poly.x, poly.y)

    def _print_PolyElement(self, poly):
        return poly.str(self, PRECEDENCE, "%s**%s", "*")

    def _print_FracElement(self, frac):
        if frac.denom == 1:
            return self._print(frac.numer)
        else:
            numer = self.parenthesize(frac.numer, PRECEDENCE["Mul"], strict=True)
            denom = self.parenthesize(frac.denom, PRECEDENCE["Atom"], strict=True)
            return numer + "/" + denom

    def _print_Poly(self, expr):
        ATOM_PREC = PRECEDENCE["Atom"] - 1
        terms, gens = [], [ self.parenthesize(s, ATOM_PREC) for s in expr.gens ]

        for monom, coeff in expr.terms():
            s_monom = []

            for i, exp in enumerate(monom):
                if exp > 0:
                    if exp == 1:
                        s_monom.append(gens[i])
                    else:
                        s_monom.append(gens[i] + "**%d" % exp)

            s_monom = "*".join(s_monom)

            if coeff.is_Add:
                if s_monom:
                    s_coeff = "(" + self._print(coeff) + ")"
                else:
                    s_coeff = self._print(coeff)
            else:
                if s_monom:
                    if coeff is S.One:
                        terms.extend(['+', s_monom])
                        continue

                    if coeff is S.NegativeOne:
                        terms.extend(['-', s_monom])
                        continue

                s_coeff = self._print(coeff)

            if not s_monom:
                s_term = s_coeff
            else:
                s_term = s_coeff + "*" + s_monom

            if s_term.startswith('-'):
                terms.extend(['-', s_term[1:]])
            else:
                terms.extend(['+', s_term])

        if terms[0] in ['-', '+']:
            modifier = terms.pop(0)

            if modifier == '-':
                terms[0] = '-' + terms[0]

        format = expr.__class__.__name__ + "(%s, %s"

        from sympy.polys.polyerrors import PolynomialError

        try:
            format += ", modulus=%s" % expr.get_modulus()
        except PolynomialError:
            format += ", domain='%s'" % expr.get_domain()

        format += ")"

        for index, item in enumerate(gens):
            if len(item) > 2 and (item[:1] == "(" and item[len(item) - 1:] == ")"):
                gens[index] = item[1:len(item) - 1]

        return format % (' '.join(terms), ', '.join(gens))

    def _print_UniversalSet(self, p):
        return 'UniversalSet'

    def _print_AlgebraicNumber(self, expr):
        if expr.is_aliased:
            return self._print(expr.as_poly().as_expr())
        else:
            return self._print(expr.as_expr())

    def _print_Pow(self, expr, rational=False):
        """Printing helper function for ``Pow``

        Parameters
        ==========

        rational : bool, optional
            If ``True``, it will not attempt printing ``sqrt(x)`` or
            ``x**S.Half`` as ``sqrt``, and will use ``x**(1/2)``
            instead.

            See examples for additional details

        Examples
        ========

        >>> from sympy.functions import sqrt
        >>> from sympy.printing.str import StrPrinter
        >>> from sympy.abc import x

        How ``rational`` keyword works with ``sqrt``:

        >>> printer = StrPrinter()
        >>> printer._print_Pow(sqrt(x), rational=True)
        'x**(1/2)'
        >>> printer._print_Pow(sqrt(x), rational=False)
        'sqrt(x)'
        >>> printer._print_Pow(1/sqrt(x), rational=True)
        'x**(-1/2)'
        >>> printer._print_Pow(1/sqrt(x), rational=False)
        '1/sqrt(x)'

        Notes
        =====

        ``sqrt(x)`` is canonicalized as ``Pow(x, S.Half)`` in SymPy,
        so there is no need of defining a separate printer for ``sqrt``.
        Instead, it should be handled here as well.
        """
        PREC = precedence(expr)

        if expr.exp is S.Half and not rational:
            return "sqrt(%s)" % self._print(expr.base)

        if expr.is_commutative:
            if -expr.exp is S.Half and not rational:
                # Note: Don't test "expr.exp == -S.Half" here, because that will
                # match -0.5, which we don't want.
                return "%s/sqrt(%s)" % tuple(map(lambda arg: self._print(arg), (S.One, expr.base)))
            if expr.exp is -S.One:
                # Similarly to the S.Half case, don't test with "==" here.
                return '%s/%s' % (self._print(S.One),
                                  self.parenthesize(expr.base, PREC, strict=False))

        e = self.parenthesize(expr.exp, PREC, strict=False)
        if self.printmethod == '_sympyrepr' and expr.exp.is_Rational and expr.exp.q != 1:
            # the parenthesized exp should be '(Rational(a, b))' so strip parens,
            # but just check to be sure.
            if e.startswith('(Rational'):
                return '%s**%s' % (self.parenthesize(expr.base, PREC, strict=False), e[1:-1])
        return '%s**%s' % (self.parenthesize(expr.base, PREC, strict=False), e)

    def _print_UnevaluatedExpr(self, expr):
        return self._print(expr.args[0])

    def _print_MatPow(self, expr):
        PREC = precedence(expr)
        return '%s**%s' % (self.parenthesize(expr.base, PREC, strict=False),
                         self.parenthesize(expr.exp, PREC, strict=False))

    def _print_Integer(self, expr):
        if self._settings.get("sympy_integers", False):
            return "S(%s)" % (expr)
        return str(expr.p)

    def _print_Integers(self, expr):
        return 'Integers'

    def _print_Naturals(self, expr):
        return 'Naturals'

    def _print_Naturals0(self, expr):
        return 'Naturals0'

    def _print_Rationals(self, expr):
        return 'Rationals'

    def _print_Reals(self, expr):
        return 'Reals'

    def _print_Complexes(self, expr):
        return 'Complexes'

    def _print_EmptySet(self, expr):
        return 'EmptySet'

    def _print_EmptySequence(self, expr):
        return 'EmptySequence'

    def _print_int(self, expr):
        return str(expr)

    def _print_mpz(self, expr):
        return str(expr)

    def _print_Rational(self, expr):
        if expr.q == 1:
            return str(expr.p)
        else:
            if self._settings.get("sympy_integers", False):
                return "S(%s)/%s" % (expr.p, expr.q)
            return "%s/%s" % (expr.p, expr.q)

    def _print_PythonRational(self, expr):
        if expr.q == 1:
            return str(expr.p)
        else:
            return "%d/%d" % (expr.p, expr.q)

    def _print_Fraction(self, expr):
        if expr.denominator == 1:
            return str(expr.numerator)
        else:
            return "%s/%s" % (expr.numerator, expr.denominator)

    def _print_mpq(self, expr):
        if expr.denominator == 1:
            return str(expr.numerator)
        else:
            return "%s/%s" % (expr.numerator, expr.denominator)

    def _print_Float(self, expr):
        prec = expr._prec
        if prec < 5:
            dps = 0
        else:
            dps = prec_to_dps(expr._prec)
        if self._settings["full_prec"] is True:
            strip = False
        elif self._settings["full_prec"] is False:
            strip = True
        elif self._settings["full_prec"] == "auto":
            strip = self._print_level > 1
        low = self._settings["min"] if "min" in self._settings else None
        high = self._settings["max"] if "max" in self._settings else None
        rv = mlib_to_str(expr._mpf_, dps, strip_zeros=strip, min_fixed=low, max_fixed=high)
        if rv.startswith('-.0'):
            rv = '-0.' + rv[3:]
        elif rv.startswith('.0'):
            rv = '0.' + rv[2:]
        if rv.startswith('+'):
            # e.g., +inf -> inf
            rv = rv[1:]
        return rv

    def _print_Relational(self, expr):

        charmap = {
            "==": "Eq",
            "!=": "Ne",
            ":=": "Assignment",
            '+=': "AddAugmentedAssignment",
            "-=": "SubAugmentedAssignment",
            "*=": "MulAugmentedAssignment",
            "/=": "DivAugmentedAssignment",
            "%=": "ModAugmentedAssignment",
        }

        if expr.rel_op in charmap:
            return '%s(%s, %s)' % (charmap[expr.rel_op], self._print(expr.lhs),
                                   self._print(expr.rhs))

        return '%s %s %s' % (self.parenthesize(expr.lhs, precedence(expr)),
                           self._relationals.get(expr.rel_op) or expr.rel_op,
                           self.parenthesize(expr.rhs, precedence(expr)))

    def _print_ComplexRootOf(self, expr):
        return "CRootOf(%s, %d)" % (self._print_Add(expr.expr,  order='lex'),
                                    expr.index)

    def _print_RootSum(self, expr):
        args = [self._print_Add(expr.expr, order='lex')]

        if expr.fun is not S.IdentityFunction:
            args.append(self._print(expr.fun))

        return "RootSum(%s)" % ", ".join(args)

    def _print_GroebnerBasis(self, basis):
        cls = basis.__class__.__name__

        exprs = [self._print_Add(arg, order=basis.order) for arg in basis.exprs]
        exprs = "[%s]" % ", ".join(exprs)

        gens = [ self._print(gen) for gen in basis.gens ]
        domain = "domain='%s'" % self._print(basis.domain)
        order = "order='%s'" % self._print(basis.order)

        args = [exprs] + gens + [domain, order]

        return "%s(%s)" % (cls, ", ".join(args))

    def _print_set(self, s):
        items = sorted(s, key=default_sort_key)

        args = ', '.join(self._print(item) for item in items)
        if not args:
            return "set()"
        return '{%s}' % args

    def _print_frozenset(self, s):
        if not s:
            return "frozenset()"
        return "frozenset(%s)" % self._print_set(s)

    def _print_Sum(self, expr):
        def _xab_tostr(xab):
            if len(xab) == 1:
                return self._print(xab[0])
            else:
                return self._print((xab[0],) + tuple(xab[1:]))
        L = ', '.join([_xab_tostr(l) for l in expr.limits])
        return 'Sum(%s, %s)' % (self._print(expr.function), L)

    def _print_Symbol(self, expr):
        return expr.name
    _print_MatrixSymbol = _print_Symbol
    _print_RandomSymbol = _print_Symbol

    def _print_Identity(self, expr):
        return "I"

    def _print_ZeroMatrix(self, expr):
        return "0"

    def _print_OneMatrix(self, expr):
        return "1"

    def _print_Predicate(self, expr):
        return "Q.%s" % expr.name

    def _print_str(self, expr):
        return str(expr)

    def _print_tuple(self, expr):
        if len(expr) == 1:
            return "(%s,)" % self._print(expr[0])
        else:
            return "(%s)" % self.stringify(expr, ", ")

    def _print_Tuple(self, expr):
        return self._print_tuple(expr)

    def _print_Transpose(self, T):
        return "%s.T" % self.parenthesize(T.arg, PRECEDENCE["Pow"])

    def _print_Uniform(self, expr):
        return "Uniform(%s, %s)" % (self._print(expr.a), self._print(expr.b))

    def _print_Quantity(self, expr):
        if self._settings.get("abbrev", False):
            return "%s" % expr.abbrev
        return "%s" % expr.name

    def _print_Quaternion(self, expr):
        s = [self.parenthesize(i, PRECEDENCE["Mul"], strict=True) for i in expr.args]
        a = [s[0]] + [i+"*"+j for i, j in zip(s[1:], "ijk")]
        return " + ".join(a)

    def _print_Dimension(self, expr):
        return str(expr)

    def _print_Wild(self, expr):
        return expr.name + '_'

    def _print_WildFunction(self, expr):
        return expr.name + '_'

    def _print_WildDot(self, expr):
        return expr.name + '_'

    def _print_WildPlus(self, expr):
        return expr.name + '__'

    def _print_WildStar(self, expr):
        return expr.name + '___'

    def _print_Zero(self, expr):
        if self._settings.get("sympy_integers", False):
            return "S(0)"
        return "0"

    def _print_DMP(self, p):
        from sympy.core.sympify import SympifyError
        try:
            if p.ring is not None:
                # TODO incorporate order
                return self._print(p.ring.to_sympy(p))
        except SympifyError:
            pass

        cls = p.__class__.__name__
        rep = self._print(p.rep)
        dom = self._print(p.dom)
        ring = self._print(p.ring)

        return "%s(%s, %s, %s)" % (cls, rep, dom, ring)

    def _print_DMF(self, expr):
        return self._print_DMP(expr)

    def _print_Object(self, obj):
        return 'Object("%s")' % obj.name

    def _print_IdentityMorphism(self, morphism):
        return 'IdentityMorphism(%s)' % morphism.domain

    def _print_NamedMorphism(self, morphism):
        return 'NamedMorphism(%s, %s, "%s")' % \
               (morphism.domain, morphism.codomain, morphism.name)

    def _print_Category(self, category):
        return 'Category("%s")' % category.name

    def _print_Manifold(self, manifold):
        return manifold.name.name

    def _print_Patch(self, patch):
        return patch.name.name

    def _print_CoordSystem(self, coords):
        return coords.name.name

    def _print_BaseScalarField(self, field):
        return field._coord_sys.symbols[field._index].name

    def _print_BaseVectorField(self, field):
        return 'e_%s' % field._coord_sys.symbols[field._index].name

    def _print_Differential(self, diff):
        field = diff._form_field
        if hasattr(field, '_coord_sys'):
            return 'd%s' % field._coord_sys.symbols[field._index].name
        else:
            return 'd(%s)' % self._print(field)

    def _print_Tr(self, expr):
        #TODO : Handle indices
        return "%s(%s)" % ("Tr", self._print(expr.args[0]))

    def _print_Str(self, s):
        return self._print(s.name)

    def _print_AppliedBinaryRelation(self, expr):
        rel, args = expr.function, expr.arguments
        lhs, rhs = args

        if hasattr(rel, 'str_name'):
            name = rel.str_name
        elif hasattr(rel, 'name'):
            name = rel.name
        else:
            name = type(rel).__name__

        return "%s %s %s" % (self._print(lhs), name, self._print(rhs))

<<<<<<< HEAD

=======
>>>>>>> 1a2cad66
@print_function(StrPrinter)
def sstr(expr, **settings):
    """Returns the expression as a string.

    For large expressions where speed is a concern, use the setting
    order='none'. If abbrev=True setting is used then units are printed in
    abbreviated form.

    Examples
    ========

    >>> from sympy import symbols, Eq, sstr
    >>> a, b = symbols('a b')
    >>> sstr(Eq(a + b, 0))
    'Eq(a + b, 0)'
    """

    p = StrPrinter(settings)
    s = p.doprint(expr)

    return s


class StrReprPrinter(StrPrinter):
    """(internal) -- see sstrrepr"""

    def _print_str(self, s):
        return repr(s)

    def _print_Str(self, s):
        # Str does not to be printed same as str here
        return "%s(%s)" % (s.__class__.__name__, self._print(s.name))


@print_function(StrReprPrinter)
def sstrrepr(expr, **settings):
    """return expr in mixed str/repr form

       i.e. strings are returned in repr form with quotes, and everything else
       is returned in str form.

       This function could be useful for hooking into sys.displayhook
    """

    p = StrReprPrinter(settings)
    s = p.doprint(expr)

    return s<|MERGE_RESOLUTION|>--- conflicted
+++ resolved
@@ -894,10 +894,6 @@
 
         return "%s %s %s" % (self._print(lhs), name, self._print(rhs))
 
-<<<<<<< HEAD
-
-=======
->>>>>>> 1a2cad66
 @print_function(StrPrinter)
 def sstr(expr, **settings):
     """Returns the expression as a string.
