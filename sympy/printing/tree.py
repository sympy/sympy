--- conflicted
+++ resolved
@@ -19,29 +19,16 @@
         x = s.split("\n")
         r = "+-%s\n" % x[0]
         for a in x[1:]:
-<<<<<<< HEAD
-            if a=="":
-                continue
-            if type==1:
-                r += "| %s\n"%a
-=======
             if a == "":
                 continue
             if type == 1:
-                r += "| %s\n" %a
->>>>>>> ef61493d
+                r += "| %s\n" % a
             else:
-                r += "  %s\n" %a
+                r += "  %s\n" % a
         return r
-<<<<<<< HEAD
-    if len(subtrees)==0:
-        return ""
-    f=""
-=======
     if len(subtrees) == 0:
         return ""
     f = ""
->>>>>>> ef61493d
     for a in subtrees[:-1]:
         f += indent(a)
     f += indent(subtrees[-1], 2)
