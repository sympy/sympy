--- conflicted
+++ resolved
@@ -559,20 +559,11 @@
     >>> octave_code(f(x) + g(x) + g(mat), user_functions=custom_functions)
     'existing_octave_fcn(x) + my_fcn(x) + my_mat_fcn([1 x])'
 
-<<<<<<< HEAD
     Support for loops is provided through ``Indexed`` types; automatic summation
     of repeated indices occurs when expressions are wrapped in ``EinsteinSum``.
 
     >>> from sympy import Eq, IndexedBase, Idx
     >>> from __future__ import print_function
-=======
-    Support for loops is provided through ``Indexed`` types. With
-    ``contract=True`` these expressions will be turned into loops, whereas
-    ``contract=False`` will just print the assignment expression that should be
-    looped over:
-
-    >>> from sympy import Eq, IndexedBase, Idx, ccode
->>>>>>> f0029e09
     >>> len_y = 5
     >>> y = IndexedBase('y', shape=(len_y,))
     >>> t = IndexedBase('t', shape=(len_y,))
