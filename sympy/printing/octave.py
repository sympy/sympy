--- conflicted
+++ resolved
@@ -78,11 +78,7 @@
         'precision': 17,
         'user_functions': {},
         'human': True,
-<<<<<<< HEAD
         'allow_unknown_functions': True,
-=======
-        'allow_unknown_functions': False,
->>>>>>> fb98dbb5
         'contract': True,
         'inline': True,
     }
