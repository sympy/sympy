--- conflicted
+++ resolved
@@ -3,11 +3,7 @@
 
 import timeit
 import math
-<<<<<<< HEAD
-from typing import Any, Callable
-=======
-from typing import TypeVar, Callable
->>>>>>> 554eacfa
+from typing import Callable, TypeVar
 
 _CallableT = TypeVar("_CallableT", bound=Callable)
 _scales = [1e0, 1e3, 1e6, 1e9]
@@ -55,12 +51,8 @@
         _print_timestack(s, level + 1)
 
 
-<<<<<<< HEAD
-def timethis(name) -> Callable[..., Any | Callable[..., Any]]:
-=======
 def timethis(name) -> Callable[[_CallableT], _CallableT]:
->>>>>>> 554eacfa
-    def decorator(func):
+    def decorator(func: _CallableT) -> _CallableT:
         if name not in _do_timings:
             return func
 
