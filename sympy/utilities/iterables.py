from __future__ import annotations

from typing import TYPE_CHECKING, overload

from collections import Counter, defaultdict, OrderedDict
from itertools import (
    chain, combinations, combinations_with_replacement, cycle, islice,
    permutations, product, groupby
)

# For backwards compatibility
from itertools import product as cartes # noqa: F401
from operator import gt

# this is the logical location of these functions
from sympy.utilities.enumerative import (
    multiset_partitions_taocp, list_visitor, MultisetPartitionTraverser)

from sympy.utilities.misc import as_int
from sympy.utilities.decorator import deprecated


if TYPE_CHECKING:
<<<<<<< HEAD
    from typing import TypeVar, Iterable, Callable, Literal
=======
    from typing import TypeVar, Iterable, Callable, Sequence
>>>>>>> 2b28ba8c
    T = TypeVar('T')


def is_palindromic(s: Sequence[T], i: int = 0, j: int | None = None) -> bool:
    """
    Return True if the sequence is the same from left to right as it
    is from right to left in the whole sequence (default) or in the
    Python slice ``s[i: j]``; else False.

    Examples
    ========

    >>> from sympy.utilities.iterables import is_palindromic
    >>> is_palindromic([1, 0, 1])
    True
    >>> is_palindromic('abcbb')
    False
    >>> is_palindromic('abcbb', 1)
    False

    Normal Python slicing is performed in place so there is no need to
    create a slice of the sequence for testing:

    >>> is_palindromic('abcbb', 1, -1)
    True
    >>> is_palindromic('abcbb', -4, -1)
    True

    See Also
    ========

    sympy.ntheory.digits.is_palindromic: tests integers

    """
    i, j, _ = slice(i, j).indices(len(s))
    m = (j - i)//2
    # if length is odd, middle element will be ignored
    return all(s[i + k] == s[j - 1 - k] for k in range(m))


def flatten(iterable, levels=None, cls=None):  # noqa: F811
    """
    Recursively denest iterable containers.

    >>> from sympy import flatten

    >>> flatten([1, 2, 3])
    [1, 2, 3]
    >>> flatten([1, 2, [3]])
    [1, 2, 3]
    >>> flatten([1, [2, 3], [4, 5]])
    [1, 2, 3, 4, 5]
    >>> flatten([1.0, 2, (1, None)])
    [1.0, 2, 1, None]

    If you want to denest only a specified number of levels of
    nested containers, then set ``levels`` flag to the desired
    number of levels::

    >>> ls = [[(-2, -1), (1, 2)], [(0, 0)]]

    >>> flatten(ls, levels=1)
    [(-2, -1), (1, 2), (0, 0)]

    If cls argument is specified, it will only flatten instances of that
    class, for example:

    >>> from sympy import Basic, S
    >>> class MyOp(Basic):
    ...     pass
    ...
    >>> flatten([MyOp(S(1), MyOp(S(2), S(3)))], cls=MyOp)
    [1, 2, 3]

    adapted from https://kogs-www.informatik.uni-hamburg.de/~meine/python_tricks
    """
    from sympy.tensor.array import NDimArray
    if levels is not None:
        if not levels:
            return iterable
        elif levels > 0:
            levels -= 1
        else:
            raise ValueError(
                "expected non-negative number of levels, got %s" % levels)

    if cls is None:
        def reducible(x):
            return is_sequence(x, set)
    else:
        def reducible(x):
            return isinstance(x, cls)

    result = []

    for el in iterable:
        if reducible(el):
            if hasattr(el, 'args') and not isinstance(el, NDimArray):
                el = el.args
            result.extend(flatten(el, levels=levels, cls=cls))
        else:
            result.append(el)

    return result


def unflatten(iter, n=2):
    """Group ``iter`` into tuples of length ``n``. Raise an error if
    the length of ``iter`` is not a multiple of ``n``.
    """
    if n < 1 or len(iter) % n:
        raise ValueError('iter length is not a multiple of %i' % n)
    return list(zip(*(iter[i::n] for i in range(n))))


def reshape(seq, how):
    """Reshape the sequence according to the template in ``how``.

    Examples
    ========

    >>> from sympy.utilities import reshape
    >>> seq = list(range(1, 9))

    >>> reshape(seq, [4]) # lists of 4
    [[1, 2, 3, 4], [5, 6, 7, 8]]

    >>> reshape(seq, (4,)) # tuples of 4
    [(1, 2, 3, 4), (5, 6, 7, 8)]

    >>> reshape(seq, (2, 2)) # tuples of 4
    [(1, 2, 3, 4), (5, 6, 7, 8)]

    >>> reshape(seq, (2, [2])) # (i, i, [i, i])
    [(1, 2, [3, 4]), (5, 6, [7, 8])]

    >>> reshape(seq, ((2,), [2])) # etc....
    [((1, 2), [3, 4]), ((5, 6), [7, 8])]

    >>> reshape(seq, (1, [2], 1))
    [(1, [2, 3], 4), (5, [6, 7], 8)]

    >>> reshape(tuple(seq), ([[1], 1, (2,)],))
    (([[1], 2, (3, 4)],), ([[5], 6, (7, 8)],))

    >>> reshape(tuple(seq), ([1], 1, (2,)))
    (([1], 2, (3, 4)), ([5], 6, (7, 8)))

    >>> reshape(list(range(12)), [2, [3], {2}, (1, (3,), 1)])
    [[0, 1, [2, 3, 4], {5, 6}, (7, (8, 9, 10), 11)]]

    """
    m = sum(flatten(how))
    n, rem = divmod(len(seq), m)
    if m < 0 or rem:
        raise ValueError('template must sum to positive number '
        'that divides the length of the sequence')
    i = 0
    container = type(how)
    rv = [None]*n
    for k in range(len(rv)):
        _rv = []
        for hi in how:
            if isinstance(hi, int):
                _rv.extend(seq[i: i + hi])
                i += hi
            else:
                n = sum(flatten(hi))
                hi_type = type(hi)
                _rv.append(hi_type(reshape(seq[i: i + n], hi)[0]))
                i += n
        rv[k] = container(_rv)
    return type(seq)(rv)


@overload
def group(seq: Iterable[T], multiple: Literal[True] = True) -> list[list[T]]: ...
@overload
def group(seq: Iterable[T], multiple: Literal[False]) -> list[tuple[T, int]]: ...

def group(
    seq: Iterable[T], multiple: bool = True
) -> list[list[T]] | list[tuple[T, int]]:
    """
    Splits a sequence into a list of lists of equal, adjacent elements.

    Examples
    ========

    >>> from sympy import group

    >>> group([1, 1, 1, 2, 2, 3])
    [[1, 1, 1], [2, 2], [3]]
    >>> group([1, 1, 1, 2, 2, 3], multiple=False)
    [(1, 3), (2, 2), (3, 1)]
    >>> group([1, 1, 3, 2, 2, 1], multiple=False)
    [(1, 2), (3, 1), (2, 2), (1, 1)]

    See Also
    ========

    multiset

    """
    if multiple:
        return [(list(g)) for _, g in groupby(seq)]
    return [(k, len(list(g))) for k, g in groupby(seq)]


def _iproduct2(iterable1, iterable2):
    '''Cartesian product of two possibly infinite iterables'''

    it1 = iter(iterable1)
    it2 = iter(iterable2)

    elems1 = []
    elems2 = []

    sentinel = object()
    def append(it, elems):
        e = next(it, sentinel)
        if e is not sentinel:
            elems.append(e)

    n = 0
    append(it1, elems1)
    append(it2, elems2)

    while n <= len(elems1) + len(elems2):
        for m in range(n-len(elems1)+1, len(elems2)):
            yield (elems1[n-m], elems2[m])
        n += 1
        append(it1, elems1)
        append(it2, elems2)


def iproduct(*iterables):
    '''
    Cartesian product of iterables.

    Generator of the Cartesian product of iterables. This is analogous to
    itertools.product except that it works with infinite iterables and will
    yield any item from the infinite product eventually.

    Examples
    ========

    >>> from sympy.utilities.iterables import iproduct
    >>> sorted(iproduct([1,2], [3,4]))
    [(1, 3), (1, 4), (2, 3), (2, 4)]

    With an infinite iterator:

    >>> from sympy import S
    >>> (3,) in iproduct(S.Integers)
    True
    >>> (3, 4) in iproduct(S.Integers, S.Integers)
    True

    .. seealso::

       `itertools.product
       <https://docs.python.org/3/library/itertools.html#itertools.product>`_
    '''
    if len(iterables) == 0:
        yield ()
        return
    elif len(iterables) == 1:
        for e in iterables[0]:
            yield (e,)
    elif len(iterables) == 2:
        yield from _iproduct2(*iterables)
    else:
        first, others = iterables[0], iterables[1:]
        for ef, eo in _iproduct2(first, iproduct(*others)):
            yield (ef,) + eo


def multiset(seq: Sequence[T]) -> dict[T, int]:
    """Return the hashable sequence in multiset form with values being the
    multiplicity of the item in the sequence.

    Examples
    ========

    >>> from sympy.utilities.iterables import multiset
    >>> multiset('mississippi')
    {'i': 4, 'm': 1, 'p': 2, 's': 4}

    See Also
    ========

    group

    """
    return dict(Counter(seq).items())




def ibin(n, bits=None, str=False):
    """Return a list of length ``bits`` corresponding to the binary value
    of ``n`` with small bits to the right (last). If bits is omitted, the
    length will be the number required to represent ``n``. If the bits are
    desired in reversed order, use the ``[::-1]`` slice of the returned list.

    If a sequence of all bits-length lists starting from ``[0, 0,..., 0]``
    through ``[1, 1, ..., 1]`` are desired, pass a non-integer for bits, e.g.
    ``'all'``.

    If the bit *string* is desired pass ``str=True``.

    Examples
    ========

    >>> from sympy.utilities.iterables import ibin
    >>> ibin(2)
    [1, 0]
    >>> ibin(2, 4)
    [0, 0, 1, 0]

    If all lists corresponding to 0 to 2**n - 1, pass a non-integer
    for bits:

    >>> bits = 2
    >>> for i in ibin(2, 'all'):
    ...     print(i)
    (0, 0)
    (0, 1)
    (1, 0)
    (1, 1)

    If a bit string is desired of a given length, use str=True:

    >>> n = 123
    >>> bits = 10
    >>> ibin(n, bits, str=True)
    '0001111011'
    >>> ibin(n, bits, str=True)[::-1]  # small bits left
    '1101111000'
    >>> list(ibin(3, 'all', str=True))
    ['000', '001', '010', '011', '100', '101', '110', '111']

    """
    if n < 0:
        raise ValueError("negative numbers are not allowed")
    n = as_int(n)

    if bits is None:
        bits = 0
    else:
        try:
            bits = as_int(bits)
        except ValueError:
            bits = -1
        else:
            if n.bit_length() > bits:
                raise ValueError(
                    "`bits` must be >= {}".format(n.bit_length()))

    if not str:
        if bits >= 0:
            return [1 if i == "1" else 0 for i in f'{n:b}'.rjust(bits, "0")]
        else:
            return variations(range(2), n, repetition=True)
    else:
        if bits >= 0:
            return f'{n:b}'.rjust(bits, "0")
        else:
            return (f'{i:b}'.rjust(n, "0") for i in range(2**n))


def variations(seq, n, repetition=False):
    r"""Returns an iterator over the n-sized variations of ``seq`` (size N).
    ``repetition`` controls whether items in ``seq`` can appear more than once;

    Examples
    ========

    ``variations(seq, n)`` will return `\frac{N!}{(N - n)!}` permutations without
    repetition of ``seq``'s elements:

        >>> from sympy import variations
        >>> list(variations([1, 2], 2))
        [(1, 2), (2, 1)]

    ``variations(seq, n, True)`` will return the `N^n` permutations obtained
    by allowing repetition of elements:

        >>> list(variations([1, 2], 2, repetition=True))
        [(1, 1), (1, 2), (2, 1), (2, 2)]

    If you ask for more items than are in the set you get the empty set unless
    you allow repetitions:

        >>> list(variations([0, 1], 3, repetition=False))
        []
        >>> list(variations([0, 1], 3, repetition=True))[:4]
        [(0, 0, 0), (0, 0, 1), (0, 1, 0), (0, 1, 1)]

    .. seealso::

       `itertools.permutations
       <https://docs.python.org/3/library/itertools.html#itertools.permutations>`_,
       `itertools.product
       <https://docs.python.org/3/library/itertools.html#itertools.product>`_
    """
    if not repetition:
        seq = tuple(seq)
        if len(seq) < n:
            return iter(())  # 0 length iterator
        return permutations(seq, n)
    else:
        if n == 0:
            return iter(((),))  # yields 1 empty tuple
        else:
            return product(seq, repeat=n)


def subsets(seq, k=None, repetition=False):
    r"""Generates all `k`-subsets (combinations) from an `n`-element set, ``seq``.

    A `k`-subset of an `n`-element set is any subset of length exactly `k`. The
    number of `k`-subsets of an `n`-element set is given by ``binomial(n, k)``,
    whereas there are `2^n` subsets all together. If `k` is ``None`` then all
    `2^n` subsets will be returned from shortest to longest.

    Examples
    ========

    >>> from sympy import subsets

    ``subsets(seq, k)`` will return the
    `\frac{n!}{k!(n - k)!}` `k`-subsets (combinations)
    without repetition, i.e. once an item has been removed, it can no
    longer be "taken":

        >>> list(subsets([1, 2], 2))
        [(1, 2)]
        >>> list(subsets([1, 2]))
        [(), (1,), (2,), (1, 2)]
        >>> list(subsets([1, 2, 3], 2))
        [(1, 2), (1, 3), (2, 3)]


    ``subsets(seq, k, repetition=True)`` will return the
    `\frac{(n - 1 + k)!}{k!(n - 1)!}`
    combinations *with* repetition:

        >>> list(subsets([1, 2], 2, repetition=True))
        [(1, 1), (1, 2), (2, 2)]

    If you ask for more items than are in the set you get the empty set unless
    you allow repetitions:

        >>> list(subsets([0, 1], 3, repetition=False))
        []
        >>> list(subsets([0, 1], 3, repetition=True))
        [(0, 0, 0), (0, 0, 1), (0, 1, 1), (1, 1, 1)]

    """
    if k is None:
        if not repetition:
            return chain.from_iterable((combinations(seq, k)
                                        for k in range(len(seq) + 1)))
        else:
            return chain.from_iterable((combinations_with_replacement(seq, k)
                                        for k in range(len(seq) + 1)))
    else:
        if not repetition:
            return combinations(seq, k)
        else:
            return combinations_with_replacement(seq, k)


def filter_symbols(iterator, exclude):
    """
    Only yield elements from `iterator` that do not occur in `exclude`.

    Parameters
    ==========

    iterator : iterable
        iterator to take elements from

    exclude : iterable
        elements to exclude

    Returns
    =======

    iterator : iterator
        filtered iterator
    """
    exclude = set(exclude)
    for s in iterator:
        if s not in exclude:
            yield s

def numbered_symbols(prefix='x', cls=None, start=0, exclude=(), *args, **assumptions):
    """
    Generate an infinite stream of Symbols consisting of a prefix and
    increasing subscripts provided that they do not occur in ``exclude``.

    Parameters
    ==========

    prefix : str, optional
        The prefix to use. By default, this function will generate symbols of
        the form "x0", "x1", etc.

    cls : class, optional
        The class to use. By default, it uses ``Symbol``, but you can also use ``Wild``
        or ``Dummy``.

    start : int, optional
        The start number.  By default, it is 0.

    exclude : list, tuple, set of cls, optional
        Symbols to be excluded.

    *args, **kwargs
        Additional positional and keyword arguments are passed to the *cls* class.

    Returns
    =======

    sym : Symbol
        The subscripted symbols.
    """
    exclude = set(exclude or [])
    if cls is None:
        # We can't just make the default cls=Symbol because it isn't
        # imported yet.
        from sympy.core import Symbol
        cls = Symbol

    while True:
        name = '%s%s' % (prefix, start)
        s = cls(name, *args, **assumptions)
        if s not in exclude:
            yield s
        start += 1


def capture(func):
    """Return the printed output of func().

    ``func`` should be a function without arguments that produces output with
    print statements.

    >>> from sympy.utilities.iterables import capture
    >>> from sympy import pprint
    >>> from sympy.abc import x
    >>> def foo():
    ...     print('hello world!')
    ...
    >>> 'hello' in capture(foo) # foo, not foo()
    True
    >>> capture(lambda: pprint(2/x))
    '2\\n-\\nx\\n'

    """
    from io import StringIO
    import sys

    stdout = sys.stdout
    sys.stdout = file = StringIO()
    try:
        func()
    finally:
        sys.stdout = stdout
    return file.getvalue()


def sift(seq, keyfunc, binary=False):
    """
    Sift the sequence, ``seq`` according to ``keyfunc``.

    Returns
    =======

    When ``binary`` is ``False`` (default), the output is a dictionary
    where elements of ``seq`` are stored in a list keyed to the value
    of keyfunc for that element. If ``binary`` is True then a tuple
    with lists ``T`` and ``F`` are returned where ``T`` is a list
    containing elements of seq for which ``keyfunc`` was ``True`` and
    ``F`` containing those elements for which ``keyfunc`` was ``False``;
    a ValueError is raised if the ``keyfunc`` is not binary.

    Examples
    ========

    >>> from sympy.utilities import sift
    >>> from sympy.abc import x, y
    >>> from sympy import sqrt, exp, pi, Tuple

    >>> sift(range(5), lambda x: x % 2)
    {0: [0, 2, 4], 1: [1, 3]}

    sift() returns a defaultdict() object, so any key that has no matches will
    give [].

    >>> sift([x], lambda x: x.is_commutative)
    {True: [x]}
    >>> _[False]
    []

    Sometimes you will not know how many keys you will get:

    >>> sift([sqrt(x), exp(x), (y**x)**2],
    ...      lambda x: x.as_base_exp()[0])
    {E: [exp(x)], x: [sqrt(x)], y: [y**(2*x)]}

    Sometimes you expect the results to be binary; the
    results can be unpacked by setting ``binary`` to True:

    >>> sift(range(4), lambda x: x % 2, binary=True)
    ([1, 3], [0, 2])
    >>> sift(Tuple(1, pi), lambda x: x.is_rational, binary=True)
    ([1], [pi])

    A ValueError is raised if the predicate was not actually binary
    (which is a good test for the logic where sifting is used and
    binary results were expected):

    >>> unknown = exp(1) - pi  # the rationality of this is unknown
    >>> args = Tuple(1, pi, unknown)
    >>> sift(args, lambda x: x.is_rational, binary=True)
    Traceback (most recent call last):
    ...
    ValueError: keyfunc gave non-binary output

    The non-binary sifting shows that there were 3 keys generated:

    >>> set(sift(args, lambda x: x.is_rational).keys())
    {None, False, True}

    If you need to sort the sifted items it might be better to use
    ``ordered`` which can economically apply multiple sort keys
    to a sequence while sorting.

    See Also
    ========

    ordered

    """
    if not binary:
        m = defaultdict(list)
        for i in seq:
            m[keyfunc(i)].append(i)
        return m
    sift = F, T = [], []
    for i in seq:
        try:
            sift[keyfunc(i)].append(i)
        except (IndexError, TypeError):
            raise ValueError('keyfunc gave non-binary output')
    return T, F


def _sift_true_false(seq: Iterable[T], keyfunc: Callable[[T], bool]) -> tuple[list[T], list[T]]:
    """Sift iterable for items with keyfunc(item) = True/False."""
    true: list[T] = []
    false: list[T] = []
    for i in seq:
        if keyfunc(i):
            true.append(i)
        else:
            false.append(i)
    return true, false


def take(iter, n):
    """Return ``n`` items from ``iter`` iterator. """
    return [ value for _, value in zip(range(n), iter) ]


def dict_merge(*dicts):
    """Merge dictionaries into a single dictionary. """
    merged = {}

    for dict in dicts:
        merged.update(dict)

    return merged


def common_prefix(*seqs):
    """Return the subsequence that is a common start of sequences in ``seqs``.

    >>> from sympy.utilities.iterables import common_prefix
    >>> common_prefix(list(range(3)))
    [0, 1, 2]
    >>> common_prefix(list(range(3)), list(range(4)))
    [0, 1, 2]
    >>> common_prefix([1, 2, 3], [1, 2, 5])
    [1, 2]
    >>> common_prefix([1, 2, 3], [1, 3, 5])
    [1]
    """
    if not all(seqs):
        return []
    elif len(seqs) == 1:
        return seqs[0]
    i = 0
    for i in range(min(len(s) for s in seqs)):
        if not all(seqs[j][i] == seqs[0][i] for j in range(len(seqs))):
            break
    else:
        i += 1
    return seqs[0][:i]


def common_suffix(*seqs):
    """Return the subsequence that is a common ending of sequences in ``seqs``.

    >>> from sympy.utilities.iterables import common_suffix
    >>> common_suffix(list(range(3)))
    [0, 1, 2]
    >>> common_suffix(list(range(3)), list(range(4)))
    []
    >>> common_suffix([1, 2, 3], [9, 2, 3])
    [2, 3]
    >>> common_suffix([1, 2, 3], [9, 7, 3])
    [3]
    """

    if not all(seqs):
        return []
    elif len(seqs) == 1:
        return seqs[0]
    i = 0
    for i in range(-1, -min(len(s) for s in seqs) - 1, -1):
        if not all(seqs[j][i] == seqs[0][i] for j in range(len(seqs))):
            break
    else:
        i -= 1
    if i == -1:
        return []
    else:
        return seqs[0][i + 1:]


def prefixes(seq):
    """
    Generate all prefixes of a sequence.

    Examples
    ========

    >>> from sympy.utilities.iterables import prefixes

    >>> list(prefixes([1,2,3,4]))
    [[1], [1, 2], [1, 2, 3], [1, 2, 3, 4]]

    """
    n = len(seq)

    for i in range(n):
        yield seq[:i + 1]


def postfixes(seq):
    """
    Generate all postfixes of a sequence.

    Examples
    ========

    >>> from sympy.utilities.iterables import postfixes

    >>> list(postfixes([1,2,3,4]))
    [[4], [3, 4], [2, 3, 4], [1, 2, 3, 4]]

    """
    n = len(seq)

    for i in range(n):
        yield seq[n - i - 1:]


def topological_sort(graph, key=None):
    r"""
    Topological sort of graph's vertices.

    Parameters
    ==========

    graph : tuple[list, list[tuple[T, T]]
        A tuple consisting of a list of vertices and a list of edges of
        a graph to be sorted topologically.

    key : callable[T] (optional)
        Ordering key for vertices on the same level. By default the natural
        (e.g. lexicographic) ordering is used (in this case the base type
        must implement ordering relations).

    Examples
    ========

    Consider a graph::

        +---+     +---+     +---+
        | 7 |\    | 5 |     | 3 |
        +---+ \   +---+     +---+
          |   _\___/ ____   _/ |
          |  /  \___/    \ /   |
          V  V           V V   |
         +----+         +---+  |
         | 11 |         | 8 |  |
         +----+         +---+  |
          | | \____   ___/ _   |
          | \      \ /    / \  |
          V  \     V V   /  V  V
        +---+ \   +---+ |  +----+
        | 2 |  |  | 9 | |  | 10 |
        +---+  |  +---+ |  +----+
               \________/

    where vertices are integers. This graph can be encoded using
    elementary Python's data structures as follows::

        >>> V = [2, 3, 5, 7, 8, 9, 10, 11]
        >>> E = [(7, 11), (7, 8), (5, 11), (3, 8), (3, 10),
        ...      (11, 2), (11, 9), (11, 10), (8, 9)]

    To compute a topological sort for graph ``(V, E)`` issue::

        >>> from sympy.utilities.iterables import topological_sort

        >>> topological_sort((V, E))
        [3, 5, 7, 8, 11, 2, 9, 10]

    If specific tie breaking approach is needed, use ``key`` parameter::

        >>> topological_sort((V, E), key=lambda v: -v)
        [7, 5, 11, 3, 10, 8, 9, 2]

    Only acyclic graphs can be sorted. If the input graph has a cycle,
    then ``ValueError`` will be raised::

        >>> topological_sort((V, E + [(10, 7)]))
        Traceback (most recent call last):
        ...
        ValueError: cycle detected

    References
    ==========

    .. [1] https://en.wikipedia.org/wiki/Topological_sorting

    """
    V, E = graph

    L = []
    S = set(V)
    E = list(E)

    S.difference_update(u for v, u in E)

    if key is None:
        def key(value):
            return value

    S = sorted(S, key=key, reverse=True)

    while S:
        node = S.pop()
        L.append(node)

        for u, v in list(E):
            if u == node:
                E.remove((u, v))

                for _u, _v in E:
                    if v == _v:
                        break
                else:
                    kv = key(v)

                    for i, s in enumerate(S):
                        ks = key(s)

                        if kv > ks:
                            S.insert(i, v)
                            break
                    else:
                        S.append(v)

    if E:
        raise ValueError("cycle detected")
    else:
        return L


def strongly_connected_components(G):
    r"""
    Strongly connected components of a directed graph in reverse topological
    order.


    Parameters
    ==========

    G : tuple[list, list[tuple[T, T]]
        A tuple consisting of a list of vertices and a list of edges of
        a graph whose strongly connected components are to be found.


    Examples
    ========

    Consider a directed graph (in dot notation)::

        digraph {
            A -> B
            A -> C
            B -> C
            C -> B
            B -> D
        }

    .. graphviz::

        digraph {
            A -> B
            A -> C
            B -> C
            C -> B
            B -> D
        }

    where vertices are the letters A, B, C and D. This graph can be encoded
    using Python's elementary data structures as follows::

        >>> V = ['A', 'B', 'C', 'D']
        >>> E = [('A', 'B'), ('A', 'C'), ('B', 'C'), ('C', 'B'), ('B', 'D')]

    The strongly connected components of this graph can be computed as

        >>> from sympy.utilities.iterables import strongly_connected_components

        >>> strongly_connected_components((V, E))
        [['D'], ['B', 'C'], ['A']]

    This also gives the components in reverse topological order.

    Since the subgraph containing B and C has a cycle they must be together in
    a strongly connected component. A and D are connected to the rest of the
    graph but not in a cyclic manner so they appear as their own strongly
    connected components.


    Notes
    =====

    The vertices of the graph must be hashable for the data structures used.
    If the vertices are unhashable replace them with integer indices.

    This function uses Tarjan's algorithm to compute the strongly connected
    components in `O(|V|+|E|)` (linear) time.


    References
    ==========

    .. [1] https://en.wikipedia.org/wiki/Strongly_connected_component
    .. [2] https://en.wikipedia.org/wiki/Tarjan%27s_strongly_connected_components_algorithm


    See Also
    ========

    sympy.utilities.iterables.connected_components

    """
    # Map from a vertex to its neighbours
    V, E = G
    Gmap = {vi: [] for vi in V}
    for v1, v2 in E:
        Gmap[v1].append(v2)
    return _strongly_connected_components(V, Gmap)


def _strongly_connected_components(V, Gmap):
    """More efficient internal routine for strongly_connected_components"""
    #
    # Here V is an iterable of vertices and Gmap is a dict mapping each vertex
    # to a list of neighbours e.g.:
    #
    #   V = [0, 1, 2, 3]
    #   Gmap = {0: [2, 3], 1: [0]}
    #
    # For a large graph these data structures can often be created more
    # efficiently then those expected by strongly_connected_components() which
    # in this case would be
    #
    #   V = [0, 1, 2, 3]
    #   Gmap = [(0, 2), (0, 3), (1, 0)]
    #
    # XXX: Maybe this should be the recommended function to use instead...
    #

    # Non-recursive Tarjan's algorithm:
    lowlink = {}
    indices = {}
    stack = OrderedDict()
    callstack = []
    components = []
    nomore = object()

    def start(v):
        index = len(stack)
        indices[v] = lowlink[v] = index
        stack[v] = None
        callstack.append((v, iter(Gmap[v])))

    def finish(v1):
        # Finished a component?
        if lowlink[v1] == indices[v1]:
            component = [stack.popitem()[0]]
            while component[-1] is not v1:
                component.append(stack.popitem()[0])
            components.append(component[::-1])
        v2, _ = callstack.pop()
        if callstack:
            v1, _ = callstack[-1]
            lowlink[v1] = min(lowlink[v1], lowlink[v2])

    for v in V:
        if v in indices:
            continue
        start(v)
        while callstack:
            v1, it1 = callstack[-1]
            v2 = next(it1, nomore)
            # Finished children of v1?
            if v2 is nomore:
                finish(v1)
            # Recurse on v2
            elif v2 not in indices:
                start(v2)
            elif v2 in stack:
                lowlink[v1] = min(lowlink[v1], indices[v2])

    # Reverse topological sort order:
    return components


def connected_components(G):
    r"""
    Connected components of an undirected graph or weakly connected components
    of a directed graph.


    Parameters
    ==========

    G : tuple[list, list[tuple[T, T]]
        A tuple consisting of a list of vertices and a list of edges of
        a graph whose connected components are to be found.


    Examples
    ========


    Given an undirected graph::

        graph {
            A -- B
            C -- D
        }

    .. graphviz::

        graph {
            A -- B
            C -- D
        }

    We can find the connected components using this function if we include
    each edge in both directions::

        >>> from sympy.utilities.iterables import connected_components

        >>> V = ['A', 'B', 'C', 'D']
        >>> E = [('A', 'B'), ('B', 'A'), ('C', 'D'), ('D', 'C')]
        >>> connected_components((V, E))
        [['A', 'B'], ['C', 'D']]

    The weakly connected components of a directed graph can found the same
    way.


    Notes
    =====

    The vertices of the graph must be hashable for the data structures used.
    If the vertices are unhashable replace them with integer indices.

    This function uses Tarjan's algorithm to compute the connected components
    in `O(|V|+|E|)` (linear) time.


    References
    ==========

    .. [1] https://en.wikipedia.org/wiki/Component_%28graph_theory%29
    .. [2] https://en.wikipedia.org/wiki/Tarjan%27s_strongly_connected_components_algorithm


    See Also
    ========

    sympy.utilities.iterables.strongly_connected_components

    """
    # Duplicate edges both ways so that the graph is effectively undirected
    # and return the strongly connected components:
    V, E = G
    E_undirected = []
    for v1, v2 in E:
        E_undirected.extend([(v1, v2), (v2, v1)])
    return strongly_connected_components((V, E_undirected))


def rotate_left(x, y):
    """
    Left rotates a list x by the number of steps specified
    in y.

    Examples
    ========

    >>> from sympy.utilities.iterables import rotate_left
    >>> a = [0, 1, 2]
    >>> rotate_left(a, 1)
    [1, 2, 0]
    """
    if len(x) == 0:
        return []
    y = y % len(x)
    return x[y:] + x[:y]


def rotate_right(x, y):
    """
    Right rotates a list x by the number of steps specified
    in y.

    Examples
    ========

    >>> from sympy.utilities.iterables import rotate_right
    >>> a = [0, 1, 2]
    >>> rotate_right(a, 1)
    [2, 0, 1]
    """
    if len(x) == 0:
        return []
    y = len(x) - y % len(x)
    return x[y:] + x[:y]


def least_rotation(x, key=None):
    '''
    Returns the number of steps of left rotation required to
    obtain lexicographically minimal string/list/tuple, etc.

    Examples
    ========

    >>> from sympy.utilities.iterables import least_rotation, rotate_left
    >>> a = [3, 1, 5, 1, 2]
    >>> least_rotation(a)
    3
    >>> rotate_left(a, _)
    [1, 2, 3, 1, 5]

    References
    ==========

    .. [1] https://en.wikipedia.org/wiki/Lexicographically_minimal_string_rotation

    '''
    from sympy.functions.elementary.miscellaneous import Id
    if key is None: key = Id
    S = x + x      # Concatenate string to it self to avoid modular arithmetic
    f = [-1] * len(S)     # Failure function
    k = 0       # Least rotation of string found so far
    for j in range(1,len(S)):
        sj = S[j]
        i = f[j-k-1]
        while i != -1 and sj != S[k+i+1]:
            if key(sj) < key(S[k+i+1]):
                k = j-i-1
            i = f[i]
        if sj != S[k+i+1]:
            if key(sj) < key(S[k]):
                k = j
            f[j-k] = -1
        else:
            f[j-k] = i+1
    return k


def multiset_combinations(m, n, g=None):
    """
    Return the unique combinations of size ``n`` from multiset ``m``.

    Examples
    ========

    >>> from sympy.utilities.iterables import multiset_combinations
    >>> from itertools import combinations
    >>> [''.join(i) for i in  multiset_combinations('baby', 3)]
    ['abb', 'aby', 'bby']

    >>> def count(f, s): return len(list(f(s, 3)))

    The number of combinations depends on the number of letters; the
    number of unique combinations depends on how the letters are
    repeated.

    >>> s1 = 'abracadabra'
    >>> s2 = 'banana tree'
    >>> count(combinations, s1), count(multiset_combinations, s1)
    (165, 23)
    >>> count(combinations, s2), count(multiset_combinations, s2)
    (165, 54)

    """
    from sympy.core.sorting import ordered
    if g is None:
        if isinstance(m, dict):
            if any(as_int(v) < 0 for v in m.values()):
                raise ValueError('counts cannot be negative')
            N = sum(m.values())
            if n > N:
                return
            g = [[k, m[k]] for k in ordered(m)]
        else:
            m = list(m)
            N = len(m)
            if n > N:
                return
            try:
                m = multiset(m)
                g = [(k, m[k]) for k in ordered(m)]
            except TypeError:
                m = list(ordered(m))
                g = [list(i) for i in group(m, multiple=False)]
        del m
    else:
        # not checking counts since g is intended for internal use
        N = sum(v for k, v in g)
    if n > N or not n:
        yield []
    else:
        for i, (k, v) in enumerate(g):
            if v >= n:
                yield [k]*n
                v = n - 1
            for v in range(min(n, v), 0, -1):
                for j in multiset_combinations(None, n - v, g[i + 1:]):
                    rv = [k]*v + j
                    if len(rv) == n:
                        yield rv

def multiset_permutations(m, size=None, g=None):
    """
    Return the unique permutations of multiset ``m``.

    Examples
    ========

    >>> from sympy.utilities.iterables import multiset_permutations
    >>> from sympy import factorial
    >>> [''.join(i) for i in multiset_permutations('aab')]
    ['aab', 'aba', 'baa']
    >>> factorial(len('banana'))
    720
    >>> len(list(multiset_permutations('banana')))
    60
    """
    from sympy.core.sorting import ordered
    if g is None:
        if isinstance(m, dict):
            if any(as_int(v) < 0 for v in m.values()):
                raise ValueError('counts cannot be negative')
            g = [[k, m[k]] for k in ordered(m)]
        else:
            m = list(ordered(m))
            g = [list(i) for i in group(m, multiple=False)]
        del m
    do = [gi for gi in g if gi[1] > 0]
    SUM = sum(gi[1] for gi in do)
    if not do or size is not None and (size > SUM or size < 1):
        if not do and size is None or size == 0:
            yield []
        return
    elif size == 1:
        for k, v in do:
            yield [k]
    elif len(do) == 1:
        k, v = do[0]
        v = v if size is None else (size if size <= v else 0)
        yield [k for i in range(v)]
    elif all(v == 1 for k, v in do):
        for p in permutations([k for k, v in do], size):
            yield list(p)
    else:
        size = size if size is not None else SUM
        for i, (k, v) in enumerate(do):
            do[i][1] -= 1
            for j in multiset_permutations(None, size - 1, do):
                if j:
                    yield [k] + j
            do[i][1] += 1


def _partition(seq, vector, m=None):
    """
    Return the partition of seq as specified by the partition vector.

    Examples
    ========

    >>> from sympy.utilities.iterables import _partition
    >>> _partition('abcde', [1, 0, 1, 2, 0])
    [['b', 'e'], ['a', 'c'], ['d']]

    Specifying the number of bins in the partition is optional:

    >>> _partition('abcde', [1, 0, 1, 2, 0], 3)
    [['b', 'e'], ['a', 'c'], ['d']]

    The output of _set_partitions can be passed as follows:

    >>> output = (3, [1, 0, 1, 2, 0])
    >>> _partition('abcde', *output)
    [['b', 'e'], ['a', 'c'], ['d']]

    See Also
    ========

    combinatorics.partitions.Partition.from_rgs

    """
    if m is None:
        m = max(vector) + 1
    elif isinstance(vector, int):  # entered as m, vector
        vector, m = m, vector
    p = [[] for i in range(m)]
    for i, v in enumerate(vector):
        p[v].append(seq[i])
    return p


def _set_partitions(n):
    """Cycle through all partitions of n elements, yielding the
    current number of partitions, ``m``, and a mutable list, ``q``
    such that ``element[i]`` is in part ``q[i]`` of the partition.

    NOTE: ``q`` is modified in place and generally should not be changed
    between function calls.

    Examples
    ========

    >>> from sympy.utilities.iterables import _set_partitions, _partition
    >>> for m, q in _set_partitions(3):
    ...     print('%s %s %s' % (m, q, _partition('abc', q, m)))
    1 [0, 0, 0] [['a', 'b', 'c']]
    2 [0, 0, 1] [['a', 'b'], ['c']]
    2 [0, 1, 0] [['a', 'c'], ['b']]
    2 [0, 1, 1] [['a'], ['b', 'c']]
    3 [0, 1, 2] [['a'], ['b'], ['c']]

    Notes
    =====

    This algorithm is similar to, and solves the same problem as,
    Algorithm 7.2.1.5H, from volume 4A of Knuth's The Art of Computer
    Programming.  Knuth uses the term "restricted growth string" where
    this code refers to a "partition vector". In each case, the meaning is
    the same: the value in the ith element of the vector specifies to
    which part the ith set element is to be assigned.

    At the lowest level, this code implements an n-digit big-endian
    counter (stored in the array q) which is incremented (with carries) to
    get the next partition in the sequence.  A special twist is that a
    digit is constrained to be at most one greater than the maximum of all
    the digits to the left of it.  The array p maintains this maximum, so
    that the code can efficiently decide when a digit can be incremented
    in place or whether it needs to be reset to 0 and trigger a carry to
    the next digit.  The enumeration starts with all the digits 0 (which
    corresponds to all the set elements being assigned to the same 0th
    part), and ends with 0123...n, which corresponds to each set element
    being assigned to a different, singleton, part.

    This routine was rewritten to use 0-based lists while trying to
    preserve the beauty and efficiency of the original algorithm.

    References
    ==========

    .. [1] Nijenhuis, Albert and Wilf, Herbert. (1978) Combinatorial Algorithms,
        2nd Ed, p 91, algorithm "nexequ". Available online from
        https://www.math.upenn.edu/~wilf/website/CombAlgDownld.html (viewed
        November 17, 2012).

    """
    p = [0]*n
    q = [0]*n
    nc = 1
    yield nc, q
    while nc != n:
        m = n
        while 1:
            m -= 1
            i = q[m]
            if p[i] != 1:
                break
            q[m] = 0
        i += 1
        q[m] = i
        m += 1
        nc += m - n
        p[0] += n - m
        if i == nc:
            p[nc] = 0
            nc += 1
        p[i - 1] -= 1
        p[i] += 1
        yield nc, q


def multiset_partitions(multiset, m=None):
    """
    Return unique partitions of the given multiset (in list form).
    If ``m`` is None, all multisets will be returned, otherwise only
    partitions with ``m`` parts will be returned.

    If ``multiset`` is an integer, a range [0, 1, ..., multiset - 1]
    will be supplied.

    Examples
    ========

    >>> from sympy.utilities.iterables import multiset_partitions
    >>> list(multiset_partitions([1, 2, 3, 4], 2))
    [[[1, 2, 3], [4]], [[1, 2, 4], [3]], [[1, 2], [3, 4]],
    [[1, 3, 4], [2]], [[1, 3], [2, 4]], [[1, 4], [2, 3]],
    [[1], [2, 3, 4]]]
    >>> list(multiset_partitions([1, 2, 3, 4], 1))
    [[[1, 2, 3, 4]]]

    Only unique partitions are returned and these will be returned in a
    canonical order regardless of the order of the input:

    >>> a = [1, 2, 2, 1]
    >>> ans = list(multiset_partitions(a, 2))
    >>> a.sort()
    >>> list(multiset_partitions(a, 2)) == ans
    True
    >>> a = range(3, 1, -1)
    >>> (list(multiset_partitions(a)) ==
    ...  list(multiset_partitions(sorted(a))))
    True

    If m is omitted then all partitions will be returned:

    >>> list(multiset_partitions([1, 1, 2]))
    [[[1, 1, 2]], [[1, 1], [2]], [[1, 2], [1]], [[1], [1], [2]]]
    >>> list(multiset_partitions([1]*3))
    [[[1, 1, 1]], [[1], [1, 1]], [[1], [1], [1]]]

    Counting
    ========

    The number of partitions of a set is given by the bell number:

    >>> from sympy import bell
    >>> len(list(multiset_partitions(5))) == bell(5) == 52
    True

    The number of partitions of length k from a set of size n is given by the
    Stirling Number of the 2nd kind:

    >>> from sympy.functions.combinatorial.numbers import stirling
    >>> stirling(5, 2) == len(list(multiset_partitions(5, 2))) == 15
    True

    These comments on counting apply to *sets*, not multisets.

    Notes
    =====

    When all the elements are the same in the multiset, the order
    of the returned partitions is determined by the ``partitions``
    routine. If one is counting partitions then it is better to use
    the ``nT`` function.

    See Also
    ========

    partitions
    sympy.combinatorics.partitions.Partition
    sympy.combinatorics.partitions.IntegerPartition
    sympy.functions.combinatorial.numbers.nT

    """
    # This function looks at the supplied input and dispatches to
    # several special-case routines as they apply.
    if isinstance(multiset, int):
        n = multiset
        if m and m > n:
            return
        multiset = list(range(n))
        if m == 1:
            yield [multiset[:]]
            return

        # If m is not None, it can sometimes be faster to use
        # MultisetPartitionTraverser.enum_range() even for inputs
        # which are sets.  Since the _set_partitions code is quite
        # fast, this is only advantageous when the overall set
        # partitions outnumber those with the desired number of parts
        # by a large factor.  (At least 60.)  Such a switch is not
        # currently implemented.
        for nc, q in _set_partitions(n):
            if m is None or nc == m:
                rv = [[] for i in range(nc)]
                for i in range(n):
                    rv[q[i]].append(multiset[i])
                yield rv
        return

    if len(multiset) == 1 and isinstance(multiset, str):
        multiset = [multiset]

    if not has_variety(multiset):
        # Only one component, repeated n times.  The resulting
        # partitions correspond to partitions of integer n.
        n = len(multiset)
        if m and m > n:
            return
        if m == 1:
            yield [multiset[:]]
            return
        x = multiset[:1]
        for size, p in partitions(n, m, size=True):
            if m is None or size == m:
                rv = []
                for k in sorted(p):
                    rv.extend([x*k]*p[k])
                yield rv
    else:
        from sympy.core.sorting import ordered
        multiset = list(ordered(multiset))
        n = len(multiset)
        if m and m > n:
            return
        if m == 1:
            yield [multiset[:]]
            return

        # Split the information of the multiset into two lists -
        # one of the elements themselves, and one (of the same length)
        # giving the number of repeats for the corresponding element.
        elements, multiplicities = zip(*group(multiset, False))

        if len(elements) < len(multiset):
            # General case - multiset with more than one distinct element
            # and at least one element repeated more than once.
            if m:
                mpt = MultisetPartitionTraverser()
                for state in mpt.enum_range(multiplicities, m-1, m):
                    yield list_visitor(state, elements)
            else:
                for state in multiset_partitions_taocp(multiplicities):
                    yield list_visitor(state, elements)
        else:
            # Set partitions case - no repeated elements. Pretty much
            # same as int argument case above, with same possible, but
            # currently unimplemented optimization for some cases when
            # m is not None
            for nc, q in _set_partitions(n):
                if m is None or nc == m:
                    rv = [[] for i in range(nc)]
                    for i in range(n):
                        rv[q[i]].append(i)
                    yield [[multiset[j] for j in i] for i in rv]


def partitions(n, m=None, k=None, size=False):
    """Generate all partitions of positive integer, n.

    Each partition is represented as a dictionary, mapping an integer
    to the number of copies of that integer in the partition.  For example,
    the first partition of 4 returned is {4: 1}, "4: one of them".

    Parameters
    ==========
    n : int
    m : int, optional
        limits number of parts in partition (mnemonic: m, maximum parts)
    k : int, optional
        limits the numbers that are kept in the partition (mnemonic: k, keys)
    size : bool, default: False
        If ``True``, (M, P) is returned where M is the sum of the
        multiplicities and P is the generated partition.
        If ``False``, only the generated partition is returned.

    Examples
    ========

    >>> from sympy.utilities.iterables import partitions

    The numbers appearing in the partition (the key of the returned dict)
    are limited with k:

    >>> for p in partitions(6, k=2):  # doctest: +SKIP
    ...     print(p)
    {2: 3}
    {1: 2, 2: 2}
    {1: 4, 2: 1}
    {1: 6}

    The maximum number of parts in the partition (the sum of the values in
    the returned dict) are limited with m (default value, None, gives
    partitions from 1 through n):

    >>> for p in partitions(6, m=2):  # doctest: +SKIP
    ...     print(p)
    ...
    {6: 1}
    {1: 1, 5: 1}
    {2: 1, 4: 1}
    {3: 2}

    References
    ==========

    .. [1] modified from Tim Peter's version to allow for k and m values:
           https://code.activestate.com/recipes/218332-generator-for-integer-partitions/

    See Also
    ========

    sympy.combinatorics.partitions.Partition
    sympy.combinatorics.partitions.IntegerPartition

    """
    if (n <= 0 or
        m is not None and m < 1 or
        k is not None and k < 1 or
        m and k and m*k < n):
        # the empty set is the only way to handle these inputs
        # and returning {} to represent it is consistent with
        # the counting convention, e.g. nT(0) == 1.
        if size:
            yield 0, {}
        else:
            yield {}
        return

    if m is None:
        m = n
    else:
        m = min(m, n)
    k = min(k or n, n)

    n, m, k = as_int(n), as_int(m), as_int(k)
    q, r = divmod(n, k)
    ms = {k: q}
    keys = [k]  # ms.keys(), from largest to smallest
    if r:
        ms[r] = 1
        keys.append(r)
    room = m - q - bool(r)
    if size:
        yield sum(ms.values()), ms.copy()
    else:
        yield ms.copy()

    while keys != [1]:
        # Reuse any 1's.
        if keys[-1] == 1:
            del keys[-1]
            reuse = ms.pop(1)
            room += reuse
        else:
            reuse = 0

        while 1:
            # Let i be the smallest key larger than 1.  Reuse one
            # instance of i.
            i = keys[-1]
            newcount = ms[i] = ms[i] - 1
            reuse += i
            if newcount == 0:
                del keys[-1], ms[i]
            room += 1

            # Break the remainder into pieces of size i-1.
            i -= 1
            q, r = divmod(reuse, i)
            need = q + bool(r)
            if need > room:
                if not keys:
                    return
                continue

            ms[i] = q
            keys.append(i)
            if r:
                ms[r] = 1
                keys.append(r)
            break
        room -= need
        if size:
            yield sum(ms.values()), ms.copy()
        else:
            yield ms.copy()


def ordered_partitions(n, m=None, sort=True):
    """Generates ordered partitions of integer *n*.

    Parameters
    ==========
    n : int
    m : int, optional
        The default value gives partitions of all sizes else only
        those with size m. In addition, if *m* is not None then
        partitions are generated *in place* (see examples).
    sort : bool, default: True
        Controls whether partitions are
        returned in sorted order when *m* is not None; when False,
        the partitions are returned as fast as possible with elements
        sorted, but when m|n the partitions will not be in
        ascending lexicographical order.

    Examples
    ========

    >>> from sympy.utilities.iterables import ordered_partitions

    All partitions of 5 in ascending lexicographical:

    >>> for p in ordered_partitions(5):
    ...     print(p)
    [1, 1, 1, 1, 1]
    [1, 1, 1, 2]
    [1, 1, 3]
    [1, 2, 2]
    [1, 4]
    [2, 3]
    [5]

    Only partitions of 5 with two parts:

    >>> for p in ordered_partitions(5, 2):
    ...     print(p)
    [1, 4]
    [2, 3]

    When ``m`` is given, a given list objects will be used more than
    once for speed reasons so you will not see the correct partitions
    unless you make a copy of each as it is generated:

    >>> [p for p in ordered_partitions(7, 3)]
    [[1, 1, 1], [1, 1, 1], [1, 1, 1], [2, 2, 2]]
    >>> [list(p) for p in ordered_partitions(7, 3)]
    [[1, 1, 5], [1, 2, 4], [1, 3, 3], [2, 2, 3]]

    When ``n`` is a multiple of ``m``, the elements are still sorted
    but the partitions themselves will be *unordered* if sort is False;
    the default is to return them in ascending lexicographical order.

    >>> for p in ordered_partitions(6, 2):
    ...     print(p)
    [1, 5]
    [2, 4]
    [3, 3]

    But if speed is more important than ordering, sort can be set to
    False:

    >>> for p in ordered_partitions(6, 2, sort=False):
    ...     print(p)
    [1, 5]
    [3, 3]
    [2, 4]

    References
    ==========

    .. [1] Generating Integer Partitions, [online],
        Available: https://jeromekelleher.net/generating-integer-partitions.html
    .. [2] Jerome Kelleher and Barry O'Sullivan, "Generating All
        Partitions: A Comparison Of Two Encodings", [online],
        Available: https://arxiv.org/pdf/0909.2331v2.pdf
    """
    if n < 1 or m is not None and m < 1:
        # the empty set is the only way to handle these inputs
        # and returning {} to represent it is consistent with
        # the counting convention, e.g. nT(0) == 1.
        yield []
        return

    if m is None:
        # The list `a`'s leading elements contain the partition in which
        # y is the biggest element and x is either the same as y or the
        # 2nd largest element; v and w are adjacent element indices
        # to which x and y are being assigned, respectively.
        a = [1]*n
        y = -1
        v = n
        while v > 0:
            v -= 1
            x = a[v] + 1
            while y >= 2 * x:
                a[v] = x
                y -= x
                v += 1
            w = v + 1
            while x <= y:
                a[v] = x
                a[w] = y
                yield a[:w + 1]
                x += 1
                y -= 1
            a[v] = x + y
            y = a[v] - 1
            yield a[:w]
    elif m == 1:
        yield [n]
    elif n == m:
        yield [1]*n
    else:
        # recursively generate partitions of size m
        for b in range(1, n//m + 1):
            a = [b]*m
            x = n - b*m
            if not x:
                if sort:
                    yield a
            elif not sort and x <= m:
                for ax in ordered_partitions(x, sort=False):
                    mi = len(ax)
                    a[-mi:] = [i + b for i in ax]
                    yield a
                    a[-mi:] = [b]*mi
            else:
                for mi in range(1, m):
                    for ax in ordered_partitions(x, mi, sort=True):
                        a[-mi:] = [i + b for i in ax]
                        yield a
                        a[-mi:] = [b]*mi


def binary_partitions(n):
    """
    Generates the binary partition of *n*.

    A binary partition consists only of numbers that are
    powers of two. Each step reduces a `2^{k+1}` to `2^k` and
    `2^k`. Thus 16 is converted to 8 and 8.

    Examples
    ========

    >>> from sympy.utilities.iterables import binary_partitions
    >>> for i in binary_partitions(5):
    ...     print(i)
    ...
    [4, 1]
    [2, 2, 1]
    [2, 1, 1, 1]
    [1, 1, 1, 1, 1]

    References
    ==========

    .. [1] TAOCP 4, section 7.2.1.5, problem 64

    """
    from math import ceil, log2
    power = int(2**(ceil(log2(n))))
    acc = 0
    partition = []
    while power:
        if acc + power <= n:
            partition.append(power)
            acc += power
        power >>= 1

    last_num = len(partition) - 1 - (n & 1)
    while last_num >= 0:
        yield partition
        if partition[last_num] == 2:
            partition[last_num] = 1
            partition.append(1)
            last_num -= 1
            continue
        partition.append(1)
        partition[last_num] >>= 1
        x = partition[last_num + 1] = partition[last_num]
        last_num += 1
        while x > 1:
            if x <= len(partition) - last_num - 1:
                del partition[-x + 1:]
                last_num += 1
                partition[last_num] = x
            else:
                x >>= 1
    yield [1]*n


def has_dups(seq):
    """Return True if there are any duplicate elements in ``seq``.

    Examples
    ========

    >>> from sympy import has_dups, Dict, Set
    >>> has_dups((1, 2, 1))
    True
    >>> has_dups(range(3))
    False
    >>> all(has_dups(c) is False for c in (set(), Set(), dict(), Dict()))
    True
    """
    from sympy.core.containers import Dict
    from sympy.sets.sets import Set
    if isinstance(seq, (dict, set, Dict, Set)):
        return False
    unique = set()
    try:
        return any(True for s in seq if s in unique or unique.add(s))
    except TypeError:
        return len(seq) != len(list(uniq(seq)))


def has_variety(seq):
    """Return True if there are any different elements in ``seq``.

    Examples
    ========

    >>> from sympy import has_variety

    >>> has_variety((1, 2, 1))
    True
    >>> has_variety((1, 1, 1))
    False
    """
    for i, s in enumerate(seq):
        if i == 0:
            sentinel = s
        else:
            if s != sentinel:
                return True
    return False


def uniq(seq, result=None):
    """
    Yield unique elements from ``seq`` as an iterator. The second
    parameter ``result``  is used internally; it is not necessary
    to pass anything for this.

    Note: changing the sequence during iteration will raise a
    RuntimeError if the size of the sequence is known; if you pass
    an iterator and advance the iterator you will change the
    output of this routine but there will be no warning.

    Examples
    ========

    >>> from sympy.utilities.iterables import uniq
    >>> dat = [1, 4, 1, 5, 4, 2, 1, 2]
    >>> type(uniq(dat)) in (list, tuple)
    False

    >>> list(uniq(dat))
    [1, 4, 5, 2]
    >>> list(uniq(x for x in dat))
    [1, 4, 5, 2]
    >>> list(uniq([[1], [2, 1], [1]]))
    [[1], [2, 1]]
    """
    try:
        n = len(seq)
    except TypeError:
        n = None
    def check():
        # check that size of seq did not change during iteration;
        # if n == None the object won't support size changing, e.g.
        # an iterator can't be changed
        if n is not None and len(seq) != n:
            raise RuntimeError('sequence changed size during iteration')
    try:
        seen = set()
        result = result or []
        for i, s in enumerate(seq):
            if not (s in seen or seen.add(s)):
                yield s
                check()
    except TypeError:
        if s not in result:
            yield s
            check()
            result.append(s)
        if hasattr(seq, '__getitem__'):
            yield from uniq(seq[i + 1:], result)
        else:
            yield from uniq(seq, result)


def generate_bell(n):
    """Return permutations of [0, 1, ..., n - 1] such that each permutation
    differs from the last by the exchange of a single pair of neighbors.
    The ``n!`` permutations are returned as an iterator. In order to obtain
    the next permutation from a random starting permutation, use the
    ``next_trotterjohnson`` method of the Permutation class (which generates
    the same sequence in a different manner).

    Examples
    ========

    >>> from itertools import permutations
    >>> from sympy.utilities.iterables import generate_bell
    >>> from sympy import zeros, Matrix

    This is the sort of permutation used in the ringing of physical bells,
    and does not produce permutations in lexicographical order. Rather, the
    permutations differ from each other by exactly one inversion, and the
    position at which the swapping occurs varies periodically in a simple
    fashion. Consider the first few permutations of 4 elements generated
    by ``permutations`` and ``generate_bell``:

    >>> list(permutations(range(4)))[:5]
    [(0, 1, 2, 3), (0, 1, 3, 2), (0, 2, 1, 3), (0, 2, 3, 1), (0, 3, 1, 2)]
    >>> list(generate_bell(4))[:5]
    [(0, 1, 2, 3), (0, 1, 3, 2), (0, 3, 1, 2), (3, 0, 1, 2), (3, 0, 2, 1)]

    Notice how the 2nd and 3rd lexicographical permutations have 3 elements
    out of place whereas each "bell" permutation always has only two
    elements out of place relative to the previous permutation (and so the
    signature (+/-1) of a permutation is opposite of the signature of the
    previous permutation).

    How the position of inversion varies across the elements can be seen
    by tracing out where the largest number appears in the permutations:

    >>> m = zeros(4, 24)
    >>> for i, p in enumerate(generate_bell(4)):
    ...     m[:, i] = Matrix([j - 3 for j in list(p)])  # make largest zero
    >>> m.print_nonzero('X')
    [XXX  XXXXXX  XXXXXX  XXX]
    [XX XX XXXX XX XXXX XX XX]
    [X XXXX XX XXXX XX XXXX X]
    [ XXXXXX  XXXXXX  XXXXXX ]

    See Also
    ========

    sympy.combinatorics.permutations.Permutation.next_trotterjohnson

    References
    ==========

    .. [1] https://en.wikipedia.org/wiki/Method_ringing

    .. [2] https://stackoverflow.com/questions/4856615/recursive-permutation/4857018

    .. [3] https://web.archive.org/web/20160313023044/http://programminggeeks.com/bell-algorithm-for-permutation/

    .. [4] https://en.wikipedia.org/wiki/Steinhaus%E2%80%93Johnson%E2%80%93Trotter_algorithm

    .. [5] Generating involutions, derangements, and relatives by ECO
           Vincent Vajnovszki, DMTCS vol 1 issue 12, 2010

    """
    n = as_int(n)
    if n < 1:
        raise ValueError('n must be a positive integer')
    if n == 1:
        yield (0,)
    elif n == 2:
        yield (0, 1)
        yield (1, 0)
    elif n == 3:
        yield from [(0, 1, 2), (0, 2, 1), (2, 0, 1), (2, 1, 0), (1, 2, 0), (1, 0, 2)]
    else:
        m = n - 1
        op = [0] + [-1]*m
        l = list(range(n))
        while True:
            yield tuple(l)
            # find biggest element with op
            big = None, -1  # idx, value
            for i in range(n):
                if op[i] and l[i] > big[1]:
                    big = i, l[i]
            i, _ = big
            if i is None:
                break  # there are no ops left
            # swap it with neighbor in the indicated direction
            j = i + op[i]
            l[i], l[j] = l[j], l[i]
            op[i], op[j] = op[j], op[i]
            # if it landed at the end or if the neighbor in the same
            # direction is bigger then turn off op
            if j == 0 or j == m or l[j + op[j]] > l[j]:
                op[j] = 0
            # any element bigger to the left gets +1 op
            for i in range(j):
                if l[i] > l[j]:
                    op[i] = 1
            # any element bigger to the right gets -1 op
            for i in range(j + 1, n):
                if l[i] > l[j]:
                    op[i] = -1


def generate_involutions(n):
    """
    Generates involutions.

    An involution is a permutation that when multiplied
    by itself equals the identity permutation. In this
    implementation the involutions are generated using
    Fixed Points.

    Alternatively, an involution can be considered as
    a permutation that does not contain any cycles with
    a length that is greater than two.

    Examples
    ========

    >>> from sympy.utilities.iterables import generate_involutions
    >>> list(generate_involutions(3))
    [(0, 1, 2), (0, 2, 1), (1, 0, 2), (2, 1, 0)]
    >>> len(list(generate_involutions(4)))
    10

    References
    ==========

    .. [1] https://mathworld.wolfram.com/PermutationInvolution.html

    """
    idx = list(range(n))
    for p in permutations(idx):
        for i in idx:
            if p[p[i]] != i:
                break
        else:
            yield p


def multiset_derangements(s):
    """Generate derangements of the elements of s *in place*.

    Examples
    ========

    >>> from sympy.utilities.iterables import multiset_derangements, uniq

    Because the derangements of multisets (not sets) are generated
    in place, copies of the return value must be made if a collection
    of derangements is desired or else all values will be the same:

    >>> list(uniq([i for i in multiset_derangements('1233')]))
    [[None, None, None, None]]
    >>> [i.copy() for i in multiset_derangements('1233')]
    [['3', '3', '1', '2'], ['3', '3', '2', '1']]
    >>> [''.join(i) for i in multiset_derangements('1233')]
    ['3312', '3321']
    """
    from sympy.core.sorting import ordered
    # create multiset dictionary of hashable elements or else
    # remap elements to integers
    try:
        ms = multiset(s)
    except TypeError:
        # give each element a canonical integer value
        key = dict(enumerate(ordered(uniq(s))))
        h = []
        for si in s:
            for k in key:
                if key[k] == si:
                    h.append(k)
                    break
        for i in multiset_derangements(h):
            yield [key[j] for j in i]
        return

    mx = max(ms.values())  # max repetition of any element
    n = len(s)  # the number of elements

    ## special cases

    # 1) one element has more than half the total cardinality of s: no
    # derangements are possible.
    if mx*2 > n:
        return

    # 2) all elements appear once: singletons
    if len(ms) == n:
        yield from _set_derangements(s)
        return

    # find the first element that is repeated the most to place
    # in the following two special cases where the selection
    # is unambiguous: either there are two elements with multiplicity
    # of mx or else there is only one with multiplicity mx
    for M in ms:
        if ms[M] == mx:
            break

    inonM = [i for i in range(n) if s[i] != M]  # location of non-M
    iM = [i for i in range(n) if s[i] == M]  # locations of M
    rv = [None]*n

    # 3) half are the same
    if 2*mx == n:
        # M goes into non-M locations
        for i in inonM:
            rv[i] = M
        # permutations of non-M go to M locations
        for p in multiset_permutations([s[i] for i in inonM]):
            for i, pi in zip(iM, p):
                rv[i] = pi
            yield rv
        # clean-up (and encourages proper use of routine)
        rv[:] = [None]*n
        return

    # 4) single repeat covers all but 1 of the non-repeats:
    # if there is one repeat then the multiset of the values
    # of ms would be {mx: 1, 1: n - mx}, i.e. there would
    # be n - mx + 1 values with the condition that n - 2*mx = 1
    if n - 2*mx == 1 and len(ms.values()) == n - mx + 1:
        for i, i1 in enumerate(inonM):
            ifill = inonM[:i] + inonM[i+1:]
            for j in ifill:
                rv[j] = M
            for p in permutations([s[j] for j in ifill]):
                rv[i1] = s[i1]
                for j, pi in zip(iM, p):
                    rv[j] = pi
                k = i1
                for j in iM:
                    rv[j], rv[k] = rv[k], rv[j]
                    yield rv
                    k = j
        # clean-up (and encourages proper use of routine)
        rv[:] = [None]*n
        return

    ## general case is handled with 3 helpers:
    #    1) `finish_derangements` will place the last two elements
    #       which have arbitrary multiplicities, e.g. for multiset
    #       {c: 3, a: 2, b: 2}, the last two elements are a and b
    #    2) `iopen` will tell where a given element can be placed
    #    3) `do` will recursively place elements into subsets of
    #        valid locations

    def finish_derangements():
        """Place the last two elements into the partially completed
        derangement, and yield the results.
        """

        a = take[1][0]  # penultimate element
        a_ct = take[1][1]
        b = take[0][0]  # last element to be placed
        b_ct = take[0][1]

        # split the indexes of the not-already-assigned elements of rv into
        # three categories
        forced_a = []  # positions which must have an a
        forced_b = []  # positions which must have a b
        open_free = []  # positions which could take either
        for i in range(len(s)):
            if rv[i] is None:
                if s[i] == a:
                    forced_b.append(i)
                elif s[i] == b:
                    forced_a.append(i)
                else:
                    open_free.append(i)

        if len(forced_a) > a_ct or len(forced_b) > b_ct:
            # No derangement possible
            return

        for i in forced_a:
            rv[i] = a
        for i in forced_b:
            rv[i] = b
        for a_place in combinations(open_free, a_ct - len(forced_a)):
            for a_pos in a_place:
                rv[a_pos] = a
            for i in open_free:
                if rv[i] is None:  # anything not in the subset is set to b
                    rv[i] = b
            yield rv
            # Clean up/undo the final placements
            for i in open_free:
                rv[i] = None

        # additional cleanup - clear forced_a, forced_b
        for i in forced_a:
            rv[i] = None
        for i in forced_b:
            rv[i] = None

    def iopen(v):
        # return indices at which element v can be placed in rv:
        # locations which are not already occupied if that location
        # does not already contain v in the same location of s
        return [i for i in range(n) if rv[i] is None and s[i] != v]

    def do(j):
        if j == 1:
            # handle the last two elements (regardless of multiplicity)
            # with a special method
            yield from finish_derangements()
        else:
            # place the mx elements of M into a subset of places
            # into which it can be replaced
            M, mx = take[j]
            for i in combinations(iopen(M), mx):
                # place M
                for ii in i:
                    rv[ii] = M
                # recursively place the next element
                yield from do(j - 1)
                # mark positions where M was placed as once again
                # open for placement of other elements
                for ii in i:
                    rv[ii] = None

    # process elements in order of canonically decreasing multiplicity
    take = sorted(ms.items(), key=lambda x:(x[1], x[0]))
    yield from do(len(take) - 1)
    rv[:] = [None]*n


def random_derangement(t, choice=None, strict=True):
    """Return a list of elements in which none are in the same positions
    as they were originally. If an element fills more than half of the positions
    then an error will be raised since no derangement is possible. To obtain
    a derangement of as many items as possible--with some of the most numerous
    remaining in their original positions--pass `strict=False`. To produce a
    pseudorandom derangment, pass a pseudorandom selector like `choice` (see
    below).

    Examples
    ========

    >>> from sympy.utilities.iterables import random_derangement
    >>> t = 'SymPy: a CAS in pure Python'
    >>> d = random_derangement(t)
    >>> all(i != j for i, j in zip(d, t))
    True

    A predictable result can be obtained by using a pseudorandom
    generator for the choice:

    >>> from sympy.core.random import seed, choice as c
    >>> seed(1)
    >>> d = [''.join(random_derangement(t, c)) for i in range(5)]
    >>> assert len(set(d)) != 1  # we got different values

    By reseeding, the same sequence can be obtained:

    >>> seed(1)
    >>> d2 = [''.join(random_derangement(t, c)) for i in range(5)]
    >>> assert d == d2
    """
    if choice is None:
        import secrets
        choice = secrets.choice
    def shuffle(rv):
        '''Knuth shuffle'''
        for i in range(len(rv) - 1, 0, -1):
            x = choice(rv[:i + 1])
            j = rv.index(x)
            rv[i], rv[j] = rv[j], rv[i]
    def pick(rv, n):
        '''shuffle rv and return the first n values
        '''
        shuffle(rv)
        return rv[:n]
    ms = multiset(t)
    tot = len(t)
    ms = sorted(ms.items(), key=lambda x: x[1])
  # if there are not enough spaces for the most
  # plentiful element to move to then some of them
  # will have to stay in place
    M, mx = ms[-1]
    n = len(t)
    xs = 2*mx - tot
    if xs > 0:
        if strict:
            raise ValueError('no derangement possible')
        opts = [i for (i, c) in enumerate(t) if c == ms[-1][0]]
        pick(opts, xs)
        stay = sorted(opts[:xs])
        rv = list(t)
        for i in reversed(stay):
            rv.pop(i)
        rv = random_derangement(rv, choice)
        for i in stay:
            rv.insert(i, ms[-1][0])
        return ''.join(rv) if type(t) is str else rv
  # the normal derangement calculated from here
    if n == len(ms):
      # approx 1/3 will succeed
        rv = list(t)
        while True:
            shuffle(rv)
            if all(i != j for i,j in zip(rv, t)):
                break
    else:
      # general case
        rv = [None]*n
        while True:
            j = 0
            while j > -len(ms):  # do most numerous first
                j -= 1
                e, c = ms[j]
                opts = [i for i in range(n) if rv[i] is None and t[i] != e]
                if len(opts) < c:
                    for i in range(n):
                        rv[i] = None
                    break # try again
                pick(opts, c)
                for i in range(c):
                    rv[opts[i]] = e
            else:
                return rv
    return rv


def _set_derangements(s):
    """
    yield derangements of items in ``s`` which are assumed to contain
    no repeated elements
    """
    if len(s) < 2:
        return
    if len(s) == 2:
        yield [s[1], s[0]]
        return
    if len(s) == 3:
        yield [s[1], s[2], s[0]]
        yield [s[2], s[0], s[1]]
        return
    for p in permutations(s):
        if not any(i == j for i, j in zip(p, s)):
            yield list(p)


def generate_derangements(s):
    """
    Return unique derangements of the elements of iterable ``s``.

    Examples
    ========

    >>> from sympy.utilities.iterables import generate_derangements
    >>> list(generate_derangements([0, 1, 2]))
    [[1, 2, 0], [2, 0, 1]]
    >>> list(generate_derangements([0, 1, 2, 2]))
    [[2, 2, 0, 1], [2, 2, 1, 0]]
    >>> list(generate_derangements([0, 1, 1]))
    []

    See Also
    ========

    sympy.functions.combinatorial.factorials.subfactorial

    """
    if not has_dups(s):
        yield from _set_derangements(s)
    else:
        for p in multiset_derangements(s):
            yield list(p)


def necklaces(n, k, free=False):
    """
    A routine to generate necklaces that may (free=True) or may not
    (free=False) be turned over to be viewed. The "necklaces" returned
    are comprised of ``n`` integers (beads) with ``k`` different
    values (colors). Only unique necklaces are returned.

    Examples
    ========

    >>> from sympy.utilities.iterables import necklaces, bracelets
    >>> def show(s, i):
    ...     return ''.join(s[j] for j in i)

    The "unrestricted necklace" is sometimes also referred to as a
    "bracelet" (an object that can be turned over, a sequence that can
    be reversed) and the term "necklace" is used to imply a sequence
    that cannot be reversed. So ACB == ABC for a bracelet (rotate and
    reverse) while the two are different for a necklace since rotation
    alone cannot make the two sequences the same.

    (mnemonic: Bracelets can be viewed Backwards, but Not Necklaces.)

    >>> B = [show('ABC', i) for i in bracelets(3, 3)]
    >>> N = [show('ABC', i) for i in necklaces(3, 3)]
    >>> set(N) - set(B)
    {'ACB'}

    >>> list(necklaces(4, 2))
    [(0, 0, 0, 0), (0, 0, 0, 1), (0, 0, 1, 1),
     (0, 1, 0, 1), (0, 1, 1, 1), (1, 1, 1, 1)]

    >>> [show('.o', i) for i in bracelets(4, 2)]
    ['....', '...o', '..oo', '.o.o', '.ooo', 'oooo']

    References
    ==========

    .. [1] https://mathworld.wolfram.com/Necklace.html

    .. [2] Frank Ruskey, Carla Savage, and Terry Min Yih Wang,
        Generating necklaces, Journal of Algorithms 13 (1992), 414-430;
        https://doi.org/10.1016/0196-6774(92)90047-G

    """
    # The FKM algorithm
    if k == 0 and n > 0:
        return
    a = [0]*n
    yield tuple(a)
    if n == 0:
        return
    while True:
        i = n - 1
        while a[i] == k - 1:
            i -= 1
            if i == -1:
                return
        a[i] += 1
        for j in range(n - i - 1):
            a[j + i + 1] = a[j]
        if n % (i + 1) == 0 and (not free or all(a <= a[j::-1] + a[-1:j:-1] for j in range(n - 1))):
            # No need to test j = n - 1.
            yield tuple(a)


def bracelets(n, k):
    """Wrapper to necklaces to return a free (unrestricted) necklace."""
    return necklaces(n, k, free=True)


def generate_oriented_forest(n):
    """
    This algorithm generates oriented forests.

    An oriented graph is a directed graph having no symmetric pair of directed
    edges. A forest is an acyclic graph, i.e., it has no cycles. A forest can
    also be described as a disjoint union of trees, which are graphs in which
    any two vertices are connected by exactly one simple path.

    Examples
    ========

    >>> from sympy.utilities.iterables import generate_oriented_forest
    >>> list(generate_oriented_forest(4))
    [[0, 1, 2, 3], [0, 1, 2, 2], [0, 1, 2, 1], [0, 1, 2, 0], \
    [0, 1, 1, 1], [0, 1, 1, 0], [0, 1, 0, 1], [0, 1, 0, 0], [0, 0, 0, 0]]

    References
    ==========

    .. [1] T. Beyer and S.M. Hedetniemi: constant time generation of
           rooted trees, SIAM J. Computing Vol. 9, No. 4, November 1980

    .. [2] https://stackoverflow.com/questions/1633833/oriented-forest-taocp-algorithm-in-python

    """
    P = list(range(-1, n))
    while True:
        yield P[1:]
        if P[n] > 0:
            P[n] = P[P[n]]
        else:
            for p in range(n - 1, 0, -1):
                if P[p] != 0:
                    target = P[p] - 1
                    for q in range(p - 1, 0, -1):
                        if P[q] == target:
                            break
                    offset = p - q
                    for i in range(p, n + 1):
                        P[i] = P[i - offset]
                    break
            else:
                break


def minlex(seq, directed=True, key=None):
    r"""
    Return the rotation of the sequence in which the lexically smallest
    elements appear first, e.g. `cba \rightarrow acb`.

    The sequence returned is a tuple, unless the input sequence is a string
    in which case a string is returned.

    If ``directed`` is False then the smaller of the sequence and the
    reversed sequence is returned, e.g. `cba \rightarrow abc`.

    If ``key`` is not None then it is used to extract a comparison key from each element in iterable.

    Examples
    ========

    >>> from sympy.combinatorics.polyhedron import minlex
    >>> minlex((1, 2, 0))
    (0, 1, 2)
    >>> minlex((1, 0, 2))
    (0, 2, 1)
    >>> minlex((1, 0, 2), directed=False)
    (0, 1, 2)

    >>> minlex('11010011000', directed=True)
    '00011010011'
    >>> minlex('11010011000', directed=False)
    '00011001011'

    >>> minlex(('bb', 'aaa', 'c', 'a'))
    ('a', 'bb', 'aaa', 'c')
    >>> minlex(('bb', 'aaa', 'c', 'a'), key=len)
    ('c', 'a', 'bb', 'aaa')

    """
    from sympy.functions.elementary.miscellaneous import Id
    if key is None: key = Id
    best = rotate_left(seq, least_rotation(seq, key=key))
    if not directed:
        rseq = seq[::-1]
        rbest = rotate_left(rseq, least_rotation(rseq, key=key))
        best = min(best, rbest, key=key)

    # Convert to tuple, unless we started with a string.
    return tuple(best) if not isinstance(seq, str) else best


def runs(seq, op=gt):
    """Group the sequence into lists in which successive elements
    all compare the same with the comparison operator, ``op``:
    op(seq[i + 1], seq[i]) is True from all elements in a run.

    Examples
    ========

    >>> from sympy.utilities.iterables import runs
    >>> from operator import ge
    >>> runs([0, 1, 2, 2, 1, 4, 3, 2, 2])
    [[0, 1, 2], [2], [1, 4], [3], [2], [2]]
    >>> runs([0, 1, 2, 2, 1, 4, 3, 2, 2], op=ge)
    [[0, 1, 2, 2], [1, 4], [3], [2, 2]]
    """
    cycles = []
    seq = iter(seq)
    try:
        run = [next(seq)]
    except StopIteration:
        return []
    while True:
        try:
            ei = next(seq)
        except StopIteration:
            break
        if op(ei, run[-1]):
            run.append(ei)
            continue
        else:
            cycles.append(run)
            run = [ei]
    if run:
        cycles.append(run)
    return cycles


def sequence_partitions(l, n, /):
    r"""Returns the partition of sequence $l$ into $n$ bins

    Explanation
    ===========

    Given the sequence $l_1 \cdots l_m \in V^+$ where
    $V^+$ is the Kleene plus of $V$

    The set of $n$ partitions of $l$ is defined as:

    .. math::
        \{(s_1, \cdots, s_n) | s_1 \in V^+, \cdots, s_n \in V^+,
        s_1 \cdots s_n = l_1 \cdots l_m\}

    Parameters
    ==========

    l : Sequence[T]
        A nonempty sequence of any Python objects

    n : int
        A positive integer

    Yields
    ======

    out : list[Sequence[T]]
        A list of sequences with concatenation equals $l$.
        This should conform with the type of $l$.

    Examples
    ========

    >>> from sympy.utilities.iterables import sequence_partitions
    >>> for out in sequence_partitions([1, 2, 3, 4], 2):
    ...     print(out)
    [[1], [2, 3, 4]]
    [[1, 2], [3, 4]]
    [[1, 2, 3], [4]]

    Notes
    =====

    This is modified version of EnricoGiampieri's partition generator
    from https://stackoverflow.com/questions/13131491/partition-n-items-into-k-bins-in-python-lazily

    See Also
    ========

    sequence_partitions_empty
    """
    # Asserting l is nonempty is done only for sanity check
    if n == 1 and l:
        yield [l]
        return
    for i in range(1, len(l)):
        for part in sequence_partitions(l[i:], n - 1):
            yield [l[:i]] + part


def sequence_partitions_empty(l, n, /):
    r"""Returns the partition of sequence $l$ into $n$ bins with
    empty sequence

    Explanation
    ===========

    Given the sequence $l_1 \cdots l_m \in V^*$ where
    $V^*$ is the Kleene star of $V$

    The set of $n$ partitions of $l$ is defined as:

    .. math::
        \{(s_1, \cdots, s_n) | s_1 \in V^*, \cdots, s_n \in V^*,
        s_1 \cdots s_n = l_1 \cdots l_m\}

    There are more combinations than :func:`sequence_partitions` because
    empty sequence can fill everywhere, so we try to provide different
    utility for this.

    Parameters
    ==========

    l : Sequence[T]
        A sequence of any Python objects (can be possibly empty)

    n : int
        A positive integer

    Yields
    ======

    out : list[Sequence[T]]
        A list of sequences with concatenation equals $l$.
        This should conform with the type of $l$.

    Examples
    ========

    >>> from sympy.utilities.iterables import sequence_partitions_empty
    >>> for out in sequence_partitions_empty([1, 2, 3, 4], 2):
    ...     print(out)
    [[], [1, 2, 3, 4]]
    [[1], [2, 3, 4]]
    [[1, 2], [3, 4]]
    [[1, 2, 3], [4]]
    [[1, 2, 3, 4], []]

    See Also
    ========

    sequence_partitions
    """
    if n < 1:
        return
    if n == 1:
        yield [l]
        return
    for i in range(0, len(l) + 1):
        for part in sequence_partitions_empty(l[i:], n - 1):
            yield [l[:i]] + part


def kbins(l, k, ordered=None):
    """
    Return sequence ``l`` partitioned into ``k`` bins.

    Examples
    ========

    The default is to give the items in the same order, but grouped
    into k partitions without any reordering:

    >>> from sympy.utilities.iterables import kbins
    >>> for p in kbins(list(range(5)), 2):
    ...     print(p)
    ...
    [[0], [1, 2, 3, 4]]
    [[0, 1], [2, 3, 4]]
    [[0, 1, 2], [3, 4]]
    [[0, 1, 2, 3], [4]]

    The ``ordered`` flag is either None (to give the simple partition
    of the elements) or is a 2 digit integer indicating whether the order of
    the bins and the order of the items in the bins matters. Given::

        A = [[0], [1, 2]]
        B = [[1, 2], [0]]
        C = [[2, 1], [0]]
        D = [[0], [2, 1]]

    the following values for ``ordered`` have the shown meanings::

        00 means A == B == C == D
        01 means A == B
        10 means A == D
        11 means A == A

    >>> for ordered_flag in [None, 0, 1, 10, 11]:
    ...     print('ordered = %s' % ordered_flag)
    ...     for p in kbins(list(range(3)), 2, ordered=ordered_flag):
    ...         print('     %s' % p)
    ...
    ordered = None
         [[0], [1, 2]]
         [[0, 1], [2]]
    ordered = 0
         [[0, 1], [2]]
         [[0, 2], [1]]
         [[0], [1, 2]]
    ordered = 1
         [[0], [1, 2]]
         [[0], [2, 1]]
         [[1], [0, 2]]
         [[1], [2, 0]]
         [[2], [0, 1]]
         [[2], [1, 0]]
    ordered = 10
         [[0, 1], [2]]
         [[2], [0, 1]]
         [[0, 2], [1]]
         [[1], [0, 2]]
         [[0], [1, 2]]
         [[1, 2], [0]]
    ordered = 11
         [[0], [1, 2]]
         [[0, 1], [2]]
         [[0], [2, 1]]
         [[0, 2], [1]]
         [[1], [0, 2]]
         [[1, 0], [2]]
         [[1], [2, 0]]
         [[1, 2], [0]]
         [[2], [0, 1]]
         [[2, 0], [1]]
         [[2], [1, 0]]
         [[2, 1], [0]]

    See Also
    ========

    partitions, multiset_partitions

    """
    if ordered is None:
        yield from sequence_partitions(l, k)
    elif ordered == 11:
        for pl in multiset_permutations(l):
            pl = list(pl)
            yield from sequence_partitions(pl, k)
    elif ordered == 00:
        yield from multiset_partitions(l, k)
    elif ordered == 10:
        for p in multiset_partitions(l, k):
            for perm in permutations(p):
                yield list(perm)
    elif ordered == 1:
        for kgot, p in partitions(len(l), k, size=True):
            if kgot != k:
                continue
            for li in multiset_permutations(l):
                rv = []
                i = j = 0
                li = list(li)
                for size, multiplicity in sorted(p.items()):
                    for m in range(multiplicity):
                        j = i + size
                        rv.append(li[i: j])
                        i = j
                yield rv
    else:
        raise ValueError(
            'ordered must be one of 00, 01, 10 or 11, not %s' % ordered)


def permute_signs(t):
    """Return iterator in which the signs of non-zero elements
    of t are permuted.

    Examples
    ========

    >>> from sympy.utilities.iterables import permute_signs
    >>> list(permute_signs((0, 1, 2)))
    [(0, 1, 2), (0, -1, 2), (0, 1, -2), (0, -1, -2)]
    """
    for signs in product(*[(1, -1)]*(len(t) - t.count(0))):
        signs = list(signs)
        yield type(t)([i*signs.pop() if i else i for i in t])


def signed_permutations(t):
    """Return iterator in which the signs of non-zero elements
    of t and the order of the elements are permuted and all
    returned values are unique.

    Examples
    ========

    >>> from sympy.utilities.iterables import signed_permutations
    >>> list(signed_permutations((0, 1, 2)))
    [(0, 1, 2), (0, -1, 2), (0, 1, -2), (0, -1, -2), (0, 2, 1),
    (0, -2, 1), (0, 2, -1), (0, -2, -1), (1, 0, 2), (-1, 0, 2),
    (1, 0, -2), (-1, 0, -2), (1, 2, 0), (-1, 2, 0), (1, -2, 0),
    (-1, -2, 0), (2, 0, 1), (-2, 0, 1), (2, 0, -1), (-2, 0, -1),
    (2, 1, 0), (-2, 1, 0), (2, -1, 0), (-2, -1, 0)]
    """
    return (type(t)(i) for j in multiset_permutations(t)
        for i in permute_signs(j))


def rotations(s, dir=1):
    """Return a generator giving the items in s as list where
    each subsequent list has the items rotated to the left (default)
    or right (``dir=-1``) relative to the previous list.

    Examples
    ========

    >>> from sympy import rotations
    >>> list(rotations([1,2,3]))
    [[1, 2, 3], [2, 3, 1], [3, 1, 2]]
    >>> list(rotations([1,2,3], -1))
    [[1, 2, 3], [3, 1, 2], [2, 3, 1]]
    """
    seq = list(s)
    for i in range(len(seq)):
        yield seq
        seq = rotate_left(seq, dir)


def roundrobin(*iterables):
    """roundrobin recipe taken from itertools documentation:
    https://docs.python.org/3/library/itertools.html#itertools-recipes

    roundrobin('ABC', 'D', 'EF') --> A D E B F C

    Recipe credited to George Sakkis
    """
    nexts = cycle(iter(it).__next__ for it in iterables)

    pending = len(iterables)
    while pending:
        try:
            for nxt in nexts:
                yield nxt()
        except StopIteration:
            pending -= 1
            nexts = cycle(islice(nexts, pending))



class NotIterable:
    """
    Use this as mixin when creating a class which is not supposed to
    return true when iterable() is called on its instances because
    calling list() on the instance, for example, would result in
    an infinite loop.
    """
    pass


def iterable(i, exclude=(str, dict, NotIterable)):
    """
    Return a boolean indicating whether ``i`` is SymPy iterable.
    True also indicates that the iterator is finite, e.g. you can
    call list(...) on the instance.

    When SymPy is working with iterables, it is almost always assuming
    that the iterable is not a string or a mapping, so those are excluded
    by default. If you want a pure Python definition, make exclude=None. To
    exclude multiple items, pass them as a tuple.

    You can also set the _iterable attribute to True or False on your class,
    which will override the checks here, including the exclude test.

    As a rule of thumb, some SymPy functions use this to check if they should
    recursively map over an object. If an object is technically iterable in
    the Python sense but does not desire this behavior (e.g., because its
    iteration is not finite, or because iteration might induce an unwanted
    computation), it should disable it by setting the _iterable attribute to False.

    See also: is_sequence

    Examples
    ========

    >>> from sympy.utilities.iterables import iterable
    >>> from sympy import Tuple
    >>> things = [[1], (1,), set([1]), Tuple(1), (j for j in [1, 2]), {1:2}, '1', 1]
    >>> for i in things:
    ...     print('%s %s' % (iterable(i), type(i)))
    True <... 'list'>
    True <... 'tuple'>
    True <... 'set'>
    True <class 'sympy.core.containers.Tuple'>
    True <... 'generator'>
    False <... 'dict'>
    False <... 'str'>
    False <... 'int'>

    >>> iterable({}, exclude=None)
    True
    >>> iterable({}, exclude=str)
    True
    >>> iterable("no", exclude=str)
    False

    """
    if hasattr(i, '_iterable'):
        return i._iterable
    try:
        iter(i)
    except TypeError:
        return False
    if exclude:
        return not isinstance(i, exclude)
    return True


def is_sequence(i, include=None):
    """
    Return a boolean indicating whether ``i`` is a sequence in the SymPy
    sense. If anything that fails the test below should be included as
    being a sequence for your application, set 'include' to that object's
    type; multiple types should be passed as a tuple of types.

    Note: although generators can generate a sequence, they often need special
    handling to make sure their elements are captured before the generator is
    exhausted, so these are not included by default in the definition of a
    sequence.

    See also: iterable

    Examples
    ========

    >>> from sympy.utilities.iterables import is_sequence
    >>> from types import GeneratorType
    >>> is_sequence([])
    True
    >>> is_sequence(set())
    False
    >>> is_sequence('abc')
    False
    >>> is_sequence('abc', include=str)
    True
    >>> generator = (c for c in 'abc')
    >>> is_sequence(generator)
    False
    >>> is_sequence(generator, include=(str, GeneratorType))
    True

    """
    return (hasattr(i, '__getitem__') and
            iterable(i) or
            bool(include) and
            isinstance(i, include))


@deprecated(
    """
    Using postorder_traversal from the sympy.utilities.iterables submodule is
    deprecated.

    Instead, use postorder_traversal from the top-level sympy namespace, like

        sympy.postorder_traversal
    """,
    deprecated_since_version="1.10",
    active_deprecations_target="deprecated-traversal-functions-moved")
def postorder_traversal(node, keys=None):
    from sympy.core.traversal import postorder_traversal as _postorder_traversal
    return _postorder_traversal(node, keys=keys)


@deprecated(
    """
    Using interactive_traversal from the sympy.utilities.iterables submodule
    is deprecated.

    Instead, use interactive_traversal from the top-level sympy namespace,
    like

        sympy.interactive_traversal
    """,
    deprecated_since_version="1.10",
    active_deprecations_target="deprecated-traversal-functions-moved")
def interactive_traversal(expr):
    from sympy.interactive.traversal import interactive_traversal as _interactive_traversal
    return _interactive_traversal(expr)


@deprecated(
    """
    Importing default_sort_key from sympy.utilities.iterables is deprecated.
    Use from sympy import default_sort_key instead.
    """,
    deprecated_since_version="1.10",
active_deprecations_target="deprecated-sympy-core-compatibility",
)
def default_sort_key(*args, **kwargs):
    from sympy import default_sort_key as _default_sort_key
    return _default_sort_key(*args, **kwargs)


@deprecated(
    """
    Importing default_sort_key from sympy.utilities.iterables is deprecated.
    Use from sympy import default_sort_key instead.
    """,
    deprecated_since_version="1.10",
active_deprecations_target="deprecated-sympy-core-compatibility",
)
def ordered(*args, **kwargs):
    from sympy import ordered as _ordered
    return _ordered(*args, **kwargs)<|MERGE_RESOLUTION|>--- conflicted
+++ resolved
@@ -21,11 +21,7 @@
 
 
 if TYPE_CHECKING:
-<<<<<<< HEAD
-    from typing import TypeVar, Iterable, Callable, Literal
-=======
-    from typing import TypeVar, Iterable, Callable, Sequence
->>>>>>> 2b28ba8c
+    from typing import TypeVar, Iterable, Callable, Literal, Sequence
     T = TypeVar('T')
 
 
