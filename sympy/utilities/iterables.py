from collections import defaultdict
import random
from operator import gt

from sympy.core import Basic, C
from sympy.core.compatibility import is_sequence, iterable  # logical location
from sympy.core.compatibility import (as_int, quick_sort,
         product as cartes, combinations, combinations_with_replacement)
from sympy.utilities.misc import default_sort_key
from sympy.utilities.exceptions import SymPyDeprecationWarning

# this is the logical location of these functions
from sympy.utilities.misc import default_sort_key
from sympy.core.compatibility import (is_sequence, iterable,
    product as cartes, combinations, combinations_with_replacement)


def flatten(iterable, levels=None, cls=None):
    """
    Recursively denest iterable containers.

    >>> from sympy.utilities.iterables import flatten

    >>> flatten([1, 2, 3])
    [1, 2, 3]
    >>> flatten([1, 2, [3]])
    [1, 2, 3]
    >>> flatten([1, [2, 3], [4, 5]])
    [1, 2, 3, 4, 5]
    >>> flatten([1.0, 2, (1, None)])
    [1.0, 2, 1, None]

    If you want to denest only a specified number of levels of
    nested containers, then set ``levels`` flag to the desired
    number of levels::

    >>> ls = [[(-2, -1), (1, 2)], [(0, 0)]]

    >>> flatten(ls, levels=1)
    [(-2, -1), (1, 2), (0, 0)]

    If cls argument is specified, it will only flatten instances of that
    class, for example:

    >>> from sympy.core import Basic
    >>> class MyOp(Basic):
    ...     pass
    ...
    >>> flatten([MyOp(1, MyOp(2, 3))], cls=MyOp)
    [1, 2, 3]

    adapted from http://kogs-www.informatik.uni-hamburg.de/~meine/python_tricks
    """
    if levels is not None:
        if not levels:
            return iterable
        elif levels > 0:
            levels -= 1
        else:
            raise ValueError(
                "expected non-negative number of levels, got %s" % levels)

    if cls is None:
        reducible = lambda x: is_sequence(x, set)
    else:
        reducible = lambda x: isinstance(x, cls)

    result = []

    for el in iterable:
        if reducible(el):
            if hasattr(el, 'args'):
                el = el.args
            result.extend(flatten(el, levels=levels, cls=cls))
        else:
            result.append(el)

    return result


def unflatten(iter, n=2):
    """Group ``iter`` into tuples of length ``n``. Raise an error if
    the length of ``iter`` is not a multiple of ``n``.
    """
    if n < 1 or len(iter) % n:
        raise ValueError('iter length is not a multiple of %i' % n)
    return zip(*(iter[i::n] for i in xrange(n)))


def reshape(seq, how):
    """Reshape the sequence according to the template in ``how``.

    Examples
    ========

    >>> from sympy.utilities import reshape
    >>> seq = range(1, 9)

    >>> reshape(seq, [4]) # lists of 4
    [[1, 2, 3, 4], [5, 6, 7, 8]]

    >>> reshape(seq, (4,)) # tuples of 4
    [(1, 2, 3, 4), (5, 6, 7, 8)]

    >>> reshape(seq, (2, 2)) # tuples of 4
    [(1, 2, 3, 4), (5, 6, 7, 8)]

    >>> reshape(seq, (2, [2])) # (i, i, [i, i])
    [(1, 2, [3, 4]), (5, 6, [7, 8])]

    >>> reshape(seq, ((2,), [2])) # etc....
    [((1, 2), [3, 4]), ((5, 6), [7, 8])]

    >>> reshape(seq, (1, [2], 1))
    [(1, [2, 3], 4), (5, [6, 7], 8)]

    >>> reshape(tuple(seq), ([[1], 1, (2,)],))
    (([[1], 2, (3, 4)],), ([[5], 6, (7, 8)],))

    >>> reshape(tuple(seq), ([1], 1, (2,)))
    (([1], 2, (3, 4)), ([5], 6, (7, 8)))
    """
    m = sum(flatten(how))
    n, rem = divmod(len(seq), m)
    if m < 0 or rem:
        raise ValueError('template must sum to positive number '
        'that divides the length of the sequence')
    i = 0
    container = type(how)
    rv = [None]*n
    for k in range(len(rv)):
        rv[k] = []
        for hi in how:
            if type(hi) is int:
                rv[k].extend(seq[i: i + hi])
                i += hi
            else:
                n = sum(flatten(hi))
                fg = type(hi)
                rv[k].append(fg(reshape(seq[i: i + n], hi))[0])
                i += n
        rv[k] = container(rv[k])
    return type(seq)(rv)


def group(container, multiple=True):
    """
    Splits a container into a list of lists of equal, adjacent elements.

    >>> from sympy.utilities.iterables import group

    >>> group([1, 1, 1, 2, 2, 3])
    [[1, 1, 1], [2, 2], [3]]

    >>> group([1, 1, 1, 2, 2, 3], multiple=False)
    [(1, 3), (2, 2), (3, 1)]

    """
    if not container:
        return []

    current, groups = [container[0]], []

    for elem in container[1:]:
        if elem == current[-1]:
            current.append(elem)
        else:
            groups.append(current)
            current = [elem]

    groups.append(current)

    if multiple:
        return groups

    for i, current in enumerate(groups):
        groups[i] = (current[0], len(current))

    return groups


def postorder_traversal(node, key=None):
    """
    Do a postorder traversal of a tree.

    This generator recursively yields nodes that it has visited in a postorder
    fashion. That is, it descends through the tree depth-first to yield all of
    a node's children's postorder traversal before yielding the node itself.

    Parameters
    ==========
    node : sympy expression
        The expression to traverse.
    key : (default None) sort key
        The key used to sort args of Basic objects. When None, args of Basic
        objects are processed in arbitrary order.

    Returns
    =======
    subtree : sympy expression
        All of the subtrees in the tree.

    Examples
    ========
    >>> from sympy import symbols, default_sort_key
    >>> from sympy.utilities.iterables import postorder_traversal
    >>> from sympy.abc import w, x, y, z

    The nodes are returned in the order that they are encountered unless key
    is given.

    >>> list(postorder_traversal(w + (x + y)*z)) # doctest: +SKIP
    [z, y, x, x + y, z*(x + y), w, w + z*(x + y)]
    >>> list(postorder_traversal(w + (x + y)*z, key=default_sort_key))
    [w, z, x, y, x + y, z*(x + y), w + z*(x + y)]


    """
    if isinstance(node, Basic):
        args = node.args
        if key:
            args = list(args)
            args.sort(key=key)
        for arg in args:
            for subtree in postorder_traversal(arg, key):
                yield subtree
    elif iterable(node):
        for item in node:
            for subtree in postorder_traversal(item, key):
                yield subtree
    yield node


def interactive_traversal(expr):
    """Traverse a tree asking a user which branch to choose. """
    from sympy.printing import pprint

    RED, BRED = '\033[0;31m', '\033[1;31m'
    GREEN, BGREEN = '\033[0;32m', '\033[1;32m'
    YELLOW, BYELLOW = '\033[0;33m', '\033[1;33m'
    BLUE, BBLUE = '\033[0;34m', '\033[1;34m'
    MAGENTA, BMAGENTA = '\033[0;35m', '\033[1;35m'
    CYAN, BCYAN = '\033[0;36m', '\033[1;36m'
    END = '\033[0m'

    def cprint(*args):
        print "".join(map(str, args)) + END

    def _interactive_traversal(expr, stage):
        if stage > 0:
            print

        cprint("Current expression (stage ", BYELLOW, stage, END, "):")
        print BCYAN
        pprint(expr)
        print END

        if isinstance(expr, Basic):
            if expr.is_Add:
                args = expr.as_ordered_terms()
            elif expr.is_Mul:
                args = expr.as_ordered_factors()
            else:
                args = expr.args
        elif hasattr(expr, "__iter__"):
            args = list(expr)
        else:
            return expr

        n_args = len(args)

        if not n_args:
            return expr

        for i, arg in enumerate(args):
            cprint(GREEN, "[", BGREEN, i, GREEN, "] ", BLUE, type(arg), END)
            pprint(arg)
            print

        if n_args == 1:
            choices = '0'
        else:
            choices = '0-%d' % (n_args - 1)

        try:
            choice = raw_input("Your choice [%s,f,l,r,d,?]: " % choices)
        except EOFError:
            result = expr
            print
        else:
            if choice == '?':
                cprint(RED, "%s - select subexpression with the given index" %
                       choices)
                cprint(RED, "f - select the first subexpression")
                cprint(RED, "l - select the last subexpression")
                cprint(RED, "r - select a random subexpression")
                cprint(RED, "d - done\n")

                result = _interactive_traversal(expr, stage)
            elif choice in ['d', '']:
                result = expr
            elif choice == 'f':
                result = _interactive_traversal(args[0], stage + 1)
            elif choice == 'l':
                result = _interactive_traversal(args[-1], stage + 1)
            elif choice == 'r':
                result = _interactive_traversal(random.choice(args), stage + 1)
            else:
                try:
                    choice = int(choice)
                except ValueError:
                    cprint(BRED,
                           "Choice must be a number in %s range\n" % choices)
                    result = _interactive_traversal(expr, stage)
                else:
                    if choice < 0 or choice >= n_args:
                        cprint(BRED, "Choice must be in %s range\n" % choices)
                        result = _interactive_traversal(expr, stage)
                    else:
                        result = _interactive_traversal(args[choice], stage + 1)

        return result

    return _interactive_traversal(expr, 0)


def variations(seq, n, repetition=False):
    """Returns a generator of the n-sized variations of ``seq`` (size N).
    ``repetition`` controls whether items in ``seq`` can appear more than once;

    Examples
    ========

    variations(seq, n) will return N! / (N - n)! permutations without
    repetition of seq's elements:

        >>> from sympy.utilities.iterables import variations
        >>> list(variations([1, 2], 2))
        [(1, 2), (2, 1)]

    variations(seq, n, True) will return the N**n permutations obtained
    by allowing repetition of elements:

        >>> list(variations([1, 2], 2, repetition=True))
        [(1, 1), (1, 2), (2, 1), (2, 2)]

    If you ask for more items than are in the set you get the empty set unless
    you allow repetitions:

        >>> list(variations([0, 1], 3, repetition=False))
        []
        >>> list(variations([0, 1], 3, repetition=True))[:4]
        [(0, 0, 0), (0, 0, 1), (0, 1, 0), (0, 1, 1)]

    See Also
    ========

    sympy.core.compatibility.permutations
    """
    from sympy.core.compatibility import permutations

    if not repetition:
        seq = tuple(seq)
        if len(seq) < n:
            return
        for i in permutations(seq, n):
            yield i
    else:
        if n == 0:
            yield ()
        else:
            for i in xrange(len(seq)):
                for cc in variations(seq, n - 1, True):
                    yield (seq[i],) + cc


def subsets(seq, k=None, repetition=False):
    """Generates all k-subsets (combinations) from an n-element set, seq.

       A k-subset of an n-element set is any subset of length exactly k. The
       number of k-subsets of an n-element set is given by binomial(n, k),
       whereas there are 2**n subsets all together. If k is None then all
       2**n subsets will be returned from shortest to longest.

       Examples
       ========
       >>> from sympy.utilities.iterables import subsets

       subsets(seq, k) will return the n!/k!/(n - k)! k-subsets (combinations)
       without repetition, i.e. once an item has been removed, it can no
       longer be "taken":

           >>> list(subsets([1, 2], 2))
           [(1, 2)]
           >>> list(subsets([1, 2]))
           [(), (1,), (2,), (1, 2)]
           >>> list(subsets([1, 2, 3], 2))
           [(1, 2), (1, 3), (2, 3)]


       subsets(seq, k, repetition=True) will return the (n - 1 + k)!/k!/(n - 1)!
       combinations *with* repetition:

           >>> list(subsets([1, 2], 2, repetition=True))
           [(1, 1), (1, 2), (2, 2)]

       If you ask for more items than are in the set you get the empty set unless
       you allow repetitions:

           >>> list(subsets([0, 1], 3, repetition=False))
           []
           >>> list(subsets([0, 1], 3, repetition=True))
           [(0, 0, 0), (0, 0, 1), (0, 1, 1), (1, 1, 1)]

       """
    if k is None:
        for k in range(len(seq) + 1):
            for i in subsets(seq, k, repetition):
                yield i
    else:
        if not repetition:
            for i in combinations(seq, k):
                yield i
        else:
            for i in combinations_with_replacement(seq, k):
                yield i


def numbered_symbols(prefix='x', cls=None, start=0, *args, **assumptions):
    """
    Generate an infinite stream of Symbols consisting of a prefix and
    increasing subscripts.

    Parameters
    ----------
    prefix : str, optional
        The prefix to use. By default, this function will generate symbols of
        the form "x0", "x1", etc.

    cls : class, optional
        The class to use. By default, it uses Symbol, but you can also use Wild.

    start : int, optional
        The start number.  By default, it is 0.

    Returns
    -------
    sym : Symbol
        The subscripted symbols.
    """
    if 'dummy' in assumptions:
        SymPyDeprecationWarning(
            feature="'dummy=True' to create numbered Dummy symbols",
            useinstead="cls=Dummy",
            issue=3378, deprecated_since_version="0.7.0",
        ).warn()
        if assumptions.pop('dummy'):
            cls = C.Dummy

    if cls is None:
        # We can't just make the default cls=C.Symbol because it isn't
        # imported yet.
        cls = C.Symbol

    while True:
        name = '%s%s' % (prefix, start)
        yield cls(name, *args, **assumptions)
        start += 1


def capture(func):
    """Return the printed output of func().

    `func` should be a function without arguments that produces output with
    print statements.

    >>> from sympy.utilities.iterables import capture
    >>> from sympy import pprint
    >>> from sympy.abc import x
    >>> def foo():
    ...     print 'hello world!'
    ...
    >>> 'hello' in capture(foo) # foo, not foo()
    True
    >>> capture(lambda: pprint(2/x))
    '2\\n-\\nx\\n'

    """
    import StringIO
    import sys

    stdout = sys.stdout
    sys.stdout = file = StringIO.StringIO()
    try:
        func()
    finally:
        sys.stdout = stdout
    return file.getvalue()

<<<<<<< HEAD
def sift(seq, keyfunc):
=======

def sift(expr, keyfunc):
>>>>>>> ef61493d
    """
    Sift the sequence, ``seq`` into a dictionary according to keyfunc.

    OUTPUT: each element in expr is stored in a list keyed to the value
    of keyfunc for the element.

    Examples
    ========

    >>> from sympy.utilities import sift
    >>> from sympy.abc import x, y
    >>> from sympy import sqrt, exp

    >>> sift(range(5), lambda x: x % 2)
    {0: [0, 2, 4], 1: [1, 3]}

    sift() returns a defaultdict() object, so any key that has no matches will
    give [].

    >>> sift([x], lambda x: x.is_commutative)
    {True: [x]}
    >>> _[False]
    []

    Sometimes you won't know how many keys you will get:

<<<<<<< HEAD
    >>> sift([sqrt(x), exp(x), (y**x)**2],
    ...      lambda x: x.as_base_exp()[0])
=======
    >>> sift(sqrt(x) + exp(x) + (y**x)**2,
    ... lambda x: x.as_base_exp()[0])
>>>>>>> ef61493d
    {E: [exp(x)], x: [sqrt(x)], y: [y**(2*x)]}

    If you need to sort the sifted items it might be better to use
    the lazyDSU_sort which can economically apply multiple sort keys
    to a squence while sorting.

    See Also
    ========
    lazyDSU_sort
    """
    m = defaultdict(list)
    for i in seq:
        m[keyfunc(i)].append(i)
    return m


def take(iter, n):
    """Return ``n`` items from ``iter`` iterator. """
    return [ value for _, value in zip(xrange(n), iter) ]


def dict_merge(*dicts):
    """Merge dictionaries into a single dictionary. """
    merged = {}

    for dict in dicts:
        merged.update(dict)

    return merged


def common_prefix(*seqs):
    """Return the subsequence that is a common start of sequences in ``seqs``.

    >>> from sympy.utilities.iterables import common_prefix
    >>> common_prefix(range(3))
    [0, 1, 2]
    >>> common_prefix(range(3), range(4))
    [0, 1, 2]
    >>> common_prefix([1, 2, 3], [1, 2, 5])
    [1, 2]
    >>> common_prefix([1, 2, 3], [1, 3, 5])
    [1]
    """
    if any(not s for s in seqs):
        return []
    elif len(seqs) == 1:
        return seqs[0]
    i = 0
    for i in range(min(len(s) for s in seqs)):
        if not all(seqs[j][i] == seqs[0][i] for j in xrange(len(seqs))):
            break
    else:
        i += 1
    return seqs[0][:i]


def common_suffix(*seqs):
    """Return the subsequence that is a common ending of sequences in ``seqs``.

    >>> from sympy.utilities.iterables import common_suffix
    >>> common_suffix(range(3))
    [0, 1, 2]
    >>> common_suffix(range(3), range(4))
    []
    >>> common_suffix([1, 2, 3], [9, 2, 3])
    [2, 3]
    >>> common_suffix([1, 2, 3], [9, 7, 3])
    [3]
    """

    if any(not s for s in seqs):
        return []
    elif len(seqs) == 1:
        return seqs[0]
    i = 0
    for i in range(-1, -min(len(s) for s in seqs) - 1, -1):
        if not all(seqs[j][i] == seqs[0][i] for j in xrange(len(seqs))):
            break
    else:
        i -= 1
    if i == -1:
        return []
    else:
        return seqs[0][i + 1:]


def prefixes(seq):
    """
    Generate all prefixes of a sequence.

    Examples
    ========

    >>> from sympy.utilities.iterables import prefixes

    >>> list(prefixes([1,2,3,4]))
    [[1], [1, 2], [1, 2, 3], [1, 2, 3, 4]]

    """
    n = len(seq)

    for i in xrange(n):
        yield seq[:i + 1]


def postfixes(seq):
    """
    Generate all postfixes of a sequence.

    Examples
    ========

    >>> from sympy.utilities.iterables import postfixes

    >>> list(postfixes([1,2,3,4]))
    [[4], [3, 4], [2, 3, 4], [1, 2, 3, 4]]

    """
    n = len(seq)

    for i in xrange(n):
        yield seq[n - i - 1:]


def topological_sort(graph, key=None):
    r"""
    Topological sort of graph's vertices.

    **Parameters**

    ``graph`` : ``tuple[list, list[tuple[T, T]]``
        A tuple consisting of a list of vertices and a list of edges of
        a graph to be sorted topologically.

    ``key`` : ``callable[T]`` (optional)
        Ordering key for vertices on the same level. By default the natural
        (e.g. lexicographic) ordering is used (in this case the base type
        must implement ordering relations).

    Examples
    ========

    Consider a graph::

        +---+     +---+     +---+
        | 7 |\    | 5 |     | 3 |
        +---+ \   +---+     +---+
          |   _\___/ ____   _/ |
          |  /  \___/    \ /   |
          V  V           V V   |
         +----+         +---+  |
         | 11 |         | 8 |  |
         +----+         +---+  |
          | | \____   ___/ _   |
          | \      \ /    / \  |
          V  \     V V   /  V  V
        +---+ \   +---+ |  +----+
        | 2 |  |  | 9 | |  | 10 |
        +---+  |  +---+ |  +----+
               \________/

    where vertices are integers. This graph can be encoded using
    elementary Python's data structures as follows::

        >>> V = [2, 3, 5, 7, 8, 9, 10, 11]
        >>> E = [(7, 11), (7, 8), (5, 11), (3, 8), (3, 10),
        ...      (11, 2), (11, 9), (11, 10), (8, 9)]

    To compute a topological sort for graph ``(V, E)`` issue::

        >>> from sympy.utilities.iterables import topological_sort

        >>> topological_sort((V, E))
        [3, 5, 7, 8, 11, 2, 9, 10]

    If specific tie breaking approach is needed, use ``key`` parameter::

        >>> topological_sort((V, E), key=lambda v: -v)
        [7, 5, 11, 3, 10, 8, 9, 2]

    Only acyclic graphs can be sorted. If the input graph has a cycle,
    then :py:exc:`ValueError` will be raised::

        >>> topological_sort((V, E + [(10, 7)]))
        Traceback (most recent call last):
        ...
        ValueError: cycle detected

    .. seealso:: http://en.wikipedia.org/wiki/Topological_sorting

    """
    V, E = graph

    L = []
    S = set(V)
    E = list(E)

    for v, u in E:
        S.discard(u)

    if key is None:
        key = lambda value: value

    S = sorted(S, key=key, reverse=True)

    while S:
        node = S.pop()
        L.append(node)

        for u, v in list(E):
            if u == node:
                E.remove((u, v))

                for _u, _v in E:
                    if v == _v:
                        break
                else:
                    kv = key(v)

                    for i, s in enumerate(S):
                        ks = key(s)

                        if kv > ks:
                            S.insert(i, v)
                            break
                    else:
                        S.append(v)

    if E:
        raise ValueError("cycle detected")
    else:
        return L


def rotate_left(x, y):
    """
    Left rotates a list x by the number of steps specified
    in y.

    Examples
    ========

    >>> from sympy.utilities.iterables import rotate_left
    >>> a = [0, 1, 2]
    >>> rotate_left(a, 1)
    [1, 2, 0]
    """
    if len(x) == 0:
        return x
    y = y % len(x)
    return x[y:] + x[:y]


def rotate_right(x, y):
    """
    Left rotates a list x by the number of steps specified
    in y.

    Examples
    ========

    >>> from sympy.utilities.iterables import rotate_right
    >>> a = [0, 1, 2]
    >>> rotate_right(a, 1)
    [2, 0, 1]
    """
    if len(x) == 0:
        return x
    y = len(x) - y % len(x)
    return x[y:] + x[:y]


def multiset_partitions(multiset, m):
    """
    This is the algorithm for generating multiset partitions
    as described by Knuth in TAOCP Vol 4.

    Given a multiset, this algorithm visits all of its
    m-partitions, that is, all partitions having exactly size m
    using auxiliary arrays as described in the book.

    Examples
    ========

    >>> from sympy.utilities.iterables import multiset_partitions
    >>> list(multiset_partitions([1,2,3,4], 2))
    [[[1, 2, 3], [4]], [[1, 3], [2, 4]], [[1], [2, 3, 4]], [[1, 2], \
    [3, 4]], [[1, 2, 4], [3]], [[1, 4], [2, 3]], [[1, 3, 4], [2]]]
    >>> list(multiset_partitions([1,2,3,4], 1))
    [[[1, 2, 3, 4]]]
    >>> list(multiset_partitions([1,2,3,4], 4))
    [[[1], [2], [3], [4]]]

    See Also
    ========
    sympy.combinatorics.partitions.Partition
    sympy.combinatorics.partitions.IntegerPartition
    """
    cache = {}

    def visit(n, a):
        ps = [[] for i in xrange(m)]
        for j in xrange(n):
            ps[a[j + 1]].append(multiset[j])
        canonical = tuple(tuple(j) for j in ps)
        if not canonical in cache:
            cache[canonical] = 1
            return ps

    def f(m_arr, n_arr, sigma, n, a):
        if m_arr <= 2:
            v = visit(n, a)
            if v is not None:
                yield v
        else:
            for v in f(m_arr - 1, n_arr - 1, (m_arr + sigma) % 2, n, a):
                yield v
        if n_arr == m_arr + 1:
            a[m_arr] = m_arr - 1
            v = visit(n, a)
            if v is not None:
                yield v
            while a[n_arr] > 0:
                a[n_arr] = a[n_arr] - 1
                v = visit(n, a)
                if v is not None:
                    yield v
        elif n_arr > m_arr + 1:
            if (m_arr + sigma) % 2 == 1:
                a[n_arr - 1] = m_arr - 1
            else:
                a[m_arr] = m_arr - 1
            func = [f, b][(a[n_arr] + sigma) % 2]
            for v in func(m_arr, n_arr - 1, 0, n, a):
                if v is not None:
                    yield v
            while a[n_arr] > 0:
                a[n_arr] = a[n_arr] - 1
                func = [f, b][(a[n_arr] + sigma) % 2]
                for v in func(m_arr, n_arr - 1, 0, n, a):
                    if v is not None:
                        yield v

    def b(m_arr, n_arr, sigma, n, a):
        if n_arr == m_arr + 1:
            v = visit(n, a)
            if v is not None:
                yield v
            while a[n_arr] < m_arr - 1:
                a[n_arr] = a[n_arr] + 1
                v = visit(n, a)
                if v is not None:
                    yield v
            a[m_arr] = 0
            v = visit(n, a)
            if v is not None:
                yield v
        elif n_arr > m_arr + 1:
            func = [f, b][(a[n_arr] + sigma) % 2]
            for v in func(m_arr, n_arr - 1, 0, n, a):
                if v is not None:
                    yield v
            while a[n_arr] < m_arr - 1:
                a[n_arr] = a[n_arr] + 1
                func = [f, b][(a[n_arr] + sigma) % 2]
                for v in func(m_arr, n_arr - 1, 0, n, a):
                    if v is not None:
                        yield v
            if (m_arr + sigma) % 2 == 1:
                a[n_arr - 1] = 0
            else:
                a[m_arr] = 0
        if m_arr <= 2:
            v = visit(n, a)
            if v is not None:
                yield v
        else:
            for v in b(m_arr - 1, n_arr - 1, (m_arr + sigma) % 2, n, a):
                if v is not None:
                    yield v

    n = len(multiset)
    a = [0] * (n + 1)
    for j in xrange(1, m + 1):
        a[n - m + j] = j - 1
    return f(m, n, 0, n, a)


def partitions(n, m=None, k=None):
    """Generate all partitions of integer n (>= 0).

    'm' limits the number of parts in the partition, e.g. if m=2 then
        partitions will contain no more than 2 numbers, while
    'k' limits the numbers which may appear in the partition, e.g. k=2 will
        return partitions with no element greater than 2.

    Each partition is represented as a dictionary, mapping an integer
    to the number of copies of that integer in the partition.  For example,
    the first partition of 4 returned is {4: 1}: a single 4.

    >>> from sympy.utilities.iterables import partitions

    Maximum key (number in partition) limited with k (in this case, 2):

    >>> for p in partitions(6, k=2):
    ...     print p
    {2: 3}
    {1: 2, 2: 2}
    {1: 4, 2: 1}
    {1: 6}

    Maximum number of parts in partion limited with m (in this case, 2):

    >>> for p in partitions(6, m=2):
    ...     print p
    ...
    {6: 1}
    {1: 1, 5: 1}
    {2: 1, 4: 1}
    {3: 2}

    Note that the _same_ dictionary object is returned each time.
    This is for speed:  generating each partition goes quickly,
    taking constant time independent of n.

    >>> [p for p in partitions(6, k=2)]
    [{1: 6}, {1: 6}, {1: 6}, {1: 6}]

    If you want to build a list of the returned dictionaries then
    make a copy of them:

    >>> [p.copy() for p in partitions(6, k=2)]
    [{2: 3}, {1: 2, 2: 2}, {1: 4, 2: 1}, {1: 6}]

    Reference:
        modified from Tim Peter's version to allow for k and m values:
        code.activestate.com/recipes/218332-generator-for-integer-partitions/

    See Also
    ========
    sympy.combinatorics.partitions.Partition
    sympy.combinatorics.partitions.IntegerPartition
    """
    if n < 0:
        raise ValueError("n must be >= 0")
    if m == 0:
        raise ValueError("m must be > 0")
    m = min(m or n, n)
    if m < 1:
        raise ValueError("maximum numbers in partition, m, must be > 0")
    k = min(k or n, n)
    if k < 1:
        raise ValueError("maximum value in partition, k, must be > 0")

    if m*k < n:
        return

    n, m, k = as_int(n), as_int(m), as_int(k)
    q, r = divmod(n, k)
    ms = {k: q}
    keys = [k]  # ms.keys(), from largest to smallest
    if r:
        ms[r] = 1
        keys.append(r)
    room = m - q - bool(r)
    yield ms

    while keys != [1]:
        # Reuse any 1's.
        if keys[-1] == 1:
            del keys[-1]
            reuse = ms.pop(1)
            room += reuse
        else:
            reuse = 0

        while 1:
            # Let i be the smallest key larger than 1.  Reuse one
            # instance of i.
            i = keys[-1]
            newcount = ms[i] = ms[i] - 1
            reuse += i
            if newcount == 0:
                del keys[-1], ms[i]
            room += 1

            # Break the remainder into pieces of size i-1.
            i -= 1
            q, r = divmod(reuse, i)
            need = q + bool(r)
            if need > room:
                if not keys:
                    return
                continue

            ms[i] = q
            keys.append(i)
            if r:
                ms[r] = 1
                keys.append(r)
            break
        room -= need
        yield ms


def binary_partitions(n):
    """
    Generates the binary partition of n.

    A binary partition consists only of numbers that are
    powers of two. Each step reduces a 2**(k+1) to 2**k and
    2**k. Thus 16 is converted to 8 and 8.

    Reference: TAOCP 4, section 7.2.1.5, problem 64

    Examples
    ========

    >>> from sympy.utilities.iterables import binary_partitions
    >>> for i in binary_partitions(5):
    ...     print i
    ...
    [4, 1]
    [2, 2, 1]
    [2, 1, 1, 1]
    [1, 1, 1, 1, 1]
    """
    from math import ceil, log
    pow = int(2**(ceil(log(n, 2))))
    sum = 0
    partition = []
    while pow:
        if sum + pow <= n:
            partition.append(pow)
            sum += pow
        pow >>= 1

    last_num = len(partition) - 1 - (n & 1)
    while last_num >= 0:
        yield partition
        if partition[last_num] == 2:
            partition[last_num] = 1
            partition.append(1)
            last_num -= 1
            continue
        partition.append(1)
        partition[last_num] >>= 1
        x = partition[last_num + 1] = partition[last_num]
        last_num += 1
        while x > 1:
            if x <= len(partition) - last_num - 1:
                del partition[-x + 1:]
                last_num += 1
                partition[last_num] = x
            else:
                x >>= 1
    yield [1]*n


def has_dups(seq):
    """Return True if there are any duplicate elements in ``seq``.

    Examples
    ========
    >>> from sympy.utilities.iterables import has_dups
    >>> from sympy import Dict, Set

    >>> has_dups((1, 2, 1))
    True
    >>> has_dups(range(3))
    False
    >>> all(has_dups(c) is False for c in (set(), Set(), dict(), Dict()))
    True
    """
    if isinstance(seq, (dict, set, C.Dict, C.Set)):
        return False
    uniq = set()
    return any(True for s in seq if s in uniq or uniq.add(s))


def has_variety(seq):
    """Return True if there are any different elements in ``seq``.

    Examples
    ========
    >>> from sympy.utilities.iterables import has_variety
    >>> from sympy import Dict, Set

    >>> has_variety((1, 2, 1))
    True
    >>> has_variety((1, 1, 1))
    False
    """
    for i, s in enumerate(seq):
        if i == 0:
            sentinel = s
        else:
            if s != sentinel:
                return True
    return False


def uniq(seq):
    """
    Remove repeated elements from an iterable, preserving order of first
    appearance.

    Returns a sequence of the same type of the input, or a list if the input
    was not a sequence.

    Examples
    ========

    >>> from sympy.utilities.iterables import uniq
    >>> uniq([1,4,1,5,4,2,1,2])
    [1, 4, 5, 2]
    >>> uniq((1,4,1,5,4,2,1,2))
    (1, 4, 5, 2)
    >>> uniq(x for x in (1,4,1,5,4,2,1,2))
    [1, 4, 5, 2]

    """
    from sympy.core.function import Tuple
    seen = set()
    result = (s for s in seq if not (s in seen or seen.add(s)))
    if not hasattr(seq, '__getitem__'):
        return list(result)
    if isinstance(seq, Tuple):
        return Tuple(*tuple(result))
    return type(seq)(result)


def generate_bell(n):
    """
    Generates the bell permutations.

    In a Bell permutation, each cycle is a decreasing
    sequence of integers.

    Reference:
    [1] Generating involutions, derangements, and relatives by ECO
    Vincent Vajnovszki, DMTCS vol 1 issue 12, 2010

    Examples
    ========

    >>> from sympy.utilities.iterables import generate_bell
    >>> list(generate_bell(3))
    [(0, 1, 2), (0, 2, 1), (1, 0, 2), (2, 0, 1), (2, 1, 0)]
    """
    P = [i for i in xrange(n)]
    T = [0]
    cache = set()

    def gen(P, T, t):
        if t == (n - 1):
            cache.add(tuple(P))
        else:
            for i in T:
                P[i], P[t + 1] = P[t + 1], P[i]
                if tuple(P) not in cache:
                    cache.add(tuple(P))
                    gen(P, T, t + 1)
                P[i], P[t + 1] = P[t + 1], P[i]
            T.append(t + 1)
            cache.add(tuple(P))
            gen(P, T, t + 1)
            T.remove(t + 1)
    gen(P, T, 0)
    return sorted(cache)


def generate_involutions(n):
    """
    Generates involutions.

    An involution is a permutation that when multiplied
    by itself equals the identity permutation. In this
    implementation the involutions are generated using
    Fixed Points.

    Alternatively, an involution can be considered as
    a permutation that does not contain any cycles with
    a length that is greater than two.

    Reference:
    http://mathworld.wolfram.com/PermutationInvolution.html

    Examples
    ========

    >>> from sympy.utilities.iterables import generate_involutions
    >>> generate_involutions(3)
    [(0, 1, 2), (0, 2, 1), (1, 0, 2), (2, 1, 0)]
    >>> len(generate_involutions(4))
    10
    """
    P = range(n)  # the items of the permutation
    F = [0]  # the fixed points {is this right??}
    cache = set()

    def gen(P, F, t):
        if t == n:
            cache.add(tuple(P))
        else:
            for j in xrange(len(F)):
                P[j], P[t] = P[t], P[j]
                if tuple(P) not in cache:
                    cache.add(tuple(P))
                    Fj = F.pop(j)
                    gen(P, F, t + 1)
                    F.insert(j, Fj)
                P[j], P[t] = P[t], P[j]
            t += 1
            F.append(t)
            cache.add(tuple(P))
            gen(P, F, t)
            F.pop()
    gen(P, F, 1)
    return sorted(cache)


def generate_derangements(perm):
    """
    Routine to generate derangements.

    TODO: This will be rewritten to use the
    ECO operator approach once the permutations
    branch is in master.

    Examples
    ========

    >>> from sympy.utilities.iterables import generate_derangements
    >>> list(generate_derangements([0,1,2]))
    [[1, 2, 0], [2, 0, 1]]
    >>> list(generate_derangements([0,1,2,3]))
    [[1, 0, 3, 2], [1, 2, 3, 0], [1, 3, 0, 2], [2, 0, 3, 1], \
    [2, 3, 0, 1], [2, 3, 1, 0], [3, 0, 1, 2], [3, 2, 0, 1], \
    [3, 2, 1, 0]]
    >>> list(generate_derangements([0,1,1]))
    []
    """
    indices = range(len(perm))
    p = variations(indices, len(indices))
    for rv in \
            uniq(tuple(perm[i] for i in idx)
                 for idx in p if all(perm[k] !=
                                     perm[idx[k]] for k in xrange(len(perm)))):
        yield list(rv)


def unrestricted_necklace(n, k):
    """
    A routine to generate unrestriced necklaces.

    Here n is the length of the necklace and k - 1
    is the maximum permissible element in the
    generated necklaces.

    Reference:
    http://mathworld.wolfram.com/Necklace.html

    Examples
    ========

    >>> from sympy.utilities.iterables import unrestricted_necklace
    >>> [i[:] for i in unrestricted_necklace(3, 2)]
    [[0, 0, 0], [0, 1, 1]]
    >>> [i[:] for i in unrestricted_necklace(4, 4)]
    [[0, 0, 0, 0], [0, 0, 1, 0], [0, 0, 2, 0], [0, 0, 3, 0], \
    [0, 1, 1, 1], [0, 1, 2, 1], [0, 1, 3, 1], [0, 2, 2, 2], \
    [0, 2, 3, 2], [0, 3, 3, 3]]
    """
    a = [0] * n

    def gen(t, p):
        if (t > n - 1):
            if (n % p == 0):
                yield a
        else:
            a[t] = a[t - p]
            for necklace in gen(t + 1, p):
                yield necklace
            for j in xrange(a[t - p] + 1, k):
                a[t] = j
                for necklace in gen(t + 1, t):
                    yield necklace
    return gen(1, 1)


def generate_oriented_forest(n):
    """
    This algorithm generates oriented forests.

    An oriented graph is a directed graph having no symmetric pair of directed
    edges. A forest is an acyclic graph, i.e., it has no cycles. A forest can
    also be described as a disjoint union of trees, which are graphs in which
    any two vertices are connected by exactly one simple path.

    Reference:
    [1] T. Beyer and S.M. Hedetniemi: constant time generation of \
        rooted trees, SIAM J. Computing Vol. 9, No. 4, November 1980
    [2] http://stackoverflow.com/questions/1633833/oriented-forest-taocp-algorithm-in-python

    Examples
    ========

    >>> from sympy.utilities.iterables import generate_oriented_forest
    >>> list(generate_oriented_forest(4))
    [[0, 1, 2, 3], [0, 1, 2, 2], [0, 1, 2, 1], [0, 1, 2, 0], \
    [0, 1, 1, 1], [0, 1, 1, 0], [0, 1, 0, 1], [0, 1, 0, 0], [0, 0, 0, 0]]
    """
    P = range(-1, n)
    while True:
        yield P[1:]
        if P[n] > 0:
            P[n] = P[P[n]]
        else:
            for p in xrange(n - 1, 0, -1):
                if P[p] != 0:
                    target = P[p] - 1
                    for q in xrange(p - 1, 0, -1):
                        if P[q] == target:
                            break
                    offset = p - q
                    for i in xrange(p, n + 1):
                        P[i] = P[i - offset]
                    break
            else:
                break


def lazyDSU_sort(seq, keys, warn=False):
    """Return sorted seq, breaking ties by applying keys only when needed.

    If ``warn`` is True then an error will be raised if there were no
    keys remaining to break ties.

    Examples
    ========

    >>> from sympy.utilities.iterables import lazyDSU_sort, default_sort_key
    >>> from sympy.abc import x, y

    The count_ops is not sufficient to break ties in this list and the first
    two items appear in their original order: Python sorting is stable.

    >>> lazyDSU_sort([y + 2, x + 2, x**2 + y + 3],
    ...    [lambda x: x.count_ops()], warn=False)
    ...
    [y + 2, x + 2, x**2 + y + 3]

    The use of default_sort_key allows the tie to be broken (and warn can
    be safely left False).

    >>> lazyDSU_sort([y + 2, x + 2, x**2 + y + 3],
    ...    [lambda x: x.count_ops(),
    ...     default_sort_key])
    ...
    [x + 2, y + 2, x**2 + y + 3]

    Here, sequences are sorted by length, then sum:

    >>> seq, keys = [[[1, 2, 1], [0, 3, 1], [1, 1, 3], [2], [1]], [
    ...    lambda x: len(x),
    ...    lambda x: sum(x)]]
    ...
    >>> lazyDSU_sort(seq, keys, warn=False)
    [[1], [2], [1, 2, 1], [0, 3, 1], [1, 1, 3]]

    If ``warn`` is True, an error will be raised if there were not
    enough keys to break ties:

    >>> lazyDSU_sort(seq, keys, warn=True)
    Traceback (most recent call last):
    ...
    ValueError: not enough keys to break ties


    Notes
    =====

    The decorated sort is one of the fastest ways to sort a sequence for
    which special item comparison is desired: the sequence is decorated,
    sorted on the basis of the decoration (e.g. making all letters lower
    case) and then undecorated. If one wants to break ties for items that
    have the same decorated value, a second key can be used. But if the
    second key is expensive to compute then it is inefficient to decorate
    all items with both keys: only those items having identical first key
    values need to be decorated. This function applies keys successively
    only when needed to break ties.
    """
    d = defaultdict(list)
    keys = list(keys)
    f = keys.pop(0)
    for a in seq:
        d[f(a)].append(a)
    seq = []
    for k in sorted(d.keys()):
        if len(d[k]) > 1:
            if keys:
                d[k] = lazyDSU_sort(d[k], keys, warn)
            elif warn:
                raise ValueError('not enough keys to break ties')
            seq.extend(d[k])
        else:
            seq.append(d[k][0])
    return seq


def minlex(seq, directed=True):
    """Return a tuple where the smallest element appears first; if
    ``directed`` is True (default) then the order is preserved, otherwise the
    sequence will be reversed if that gives a lexically smaller ordering.

    Examples
    ========
    >>> from sympy.combinatorics.polyhedron import minlex
    >>> minlex((1, 2, 0))
    (0, 1, 2)
    >>> minlex((1, 0, 2))
    (0, 2, 1)
    >>> minlex((1, 0, 2), directed=False)
    (0, 1, 2)
    """
    seq = list(seq)
    small = min(seq)
    i = seq.index(small)
    if not directed:
        n = len(seq)
        p = (i + 1) % n
        m = (i - 1) % n
        if seq[p] > seq[m]:
            seq = list(reversed(seq))
            i = n - i - 1
    if i:
        seq = rotate_left(seq, i)
    return tuple(seq)


def runs(seq, op=gt):
    """Group the sequence into lists in which successive elements
    all compare the same with the comparison operator, ``op``:
    op(seq[i + 1], seq[i]) is True from all elements in a run.

    Examples
    ========

    >>> from sympy.utilities.iterables import runs
    >>> from operator import ge
    >>> runs([0, 1, 2, 2, 1, 4, 3, 2, 2])
    [[0, 1, 2], [2], [1, 4], [3], [2], [2]]
    >>> runs([0, 1, 2, 2, 1, 4, 3, 2, 2], op=ge)
    [[0, 1, 2, 2], [1, 4], [3], [2, 2]]
    """
    cycles = []
    seq = iter(seq)
    try:
        run = [seq.next()]
    except StopIteration:
        return []
    while True:
        try:
            ei = seq.next()
        except StopIteration:
            break
        if op(ei, run[-1]):
            run.append(ei)
            continue
        else:
            cycles.append(run)
            run = [ei]
    if run:
        cycles.append(run)
    return cycles<|MERGE_RESOLUTION|>--- conflicted
+++ resolved
@@ -497,12 +497,7 @@
         sys.stdout = stdout
     return file.getvalue()
 
-<<<<<<< HEAD
 def sift(seq, keyfunc):
-=======
-
-def sift(expr, keyfunc):
->>>>>>> ef61493d
     """
     Sift the sequence, ``seq`` into a dictionary according to keyfunc.
 
@@ -529,13 +524,8 @@
 
     Sometimes you won't know how many keys you will get:
 
-<<<<<<< HEAD
     >>> sift([sqrt(x), exp(x), (y**x)**2],
     ...      lambda x: x.as_base_exp()[0])
-=======
-    >>> sift(sqrt(x) + exp(x) + (y**x)**2,
-    ... lambda x: x.as_base_exp()[0])
->>>>>>> ef61493d
     {E: [exp(x)], x: [sqrt(x)], y: [y**(2*x)]}
 
     If you need to sort the sifted items it might be better to use
