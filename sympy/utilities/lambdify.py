"""
This module provides convenient functions to transform SymPy expressions to
lambda functions which can be used to calculate numerical values very fast.
"""

from __future__ import annotations
from typing import Any

import builtins
import inspect
import keyword
import textwrap
import linecache
import weakref

# Required despite static analysis claiming it is not used
from sympy.external import import_module # noqa:F401
from sympy.utilities.exceptions import sympy_deprecation_warning
from sympy.utilities.decorator import doctest_depends_on
from sympy.utilities.iterables import (is_sequence, iterable,
    NotIterable, flatten)
from sympy.utilities.misc import filldedent


__doctest_requires__ = {('lambdify',): ['numpy', 'tensorflow']}


# Default namespaces, letting us define translations that can't be defined
# by simple variable maps, like I => 1j
MATH_DEFAULT: dict[str, Any] = {}
CMATH_DEFAULT: dict[str,Any] = {}
MPMATH_DEFAULT: dict[str, Any] = {}
UMATH_DEFAULT: dict[str, Any] = {}
NUMPY_DEFAULT: dict[str, Any] = {"I": 1j}
UNUMPY_DEFAULT: dict[str, Any] = {"I": 1j}
SCIPY_DEFAULT: dict[str, Any] = {"I": 1j}
CUPY_DEFAULT: dict[str, Any] = {"I": 1j}
JAX_DEFAULT: dict[str, Any] = {"I": 1j}
TENSORFLOW_DEFAULT: dict[str, Any] = {}
TORCH_DEFAULT: dict[str, Any] = {"I": 1j}
SYMPY_DEFAULT: dict[str, Any] = {}
NUMEXPR_DEFAULT: dict[str, Any] = {}

# These are the namespaces the lambda functions will use.
# These are separate from the names above because they are modified
# throughout this file, whereas the defaults should remain unmodified.

MATH = MATH_DEFAULT.copy()
CMATH = CMATH_DEFAULT.copy()
MPMATH = MPMATH_DEFAULT.copy()
UMATH = UMATH_DEFAULT.copy()
NUMPY = NUMPY_DEFAULT.copy()
UNUMPY = UNUMPY_DEFAULT.copy()
SCIPY = SCIPY_DEFAULT.copy()
CUPY = CUPY_DEFAULT.copy()
JAX = JAX_DEFAULT.copy()
TENSORFLOW = TENSORFLOW_DEFAULT.copy()
TORCH = TORCH_DEFAULT.copy()
SYMPY = SYMPY_DEFAULT.copy()
NUMEXPR = NUMEXPR_DEFAULT.copy()


# Mappings between SymPy and other modules function names.
MATH_TRANSLATIONS = {
    "ceiling": "ceil",
    "E": "e",
    "ln": "log",
}

CMATH_TRANSLATIONS: dict[str, str] = {}

# NOTE: This dictionary is reused in Function._eval_evalf to allow subclasses
# of Function to automatically evalf.
MPMATH_TRANSLATIONS = {
    "Abs": "fabs",
    "elliptic_k": "ellipk",
    "elliptic_f": "ellipf",
    "elliptic_e": "ellipe",
    "elliptic_pi": "ellippi",
    "ceiling": "ceil",
    "chebyshevt": "chebyt",
    "chebyshevu": "chebyu",
    "assoc_legendre": "legenp",
    "E": "e",
    "I": "j",
    "ln": "log",
    #"lowergamma":"lower_gamma",
    "oo": "inf",
    #"uppergamma":"upper_gamma",
    "LambertW": "lambertw",
    "MutableDenseMatrix": "matrix",
    "ImmutableDenseMatrix": "matrix",
    "conjugate": "conj",
    "dirichlet_eta": "altzeta",
    "Ei": "ei",
    "Shi": "shi",
    "Chi": "chi",
    "Si": "si",
    "Ci": "ci",
    "RisingFactorial": "rf",
    "FallingFactorial": "ff",
    "betainc_regularized": "betainc",
}

UMATH_TRANSLATIONS: dict[str, str] = {
    "ceiling": "ceil",
    "E": "e",
    "ln": "log",
}

NUMPY_TRANSLATIONS: dict[str, str] = {
    "Heaviside": "heaviside",
}

UNUMPY_TRANSLATIONS: dict[str, str] = {}

SCIPY_TRANSLATIONS: dict[str, str] = {
    "jn" : "spherical_jn",
    "yn" : "spherical_yn"
}
CUPY_TRANSLATIONS: dict[str, str] = {}
JAX_TRANSLATIONS: dict[str, str] = {}

TENSORFLOW_TRANSLATIONS: dict[str, str] = {}
TORCH_TRANSLATIONS: dict[str, str] = {}

NUMEXPR_TRANSLATIONS: dict[str, str] = {}

# Available modules:
MODULES = {
    "math": (MATH, MATH_DEFAULT, MATH_TRANSLATIONS, ("from math import *",)),
    "cmath": (CMATH, CMATH_DEFAULT, CMATH_TRANSLATIONS, ("import cmath; from cmath import *",)),
    "mpmath": (MPMATH, MPMATH_DEFAULT, MPMATH_TRANSLATIONS, ("from mpmath import *",)),
    "umath": (UMATH, UMATH_DEFAULT, UMATH_TRANSLATIONS, ("from math import pi, e, tau, inf, nan; from uncertainties.umath import *",)),
    "numpy": (NUMPY, NUMPY_DEFAULT, NUMPY_TRANSLATIONS, ("import numpy; from numpy import *; from numpy.linalg import *",)),
    "unumpy": (UNUMPY, UNUMPY_DEFAULT, UNUMPY_TRANSLATIONS, ("import uncertainties.unumpy; from uncertainties.unumpy import *; from uncertainties.unumpy.ulinalg import *",)),
    "scipy": (SCIPY, SCIPY_DEFAULT, SCIPY_TRANSLATIONS, ("import scipy; import numpy; from scipy.special import *",)),
    "cupy": (CUPY, CUPY_DEFAULT, CUPY_TRANSLATIONS, ("import cupy",)),
    "jax": (JAX, JAX_DEFAULT, JAX_TRANSLATIONS, ("import jax",)),
    "tensorflow": (TENSORFLOW, TENSORFLOW_DEFAULT, TENSORFLOW_TRANSLATIONS, ("import tensorflow",)),
    "torch": (TORCH, TORCH_DEFAULT, TORCH_TRANSLATIONS, ("import torch",)),
    "sympy": (SYMPY, SYMPY_DEFAULT, {}, (
        "from sympy.functions import *",
        "from sympy.matrices import *",
        "from sympy import Integral, pi, oo, nan, zoo, E, I",)),
    "numexpr" : (NUMEXPR, NUMEXPR_DEFAULT, NUMEXPR_TRANSLATIONS,
                 ("import_module('numexpr')", )),
}


def _import(module, reload=False):
    """
    Creates a global translation dictionary for module.

    The argument module has to be one of the following strings: "math","cmath"
    "mpmath", "umath", "numpy", "unumpy", "sympy", "tensorflow", "jax".
    These dictionaries map names of Python functions to their equivalent in
    other modules.
    """
    try:
        namespace, namespace_default, translations, import_commands = MODULES[
            module]
    except KeyError:
        raise NameError(
            "'%s' module cannot be used for lambdification" % module)

    # Clear namespace or exit
    if namespace != namespace_default:
        # The namespace was already generated, don't do it again if not forced.
        if reload:
            namespace.clear()
            namespace.update(namespace_default)
        else:
            return

    for import_command in import_commands:
        if import_command.startswith('import_module'):
            module = eval(import_command)

            if module is not None:
                namespace.update(module.__dict__)
                continue
        else:
            try:
                exec(import_command, {}, namespace)
                continue
            except ImportError:
                pass

        raise ImportError(
            "Cannot import '%s' with '%s' command" % (module, import_command))

    # Add translated names to namespace
    for sympyname, translation in translations.items():
        namespace[sympyname] = namespace[translation]

    # For computing the modulus of a SymPy expression we use the builtin abs
    # function, instead of the previously used fabs function for all
    # translation modules. This is because the fabs function in the math
    # module does not accept complex valued arguments. (see issue 9474). The
    # only exception, where we don't use the builtin abs function is the
    # mpmath translation module, because mpmath.fabs returns mpf objects in
    # contrast to abs().
    if 'Abs' not in namespace:
        namespace['Abs'] = abs

# Used for dynamically generated filenames that are inserted into the
# linecache.
_lambdify_generated_counter = 1


@doctest_depends_on(modules=('numpy', 'scipy', 'tensorflow',), python_version=(3,))
def lambdify(args, expr, modules=None, printer=None, use_imps=True,
             dummify=False, cse=False, docstring_limit=1000):
    """Convert a SymPy expression into a function that allows for fast
    numeric evaluation.

    .. warning::
       This function uses ``exec``, and thus should not be used on
       unsanitized input.

    .. deprecated:: 1.7
       Passing a set for the *args* parameter is deprecated as sets are
       unordered. Use an ordered iterable such as a list or tuple.

    Explanation
    ===========

    For example, to convert the SymPy expression ``sin(x) + cos(x)`` to an
    equivalent NumPy function that numerically evaluates it:

    >>> from sympy import sin, cos, symbols, lambdify
    >>> import numpy as np
    >>> x = symbols('x')
    >>> expr = sin(x) + cos(x)
    >>> expr
    sin(x) + cos(x)
    >>> f = lambdify(x, expr, 'numpy')
    >>> a = np.array([1, 2])
    >>> f(a)
    [1.38177329 0.49315059]

    The primary purpose of this function is to provide a bridge from SymPy
    expressions to numerical libraries such as NumPy, SciPy, NumExpr, mpmath,
    and tensorflow. In general, SymPy functions do not work with objects from
    other libraries, such as NumPy arrays, and functions from numeric
    libraries like NumPy or mpmath do not work on SymPy expressions.
    ``lambdify`` bridges the two by converting a SymPy expression to an
    equivalent numeric function.

    The basic workflow with ``lambdify`` is to first create a SymPy expression
    representing whatever mathematical function you wish to evaluate. This
    should be done using only SymPy functions and expressions. Then, use
    ``lambdify`` to convert this to an equivalent function for numerical
    evaluation. For instance, above we created ``expr`` using the SymPy symbol
    ``x`` and SymPy functions ``sin`` and ``cos``, then converted it to an
    equivalent NumPy function ``f``, and called it on a NumPy array ``a``.

    Parameters
    ==========

    args : List[Symbol]
        A variable or a list of variables whose nesting represents the
        nesting of the arguments that will be passed to the function.

        Variables can be symbols, undefined functions, or matrix symbols.

        >>> from sympy import Eq
        >>> from sympy.abc import x, y, z

        The list of variables should match the structure of how the
        arguments will be passed to the function. Simply enclose the
        parameters as they will be passed in a list.

        To call a function like ``f(x)`` then ``[x]``
        should be the first argument to ``lambdify``; for this
        case a single ``x`` can also be used:

        >>> f = lambdify(x, x + 1)
        >>> f(1)
        2
        >>> f = lambdify([x], x + 1)
        >>> f(1)
        2

        To call a function like ``f(x, y)`` then ``[x, y]`` will
        be the first argument of the ``lambdify``:

        >>> f = lambdify([x, y], x + y)
        >>> f(1, 1)
        2

        To call a function with a single 3-element tuple like
        ``f((x, y, z))`` then ``[(x, y, z)]`` will be the first
        argument of the ``lambdify``:

        >>> f = lambdify([(x, y, z)], Eq(z**2, x**2 + y**2))
        >>> f((3, 4, 5))
        True

        If two args will be passed and the first is a scalar but
        the second is a tuple with two arguments then the items
        in the list should match that structure:

        >>> f = lambdify([x, (y, z)], x + y + z)
        >>> f(1, (2, 3))
        6

    expr : Expr
        An expression, list of expressions, or matrix to be evaluated.

        Lists may be nested.
        If the expression is a list, the output will also be a list.

        >>> f = lambdify(x, [x, [x + 1, x + 2]])
        >>> f(1)
        [1, [2, 3]]

        If it is a matrix, an array will be returned (for the NumPy module).

        >>> from sympy import Matrix
        >>> f = lambdify(x, Matrix([x, x + 1]))
        >>> f(1)
        [[1]
        [2]]

        Note that the argument order here (variables then expression) is used
        to emulate the Python ``lambda`` keyword. ``lambdify(x, expr)`` works
        (roughly) like ``lambda x: expr``
        (see :ref:`lambdify-how-it-works` below).

    modules : str, optional
        Specifies the numeric library to use.

        If not specified, *modules* defaults to:

        - ``["scipy", "numpy"]`` if SciPy is installed
        - ``["numpy"]`` if only NumPy is installed
        - ``["math","cmath", "mpmath", "sympy"]`` if neither is installed.

        That is, SymPy functions are replaced as far as possible by
        either ``scipy`` or ``numpy`` functions if available, and Python's
        standard library ``math`` and ``cmath``, or ``mpmath`` functions otherwise.

        *modules* can be one of the following types:

<<<<<<< HEAD
        - The strings ``"math"``, ``"cmath"``, ``"mpmath"``, ``"umath"``, ``"numpy"``, ``"unumpy"``,
          ``"numexpr"``, ``"scipy"``, ``"sympy"``, or ``"tensorflow"`` or ``"jax"``. This uses the
          corresponding printer and namespace mapping for that module.
=======
        - The strings ``"math"``, ``"cmath"``, ``"mpmath"``, ``"numpy"``,
          ``"numexpr"``, ``"scipy"``, ``"sympy"``, ``"tensorflow"``,
          ``"torch"`` or ``"jax"``. This uses the corresponding printer
          and namespace mapping for that module.
>>>>>>> 1558c006
        - A module (e.g., ``math``). This uses the global namespace of the
          module. If the module is one of the above known modules, it will
          also use the corresponding printer and namespace mapping
          (i.e., ``modules=numpy`` is equivalent to ``modules="numpy"``).
        - A dictionary that maps names of SymPy functions to arbitrary
          functions
          (e.g., ``{'sin': custom_sin}``).
        - A list that contains a mix of the arguments above, with higher
          priority given to entries appearing first
          (e.g., to use the NumPy module but override the ``sin`` function
          with a custom version, you can use
          ``[{'sin': custom_sin}, 'numpy']``).

    dummify : bool, optional
        Whether or not the variables in the provided expression that are not
        valid Python identifiers are substituted with dummy symbols.

        This allows for undefined functions like ``Function('f')(t)`` to be
        supplied as arguments. By default, the variables are only dummified
        if they are not valid Python identifiers.

        Set ``dummify=True`` to replace all arguments with dummy symbols
        (if ``args`` is not a string) - for example, to ensure that the
        arguments do not redefine any built-in names.

    cse : bool, or callable, optional
        Large expressions can be computed more efficiently when
        common subexpressions are identified and precomputed before
        being used multiple time. Finding the subexpressions will make
        creation of the 'lambdify' function slower, however.

        When ``True``, ``sympy.simplify.cse`` is used, otherwise (the default)
        the user may pass a function matching the ``cse`` signature.

    docstring_limit : int or None
        When lambdifying large expressions, a significant proportion of the time
        spent inside ``lambdify`` is spent producing a string representation of
        the expression for use in the automatically generated docstring of the
        returned function. For expressions containing hundreds or more nodes the
        resulting docstring often becomes so long and dense that it is difficult
        to read. To reduce the runtime of lambdify, the rendering of the full
        expression inside the docstring can be disabled.

        When ``None``, the full expression is rendered in the docstring. When
        ``0`` or a negative ``int``, an ellipsis is rendering in the docstring
        instead of the expression. When a strictly positive ``int``, if the
        number of nodes in the expression exceeds ``docstring_limit`` an
        ellipsis is rendered in the docstring, otherwise a string representation
        of the expression is rendered as normal. The default is ``1000``.

    Examples
    ========

    >>> from sympy.utilities.lambdify import implemented_function
    >>> from sympy import sqrt, sin, Matrix
    >>> from sympy import Function
    >>> from sympy.abc import w, x, y, z

    >>> f = lambdify(x, x**2)
    >>> f(2)
    4
    >>> f = lambdify((x, y, z), [z, y, x])
    >>> f(1,2,3)
    [3, 2, 1]
    >>> f = lambdify(x, sqrt(x))
    >>> f(4)
    2.0
    >>> f = lambdify((x, y), sin(x*y)**2)
    >>> f(0, 5)
    0.0
    >>> row = lambdify((x, y), Matrix((x, x + y)).T, modules='sympy')
    >>> row(1, 2)
    Matrix([[1, 3]])

    ``lambdify`` can be used to translate SymPy expressions into mpmath
    functions. This may be preferable to using ``evalf`` (which uses mpmath on
    the backend) in some cases.

    >>> f = lambdify(x, sin(x), 'mpmath')
    >>> f(1)
    0.8414709848078965

    Tuple arguments are handled and the lambdified function should
    be called with the same type of arguments as were used to create
    the function:

    >>> f = lambdify((x, (y, z)), x + y)
    >>> f(1, (2, 4))
    3

    The ``flatten`` function can be used to always work with flattened
    arguments:

    >>> from sympy.utilities.iterables import flatten
    >>> args = w, (x, (y, z))
    >>> vals = 1, (2, (3, 4))
    >>> f = lambdify(flatten(args), w + x + y + z)
    >>> f(*flatten(vals))
    10

    Functions present in ``expr`` can also carry their own numerical
    implementations, in a callable attached to the ``_imp_`` attribute. This
    can be used with undefined functions using the ``implemented_function``
    factory:

    >>> f = implemented_function(Function('f'), lambda x: x+1)
    >>> func = lambdify(x, f(x))
    >>> func(4)
    5

    ``lambdify`` always prefers ``_imp_`` implementations to implementations
    in other namespaces, unless the ``use_imps`` input parameter is False.

    Usage with Tensorflow:

    >>> import tensorflow as tf
    >>> from sympy import Max, sin, lambdify
    >>> from sympy.abc import x

    >>> f = Max(x, sin(x))
    >>> func = lambdify(x, f, 'tensorflow')

    After tensorflow v2, eager execution is enabled by default.
    If you want to get the compatible result across tensorflow v1 and v2
    as same as this tutorial, run this line.

    >>> tf.compat.v1.enable_eager_execution()

    If you have eager execution enabled, you can get the result out
    immediately as you can use numpy.

    If you pass tensorflow objects, you may get an ``EagerTensor``
    object instead of value.

    >>> result = func(tf.constant(1.0))
    >>> print(result)
    tf.Tensor(1.0, shape=(), dtype=float32)
    >>> print(result.__class__)
    <class 'tensorflow.python.framework.ops.EagerTensor'>

    You can use ``.numpy()`` to get the numpy value of the tensor.

    >>> result.numpy()
    1.0

    >>> var = tf.Variable(2.0)
    >>> result = func(var) # also works for tf.Variable and tf.Placeholder
    >>> result.numpy()
    2.0

    And it works with any shape array.

    >>> tensor = tf.constant([[1.0, 2.0], [3.0, 4.0]])
    >>> result = func(tensor)
    >>> result.numpy()
    [[1. 2.]
     [3. 4.]]

    Notes
    =====

    - For functions involving large array calculations, numexpr can provide a
      significant speedup over numpy. Please note that the available functions
      for numexpr are more limited than numpy but can be expanded with
      ``implemented_function`` and user defined subclasses of Function. If
      specified, numexpr may be the only option in modules. The official list
      of numexpr functions can be found at:
      https://numexpr.readthedocs.io/en/latest/user_guide.html#supported-functions

    - In the above examples, the generated functions can accept scalar
      values or numpy arrays as arguments.  However, in some cases
      the generated function relies on the input being a numpy array:

      >>> import numpy
      >>> from sympy import Piecewise
      >>> from sympy.testing.pytest import ignore_warnings
      >>> f = lambdify(x, Piecewise((x, x <= 1), (1/x, x > 1)), "numpy")

      >>> with ignore_warnings(RuntimeWarning):
      ...     f(numpy.array([-1, 0, 1, 2]))
      [-1.   0.   1.   0.5]

      >>> f(0)
      Traceback (most recent call last):
          ...
      ZeroDivisionError: division by zero

      In such cases, the input should be wrapped in a numpy array:

      >>> with ignore_warnings(RuntimeWarning):
      ...     float(f(numpy.array([0])))
      0.0

      Or if numpy functionality is not required another module can be used:

      >>> f = lambdify(x, Piecewise((x, x <= 1), (1/x, x > 1)), "math")
      >>> f(0)
      0

    .. _lambdify-how-it-works:

    How it works
    ============

    When using this function, it helps a great deal to have an idea of what it
    is doing. At its core, lambdify is nothing more than a namespace
    translation, on top of a special printer that makes some corner cases work
    properly.

    To understand lambdify, first we must properly understand how Python
    namespaces work. Say we had two files. One called ``sin_cos_sympy.py``,
    with

    .. code:: python

        # sin_cos_sympy.py

        from sympy.functions.elementary.trigonometric import (cos, sin)

        def sin_cos(x):
            return sin(x) + cos(x)


    and one called ``sin_cos_numpy.py`` with

    .. code:: python

        # sin_cos_numpy.py

        from numpy import sin, cos

        def sin_cos(x):
            return sin(x) + cos(x)

    The two files define an identical function ``sin_cos``. However, in the
    first file, ``sin`` and ``cos`` are defined as the SymPy ``sin`` and
    ``cos``. In the second, they are defined as the NumPy versions.

    If we were to import the first file and use the ``sin_cos`` function, we
    would get something like

    >>> from sin_cos_sympy import sin_cos # doctest: +SKIP
    >>> sin_cos(1) # doctest: +SKIP
    cos(1) + sin(1)

    On the other hand, if we imported ``sin_cos`` from the second file, we
    would get

    >>> from sin_cos_numpy import sin_cos # doctest: +SKIP
    >>> sin_cos(1) # doctest: +SKIP
    1.38177329068

    In the first case we got a symbolic output, because it used the symbolic
    ``sin`` and ``cos`` functions from SymPy. In the second, we got a numeric
    result, because ``sin_cos`` used the numeric ``sin`` and ``cos`` functions
    from NumPy. But notice that the versions of ``sin`` and ``cos`` that were
    used was not inherent to the ``sin_cos`` function definition. Both
    ``sin_cos`` definitions are exactly the same. Rather, it was based on the
    names defined at the module where the ``sin_cos`` function was defined.

    The key point here is that when function in Python references a name that
    is not defined in the function, that name is looked up in the "global"
    namespace of the module where that function is defined.

    Now, in Python, we can emulate this behavior without actually writing a
    file to disk using the ``exec`` function. ``exec`` takes a string
    containing a block of Python code, and a dictionary that should contain
    the global variables of the module. It then executes the code "in" that
    dictionary, as if it were the module globals. The following is equivalent
    to the ``sin_cos`` defined in ``sin_cos_sympy.py``:

    >>> import sympy
    >>> module_dictionary = {'sin': sympy.sin, 'cos': sympy.cos}
    >>> exec('''
    ... def sin_cos(x):
    ...     return sin(x) + cos(x)
    ... ''', module_dictionary)
    >>> sin_cos = module_dictionary['sin_cos']
    >>> sin_cos(1)
    cos(1) + sin(1)

    and similarly with ``sin_cos_numpy``:

    >>> import numpy
    >>> module_dictionary = {'sin': numpy.sin, 'cos': numpy.cos}
    >>> exec('''
    ... def sin_cos(x):
    ...     return sin(x) + cos(x)
    ... ''', module_dictionary)
    >>> sin_cos = module_dictionary['sin_cos']
    >>> sin_cos(1)
    1.38177329068

    So now we can get an idea of how ``lambdify`` works. The name "lambdify"
    comes from the fact that we can think of something like ``lambdify(x,
    sin(x) + cos(x), 'numpy')`` as ``lambda x: sin(x) + cos(x)``, where
    ``sin`` and ``cos`` come from the ``numpy`` namespace. This is also why
    the symbols argument is first in ``lambdify``, as opposed to most SymPy
    functions where it comes after the expression: to better mimic the
    ``lambda`` keyword.

    ``lambdify`` takes the input expression (like ``sin(x) + cos(x)``) and

    1. Converts it to a string
    2. Creates a module globals dictionary based on the modules that are
       passed in (by default, it uses the NumPy module)
    3. Creates the string ``"def func({vars}): return {expr}"``, where ``{vars}`` is the
       list of variables separated by commas, and ``{expr}`` is the string
       created in step 1., then ``exec``s that string with the module globals
       namespace and returns ``func``.

    In fact, functions returned by ``lambdify`` support inspection. So you can
    see exactly how they are defined by using ``inspect.getsource``, or ``??`` if you
    are using IPython or the Jupyter notebook.

    >>> f = lambdify(x, sin(x) + cos(x))
    >>> import inspect
    >>> print(inspect.getsource(f))
    def _lambdifygenerated(x):
        return sin(x) + cos(x)

    This shows us the source code of the function, but not the namespace it
    was defined in. We can inspect that by looking at the ``__globals__``
    attribute of ``f``:

    >>> f.__globals__['sin']
    <ufunc 'sin'>
    >>> f.__globals__['cos']
    <ufunc 'cos'>
    >>> f.__globals__['sin'] is numpy.sin
    True

    This shows us that ``sin`` and ``cos`` in the namespace of ``f`` will be
    ``numpy.sin`` and ``numpy.cos``.

    Note that there are some convenience layers in each of these steps, but at
    the core, this is how ``lambdify`` works. Step 1 is done using the
    ``LambdaPrinter`` printers defined in the printing module (see
    :mod:`sympy.printing.lambdarepr`). This allows different SymPy expressions
    to define how they should be converted to a string for different modules.
    You can change which printer ``lambdify`` uses by passing a custom printer
    in to the ``printer`` argument.

    Step 2 is augmented by certain translations. There are default
    translations for each module, but you can provide your own by passing a
    list to the ``modules`` argument. For instance,

    >>> def mysin(x):
    ...     print('taking the sin of', x)
    ...     return numpy.sin(x)
    ...
    >>> f = lambdify(x, sin(x), [{'sin': mysin}, 'numpy'])
    >>> f(1)
    taking the sin of 1
    0.8414709848078965

    The globals dictionary is generated from the list by merging the
    dictionary ``{'sin': mysin}`` and the module dictionary for NumPy. The
    merging is done so that earlier items take precedence, which is why
    ``mysin`` is used above instead of ``numpy.sin``.

    If you want to modify the way ``lambdify`` works for a given function, it
    is usually easiest to do so by modifying the globals dictionary as such.
    In more complicated cases, it may be necessary to create and pass in a
    custom printer.

    Finally, step 3 is augmented with certain convenience operations, such as
    the addition of a docstring.

    Understanding how ``lambdify`` works can make it easier to avoid certain
    gotchas when using it. For instance, a common mistake is to create a
    lambdified function for one module (say, NumPy), and pass it objects from
    another (say, a SymPy expression).

    For instance, say we create

    >>> from sympy.abc import x
    >>> f = lambdify(x, x + 1, 'numpy')

    Now if we pass in a NumPy array, we get that array plus 1

    >>> import numpy
    >>> a = numpy.array([1, 2])
    >>> f(a)
    [2 3]

    But what happens if you make the mistake of passing in a SymPy expression
    instead of a NumPy array:

    >>> f(x + 1)
    x + 2

    This worked, but it was only by accident. Now take a different lambdified
    function:

    >>> from sympy import sin
    >>> g = lambdify(x, x + sin(x), 'numpy')

    This works as expected on NumPy arrays:

    >>> g(a)
    [1.84147098 2.90929743]

    But if we try to pass in a SymPy expression, it fails

    >>> g(x + 1)
    Traceback (most recent call last):
    ...
    TypeError: loop of ufunc does not support argument 0 of type Add which has
               no callable sin method

    Now, let's look at what happened. The reason this fails is that ``g``
    calls ``numpy.sin`` on the input expression, and ``numpy.sin`` does not
    know how to operate on a SymPy object. **As a general rule, NumPy
    functions do not know how to operate on SymPy expressions, and SymPy
    functions do not know how to operate on NumPy arrays. This is why lambdify
    exists: to provide a bridge between SymPy and NumPy.**

    However, why is it that ``f`` did work? That's because ``f`` does not call
    any functions, it only adds 1. So the resulting function that is created,
    ``def _lambdifygenerated(x): return x + 1`` does not depend on the globals
    namespace it is defined in. Thus it works, but only by accident. A future
    version of ``lambdify`` may remove this behavior.

    Be aware that certain implementation details described here may change in
    future versions of SymPy. The API of passing in custom modules and
    printers will not change, but the details of how a lambda function is
    created may change. However, the basic idea will remain the same, and
    understanding it will be helpful to understanding the behavior of
    lambdify.

    **In general: you should create lambdified functions for one module (say,
    NumPy), and only pass it input types that are compatible with that module
    (say, NumPy arrays).** Remember that by default, if the ``module``
    argument is not provided, ``lambdify`` creates functions using the NumPy
    and SciPy namespaces.
    """
    from sympy.core.symbol import Symbol
    from sympy.core.expr import Expr

    # If the user hasn't specified any modules, use what is available.
    if modules is None:
        try:
            _import("scipy")
        except ImportError:
            try:
                _import("numpy")
            except ImportError:
                # Use either numpy (if available) or python.math where possible.
                # XXX: This leads to different behaviour on different systems and
                #      might be the reason for irreproducible errors.
                modules = ["math", "mpmath", "sympy"]
            else:
                modules = ["numpy"]
        else:
            modules = ["numpy", "scipy"]

    # Get the needed namespaces.
    namespaces = []
    # First find any function implementations
    if use_imps:
        namespaces.append(_imp_namespace(expr))
    # Check for dict before iterating
    if isinstance(modules, (dict, str)) or not hasattr(modules, '__iter__'):
        namespaces.append(modules)
    else:
        # consistency check
        if _module_present('numexpr', modules) and len(modules) > 1:
            raise TypeError("numexpr must be the only item in 'modules'")
        namespaces += list(modules)
    # fill namespace with first having highest priority
    namespace = {}
    for m in namespaces[::-1]:
        buf = _get_namespace(m)
        namespace.update(buf)

    if hasattr(expr, "atoms"):
        #Try if you can extract symbols from the expression.
        #Move on if expr.atoms in not implemented.
        syms = expr.atoms(Symbol)
        for term in syms:
            namespace.update({str(term): term})

    if printer is None:
        if _module_present('mpmath', namespaces):
            from sympy.printing.pycode import MpmathPrinter as Printer # type: ignore
        elif _module_present('scipy', namespaces):
            from sympy.printing.numpy import SciPyPrinter as Printer # type: ignore
        elif _module_present('numpy', namespaces):
            from sympy.printing.numpy import NumPyPrinter as Printer # type: ignore
        elif _module_present('unumpy', namespaces):
            from sympy.printing.numpy import UnumPyPrinter as Printer # type: ignore
        elif _module_present('cupy', namespaces):
            from sympy.printing.numpy import CuPyPrinter as Printer # type: ignore
        elif _module_present('jax', namespaces):
            from sympy.printing.numpy import JaxPrinter as Printer # type: ignore
        elif _module_present('numexpr', namespaces):
            from sympy.printing.lambdarepr import NumExprPrinter as Printer # type: ignore
        elif _module_present('tensorflow', namespaces):
            from sympy.printing.tensorflow import TensorflowPrinter as Printer # type: ignore
        elif _module_present('torch', namespaces):
            from sympy.printing.pytorch import TorchPrinter as Printer  # type: ignore
        elif _module_present('sympy', namespaces):
            from sympy.printing.pycode import SymPyPrinter as Printer # type: ignore
        elif _module_present('cmath', namespaces):
            from sympy.printing.pycode import CmathPrinter as Printer # type: ignore
        else:
            from sympy.printing.pycode import PythonCodePrinter as Printer # type: ignore
        user_functions = {}
        for m in namespaces[::-1]:
            if isinstance(m, dict):
                for k in m:
                    user_functions[k] = k
        printer = Printer({'fully_qualified_modules': False, 'inline': True,
                           'allow_unknown_functions': True,
                           'user_functions': user_functions})

    if isinstance(args, set):
        sympy_deprecation_warning(
            """
Passing the function arguments to lambdify() as a set is deprecated. This
leads to unpredictable results since sets are unordered. Instead, use a list
or tuple for the function arguments.
            """,
            deprecated_since_version="1.6.3",
            active_deprecations_target="deprecated-lambdify-arguments-set",
                )

    # Get the names of the args, for creating a docstring
    iterable_args = (args,) if isinstance(args, Expr) else args
    names = []

    # Grab the callers frame, for getting the names by inspection (if needed)
    callers_local_vars = inspect.currentframe().f_back.f_locals.items() # type: ignore
    for n, var in enumerate(iterable_args):
        if hasattr(var, 'name'):
            names.append(var.name)
        else:
            # It's an iterable. Try to get name by inspection of calling frame.
            name_list = [var_name for var_name, var_val in callers_local_vars
                    if var_val is var]
            if len(name_list) == 1:
                names.append(name_list[0])
            else:
                # Cannot infer name with certainty. arg_# will have to do.
                names.append('arg_' + str(n))

    # Create the function definition code and execute it
    funcname = '_lambdifygenerated'
    if _module_present('tensorflow', namespaces):
        funcprinter = _TensorflowEvaluatorPrinter(printer, dummify)
    else:
        funcprinter = _EvaluatorPrinter(printer, dummify)

    if cse == True:
        from sympy.simplify.cse_main import cse as _cse
        cses, _expr = _cse(expr, list=False)
    elif callable(cse):
        cses, _expr = cse(expr)
    else:
        cses, _expr = (), expr
    funcstr = funcprinter.doprint(funcname, iterable_args, _expr, cses=cses)

    # Collect the module imports from the code printers.
    imp_mod_lines = []
    for mod, keys in (getattr(printer, 'module_imports', None) or {}).items():
        for k in keys:
            if k not in namespace:
                ln = "from %s import %s" % (mod, k)
                try:
                    exec(ln, {}, namespace)
                except ImportError:
                    # Tensorflow 2.0 has issues with importing a specific
                    # function from its submodule.
                    # https://github.com/tensorflow/tensorflow/issues/33022
                    ln = "%s = %s.%s" % (k, mod, k)
                    exec(ln, {}, namespace)
                imp_mod_lines.append(ln)

    # Provide lambda expression with builtins, and compatible implementation of range
    namespace.update({'builtins':builtins, 'range':range})

    funclocals = {}
    global _lambdify_generated_counter
    filename = '<lambdifygenerated-%s>' % _lambdify_generated_counter
    _lambdify_generated_counter += 1
    c = compile(funcstr, filename, 'exec')
    exec(c, namespace, funclocals)
    # mtime has to be None or else linecache.checkcache will remove it
    linecache.cache[filename] = (len(funcstr), None, funcstr.splitlines(True), filename) # type: ignore

    # Remove the entry from the linecache when the object is garbage collected
    def cleanup_linecache(filename):
        def _cleanup():
            if filename in linecache.cache:
                del linecache.cache[filename]
        return _cleanup

    func = funclocals[funcname]

    weakref.finalize(func, cleanup_linecache(filename))

    # Apply the docstring
    sig = "func({})".format(", ".join(str(i) for i in names))
    sig = textwrap.fill(sig, subsequent_indent=' '*8)
    if _too_large_for_docstring(expr, docstring_limit):
        expr_str = "EXPRESSION REDACTED DUE TO LENGTH, (see lambdify's `docstring_limit`)"
        src_str = "SOURCE CODE REDACTED DUE TO LENGTH, (see lambdify's `docstring_limit`)"
    else:
        expr_str = str(expr)
        if len(expr_str) > 78:
            expr_str = textwrap.wrap(expr_str, 75)[0] + '...'
        src_str = funcstr
    func.__doc__ = (
        "Created with lambdify. Signature:\n\n"
        "{sig}\n\n"
        "Expression:\n\n"
        "{expr}\n\n"
        "Source code:\n\n"
        "{src}\n\n"
        "Imported modules:\n\n"
        "{imp_mods}"
        ).format(sig=sig, expr=expr_str, src=src_str, imp_mods='\n'.join(imp_mod_lines))
    return func

def _module_present(modname, modlist):
    if modname in modlist:
        return True
    for m in modlist:
        if hasattr(m, '__name__') and m.__name__ == modname:
            return True
    return False

def _get_namespace(m):
    """
    This is used by _lambdify to parse its arguments.
    """
    if isinstance(m, str):
        _import(m)
        return MODULES[m][0]
    elif isinstance(m, dict):
        return m
    elif hasattr(m, "__dict__"):
        return m.__dict__
    else:
        raise TypeError("Argument must be either a string, dict or module but it is: %s" % m)


def _recursive_to_string(doprint, arg):
    """Functions in lambdify accept both SymPy types and non-SymPy types such as python
    lists and tuples. This method ensures that we only call the doprint method of the
    printer with SymPy types (so that the printer safely can use SymPy-methods)."""
    from sympy.matrices.matrixbase import MatrixBase
    from sympy.core.basic import Basic

    if isinstance(arg, (Basic, MatrixBase)):
        return doprint(arg)
    elif iterable(arg):
        if isinstance(arg, list):
            left, right = "[", "]"
        elif isinstance(arg, tuple):
            left, right = "(", ",)"
            if not arg:
                return "()"
        else:
            raise NotImplementedError("unhandled type: %s, %s" % (type(arg), arg))
        return left +', '.join(_recursive_to_string(doprint, e) for e in arg) + right
    elif isinstance(arg, str):
        return arg
    else:
        return doprint(arg)


def lambdastr(args, expr, printer=None, dummify=None):
    """
    Returns a string that can be evaluated to a lambda function.

    Examples
    ========

    >>> from sympy.abc import x, y, z
    >>> from sympy.utilities.lambdify import lambdastr
    >>> lambdastr(x, x**2)
    'lambda x: (x**2)'
    >>> lambdastr((x,y,z), [z,y,x])
    'lambda x,y,z: ([z, y, x])'

    Although tuples may not appear as arguments to lambda in Python 3,
    lambdastr will create a lambda function that will unpack the original
    arguments so that nested arguments can be handled:

    >>> lambdastr((x, (y, z)), x + y)
    'lambda _0,_1: (lambda x,y,z: (x + y))(_0,_1[0],_1[1])'
    """
    # Transforming everything to strings.
    from sympy.matrices import DeferredVector
    from sympy.core.basic import Basic
    from sympy.core.function import (Derivative, Function)
    from sympy.core.symbol import (Dummy, Symbol)
    from sympy.core.sympify import sympify

    if printer is not None:
        if inspect.isfunction(printer):
            lambdarepr = printer
        else:
            if inspect.isclass(printer):
                lambdarepr = lambda expr: printer().doprint(expr)
            else:
                lambdarepr = lambda expr: printer.doprint(expr)
    else:
        #XXX: This has to be done here because of circular imports
        from sympy.printing.lambdarepr import lambdarepr

    def sub_args(args, dummies_dict):
        if isinstance(args, str):
            return args
        elif isinstance(args, DeferredVector):
            return str(args)
        elif iterable(args):
            dummies = flatten([sub_args(a, dummies_dict) for a in args])
            return ",".join(str(a) for a in dummies)
        else:
            # replace these with Dummy symbols
            if isinstance(args, (Function, Symbol, Derivative)):
                dummies = Dummy()
                dummies_dict.update({args : dummies})
                return str(dummies)
            else:
                return str(args)

    def sub_expr(expr, dummies_dict):
        expr = sympify(expr)
        # dict/tuple are sympified to Basic
        if isinstance(expr, Basic):
            expr = expr.xreplace(dummies_dict)
        # list is not sympified to Basic
        elif isinstance(expr, list):
            expr = [sub_expr(a, dummies_dict) for a in expr]
        return expr

    # Transform args
    def isiter(l):
        return iterable(l, exclude=(str, DeferredVector, NotIterable))

    def flat_indexes(iterable):
        for n, el in enumerate(iterable):
            if isiter(el):
                for ndeep in flat_indexes(el):
                    yield (n,) + ndeep
            else:
                yield (n,)

    if dummify is None:
        dummify = any(isinstance(a, Basic) and
            a.atoms(Function, Derivative) for a in (
            args if isiter(args) else [args]))

    if isiter(args) and any(isiter(i) for i in args):
        dum_args = [str(Dummy(str(i))) for i in range(len(args))]

        indexed_args = ','.join([
            dum_args[ind[0]] + ''.join(["[%s]" % k for k in ind[1:]])
                    for ind in flat_indexes(args)])

        lstr = lambdastr(flatten(args), expr, printer=printer, dummify=dummify)

        return 'lambda %s: (%s)(%s)' % (','.join(dum_args), lstr, indexed_args)

    dummies_dict = {}
    if dummify:
        args = sub_args(args, dummies_dict)
    else:
        if isinstance(args, str):
            pass
        elif iterable(args, exclude=DeferredVector):
            args = ",".join(str(a) for a in args)

    # Transform expr
    if dummify:
        if isinstance(expr, str):
            pass
        else:
            expr = sub_expr(expr, dummies_dict)
    expr = _recursive_to_string(lambdarepr, expr)
    return "lambda %s: (%s)" % (args, expr)

class _EvaluatorPrinter:
    def __init__(self, printer=None, dummify=False):
        self._dummify = dummify

        #XXX: This has to be done here because of circular imports
        from sympy.printing.lambdarepr import LambdaPrinter

        if printer is None:
            printer = LambdaPrinter()

        if inspect.isfunction(printer):
            self._exprrepr = printer
        else:
            if inspect.isclass(printer):
                printer = printer()

            self._exprrepr = printer.doprint

            #if hasattr(printer, '_print_Symbol'):
            #    symbolrepr = printer._print_Symbol

            #if hasattr(printer, '_print_Dummy'):
            #    dummyrepr = printer._print_Dummy

        # Used to print the generated function arguments in a standard way
        self._argrepr = LambdaPrinter().doprint

    def doprint(self, funcname, args, expr, *, cses=()):
        """
        Returns the function definition code as a string.
        """
        from sympy.core.symbol import Dummy

        funcbody = []

        if not iterable(args):
            args = [args]

        if cses:
            cses = list(cses)
            subvars, subexprs = zip(*cses)
            exprs = [expr] + list(subexprs)
            argstrs, exprs = self._preprocess(args, exprs, cses=cses)
            expr, subexprs = exprs[0], exprs[1:]
            cses = zip(subvars, subexprs)
        else:
            argstrs, expr = self._preprocess(args, expr)

        # Generate argument unpacking and final argument list
        funcargs = []
        unpackings = []

        for argstr in argstrs:
            if iterable(argstr):
                funcargs.append(self._argrepr(Dummy()))
                unpackings.extend(self._print_unpacking(argstr, funcargs[-1]))
            else:
                funcargs.append(argstr)

        funcsig = 'def {}({}):'.format(funcname, ', '.join(funcargs))

        # Wrap input arguments before unpacking
        funcbody.extend(self._print_funcargwrapping(funcargs))

        funcbody.extend(unpackings)

        for s, e in cses:
            if e is None:
                funcbody.append('del {}'.format(self._exprrepr(s)))
            else:
                funcbody.append('{} = {}'.format(self._exprrepr(s), self._exprrepr(e)))

        # Subs may appear in expressions generated by .diff()
        subs_assignments = []
        expr = self._handle_Subs(expr, out=subs_assignments)
        for lhs, rhs in subs_assignments:
            funcbody.append('{} = {}'.format(self._exprrepr(lhs), self._exprrepr(rhs)))

        str_expr = _recursive_to_string(self._exprrepr, expr)

        if '\n' in str_expr:
            str_expr = '({})'.format(str_expr)
        funcbody.append('return {}'.format(str_expr))

        funclines = [funcsig]
        funclines.extend(['    ' + line for line in funcbody])

        return '\n'.join(funclines) + '\n'

    @classmethod
    def _is_safe_ident(cls, ident):
        return isinstance(ident, str) and ident.isidentifier() \
                and not keyword.iskeyword(ident)

    def _preprocess(self, args, expr, cses=(), _dummies_dict=None):
        """Preprocess args, expr to replace arguments that do not map
        to valid Python identifiers.

        Returns string form of args, and updated expr.
        """
        from sympy.core.basic import Basic
        from sympy.core.sorting import ordered
        from sympy.core.function import (Derivative, Function)
        from sympy.core.symbol import Dummy, uniquely_named_symbol
        from sympy.matrices import DeferredVector
        from sympy.core.expr import Expr

        # Args of type Dummy can cause name collisions with args
        # of type Symbol.  Force dummify of everything in this
        # situation.
        dummify = self._dummify or any(
            isinstance(arg, Dummy) for arg in flatten(args))

        argstrs = [None]*len(args)
        if _dummies_dict is None:
            _dummies_dict = {}

        def update_dummies(arg, dummy):
            _dummies_dict[arg] = dummy
            for repl, sub in cses:
                arg = arg.xreplace({sub: repl})
                _dummies_dict[arg] = dummy

        for arg, i in reversed(list(ordered(zip(args, range(len(args)))))):
            if iterable(arg):
                s, expr = self._preprocess(arg, expr, cses=cses, _dummies_dict=_dummies_dict)
            elif isinstance(arg, DeferredVector):
                s = str(arg)
            elif isinstance(arg, Basic) and arg.is_symbol:
                s = str(arg)
                if dummify or not self._is_safe_ident(s):
                    dummy = Dummy()
                    if isinstance(expr, Expr):
                        dummy = uniquely_named_symbol(
                            dummy.name, expr, modify=lambda s: '_' + s)
                    s = self._argrepr(dummy)
                    update_dummies(arg, dummy)
                    expr = self._subexpr(expr, _dummies_dict)
            elif dummify or isinstance(arg, (Function, Derivative)):
                dummy = Dummy()
                s = self._argrepr(dummy)
                update_dummies(arg, dummy)
                expr = self._subexpr(expr, _dummies_dict)
            else:
                s = str(arg)
            argstrs[i] = s
        return argstrs, expr

    def _subexpr(self, expr, dummies_dict):
        from sympy.matrices import DeferredVector
        from sympy.core.sympify import sympify

        expr = sympify(expr)
        xreplace = getattr(expr, 'xreplace', None)
        if xreplace is not None:
            expr = xreplace(dummies_dict)
        else:
            if isinstance(expr, DeferredVector):
                pass
            elif isinstance(expr, dict):
                k = [self._subexpr(sympify(a), dummies_dict) for a in expr.keys()]
                v = [self._subexpr(sympify(a), dummies_dict) for a in expr.values()]
                expr = dict(zip(k, v))
            elif isinstance(expr, tuple):
                expr = tuple(self._subexpr(sympify(a), dummies_dict) for a in expr)
            elif isinstance(expr, list):
                expr = [self._subexpr(sympify(a), dummies_dict) for a in expr]
        return expr

    def _print_funcargwrapping(self, args):
        """Generate argument wrapping code.

        args is the argument list of the generated function (strings).

        Return value is a list of lines of code that will be inserted  at
        the beginning of the function definition.
        """
        return []

    def _print_unpacking(self, unpackto, arg):
        """Generate argument unpacking code.

        arg is the function argument to be unpacked (a string), and
        unpackto is a list or nested lists of the variable names (strings) to
        unpack to.
        """
        def unpack_lhs(lvalues):
            return '[{}]'.format(', '.join(
                unpack_lhs(val) if iterable(val) else val for val in lvalues))

        return ['{} = {}'.format(unpack_lhs(unpackto), arg)]

    def _handle_Subs(self, expr, out):
        """Any instance of Subs is extracted and returned as assignment pairs."""
        from sympy.core.basic import Basic
        from sympy.core.function import Subs
        from sympy.core.symbol import Dummy
        from sympy.matrices.matrixbase import MatrixBase

        def _replace(ex, variables, point):
            safe = {}
            for lhs, rhs in zip(variables, point):
                dummy = Dummy()
                safe[lhs] = dummy
                out.append((dummy, rhs))
            return ex.xreplace(safe)

        if isinstance(expr, (Basic, MatrixBase)):
            expr = expr.replace(Subs, _replace)
        elif iterable(expr):
            expr = type(expr)([self._handle_Subs(e, out) for e in expr])
        return expr

class _TensorflowEvaluatorPrinter(_EvaluatorPrinter):
    def _print_unpacking(self, lvalues, rvalue):
        """Generate argument unpacking code.

        This method is used when the input value is not iterable,
        but can be indexed (see issue #14655).
        """

        def flat_indexes(elems):
            for n, el in enumerate(elems):
                if iterable(el):
                    for ndeep in flat_indexes(el):
                        yield (n,) + ndeep
                else:
                    yield (n,)

        indexed = ', '.join('{}[{}]'.format(rvalue, ']['.join(map(str, ind)))
                                for ind in flat_indexes(lvalues))

        return ['[{}] = [{}]'.format(', '.join(flatten(lvalues)), indexed)]

def _imp_namespace(expr, namespace=None):
    """ Return namespace dict with function implementations

    We need to search for functions in anything that can be thrown at
    us - that is - anything that could be passed as ``expr``.  Examples
    include SymPy expressions, as well as tuples, lists and dicts that may
    contain SymPy expressions.

    Parameters
    ----------
    expr : object
       Something passed to lambdify, that will generate valid code from
       ``str(expr)``.
    namespace : None or mapping
       Namespace to fill.  None results in new empty dict

    Returns
    -------
    namespace : dict
       dict with keys of implemented function names within ``expr`` and
       corresponding values being the numerical implementation of
       function

    Examples
    ========

    >>> from sympy.abc import x
    >>> from sympy.utilities.lambdify import implemented_function, _imp_namespace
    >>> from sympy import Function
    >>> f = implemented_function(Function('f'), lambda x: x+1)
    >>> g = implemented_function(Function('g'), lambda x: x*10)
    >>> namespace = _imp_namespace(f(g(x)))
    >>> sorted(namespace.keys())
    ['f', 'g']
    """
    # Delayed import to avoid circular imports
    from sympy.core.function import FunctionClass
    if namespace is None:
        namespace = {}
    # tuples, lists, dicts are valid expressions
    if is_sequence(expr):
        for arg in expr:
            _imp_namespace(arg, namespace)
        return namespace
    elif isinstance(expr, dict):
        for key, val in expr.items():
            # functions can be in dictionary keys
            _imp_namespace(key, namespace)
            _imp_namespace(val, namespace)
        return namespace
    # SymPy expressions may be Functions themselves
    func = getattr(expr, 'func', None)
    if isinstance(func, FunctionClass):
        imp = getattr(func, '_imp_', None)
        if imp is not None:
            name = expr.func.__name__
            if name in namespace and namespace[name] != imp:
                raise ValueError('We found more than one '
                                 'implementation with name '
                                 '"%s"' % name)
            namespace[name] = imp
    # and / or they may take Functions as arguments
    if hasattr(expr, 'args'):
        for arg in expr.args:
            _imp_namespace(arg, namespace)
    return namespace


def implemented_function(symfunc, implementation):
    """ Add numerical ``implementation`` to function ``symfunc``.

    ``symfunc`` can be an ``UndefinedFunction`` instance, or a name string.
    In the latter case we create an ``UndefinedFunction`` instance with that
    name.

    Be aware that this is a quick workaround, not a general method to create
    special symbolic functions. If you want to create a symbolic function to be
    used by all the machinery of SymPy you should subclass the ``Function``
    class.

    Parameters
    ----------
    symfunc : ``str`` or ``UndefinedFunction`` instance
       If ``str``, then create new ``UndefinedFunction`` with this as
       name.  If ``symfunc`` is an Undefined function, create a new function
       with the same name and the implemented function attached.
    implementation : callable
       numerical implementation to be called by ``evalf()`` or ``lambdify``

    Returns
    -------
    afunc : sympy.FunctionClass instance
       function with attached implementation

    Examples
    ========

    >>> from sympy.abc import x
    >>> from sympy.utilities.lambdify import implemented_function
    >>> from sympy import lambdify
    >>> f = implemented_function('f', lambda x: x+1)
    >>> lam_f = lambdify(x, f(x))
    >>> lam_f(4)
    5
    """
    # Delayed import to avoid circular imports
    from sympy.core.function import UndefinedFunction
    # if name, create function to hold implementation
    kwargs = {}
    if isinstance(symfunc, UndefinedFunction):
        kwargs = symfunc._kwargs
        symfunc = symfunc.__name__
    if isinstance(symfunc, str):
        # Keyword arguments to UndefinedFunction are added as attributes to
        # the created class.
        symfunc = UndefinedFunction(
            symfunc, _imp_=staticmethod(implementation), **kwargs)
    elif not isinstance(symfunc, UndefinedFunction):
        raise ValueError(filldedent('''
            symfunc should be either a string or
            an UndefinedFunction instance.'''))
    return symfunc


def _too_large_for_docstring(expr, limit):
    """Decide whether an ``Expr`` is too large to be fully rendered in a
    ``lambdify`` docstring.

    This is a fast alternative to ``count_ops``, which can become prohibitively
    slow for large expressions, because in this instance we only care whether
    ``limit`` is exceeded rather than counting the exact number of nodes in the
    expression.

    Parameters
    ==========
    expr : ``Expr``, (nested) ``list`` of ``Expr``, or ``Matrix``
        The same objects that can be passed to the ``expr`` argument of
        ``lambdify``.
    limit : ``int`` or ``None``
        The threshold above which an expression contains too many nodes to be
        usefully rendered in the docstring. If ``None`` then there is no limit.

    Returns
    =======
    bool
        ``True`` if the number of nodes in the expression exceeds the limit,
        ``False`` otherwise.

    Examples
    ========

    >>> from sympy.abc import x, y, z
    >>> from sympy.utilities.lambdify import _too_large_for_docstring
    >>> expr = x
    >>> _too_large_for_docstring(expr, None)
    False
    >>> _too_large_for_docstring(expr, 100)
    False
    >>> _too_large_for_docstring(expr, 1)
    False
    >>> _too_large_for_docstring(expr, 0)
    True
    >>> _too_large_for_docstring(expr, -1)
    True

    Does this split it?

    >>> expr = [x, y, z]
    >>> _too_large_for_docstring(expr, None)
    False
    >>> _too_large_for_docstring(expr, 100)
    False
    >>> _too_large_for_docstring(expr, 1)
    True
    >>> _too_large_for_docstring(expr, 0)
    True
    >>> _too_large_for_docstring(expr, -1)
    True

    >>> expr = [x, [y], z, [[x+y], [x*y*z, [x+y+z]]]]
    >>> _too_large_for_docstring(expr, None)
    False
    >>> _too_large_for_docstring(expr, 100)
    False
    >>> _too_large_for_docstring(expr, 1)
    True
    >>> _too_large_for_docstring(expr, 0)
    True
    >>> _too_large_for_docstring(expr, -1)
    True

    >>> expr = ((x + y + z)**5).expand()
    >>> _too_large_for_docstring(expr, None)
    False
    >>> _too_large_for_docstring(expr, 100)
    True
    >>> _too_large_for_docstring(expr, 1)
    True
    >>> _too_large_for_docstring(expr, 0)
    True
    >>> _too_large_for_docstring(expr, -1)
    True

    >>> from sympy import Matrix
    >>> expr = Matrix([[(x + y + z), ((x + y + z)**2).expand(),
    ...                 ((x + y + z)**3).expand(), ((x + y + z)**4).expand()]])
    >>> _too_large_for_docstring(expr, None)
    False
    >>> _too_large_for_docstring(expr, 1000)
    False
    >>> _too_large_for_docstring(expr, 100)
    True
    >>> _too_large_for_docstring(expr, 1)
    True
    >>> _too_large_for_docstring(expr, 0)
    True
    >>> _too_large_for_docstring(expr, -1)
    True

    """
    # Must be imported here to avoid a circular import error
    from sympy.core.traversal import postorder_traversal

    if limit is None:
        return False
    for i, _ in enumerate(postorder_traversal(expr), 1):
        if i > limit:
            return True
    return False<|MERGE_RESOLUTION|>--- conflicted
+++ resolved
@@ -344,16 +344,10 @@
 
         *modules* can be one of the following types:
 
-<<<<<<< HEAD
-        - The strings ``"math"``, ``"cmath"``, ``"mpmath"``, ``"umath"``, ``"numpy"``, ``"unumpy"``,
-          ``"numexpr"``, ``"scipy"``, ``"sympy"``, or ``"tensorflow"`` or ``"jax"``. This uses the
-          corresponding printer and namespace mapping for that module.
-=======
-        - The strings ``"math"``, ``"cmath"``, ``"mpmath"``, ``"numpy"``,
-          ``"numexpr"``, ``"scipy"``, ``"sympy"``, ``"tensorflow"``,
-          ``"torch"`` or ``"jax"``. This uses the corresponding printer
+        - The strings ``"math"``, ``"cmath"``, ``"mpmath"``, ``"umpmath"``,
+          ``"numpy"``, ``"unumpy"``, ``"numexpr"``, ``"scipy"``, ``"sympy"``,
+          ``"tensorflow"``, ``"torch"`` or ``"jax"``. This uses the corresponding printer
           and namespace mapping for that module.
->>>>>>> 1558c006
         - A module (e.g., ``math``). This uses the global namespace of the
           module. If the module is one of the above known modules, it will
           also use the corresponding printer and namespace mapping
