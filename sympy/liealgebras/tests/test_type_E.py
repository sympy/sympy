--- conflicted
+++ resolved
@@ -14,10 +14,6 @@
     diag = " "*8 + "2\n" + " "*8 + "0\n" + " "*8 + "|\n" + " "*8 + "|\n"
     diag += "---".join("0" for i in range(1, 6))+"\n"
     diag += "1   " + "   ".join(str(i) for i in range(3, 7))
-<<<<<<< HEAD
-    assert c.dynkin_diagram() == diag
-=======
     assert c.dynkin_diagram() == diag
     posroots = c.positive_roots()
-    assert posroots[8] == [1, 0, 0, 0, 1, 0, 0, 0]
->>>>>>> 17a6b4fb
+    assert posroots[8] == [1, 0, 0, 0, 1, 0, 0, 0]