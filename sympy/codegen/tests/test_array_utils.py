from sympy import symbols, IndexedBase, Identity, cos, Inverse
from sympy.codegen.array_utils import (CodegenArrayContraction,
                                       CodegenArrayTensorProduct, CodegenArrayDiagonal,
                                       CodegenArrayPermuteDims, CodegenArrayElementwiseAdd,
                                       _codegen_array_parse, _recognize_matrix_expression, _RecognizeMatOp,
                                       _RecognizeMatMulLines, _unfold_recognized_expr,
                                       parse_indexed_expression, recognize_matrix_expression,
                                       parse_matrix_expression)
from sympy import MatrixSymbol, Sum
from sympy.combinatorics import Permutation
from sympy.functions.special.tensor_functions import KroneckerDelta
from sympy.matrices import Trace, MatAdd, MatMul, Transpose
from sympy.utilities.pytest import raises
from sympy.tensor.array import permutedims, tensorproduct, tensorcontraction
from sympy.matrices.expressions.diagonal import DiagMatrix
<<<<<<< HEAD


=======
>>>>>>> 16df9afd


A, B = symbols("A B", cls=IndexedBase)
i, j, k, l, m, n = symbols("i j k l m n")

M = MatrixSymbol("M", k, k)
N = MatrixSymbol("N", k, k)
P = MatrixSymbol("P", k, k)
Q = MatrixSymbol("Q", k, k)


def test_codegen_array_contraction_construction():
    cg = CodegenArrayContraction(A)
    assert cg == A

    s = Sum(A[i]*B[i], (i, 0, 3))
    cg = parse_indexed_expression(s)
    assert cg == CodegenArrayContraction(CodegenArrayTensorProduct(A, B), (0, 1))

    cg = CodegenArrayContraction(CodegenArrayTensorProduct(A, B), (1, 0))
    assert cg == CodegenArrayContraction(CodegenArrayTensorProduct(A, B), (0, 1))

    expr = M*N
    result = CodegenArrayContraction(CodegenArrayTensorProduct(M, N), (1, 2))
    assert parse_matrix_expression(expr) == result
    elem = expr[i, j]
    assert parse_indexed_expression(elem) == result

    expr = M*N*M
    result = CodegenArrayContraction(CodegenArrayTensorProduct(M, N, M), (1, 2), (3, 4))
    assert parse_matrix_expression(expr) == result
    elem = expr[i, j]
    result = CodegenArrayContraction(CodegenArrayTensorProduct(M, M, N), (1, 4), (2, 5))
    cg = parse_indexed_expression(elem)
    cg = cg.sort_args_by_name()
    assert cg == result


def test_codegen_array_contraction_indices_types():
    cg = CodegenArrayContraction(CodegenArrayTensorProduct(M, N), (0, 1))
    indtup = cg._get_contraction_tuples()
    assert indtup == [[(0, 0), (0, 1)]]
    assert cg._contraction_tuples_to_contraction_indices(cg.expr, indtup) == [(0, 1)]

    cg = CodegenArrayContraction(CodegenArrayTensorProduct(M, N), (1, 2))
    indtup = cg._get_contraction_tuples()
    assert indtup == [[(0, 1), (1, 0)]]
    assert cg._contraction_tuples_to_contraction_indices(cg.expr, indtup) == [(1, 2)]

    cg = CodegenArrayContraction(CodegenArrayTensorProduct(M, M, N), (1, 4), (2, 5))
    indtup = cg._get_contraction_tuples()
    assert indtup == [[(0, 1), (2, 0)], [(1, 0), (2, 1)]]
    assert cg._contraction_tuples_to_contraction_indices(cg.expr, indtup) == [(1, 4), (2, 5)]


def test_codegen_array_recognize_matrix_mul_lines():

    cg = CodegenArrayContraction(CodegenArrayTensorProduct(M), (0, 1))
    assert recognize_matrix_expression(cg) == Trace(M)

    cg = CodegenArrayContraction(CodegenArrayTensorProduct(M, N), (0, 1), (2, 3))
    assert recognize_matrix_expression(cg) == Trace(M)*Trace(N)

    cg = CodegenArrayContraction(CodegenArrayTensorProduct(M, N), (0, 3), (1, 2))
    assert recognize_matrix_expression(cg) == Trace(M*N)

    cg = CodegenArrayContraction(CodegenArrayTensorProduct(M, N), (0, 2), (1, 3))
    assert recognize_matrix_expression(cg) == Trace(M*N.T)

    cg = parse_indexed_expression((M*N*P)[i,j])
    assert recognize_matrix_expression(cg) == M*N*P
    cg = parse_matrix_expression(M*N*P)
    assert recognize_matrix_expression(cg) == M*N*P

    cg = parse_indexed_expression((M*N.T*P)[i,j])
    assert recognize_matrix_expression(cg) == M*N.T*P
    cg = parse_matrix_expression(M*N.T*P)
    assert recognize_matrix_expression(cg) == M*N.T*P

    cg = CodegenArrayContraction(CodegenArrayTensorProduct(M,N,P,Q), (1, 2), (5, 6))
    assert recognize_matrix_expression(cg) == [M*N, P*Q]

    expr = -2*M*N
    elem = expr[i, j]
    cg = parse_indexed_expression(elem)
    assert recognize_matrix_expression(cg) == -2*M*N


def test_codegen_array_flatten():

    # Flatten nested CodegenArrayTensorProduct objects:
    expr1 = CodegenArrayTensorProduct(M, N)
    expr2 = CodegenArrayTensorProduct(P, Q)
    expr = CodegenArrayTensorProduct(expr1, expr2)
    assert expr == CodegenArrayTensorProduct(M, N, P, Q)
    assert expr.args == (M, N, P, Q)

    # Flatten mixed CodegenArrayTensorProduct and CodegenArrayContraction objects:
    cg1 = CodegenArrayContraction(expr1, (1, 2))
    cg2 = CodegenArrayContraction(expr2, (0, 3))

    expr = CodegenArrayTensorProduct(cg1, cg2)
    assert expr == CodegenArrayContraction(CodegenArrayTensorProduct(M, N, P, Q), (1, 2), (4, 7))

    expr = CodegenArrayTensorProduct(M, cg1)
    assert expr == CodegenArrayContraction(CodegenArrayTensorProduct(M, M, N), (3, 4))

    # Flatten nested CodegenArrayContraction objects:
    cgnested = CodegenArrayContraction(cg1, (0, 1))
    assert cgnested == CodegenArrayContraction(CodegenArrayTensorProduct(M, N), (0, 3), (1, 2))

    cgnested = CodegenArrayContraction(CodegenArrayTensorProduct(cg1, cg2), (0, 3))
    assert cgnested == CodegenArrayContraction(CodegenArrayTensorProduct(M, N, P, Q), (0, 6), (1, 2), (4, 7))

    cg3 = CodegenArrayContraction(CodegenArrayTensorProduct(M, N, P, Q), (1, 3), (2, 4))
    cgnested = CodegenArrayContraction(cg3, (0, 1))
    assert cgnested == CodegenArrayContraction(CodegenArrayTensorProduct(M, N, P, Q), (0, 5), (1, 3), (2, 4))

    cgnested = CodegenArrayContraction(cg3, (0, 3), (1, 2))
    assert cgnested == CodegenArrayContraction(CodegenArrayTensorProduct(M, N, P, Q), (0, 7), (1, 3), (2, 4), (5, 6))

    cg4 = CodegenArrayContraction(CodegenArrayTensorProduct(M, N, P, Q), (1, 5), (3, 7))
    cgnested = CodegenArrayContraction(cg4, (0, 1))
    assert cgnested == CodegenArrayContraction(CodegenArrayTensorProduct(M, N, P, Q), (0, 2), (1, 5), (3, 7))

    cgnested = CodegenArrayContraction(cg4, (0, 1), (2, 3))
    assert cgnested == CodegenArrayContraction(CodegenArrayTensorProduct(M, N, P, Q), (0, 2), (1, 5), (3, 7), (4, 6))

    cg = CodegenArrayDiagonal(cg4)
    assert cg == cg4
    assert isinstance(cg, type(cg4))

    # Flatten nested CodegenArrayDiagonal objects:
    cg1 = CodegenArrayDiagonal(expr1, (1, 2))
    cg2 = CodegenArrayDiagonal(expr2, (0, 3))
    cg3 = CodegenArrayDiagonal(CodegenArrayTensorProduct(M, N, P, Q), (1, 3), (2, 4))
    cg4 = CodegenArrayDiagonal(CodegenArrayTensorProduct(M, N, P, Q), (1, 5), (3, 7))

    cgnested = CodegenArrayDiagonal(cg1, (0, 1))
    assert cgnested == CodegenArrayDiagonal(CodegenArrayTensorProduct(M, N), (1, 2), (0, 3))

    cgnested = CodegenArrayDiagonal(cg3, (1, 2))
    assert cgnested == CodegenArrayDiagonal(CodegenArrayTensorProduct(M, N, P, Q), (1, 3), (2, 4), (5, 6))

    cgnested = CodegenArrayDiagonal(cg4, (1, 2))
    assert cgnested == CodegenArrayDiagonal(CodegenArrayTensorProduct(M, N, P, Q), (1, 5), (3, 7), (2, 4))


def test_codegen_array_parse():
    expr = M[i, j]
    assert _codegen_array_parse(expr) == (M, (i, j))
    expr = M[i, j]*N[k, l]
    assert _codegen_array_parse(expr) == (CodegenArrayTensorProduct(M, N), (i, j, k, l))
    expr = M[i, j]*N[j, k]
    assert _codegen_array_parse(expr) == (CodegenArrayDiagonal(CodegenArrayTensorProduct(M, N), (1, 2)), (i, k, j))
    expr = Sum(M[i, j]*N[j, k], (j, 0, k-1))
    assert _codegen_array_parse(expr) == (CodegenArrayContraction(CodegenArrayTensorProduct(M, N), (1, 2)), (i, k))
    expr = M[i, j] + N[i, j]
    assert _codegen_array_parse(expr) == (CodegenArrayElementwiseAdd(M, N), (i, j))
    expr = M[i, j] + N[j, i]
    assert _codegen_array_parse(expr) == (CodegenArrayElementwiseAdd(M, CodegenArrayPermuteDims(N, Permutation([1,0]))), (i, j))
    expr = M[i, j] + M[j, i]
    assert _codegen_array_parse(expr) == (CodegenArrayElementwiseAdd(M, CodegenArrayPermuteDims(M, Permutation([1,0]))), (i, j))
    expr = (M*N*P)[i, j]
    assert _codegen_array_parse(expr) == (CodegenArrayContraction(CodegenArrayTensorProduct(M, N, P), (1, 2), (3, 4)), (i, j))
    expr = expr.function  # Disregard summation in previous expression
    ret1, ret2 =  _codegen_array_parse(expr)
    assert ret1 == CodegenArrayDiagonal(CodegenArrayTensorProduct(M, N, P), (1, 2), (3, 4))
    assert str(ret2) == "(i, j, _i_1, _i_2)"
    expr = KroneckerDelta(i, j)*M[i, k]
    assert _codegen_array_parse(expr) == (M, ({i, j}, k))
    expr = KroneckerDelta(i, j)*KroneckerDelta(j, k)*M[i, l]
    assert _codegen_array_parse(expr) == (M, ({i, j, k}, l))
    expr = KroneckerDelta(j, k)*(M[i, j]*N[k, l] + N[i, j]*M[k, l])
    assert _codegen_array_parse(expr) == (CodegenArrayDiagonal(CodegenArrayElementwiseAdd(
            CodegenArrayTensorProduct(M, N),
            CodegenArrayPermuteDims(CodegenArrayTensorProduct(M, N), Permutation(0, 2)(1, 3))
        ), (1, 2)), (i, l, frozenset({j, k})))
    expr = KroneckerDelta(j, m)*KroneckerDelta(m, k)*(M[i, j]*N[k, l] + N[i, j]*M[k, l])
    assert _codegen_array_parse(expr) == (CodegenArrayDiagonal(CodegenArrayElementwiseAdd(
            CodegenArrayTensorProduct(M, N),
            CodegenArrayPermuteDims(CodegenArrayTensorProduct(M, N), Permutation(0, 2)(1, 3))
        ), (1, 2)), (i, l, frozenset({j, m, k})))
    expr = KroneckerDelta(i, j)*KroneckerDelta(j, k)*KroneckerDelta(k,m)*M[i, 0]*KroneckerDelta(m, n)
    assert _codegen_array_parse(expr) == (M, ({i,j,k,m,n}, 0))
    expr = M[i, i]
    assert _codegen_array_parse(expr) == (CodegenArrayDiagonal(M, (0, 1)), (i,))


def test_codegen_array_diagonal():
    cg = CodegenArrayDiagonal(M, (1, 0))
    assert cg == CodegenArrayDiagonal(M, (0, 1))

    cg = CodegenArrayDiagonal(CodegenArrayTensorProduct(M, N, P), (4, 1), (2, 0))
    assert cg == CodegenArrayDiagonal(CodegenArrayTensorProduct(M, N, P), (1, 4), (0, 2))


def test_codegen_recognize_matrix_expression():

    expr = CodegenArrayElementwiseAdd(M, CodegenArrayPermuteDims(M, [1, 0]))
    rec = _recognize_matrix_expression(expr)
    assert rec == _RecognizeMatOp(MatAdd, [M, _RecognizeMatOp(Transpose, [M])])
    assert _unfold_recognized_expr(rec) == M + Transpose(M)

    expr = M[i,j] + N[i,j]
    p1, p2 = _codegen_array_parse(expr)
    rec = _recognize_matrix_expression(p1)
    assert rec == _RecognizeMatOp(MatAdd, [M, N])
    assert _unfold_recognized_expr(rec) == M + N

    expr = M[i,j] + N[j,i]
    p1, p2 = _codegen_array_parse(expr)
    rec = _recognize_matrix_expression(p1)
    assert rec == _RecognizeMatOp(MatAdd, [M, _RecognizeMatOp(Transpose, [N])])
    assert _unfold_recognized_expr(rec) == M + N.T

    expr = M[i,j]*N[k,l] + N[i,j]*M[k,l]
    p1, p2 = _codegen_array_parse(expr)
    rec = _recognize_matrix_expression(p1)
    assert rec == _RecognizeMatOp(MatAdd, [_RecognizeMatMulLines([M, N]), _RecognizeMatMulLines([N, M])])
    #assert _unfold_recognized_expr(rec) == TensorProduct(M, N) + TensorProduct(N, M) maybe?

    expr = (M*N*P)[i, j]
    p1, p2 = _codegen_array_parse(expr)
    rec = _recognize_matrix_expression(p1)
    assert rec == _RecognizeMatMulLines([_RecognizeMatOp(MatMul, [M, N, P])])
    assert _unfold_recognized_expr(rec) == M*N*P

    expr = Sum(M[i,j]*(N*P)[j,m], (j, 0, k-1))
    p1, p2 = _codegen_array_parse(expr)
    rec = _recognize_matrix_expression(p1)
    assert rec == _RecognizeMatOp(MatMul, [M, N, P])
    assert _unfold_recognized_expr(rec) == M*N*P

    expr = Sum((P[j, m] + P[m, j])*(M[i,j]*N[m,n] + N[i,j]*M[m,n]), (j, 0, k-1), (m, 0, k-1))
    p1, p2 = _codegen_array_parse(expr)
    rec = _recognize_matrix_expression(p1)
    assert rec == _RecognizeMatOp(MatAdd, [
        _RecognizeMatOp(MatMul, [M, _RecognizeMatOp(MatAdd, [P, _RecognizeMatOp(Transpose, [P])]), N]),
        _RecognizeMatOp(MatMul, [N, _RecognizeMatOp(MatAdd, [P, _RecognizeMatOp(Transpose, [P])]), M])
        ])
    assert _unfold_recognized_expr(rec) == M*(P + P.T)*N + N*(P + P.T)*M


def test_codegen_array_shape():
    expr = CodegenArrayTensorProduct(M, N, P, Q)
    assert expr.shape == (k, k, k, k, k, k, k, k)
    Z = MatrixSymbol("Z", m, n)
    expr = CodegenArrayTensorProduct(M, Z)
    assert expr.shape == (k, k, m, n)
    expr2 = CodegenArrayContraction(expr, (0, 1))
    assert expr2.shape == (m, n)
    expr2 = CodegenArrayDiagonal(expr, (0, 1))
    assert expr2.shape == (m, n, k)
    exprp = CodegenArrayPermuteDims(expr, [2, 1, 3, 0])
    assert exprp.shape == (m, k, n, k)
    expr3 = CodegenArrayTensorProduct(N, Z)
    expr2 = CodegenArrayElementwiseAdd(expr, expr3)
    assert expr2.shape == (k, k, m, n)

    # Contraction along axes with discordant dimensions:
    raises(ValueError, lambda: CodegenArrayContraction(expr, (1, 2)))
    # Also diagonal needs the same dimensions:
    raises(ValueError, lambda: CodegenArrayDiagonal(expr, (1, 2)))


def test_codegen_array_parse_out_of_bounds():

    expr = Sum(M[i, i], (i, 0, 4))
    raises(ValueError, lambda: parse_indexed_expression(expr))
    expr = Sum(M[i, i], (i, 0, k))
    raises(ValueError, lambda: parse_indexed_expression(expr))
    expr = Sum(M[i, i], (i, 1, k-1))
    raises(ValueError, lambda: parse_indexed_expression(expr))

    expr = Sum(M[i, j]*N[j,m], (j, 0, 4))
    raises(ValueError, lambda: parse_indexed_expression(expr))
    expr = Sum(M[i, j]*N[j,m], (j, 0, k))
    raises(ValueError, lambda: parse_indexed_expression(expr))
    expr = Sum(M[i, j]*N[j,m], (j, 1, k-1))
    raises(ValueError, lambda: parse_indexed_expression(expr))


def test_codegen_permutedims_sink():

    cg = CodegenArrayPermuteDims(CodegenArrayTensorProduct(M, N), [0, 1, 3, 2])
    sunk = cg.nest_permutation()
    assert sunk == CodegenArrayTensorProduct(M, CodegenArrayPermuteDims(N, [1, 0]))
    assert recognize_matrix_expression(sunk) == [M, N.T]

    cg = CodegenArrayPermuteDims(CodegenArrayTensorProduct(M, N), [1, 0, 3, 2])
    sunk = cg.nest_permutation()
    assert sunk == CodegenArrayTensorProduct(CodegenArrayPermuteDims(M, [1, 0]), CodegenArrayPermuteDims(N, [1, 0]))
    assert recognize_matrix_expression(sunk) == [M.T, N.T]

    cg = CodegenArrayPermuteDims(CodegenArrayTensorProduct(M, N), [3, 2, 1, 0])
    sunk = cg.nest_permutation()
    assert sunk == CodegenArrayTensorProduct(CodegenArrayPermuteDims(N, [1, 0]), CodegenArrayPermuteDims(M, [1, 0]))
    assert recognize_matrix_expression(sunk) == [N.T, M.T]

    cg = CodegenArrayPermuteDims(CodegenArrayContraction(CodegenArrayTensorProduct(M, N), (1, 2)), [1, 0])
    sunk = cg.nest_permutation()
    assert sunk == CodegenArrayContraction(CodegenArrayPermuteDims(CodegenArrayTensorProduct(M, N), [[0, 3]]), (1, 2))

    cg = CodegenArrayPermuteDims(CodegenArrayTensorProduct(M, N), [1, 0, 3, 2])
    sunk = cg.nest_permutation()
    assert sunk == CodegenArrayTensorProduct(CodegenArrayPermuteDims(M, [1, 0]), CodegenArrayPermuteDims(N, [1, 0]))

    cg = CodegenArrayPermuteDims(CodegenArrayContraction(CodegenArrayTensorProduct(M, N, P), (1, 2), (3, 4)), [1, 0])
    sunk = cg.nest_permutation()
    assert sunk == CodegenArrayContraction(CodegenArrayPermuteDims(CodegenArrayTensorProduct(M, N, P), [[0, 5]]), (1, 2), (3, 4))


def test_parsing_of_matrix_expressions():

    expr = M*N
    assert parse_matrix_expression(expr) == CodegenArrayContraction(CodegenArrayTensorProduct(M, N), (1, 2))

    expr = Transpose(M)
    assert parse_matrix_expression(expr) == CodegenArrayPermuteDims(M, [1, 0])

    expr = M*Transpose(N)
    assert parse_matrix_expression(expr) == CodegenArrayContraction(CodegenArrayTensorProduct(M, CodegenArrayPermuteDims(N, [1, 0])), (1, 2))

    expr = 3*M*N
    res = parse_matrix_expression(expr)
    rexpr = recognize_matrix_expression(res)
    assert expr == rexpr

    expr = 3*M + N*M.T*M + 4*k*N
    res = parse_matrix_expression(expr)
    rexpr = recognize_matrix_expression(res)
    assert expr == rexpr

    expr = Inverse(M)*N
    rexpr = recognize_matrix_expression(parse_matrix_expression(expr))
    assert expr == rexpr

    expr = M**2
    rexpr = recognize_matrix_expression(parse_matrix_expression(expr))
    assert expr == rexpr

    expr = M*(2*N + 3*M)
    res = parse_matrix_expression(expr)
    rexpr = recognize_matrix_expression(res)
    assert expr.expand() == rexpr.doit()

    expr = Trace(M)
    result = CodegenArrayContraction(M, (0, 1))
    assert parse_matrix_expression(expr) == result


def test_special_matrices():
    a = MatrixSymbol("a", k, 1)
    b = MatrixSymbol("b", k, 1)

    expr = a.T*b
    elem = expr[0, 0]
    cg = parse_indexed_expression(elem)
    assert cg == CodegenArrayContraction(CodegenArrayTensorProduct(a, b), (0, 2))
    assert recognize_matrix_expression(cg) == a.T*b


def test_codegen_array_doit():
    M = MatrixSymbol("M", 2, 2)
    N = MatrixSymbol("N", 2, 2)
    P = MatrixSymbol("P", 2, 2)
    Q = MatrixSymbol("Q", 2, 2)

    M = M.as_explicit()
    N = N.as_explicit()
    P = P.as_explicit()
    Q = Q.as_explicit()

    expr = CodegenArrayTensorProduct(M, N, P, Q)
    assert expr.doit() == tensorproduct(M, N, P, Q)
    expr2 = CodegenArrayContraction(expr, (0, 1))
    assert expr2.doit() == tensorcontraction(tensorproduct(M, N, P, Q), (0, 1))
    expr2 = CodegenArrayDiagonal(expr, (0, 1))
    #assert expr2 = ... # TODO: not implemented
    expr = CodegenArrayTensorProduct(M, N)
    exprp = CodegenArrayPermuteDims(expr, [2, 1, 3, 0])
    assert exprp.doit() == permutedims(tensorproduct(M, N), [2, 1, 3, 0])
    expr = CodegenArrayElementwiseAdd(M, N)
    assert expr.doit() == M + N


def test_push_indices_up_and_down():

    indices = list(range(10))

    contraction_indices = [(0, 6), (2, 8)]
    assert CodegenArrayContraction._push_indices_down(contraction_indices, indices) == (1, 3, 4, 5, 7, 9, 10, 11, 12, 13)
    assert CodegenArrayContraction._push_indices_up(contraction_indices, indices) == (None, 0, None, 1, 2, 3, None, 4, None, 5)

    assert CodegenArrayDiagonal._push_indices_down(contraction_indices, indices) == (0, 1, 2, 3, 4, 5, 7, 9, 10, 11)
    assert CodegenArrayDiagonal._push_indices_up(contraction_indices, indices) == (0, 1, 2, 3, 4, 5, None, 6, None, 7)

    contraction_indices = [(1, 2), (7, 8)]
    assert CodegenArrayContraction._push_indices_down(contraction_indices, indices) == (0, 3, 4, 5, 6, 9, 10, 11, 12, 13)
    assert CodegenArrayContraction._push_indices_up(contraction_indices, indices) == (0, None, None, 1, 2, 3, 4, None, None, 5)

    assert CodegenArrayContraction._push_indices_down(contraction_indices, indices) == (0, 3, 4, 5, 6, 9, 10, 11, 12, 13)
    assert CodegenArrayDiagonal._push_indices_up(contraction_indices, indices) == (0, 1, None, 2, 3, 4, 5, 6, None, 7)


def test_recognize_diagonalized_vectors():

    a = MatrixSymbol("a", k, 1)
    b = MatrixSymbol("b", k, 1)
    A = MatrixSymbol("A", k, k)
    B = MatrixSymbol("B", k, k)
    C = MatrixSymbol("C", k, k)
    X = MatrixSymbol("X", k, k)
    x = MatrixSymbol("x", k, 1)
    I1 = Identity(1)
    I = Identity(k)

    # Check matrix recognition over trivial dimensions:

    cg = CodegenArrayTensorProduct(a, b)
    assert recognize_matrix_expression(cg) == a*b.T

    cg = CodegenArrayTensorProduct(I1, a, b)
    assert recognize_matrix_expression(cg) == a*I1*b.T

    # Recognize trace inside a tensor product:

    cg = CodegenArrayContraction(CodegenArrayTensorProduct(A, B, C), (0, 3), (1, 2))
    assert recognize_matrix_expression(cg) == Trace(A*B)*C

    # Transform diagonal operator to contraction:

    cg = CodegenArrayDiagonal(CodegenArrayTensorProduct(A, a), (1, 2))
    assert cg.transform_to_product() == CodegenArrayContraction(CodegenArrayTensorProduct(A, DiagMatrix(a)), (1, 2))
    assert recognize_matrix_expression(cg) == A*DiagMatrix(a)

    cg = CodegenArrayDiagonal(CodegenArrayTensorProduct(a, b), (0, 2))
    assert cg.transform_to_product() == CodegenArrayContraction(CodegenArrayTensorProduct(DiagMatrix(a), b), (0, 2))
    assert recognize_matrix_expression(cg).doit() == DiagMatrix(a)*b

    cg = CodegenArrayDiagonal(CodegenArrayTensorProduct(A, a), (0, 2))
    assert cg.transform_to_product() == CodegenArrayContraction(CodegenArrayTensorProduct(A, DiagMatrix(a)), (0, 2))
    assert recognize_matrix_expression(cg) == A.T*DiagMatrix(a)

    cg = CodegenArrayDiagonal(CodegenArrayTensorProduct(I, x, I1), (0, 2), (3, 5))
    assert cg.transform_to_product() == CodegenArrayContraction(CodegenArrayTensorProduct(I, DiagMatrix(x), I1), (0, 2))

    cg = CodegenArrayDiagonal(CodegenArrayTensorProduct(I, x, A, B), (1, 2), (5, 6))
    assert cg.transform_to_product() == CodegenArrayDiagonal(CodegenArrayContraction(CodegenArrayTensorProduct(I, DiagMatrix(x), A, B), (1, 2)), (3, 4))

    cg = CodegenArrayDiagonal(CodegenArrayTensorProduct(x, I1), (1, 2))
    assert isinstance(cg, CodegenArrayDiagonal)
    assert cg.diagonal_indices == ((1, 2),)
    assert recognize_matrix_expression(cg) == x

    cg = CodegenArrayDiagonal(CodegenArrayTensorProduct(x, I), (0, 2))
    assert cg.transform_to_product() == CodegenArrayContraction(CodegenArrayTensorProduct(DiagMatrix(x), I), (0, 2))
    assert recognize_matrix_expression(cg).doit() == DiagMatrix(x)

    cg = CodegenArrayDiagonal(x, (1,))
    assert cg == x

    # Ignore identity matrices with contractions:

    cg = CodegenArrayContraction(CodegenArrayTensorProduct(I, A, I, I), (0, 2), (1, 3), (5, 7))
    assert cg.split_multiple_contractions() == cg
    assert recognize_matrix_expression(cg) == Trace(A)*I

    cg = CodegenArrayContraction(CodegenArrayTensorProduct(Trace(A) * I, I, I), (1, 5), (3, 4))
    assert cg.split_multiple_contractions() == cg
    assert recognize_matrix_expression(cg).doit() == Trace(A)*I

    # Add DiagMatrix when required:

    cg = CodegenArrayContraction(CodegenArrayTensorProduct(A, a), (1, 2))
    assert cg.split_multiple_contractions() == cg
    assert recognize_matrix_expression(cg) == A*a

    cg = CodegenArrayContraction(CodegenArrayTensorProduct(A, a, B), (1, 2, 4))
    assert cg.split_multiple_contractions() == CodegenArrayContraction(CodegenArrayTensorProduct(A, DiagMatrix(a), B), (1, 2), (3, 4))
    assert recognize_matrix_expression(cg) == A*DiagMatrix(a)*B

    cg = CodegenArrayContraction(CodegenArrayTensorProduct(A, a, B), (0, 2, 4))
    assert cg.split_multiple_contractions() == CodegenArrayContraction(CodegenArrayTensorProduct(A, DiagMatrix(a), B), (0, 2), (3, 4))
    assert recognize_matrix_expression(cg) == A.T*DiagMatrix(a)*B

    cg = CodegenArrayContraction(CodegenArrayTensorProduct(A, a, b, a.T, B), (0, 2, 4, 7, 9))
    assert cg.split_multiple_contractions() == CodegenArrayContraction(CodegenArrayTensorProduct(A, DiagMatrix(a), DiagMatrix(b),
                                                                                                 DiagMatrix(a), B),
                                                                       (0, 2), (3, 4), (5, 7), (6, 9))
    assert recognize_matrix_expression(cg).doit() == A.T*DiagMatrix(a)*DiagMatrix(b)*DiagMatrix(a)*B.T

    cg = CodegenArrayContraction(CodegenArrayTensorProduct(I1, I1, I1), (1, 2, 4))
    assert cg.split_multiple_contractions() == CodegenArrayContraction(CodegenArrayTensorProduct(I1, I1, I1), (1, 2), (3, 4))
    assert recognize_matrix_expression(cg).doit() == Identity(1)

    cg = CodegenArrayContraction(CodegenArrayTensorProduct(I, I, I, I, A), (1, 2, 8), (5, 6, 9))
    assert recognize_matrix_expression(cg.split_multiple_contractions()).doit() == A

    cg = CodegenArrayContraction(CodegenArrayTensorProduct(A, a, C, a, B), (1, 2, 4), (5, 6, 8))
    assert cg.split_multiple_contractions() == CodegenArrayContraction(CodegenArrayTensorProduct(A, DiagMatrix(a), C, DiagMatrix(a), B), (1, 2), (3, 4), (5, 6), (7, 8))
    assert recognize_matrix_expression(cg) == A*DiagMatrix(a)*C*DiagMatrix(a)*B

    cg = CodegenArrayContraction(CodegenArrayTensorProduct(a, I1, b, I1, (a.T*b).applyfunc(cos)), (1, 2, 8), (5, 6, 9))
    assert cg.split_multiple_contractions().dummy_eq(CodegenArrayContraction(CodegenArrayTensorProduct(a, I1, b, I1, (a.T*b).applyfunc(cos)), (1, 2), (3, 8), (5, 6), (7, 9)))
    assert recognize_matrix_expression(cg).dummy_eq(MatMul(a, I1, (a.T*b).applyfunc(cos), Transpose(I1), b.T))

    cg = CodegenArrayContraction(CodegenArrayTensorProduct(A.T, a, b, b.T, (A*X*b).applyfunc(cos)), (1, 2, 8), (5, 6, 9))
    assert cg.split_multiple_contractions().dummy_eq(CodegenArrayContraction(
        CodegenArrayTensorProduct(A.T, DiagMatrix(a), b, b.T, (A*X*b).applyfunc(cos)),
                                 (1, 2), (3, 8), (5, 6, 9)))
    # assert recognize_matrix_expression(cg)

    # Check no overlap of lines:

    cg = CodegenArrayContraction(CodegenArrayTensorProduct(A, a, C, a, B), (1, 2, 4), (5, 6, 8), (3, 7))
    assert cg.split_multiple_contractions() == cg

    cg = CodegenArrayContraction(CodegenArrayTensorProduct(a, b, A), (0, 2, 4), (1, 3))
    assert cg.split_multiple_contractions() == cg<|MERGE_RESOLUTION|>--- conflicted
+++ resolved
@@ -13,11 +13,6 @@
 from sympy.utilities.pytest import raises
 from sympy.tensor.array import permutedims, tensorproduct, tensorcontraction
 from sympy.matrices.expressions.diagonal import DiagMatrix
-<<<<<<< HEAD
-
-
-=======
->>>>>>> 16df9afd
 
 
 A, B = symbols("A B", cls=IndexedBase)
