from __future__ import division

from sympy.assumptions.ask import Q
from sympy.core.compatibility import ordered
from sympy.core.numbers import oo
from sympy.core.relational import Equality, Eq, Ne
from sympy.core.singleton import S
from sympy.core.symbol import (Dummy, symbols)
from sympy.sets.sets import (EmptySet, Interval, Union)
from sympy.simplify.simplify import simplify
from sympy.logic.boolalg import (
    And, Boolean, Equivalent, ITE, Implies, Nand, Nor, Not, Or,
    POSform, SOPform, Xor, conjuncts, disjuncts,
    distribute_or_over_and, distribute_and_over_or,
    eliminate_implications, is_nnf, is_cnf, is_dnf, simplify_logic,
    to_nnf, to_cnf, to_dnf, to_int_repr, bool_map, true, false,
    BooleanAtom, is_literal, term_to_integer, integer_to_term,
    truth_table)

from sympy.utilities.pytest import raises, XFAIL
from sympy.utilities import cartes


A, B, C, D= symbols('A,B,C,D')


def test_overloading():
    """Test that |, & are overloaded as expected"""

    assert A & B == And(A, B)
    assert A | B == Or(A, B)
    assert (A & B) | C == Or(And(A, B), C)
    assert A >> B == Implies(A, B)
    assert A << B == Implies(B, A)
    assert ~A == Not(A)
    assert A ^ B == Xor(A, B)


def test_And():

    assert And() is true
    assert And(A) == A
    assert And(True) is true
    assert And(False) is false
    assert And(True, True ) is true
    assert And(True, False) is false
    assert And(False, False) is false
    assert And(True, A) == A
    assert And(False, A) is false
    assert And(True, True, True) is true
    assert And(True, True, A) == A
    assert And(True, False, A) is false
    assert And(2, A) == A
    assert And(2, 3) is true
    assert And(A < 1, A >= 1) is false
    e = A > 1
    assert And(e, e.canonical) == e.canonical
    g, l, ge, le = A > B, B < A, A >= B, B <= A
    assert And(g, l, ge, le) == And(l, le)
    a = A > 2
    b = S(4) > A
    ans = And(a.reversed, b.reversed)
    assert And(a, b) == ans
    assert And(b, a) == ans


def test_Or():

    assert Or() is false
    assert Or(A) == A
    assert Or(True) is true
    assert Or(False) is false
    assert Or(True, True ) is true
    assert Or(True, False) is true
    assert Or(False, False) is false
    assert Or(True, A) is true
    assert Or(False, A) == A
    assert Or(True, False, False) is true
    assert Or(True, False, A) is true
    assert Or(False, False, A) == A
    assert Or(2, A) is true
    e = A > 1
    assert Or(e, e.canonical) == e
    g, l, ge, le = A > B, B < A, A >= B, B <= A
    assert Or(g, l, ge, le) == Or(g, ge)
    a = A > 2
    b = S(4) > A
    ans = Or(b.canonical, a.canonical)
    assert Or(a, b) == ans
    assert Or(b, a) == ans
    y = 1/A
    print(Or(y < 1, y <= 1))
    assert Or(y < 1, y <= 1) == And(-oo < y, y <= oo)


def test_Xor():

    assert Xor() is false
    assert Xor(A) == A
    assert Xor(A, A) is false
    assert Xor(True, A, A) is true
    assert Xor(A, A, A, A, A) == A
    assert Xor(True, False, False, A, B) == ~Xor(A, B)
    assert Xor(True) is true
    assert Xor(False) is false
    assert Xor(True, True ) is false
    assert Xor(True, False) is true
    assert Xor(False, False) is false
    assert Xor(True, A) == ~A
    assert Xor(False, A) == A
    assert Xor(True, False, False) is true
    assert Xor(True, False, A) == ~A
    assert Xor(False, False, A) == A
    assert isinstance(Xor(A, B), Xor)
    assert Xor(A, B, Xor(C, D)) == Xor(A, B, C, D)
    assert Xor(A, B, Xor(B, C)) == Xor(A, C)
    assert Xor(A < 1, A >= 1, B) == Xor(0, 1, B) == Xor(1, 0, B)
    e = A > 1
    assert Xor(e, e.canonical) == Xor(0, 0) == Xor(1, 1)


def test_Not():

    raises(TypeError, lambda: Not(True, False))
    assert Not(True) is false
    assert Not(False) is true
    assert Not(0) is true
    assert Not(1) is false
    assert Not(2) is false


def test_Nand():

    assert Nand() is false
    assert Nand(A) == ~A
    assert Nand(True) is false
    assert Nand(False) is true
    assert Nand(True, True ) is false
    assert Nand(True, False) is true
    assert Nand(False, False) is true
    assert Nand(True, A) == ~A
    assert Nand(False, A) is true
    assert Nand(True, True, True) is false
    assert Nand(True, True, A) == ~A
    assert Nand(True, False, A) is true


def test_Nor():

    assert Nor() is true
    assert Nor(A) == ~A
    assert Nor(True) is false
    assert Nor(False) is true
    assert Nor(True, True ) is false
    assert Nor(True, False) is false
    assert Nor(False, False) is true
    assert Nor(True, A) is false
    assert Nor(False, A) == ~A
    assert Nor(True, True, True) is false
    assert Nor(True, True, A) is false
    assert Nor(True, False, A) is false


def test_Implies():

    raises(ValueError, lambda: Implies(A, B, C))
    assert Implies(True, True) is true
    assert Implies(True, False) is false
    assert Implies(False, True) is true
    assert Implies(False, False) is true
    assert Implies(0, A) is true
    assert Implies(1, 1) is true
    assert Implies(1, 0) is false
    assert A >> B == B << A
    assert (A < 1) >> (A >= 1) == (A >= 1)
    assert (A < 1) >> (S(1) > A) is true
    assert A >> A is true


def test_Equivalent():

    assert Equivalent(A, B) == Equivalent(B, A) == Equivalent(A, B, A)
    assert Equivalent() is true
    assert Equivalent(A, A) == Equivalent(A) is true
    assert Equivalent(True, True) == Equivalent(False, False) is true
    assert Equivalent(True, False) == Equivalent(False, True) is false
    assert Equivalent(A, True) == A
    assert Equivalent(A, False) == Not(A)
    assert Equivalent(A, B, True) == A & B
    assert Equivalent(A, B, False) == ~A & ~B
    assert Equivalent(1, A) == A
    assert Equivalent(0, A) == Not(A)
    assert Equivalent(A, Equivalent(B, C)) != Equivalent(Equivalent(A, B), C)
    assert Equivalent(A < 1, A >= 1) is false
    assert Equivalent(A < 1, A >= 1, 0) is false
    assert Equivalent(A < 1, A >= 1, 1) is false
    assert Equivalent(A < 1, S(1) > A) == Equivalent(1, 1) == Equivalent(0, 0)
    assert Equivalent(Equality(A, B), Equality(B, A)) is true


def test_equals():
    assert Not(Or(A, B)).equals( And(Not(A), Not(B)) ) is True
    assert Equivalent(A, B).equals((A >> B) & (B >> A)) is True
    assert ((A | ~B) & (~A | B)).equals((~A & ~B) | (A & B)) is True
    assert (A >> B).equals(~A >> ~B) is False
    assert (A >> (B >> A)).equals(A >> (C >> A)) is False
    raises(NotImplementedError, lambda: And(A, A < B).equals(And(A, B > A)))


def test_simplification():
    """
    Test working of simplification methods.
    """
    set1 = [[0, 0, 1], [0, 1, 1], [1, 0, 0], [1, 1, 0]]
    set2 = [[0, 0, 0], [0, 1, 0], [1, 0, 1], [1, 1, 1]]
    from sympy.abc import w, x, y, z
    assert SOPform([x, y, z], set1) == Or(And(Not(x), z), And(Not(z), x))
    assert Not(SOPform([x, y, z], set2)) == Not(Or(And(Not(x), Not(z)), And(x, z)))
    assert POSform([x, y, z], set1 + set2) is true
    assert SOPform([x, y, z], set1 + set2) is true
    assert SOPform([Dummy(), Dummy(), Dummy()], set1 + set2) is true

    minterms = [[0, 0, 0, 1], [0, 0, 1, 1], [0, 1, 1, 1], [1, 0, 1, 1],
        [1, 1, 1, 1]]
    dontcares = [[0, 0, 0, 0], [0, 0, 1, 0], [0, 1, 0, 1]]
    assert (
        SOPform([w, x, y, z], minterms, dontcares) ==
        Or(And(Not(w), z), And(y, z)))
    assert POSform([w, x, y, z], minterms, dontcares) == And(Or(Not(w), y), z)

    # test simplification
    ans = And(A, Or(B, C))
    assert simplify_logic(A & (B | C)) == ans
    assert simplify_logic((A & B) | (A & C)) == ans
    assert simplify_logic(Implies(A, B)) == Or(Not(A), B)
    assert simplify_logic(Equivalent(A, B)) == \
           Or(And(A, B), And(Not(A), Not(B)))
    assert simplify_logic(And(Equality(A, 2), C)) == And(Equality(A, 2), C)
    assert simplify_logic(And(Equality(A, 2), A)) == And(Equality(A, 2), A)
    assert simplify_logic(And(Equality(A, B), C)) == And(Equality(A, B), C)
    assert simplify_logic(Or(And(Equality(A, 3), B), And(Equality(A, 3), C))) \
           == And(Equality(A, 3), Or(B, C))
    e = And(A, x**2 - x)
    assert simplify_logic(e) == And(A, x*(x - 1))
    assert simplify_logic(e, deep=False) == e

    # check input
    ans = SOPform([x, y], [[1, 0]])
    assert SOPform([x, y], [[1, 0]]) == ans
    assert POSform([x, y], [[1, 0]]) == ans

    raises(ValueError, lambda: SOPform([x], [[1]], [[1]]))
    assert SOPform([x], [[1]], [[0]]) is true
    assert SOPform([x], [[0]], [[1]]) is true
    assert SOPform([x], [], []) is false

    raises(ValueError, lambda: POSform([x], [[1]], [[1]]))
    assert POSform([x], [[1]], [[0]]) is true
    assert POSform([x], [[0]], [[1]]) is true
    assert POSform([x], [], []) is false

    # check working of simplify
    assert simplify((A & B) | (A & C)) == And(A, Or(B, C))
    assert simplify(And(x, Not(x))) == False
    assert simplify(Or(x, Not(x))) == True


def test_bool_map():
    """
    Test working of bool_map function.
    """

    minterms = [[0, 0, 0, 1], [0, 0, 1, 1], [0, 1, 1, 1], [1, 0, 1, 1],
        [1, 1, 1, 1]]
    from sympy.abc import a, b, c, w, x, y, z
    assert bool_map(Not(Not(a)), a) == (a, {a: a})
    assert bool_map(SOPform([w, x, y, z], minterms),
        POSform([w, x, y, z], minterms)) == \
        (And(Or(Not(w), y), Or(Not(x), y), z), {x: x, w: w, z: z, y: y})
    assert bool_map(SOPform([x, z, y],[[1, 0, 1]]),
        SOPform([a, b, c],[[1, 0, 1]])) != False
    function1 = SOPform([x,z,y],[[1, 0, 1], [0, 0, 1]])
    function2 = SOPform([a,b,c],[[1, 0, 1], [1, 0, 0]])
    assert bool_map(function1, function2) == \
        (function1, {y: a, z: b})


def test_bool_symbol():
    """Test that mixing symbols with boolean values
    works as expected"""

    assert And(A, True) == A
    assert And(A, True, True) == A
    assert And(A, False) is false
    assert And(A, True, False) is false
    assert Or(A, True) is true
    assert Or(A, False) == A


def test_is_boolean():

    assert true.is_Boolean
    assert (A & B).is_Boolean
    assert (A | B).is_Boolean
    assert (~A).is_Boolean
    assert (A ^ B).is_Boolean


def test_subs():

    assert (A & B).subs(A, True) == B
    assert (A & B).subs(A, False) is false
    assert (A & B).subs(B, True) == A
    assert (A & B).subs(B, False) is false
    assert (A & B).subs({A: True, B: True}) is true
    assert (A | B).subs(A, True) is true
    assert (A | B).subs(A, False) == B
    assert (A | B).subs(B, True) is true
    assert (A | B).subs(B, False) == A
    assert (A | B).subs({A: True, B: True}) is true

"""
we test for axioms of boolean algebra
see http://en.wikipedia.org/wiki/Boolean_algebra_(structure)
"""


def test_commutative():
    """Test for commutativity of And and Or"""
    A, B = map(Boolean, symbols('A,B'))

    assert A & B == B & A
    assert A | B == B | A


def test_and_associativity():
    """Test for associativity of And"""

    assert (A & B) & C == A & (B & C)


def test_or_assicativity():

    assert ((A | B) | C) == (A | (B | C))


def test_double_negation():
    a = Boolean()
    assert ~(~a) == a


# test methods

def test_eliminate_implications():
    from sympy.abc import A, B, C, D
    assert eliminate_implications(Implies(A, B, evaluate=False)) == (~A) | B
    assert eliminate_implications(
        A >> (C >> Not(B))) == Or(Or(Not(B), Not(C)), Not(A))
    assert eliminate_implications(Equivalent(A, B, C, D)) == \
        (~A | B) & (~B | C) & (~C | D) & (~D | A)


def test_conjuncts():
    assert conjuncts(A & B & C) == set([A, B, C])
    assert conjuncts((A | B) & C) == set([A | B, C])
    assert conjuncts(A) == set([A])
    assert conjuncts(True) == set([True])
    assert conjuncts(False) == set([False])


def test_disjuncts():
    assert disjuncts(A | B | C) == set([A, B, C])
    assert disjuncts((A | B) & C) == set([(A | B) & C])
    assert disjuncts(A) == set([A])
    assert disjuncts(True) == set([True])
    assert disjuncts(False) == set([False])


def test_distribute():

    assert distribute_and_over_or(Or(And(A, B), C)) == And(Or(A, C), Or(B, C))
    assert distribute_or_over_and(And(A, Or(B, C))) == Or(And(A, B), And(A, C))


def test_to_nnf():
    assert to_nnf(true) is true
    assert to_nnf(false) is false
    assert to_nnf(A) == A
    assert to_nnf(A | ~A | B) is true
    assert to_nnf(A & ~A & B) is false
    assert to_nnf(A >> B) == ~A | B
    assert to_nnf(Equivalent(A, B, C)) == (~A | B) & (~B | C) & (~C | A)
    assert to_nnf(A ^ B ^ C) == \
            (A | B | C) & (~A | ~B | C) & (A | ~B | ~C) & (~A | B | ~C)
    assert to_nnf(ITE(A, B, C)) == (~A | B) & (A | C)
    assert to_nnf(Not(A | B | C)) == ~A & ~B & ~C
    assert to_nnf(Not(A & B & C)) == ~A | ~B | ~C
    assert to_nnf(Not(A >> B)) == A & ~B
    assert to_nnf(Not(Equivalent(A, B, C))) == And(Or(A, B, C), Or(~A, ~B, ~C))
    assert to_nnf(Not(A ^ B ^ C)) == \
            (~A | B | C) & (A | ~B | C) & (A | B | ~C) & (~A | ~B | ~C)
    assert to_nnf(Not(ITE(A, B, C))) == (~A | ~B) & (A | ~C)
    assert to_nnf((A >> B) ^ (B >> A)) == (A & ~B) | (~A & B)
    assert to_nnf((A >> B) ^ (B >> A), False) == \
            (~A | ~B | A | B) & ((A & ~B) | (~A & B))


def test_to_cnf():

    assert to_cnf(~(B | C)) == And(Not(B), Not(C))
    assert to_cnf((A & B) | C) == And(Or(A, C), Or(B, C))
    assert to_cnf(A >> B) == (~A) | B
    assert to_cnf(A >> (B & C)) == (~A | B) & (~A | C)
    assert to_cnf(A & (B | C) | ~A & (B | C), True) == B | C

    assert to_cnf(Equivalent(A, B)) == And(Or(A, Not(B)), Or(B, Not(A)))
    assert to_cnf(Equivalent(A, B & C)) == \
           (~A | B) & (~A | C) & (~B | ~C | A)
    assert to_cnf(Equivalent(A, B | C), True) == \
        And(Or(Not(B), A), Or(Not(C), A), Or(B, C, Not(A)))


def test_to_dnf():

    assert to_dnf(~(B | C)) == And(Not(B), Not(C))
    assert to_dnf(A & (B | C)) == Or(And(A, B), And(A, C))
    assert to_dnf(A >> B) == (~A) | B
    assert to_dnf(A >> (B & C)) == (~A) | (B & C)

    assert to_dnf(Equivalent(A, B), True) == \
           Or(And(A, B), And(Not(A), Not(B)))
    assert to_dnf(Equivalent(A, B & C), True) == \
           Or(And(A, B, C), And(Not(A), Not(B)), And(Not(A), Not(C)))


def test_to_int_repr():
    x, y, z = map(Boolean, symbols('x,y,z'))

    def sorted_recursive(arg):
        try:
            return sorted(sorted_recursive(x) for x in arg)
        except TypeError:  # arg is not a sequence
            return arg

    assert sorted_recursive(to_int_repr([x | y, z | x], [x, y, z])) == \
        sorted_recursive([[1, 2], [1, 3]])
    assert sorted_recursive(to_int_repr([x | y, z | ~x], [x, y, z])) == \
        sorted_recursive([[1, 2], [3, -1]])


def test_is_nnf():
    from sympy.abc import A, B
    assert is_nnf(true) is True
    assert is_nnf(A) is True
    assert is_nnf(~A) is True
    assert is_nnf(A & B) is True
    assert is_nnf((A & B) | (~A & A) | (~B & B) | (~A & ~B), False) is True
    assert is_nnf((A | B) & (~A | ~B)) is True
    assert is_nnf(Not(Or(A, B))) is False
    assert is_nnf(A ^ B) is False
    assert is_nnf((A & B) | (~A & A) | (~B & B) | (~A & ~B), True) is False


def test_is_cnf():
    x, y, z = symbols('x,y,z')
    assert is_cnf(x) is True
    assert is_cnf(x | y | z) is True
    assert is_cnf(x & y & z) is True
    assert is_cnf((x | y) & z) is True
    assert is_cnf((x & y) | z) is False


def test_is_dnf():
    x, y, z = symbols('x,y,z')
    assert is_dnf(x) is True
    assert is_dnf(x | y | z) is True
    assert is_dnf(x & y & z) is True
    assert is_dnf((x & y) | z) is True
    assert is_dnf((x | y) & z) is False


def test_ITE():
    A, B, C = map(Boolean, symbols('A,B,C'))

    assert ITE(True, False, True) is false
    assert ITE(True, True, False) is true
    assert ITE(False, True, False) is false
    assert ITE(False, False, True) is true
    assert isinstance(ITE(A, B, C), ITE)

    A = True
    assert ITE(A, B, C) == B
    A = False
    assert ITE(A, B, C) == C
    B = True
    assert ITE(And(A, B), B, C) == C
    assert ITE(Or(A, False), And(B, True), False) is false


def test_ITE_diff():
    # analogous to Piecewise.diff
    x = symbols('x')
    assert ITE(x > 0, x**2, x).diff(x) == ITE(x > 0, 2*x, 1)


def test_is_literal():
    assert is_literal(True) is True
    assert is_literal(False) is True
    assert is_literal(A) is True
    assert is_literal(~A) is True
    assert is_literal(Or(A, B)) is False
    assert is_literal(Q.zero(A)) is True
    assert is_literal(Not(Q.zero(A))) is True
    assert is_literal(Or(A, B)) is False
    assert is_literal(And(Q.zero(A), Q.zero(B))) is False


def test_operators():
    # Mostly test __and__, __rand__, and so on
    assert True & A == A & True == A
    assert False & A == A & False == False
    assert A & B == And(A, B)
    assert True | A == A | True == True
    assert False | A == A | False == A
    assert A | B == Or(A, B)
    assert ~A == Not(A)
    assert True >> A == A << True == A
    assert False >> A == A << False == True
    assert A >> True == True << A == True
    assert A >> False == False << A == ~A
    assert A >> B == B << A == Implies(A, B)
    assert True ^ A == A ^ True == ~A
    assert False ^ A == A ^ False == A
    assert A ^ B == Xor(A, B)


def test_true_false():
    x = symbols('x')

    assert true is S.true
    assert false is S.false
    assert true is not True
    assert false is not False
    assert true
    assert not false
    assert true == True
    assert false == False
    assert not (true == False)
    assert not (false == True)
    assert not (true == false)

    assert hash(true) == hash(True)
    assert hash(false) == hash(False)
    assert len(set([true, True])) == len(set([false, False])) == 1

    assert isinstance(true, BooleanAtom)
    assert isinstance(false, BooleanAtom)
    # We don't want to subclass from bool, because bool subclasses from
    # int. But operators like &, |, ^, <<, >>, and ~ act differently on 0 and
    # 1 then we want them to on true and false.  See the docstrings of the
    # various And, Or, etc. functions for examples.
    assert not isinstance(true, bool)
    assert not isinstance(false, bool)

    # Note: using 'is' comparison is important here. We want these to return
    # true and false, not True and False

    assert Not(true) is false
    assert Not(True) is false
    assert Not(false) is true
    assert Not(False) is true
    assert ~true is false
    assert ~false is true

    for T, F in cartes([True, true], [False, false]):
        assert And(T, F) is false
        assert And(F, T) is false
        assert And(F, F) is false
        assert And(T, T) is true
        assert And(T, x) == x
        assert And(F, x) is false
        if not (T is True and F is False):
            assert T & F is false
            assert F & T is false
        if not F is False:
            assert F & F is false
        if not T is True:
            assert T & T is true

        assert Or(T, F) is true
        assert Or(F, T) is true
        assert Or(F, F) is false
        assert Or(T, T) is true
        assert Or(T, x) is true
        assert Or(F, x) == x
        if not (T is True and F is False):
            assert T | F is true
            assert F | T is true
        if not F is False:
            assert F | F is false
        if not T is True:
            assert T | T is true

        assert Xor(T, F) is true
        assert Xor(F, T) is true
        assert Xor(F, F) is false
        assert Xor(T, T) is false
        assert Xor(T, x) == ~x
        assert Xor(F, x) == x
        if not (T is True and F is False):
            assert T ^ F is true
            assert F ^ T is true
        if not F is False:
            assert F ^ F is false
        if not T is True:
            assert T ^ T is false

        assert Nand(T, F) is true
        assert Nand(F, T) is true
        assert Nand(F, F) is true
        assert Nand(T, T) is false
        assert Nand(T, x) == ~x
        assert Nand(F, x) is true

        assert Nor(T, F) is false
        assert Nor(F, T) is false
        assert Nor(F, F) is true
        assert Nor(T, T) is false
        assert Nor(T, x) is false
        assert Nor(F, x) == ~x

        assert Implies(T, F) is false
        assert Implies(F, T) is true
        assert Implies(F, F) is true
        assert Implies(T, T) is true
        assert Implies(T, x) == x
        assert Implies(F, x) is true
        assert Implies(x, T) is true
        assert Implies(x, F) == ~x
        if not (T is True and F is False):
            assert T >> F is false
            assert F << T is false
            assert F >> T is true
            assert T << F is true
        if not F is False:
            assert F >> F is true
            assert F << F is true
        if not T is True:
            assert T >> T is true
            assert T << T is true

        assert Equivalent(T, F) is false
        assert Equivalent(F, T) is false
        assert Equivalent(F, F) is true
        assert Equivalent(T, T) is true
        assert Equivalent(T, x) == x
        assert Equivalent(F, x) == ~x
        assert Equivalent(x, T) == x
        assert Equivalent(x, F) == ~x

        assert ITE(T, T, T) is true
        assert ITE(T, T, F) is true
        assert ITE(T, F, T) is false
        assert ITE(T, F, F) is false
        assert ITE(F, T, T) is true
        assert ITE(F, T, F) is false
        assert ITE(F, F, T) is true
        assert ITE(F, F, F) is false


def test_bool_as_set():
    x = symbols('x')

    assert And(x <= 2, x >= -2).as_set() == Interval(-2, 2)
    assert Or(x >= 2, x <= -2).as_set() == Interval(-oo, -2) + Interval(2, oo)
    assert Not(x > 2).as_set() == Interval(-oo, 2)
    # issue 10240
    assert Not(And(x > 2, x < 3)).as_set() == \
        Union(Interval(-oo,2),Interval(3,oo))
    assert true.as_set() == S.UniversalSet
    assert false.as_set() == EmptySet()


@XFAIL
def test_multivariate_bool_as_set():
    x, y = symbols('x,y')

    assert And(x >= 0, y >= 0).as_set() == Interval(0, oo)*Interval(0, oo)
    assert Or(x >= 0, y >= 0).as_set() == S.Reals*S.Reals - \
        Interval(-oo, 0, True, True)*Interval(-oo, 0, True, True)


def test_all_or_nothing():
    x = symbols('x', real=True)
    args = x >=- oo, x <= oo
    v = And(*args)
    if v.func is And:
        assert len(v.args) == len(args) - args.count(S.true)
    else:
        assert v == True
    v = Or(*args)
    if v.func is Or:
        assert len(v.args) == 2
    else:
        assert v == True


def test_canonical_atoms():
    assert true.canonical == true
    assert false.canonical == false


def test_issue_8777():
    x = symbols('x')
    assert And(x > 2, x < oo).as_set() == Interval(2, oo, left_open=True)
    assert And(x >= 1, x < oo).as_set() == Interval(1, oo)
    assert (x < oo).as_set() == Interval(-oo, oo)
    assert (x > -oo).as_set() == Interval(-oo, oo)


def test_issue_8975():
    x = symbols('x')
    assert Or(And(-oo < x, x <= -2), And(2 <= x, x < oo)).as_set() == \
        Interval(-oo, -2) + Interval(2, oo)


def test_term_to_integer():
    assert term_to_integer([1, 0, 1, 0, 0, 1, 0]) == 82
    assert term_to_integer('0010101000111001') == 10809


def test_integer_to_term():
    assert integer_to_term(777) == [1, 1, 0, 0, 0, 0, 1, 0, 0, 1]
    assert integer_to_term(123, 3) == [1, 1, 1, 1, 0, 1, 1]
    assert integer_to_term(456, 16) == [0, 0, 0, 0, 0, 0, 0, 1, 1, 1, 0, 0, 1, 0, 0, 0]


def test_truth_table():
    x, y = symbols('x,y')
    assert list(truth_table(And(x, y), [x, y], input=False)) == [False, False, False, True]
    assert list(truth_table(x | y, [x, y], input=False)) == [False, True, True, True]
    assert list(truth_table(x >> y, [x, y], input=False)) == [True, True, False, True]


<<<<<<< HEAD
def test_issue_5473():
    x, y, z = symbols('x:z')
    assert And(x < 0, x <= 0) == (x < 0)
    assert And(x < 0, x > 0) == False
    assert And(x < 0, x >= 0) == False
    assert And(x < 0, Ne(x, 0)) == (x < 0)
    assert And(x < 0, Eq(x, 0)) == False
    assert And(x <= 0, x > 0) == False
    assert And(x <= 0, x >= 0) == Eq(x, 0)
    assert And(x <= 0, Ne(x, 0)) == (x < 0)
    assert And(x <= 0, Eq(x, 0)) == Eq(x, 0)
    assert And(x > 0, x >= 0) == (x > 0)
    assert And(x > 0, Ne(x, 0)) == (x > 0)
    assert And(x > 0, Eq(x, 0)) == False
    assert And(x >= 0, Ne(x, 0)) == (x > 0)
    assert And(x >= 0, Eq(x, 0)) == Eq(x, 0)
    assert And(Ne(x, 0), Eq(x, 0)) == False

    assert Or(x < 0, x <= 0) == (x <= 0)
    assert list(ordered(Or(x < 0, x > 0).args)) == list(ordered((x < 0, x > 0)))
    assert Or(x < 0, x >= 0) == And(-oo <= x, x <= oo)
    assert Or(x < 0, Ne(x, 0)) == Ne(x, 0)
    assert Or(x < 0, Eq(x, 0)) == (x <= 0)
    assert Or(x <= 0, x > 0) == And(-oo <= x, x <= oo)
    r = symbols('r', real=True)
    assert Or(r <= 0, r > 0) is S.true
    c = symbols('c', real=False)
    assert Or(c <= 0, c > 0) is S.false
    assert Or(x <= 0, x >= 0) == And(-oo <= x, x <= oo)
    args = x <= 0, Ne(x, 0)
    assert all(i in args for i in Or(*args).args)
    assert Or(x <= 0, Eq(x, 0)) == (x <= 0)
    assert Or(x > 0, x >= 0) == (x >= 0)
    assert Or(x > 0, Ne(x, 0)) == Ne(x, 0)
    assert Or(x > 0, Eq(x, 0)) == (x >= 0)
    args = x >= 0, Ne(x, 0)
    assert all(i in args for i in Or(*args).args)
    assert Or(x >= 0, Eq(x, 0)) == (x >= 0)
    assert Or(Ne(x, 0), Eq(x, 0)) == True
    assert Or(x <= 1, x > 4, Ne(x, 2), Ne(x, 3)) == \
        Or(Ne(x, 2), Ne(x, 3))

    assert And(z > x, x > y) == And(x < z, y < x)
    assert And(z > x, x < y) == And(x < z, y > x)
    assert And(z < x, x < y) == And(x > z, y > x)
    assert And(z < x, x > y) == And(x > z, y < x)
    z = 3
    assert And(z > x, x > y) == And(3 > x, x > y)
    assert And(z > x, x < y) == And(3 > x, x < y)
    assert And(z < x, x < y) == And(3 < x, x < y)
    assert And(z < x, x > y) == And(3 < x, x > y)
    y = 2
    assert And(z > x, x > y) == And(2 < x, x < 3)
    assert And(z > x, x < y) == (x < 2)
    assert And(z < x, x < y) == False
    assert And(z < x, x > y) == (x > 3)

    assert Or(x - 1 <= 0, 2*x - 2 > 0) == And(-oo <= x, x <= oo)
    assert Or(x - 1 <= 0, 2*x - 2 > 0, y < 1) == Or(And(-oo <= x, x <= oo), y < 1)
    assert And(x - 1 <= 0, 2*x - 2 > 0) is S.false
    assert And(And(S(1) < x, x < y), And(x < 2, x < z)) == \
        And(x > 1, x < y, x < z, x < 2)
    assert And(x < 11, x <= 12, x > 1, x >= 2, Ne(x, 4)) == And(x < 11, x >= 2, Ne(x, 4))
    assert And(x <= 11, x <= 12, x > 1, x > 2) == And(x <= 11, x > 2)
    assert Or(Or(x < 1, x > 3), Or(x <= 0, x > 4), Ne(x, 4)) == Or(x < 1, x > 3, Ne(x, 4))
    assert Or(Or(x <= 1, x >= 3), Or(x < 0, x > 4)) == Or(x <= 1, x >= 3)
    assert And(x < 0, x > 1, x > 3) is S.false
    assert Or(x > 1, x < 3) == And(-oo <= x, x <= oo)


@XFAIL
def test_mv_issue_5473():
    p = symbols('p', positive=True)
    assert And(x > -p, x > 2) == (x > 2)
    assert Or(x > -p, x < 2) is S.true
=======
def test_issue_8571():
    x = symbols('x')
    for t in (S.true, S.false):
        raises(TypeError, lambda: +t)
        raises(TypeError, lambda: -t)
        raises(TypeError, lambda: abs(t))
        # use int(bool(t)) to get 0 or 1
        raises(TypeError, lambda: int(t))

        for o in [S.Zero, S.One, x]:
            for _ in range(2):
                raises(TypeError, lambda: o + t)
                raises(TypeError, lambda: o - t)
                raises(TypeError, lambda: o % t)
                raises(TypeError, lambda: o*t)
                raises(TypeError, lambda: o/t)
                raises(TypeError, lambda: o**t)
                o, t = t, o  # do again in reversed order
>>>>>>> b72820c3
<|MERGE_RESOLUTION|>--- conflicted
+++ resolved
@@ -742,7 +742,6 @@
     assert list(truth_table(x >> y, [x, y], input=False)) == [True, True, False, True]
 
 
-<<<<<<< HEAD
 def test_issue_5473():
     x, y, z = symbols('x:z')
     assert And(x < 0, x <= 0) == (x < 0)
@@ -818,7 +817,8 @@
     p = symbols('p', positive=True)
     assert And(x > -p, x > 2) == (x > 2)
     assert Or(x > -p, x < 2) is S.true
-=======
+
+
 def test_issue_8571():
     x = symbols('x')
     for t in (S.true, S.false):
@@ -836,5 +836,4 @@
                 raises(TypeError, lambda: o*t)
                 raises(TypeError, lambda: o/t)
                 raises(TypeError, lambda: o**t)
-                o, t = t, o  # do again in reversed order
->>>>>>> b72820c3
+                o, t = t, o  # do again in reversed order