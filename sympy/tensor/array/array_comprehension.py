from __future__ import print_function, division
import functools
from sympy.core.sympify import sympify
from sympy.core.expr import Expr
from sympy.core import Basic
from sympy.core.compatibility import Iterable
from sympy.tensor.array import MutableDenseNDimArray, ImmutableDenseNDimArray
from sympy import Symbol, Dict
from sympy.core.sympify import sympify
from sympy.core.numbers import Integer


class ArrayComprehension(Basic):
    """
    Generate a list comprehension
    If there is a symbolic dimension, for example, say [i for i in range(1, N)] where
    N is a Symbol, then the expression will not be expanded to an array. Otherwise,
    calling the doit() function will launch the expansion.

    Examples
    ========

    >>> from sympy.tensor.array import ArrayComprehension
    >>> from sympy import symbols
    >>> i, j, k = symbols('i j k')
    >>> a = ArrayComprehension(10*i + j, (i, 1, 4), (j, 1, 3))
    >>> a
    ArrayComprehension(10*i + j, (i, 1, 4), (j, 1, 3))
    >>> a.doit()
    [[11, 12, 13], [21, 22, 23], [31, 32, 33], [41, 42, 43]]
    >>> b = ArrayComprehension(10*i + j, (i, 1, 4), (j, 1, k))
    >>> b.doit()
    ArrayComprehension(10*i + j, (i, 1, 4), (j, 1, k))
    """
    def __new__(cls, function, *symbols, **assumptions):
        if any(len(l) != 3 or None for l in symbols):
            raise ValueError('ArrayComprehension requires values lower and upper bound'
                              ' for the expression')
        arglist = [sympify(function)]
        arglist.extend(cls._check_limits_validity(function, symbols))
        obj = Basic.__new__(cls, *arglist, **assumptions)
        obj._limits = obj._args[1:]
        obj._shape = cls._calculate_shape_from_limits(obj._limits)
        obj._rank = len(obj._shape)
        obj._loop_size = cls._calculate_loop_size(obj._shape)
        return obj

    @property
    def function(self):
        """The function applied across limits

        Examples
        ========

        >>> from sympy.tensor.array import ArrayComprehension
        >>> from sympy import symbols
        >>> i, j = symbols('i j')
        >>> a = ArrayComprehension(10*i + j, (i, 1, 4), (j, 1, 3))
        >>> a.function
        10*i + j
        """
        return self._args[0]

    @property
    def limits(self):
        """
        The list of limits that will be applied while expanding the array

        Examples
        ========

        >>> from sympy.tensor.array import ArrayComprehension
        >>> from sympy import symbols
        >>> i, j = symbols('i j')
        >>> a = ArrayComprehension(10*i + j, (i, 1, 4), (j, 1, 3))
        >>> a.limits
        ((i, 1, 4), (j, 1, 3))
        """
        return self._limits

    @property
    def free_symbols(self):
        """
        The set of the free_symbols in the array
        Variables appeared in the bounds are supposed to be excluded
        from the free symbol set.

        Examples
        ========

        >>> from sympy.tensor.array import ArrayComprehension
        >>> from sympy import symbols
        >>> i, j, k = symbols('i j k')
        >>> a = ArrayComprehension(10*i + j, (i, 1, 4), (j, 1, 3))
        >>> a.free_symbols
        set()
        >>> b = ArrayComprehension(10*i + j, (i, 1, 4), (j, 1, k+3))
        >>> b.free_symbols
        {k}
        """
        expr_free_sym = self.function.free_symbols
        for var, inf, sup in self._limits:
            expr_free_sym.discard(var)
            curr_free_syms = inf.free_symbols.union(sup.free_symbols)
            expr_free_sym = expr_free_sym.union(curr_free_syms)
        return expr_free_sym

    @property
    def variables(self):
        """The tuples of the variables in the limits

        Examples
        ========

        >>> from sympy.tensor.array import ArrayComprehension
        >>> from sympy import symbols
        >>> i, j, k = symbols('i j k')
        >>> a = ArrayComprehension(10*i + j, (i, 1, 4), (j, 1, 3))
        >>> a.variables
        [i, j]
        """
        return [l[0] for l in self._limits]

    @property
    def bound_symbols(self):
        """The list of dummy variables

        Note
        ====

        Note that all variables are dummy variables since a limit without
        lower bound or upper bound is not accepted.
        """
        return [l[0] for l in self._limits if len(l) != 1]

    @property
    def shape(self):
        """
        The shape of the expanded array, which may have symbols

        Note
        ====

        Both the lower and the upper bounds are included while
        calculating the shape.

        Examples
        ========

        >>> from sympy.tensor.array import ArrayComprehension
        >>> from sympy import symbols
        >>> i, j, k = symbols('i j k')
        >>> a = ArrayComprehension(10*i + j, (i, 1, 4), (j, 1, 3))
        >>> a.shape
        (4, 3)
        >>> b = ArrayComprehension(10*i + j, (i, 1, 4), (j, 1, k+3))
        >>> b.shape
        (4, k + 3)
        """
        return self._shape

    @property
    def is_numeric(self):
        """
        Test if the array is numeric which means there is no symbolic
        dimension

        Examples
        ========

        >>> from sympy.tensor.array import ArrayComprehension
        >>> from sympy import symbols
        >>> i, j, k = symbols('i j k')
        >>> a = ArrayComprehension(10*i + j, (i, 1, 4), (j, 1, 3))
        >>> a.is_numeric
        True
        >>> b = ArrayComprehension(10*i + j, (i, 1, 4), (j, 1, k+3))
        >>> b.is_numeric
        False
        """
        for _, inf, sup in self._limits:
            if Basic(inf, sup).atoms(Symbol):
                return False
        return True

    def rank(self):
        """The rank of the expanded array

        Examples
        ========

        >>> from sympy.tensor.array import ArrayComprehension
        >>> from sympy import symbols
        >>> i, j, k = symbols('i j k')
        >>> a = ArrayComprehension(10*i + j, (i, 1, 4), (j, 1, 3))
        >>> a.rank()
        2
        """
        return self._rank

    def __len__(self):
        """
        The length of the expanded array which means the number
        of elements in the array.

        Raises
        ======

        ValueError : When the length of the array is symbolic

        Examples
        ========

        >>> from sympy.tensor.array import ArrayComprehension
        >>> from sympy import symbols
        >>> i, j = symbols('i j')
        >>> a = ArrayComprehension(10*i + j, (i, 1, 4), (j, 1, 3))
        >>> len(a)
        12
        """
        if self._loop_size.free_symbols:
            raise ValueError('Symbolic length is not supported')
        return self._loop_size

    @classmethod
    def _check_limits_validity(cls, function, limits):
        limits = sympify(limits)
        for var, inf, sup in limits:
            if any((not isinstance(i, Expr)) or i.atoms(Symbol, Integer) != i.atoms()
                                                                for i in [inf, sup]):
                raise TypeError('Bounds should be an Expression(combination of Integer and Symbol)')
            if (inf > sup) == True:
                raise ValueError('Lower bound should be inferior to upper bound')
            if var in inf.free_symbols or var in sup.free_symbols:
                raise ValueError('Variable should not be part of its bounds')
        return limits

    @classmethod
    def _calculate_shape_from_limits(cls, limits):
        return tuple([sup - inf + 1 for _, inf, sup in limits])

    @classmethod
    def _calculate_loop_size(cls, shape):
        if not shape:
            return 0
        loop_size = 1
        for l in shape:
            loop_size = loop_size * l

        return loop_size

    def doit(self):
        if not self.is_numeric:
            return self
        return self._expand_array()

    def _expand_array(self):
        # To perform a subs at every element of the array.
        def _array_subs(arr, var, val):
            arr = MutableDenseNDimArray(arr)
            for i in range(len(arr)):
                index = arr._get_tuple_index(i)
                arr[index] = arr[index].subs(var, val)
            return arr.tolist()

<<<<<<< HEAD
        list_gen = self._function
        if isinstance(list_gen, Dict) and len(list_gen.free_symbols) > 1:
            raise ValueError("Cannot generate list for Dict "
                             "having multiple symbols.")
=======
        list_gen = self.function
>>>>>>> e827e192
        for var, inf, sup in reversed(self._limits):
            list_expr = list_gen
            cond = isinstance(list_expr, Dict)
            list_gen = []
            for val in range(inf, sup+1):
                if not isinstance(list_expr, Iterable) or cond:
                    list_gen.append(list_expr.subs(var, val))
                else:
                    list_gen.append(_array_subs(list_expr, var, val))
        if cond:
            return list_gen
        return ImmutableDenseNDimArray(list_gen)<|MERGE_RESOLUTION|>--- conflicted
+++ resolved
@@ -263,14 +263,10 @@
                 arr[index] = arr[index].subs(var, val)
             return arr.tolist()
 
-<<<<<<< HEAD
         list_gen = self._function
         if isinstance(list_gen, Dict) and len(list_gen.free_symbols) > 1:
             raise ValueError("Cannot generate list for Dict "
                              "having multiple symbols.")
-=======
-        list_gen = self.function
->>>>>>> e827e192
         for var, inf, sup in reversed(self._limits):
             list_expr = list_gen
             cond = isinstance(list_expr, Dict)
