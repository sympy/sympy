""" Generic Unification algorithm for expression trees with lists of children

This implementation is a direct translation of

Artificial Intelligence: A Modern Approach by Stuart Russel and Peter Norvig
Second edition, section 9.2, page 276

It is modified in the following ways:

1.  We allow associative and commutative Compound expressions. This results in
    combinatorial blowup.
2.  We explore the tree lazily.
3.  We provide generic interfaces to symbolic algebra libraries in Python.

A more traditional version can be found here
http://aima.cs.berkeley.edu/python/logic.html
"""

from sympy.utilities.iterables import kbins

class Compound:
    """ A little class to represent an interior node in the tree

    This is analogous to SymPy.Basic for non-Atoms
    """
    def __init__(self, op, args):
        self.op = op
        self.args = args

    def __eq__(self, other):
        return (type(self) == type(other) and self.op == other.op and
                self.args == other.args)

    def __hash__(self):
        return hash((type(self), self.op, self.args))

    def __str__(self):
        return "%s[%s]" % (str(self.op), ', '.join(map(str, self.args)))

class Variable:
    """ A Wild token """
    def __init__(self, arg):
        self.arg = arg

    def __eq__(self, other):
        return type(self) == type(other) and self.arg == other.arg

    def __hash__(self):
        return hash((type(self), self.arg))

    def __str__(self):
        return "Variable(%s)" % str(self.arg)

<<<<<<< HEAD
class CondVariable(object):
    """ A wild token that matches conditionally.
=======
class CondVariable:
    """ A wild token that matches conditionally
>>>>>>> b9e68aa3

    arg   - a wild token.
    valid - an additional constraining function on a match.
    """
    def __init__(self, arg, valid):
        self.arg = arg
        self.valid = valid

    def __eq__(self, other):
        return (type(self) == type(other) and
                self.arg == other.arg and
                self.valid == other.valid)

    def __hash__(self):
        return hash((type(self), self.arg, self.valid))

    def __str__(self):
        return "CondVariable(%s)" % str(self.arg)

def unify(x, y, s=None, **fns):
    """ Unify two expressions.

    Parameters
    ==========

        x, y - expression trees containing leaves, Compounds and Variables.
        s    - a mapping of variables to subtrees.

    Returns
    =======

        lazy sequence of mappings {Variable: subtree}

    Examples
    ========

    >>> from sympy.unify.core import unify, Compound, Variable
    >>> expr    = Compound("Add", ("x", "y"))
    >>> pattern = Compound("Add", ("x", Variable("a")))
    >>> next(unify(expr, pattern, {}))
    {Variable(a): 'y'}
    """
    s = s or {}

    if x == y:
        yield s
    elif isinstance(x, (Variable, CondVariable)):
        yield from unify_var(x, y, s, **fns)
    elif isinstance(y, (Variable, CondVariable)):
        yield from unify_var(y, x, s, **fns)
    elif isinstance(x, Compound) and isinstance(y, Compound):
        is_commutative = fns.get('is_commutative', lambda x: False)
        is_associative = fns.get('is_associative', lambda x: False)
        for sop in unify(x.op, y.op, s, **fns):
            if is_associative(x) and is_associative(y):
                a, b = (x, y) if len(x.args) < len(y.args) else (y, x)
                if is_commutative(x) and is_commutative(y):
                    combs = allcombinations(a.args, b.args, 'commutative')
                else:
                    combs = allcombinations(a.args, b.args, 'associative')
                for aaargs, bbargs in combs:
                    aa = [unpack(Compound(a.op, arg)) for arg in aaargs]
                    bb = [unpack(Compound(b.op, arg)) for arg in bbargs]
                    yield from unify(aa, bb, sop, **fns)
            elif len(x.args) == len(y.args):
                yield from unify(x.args, y.args, sop, **fns)

    elif is_args(x) and is_args(y) and len(x) == len(y):
        if len(x) == 0:
            yield s
        else:
            for shead in unify(x[0], y[0], s, **fns):
                yield from unify(x[1:], y[1:], shead, **fns)

def unify_var(var, x, s, **fns):
    if var in s:
        yield from unify(s[var], x, s, **fns)
    elif occur_check(var, x):
        pass
    elif isinstance(var, CondVariable) and var.valid(x):
        yield assoc(s, var, x)
    elif isinstance(var, Variable):
        yield assoc(s, var, x)

def occur_check(var, x):
    """ var occurs in subtree owned by x? """
    if var == x:
        return True
    elif isinstance(x, Compound):
        return occur_check(var, x.args)
    elif is_args(x):
        if any(occur_check(var, xi) for xi in x): return True
    return False

def assoc(d, key, val):
    """ Return copy of d with key associated to val """
    d = d.copy()
    d[key] = val
    return d

def is_args(x):
    """ Is x a traditional iterable? """
    return type(x) in (tuple, list, set)

def unpack(x):
    if isinstance(x, Compound) and len(x.args) == 1:
        return x.args[0]
    else:
        return x

def allcombinations(A, B, ordered):
    """
    Restructure A and B to have the same number of elements.

    Parameters
    ==========

    ordered must be either 'commutative' or 'associative'.

    A and B can be rearranged so that the larger of the two lists is
    reorganized into smaller sublists.

    Examples
    ========

    >>> from sympy.unify.core import allcombinations
    >>> for x in allcombinations((1, 2, 3), (5, 6), 'associative'): print(x)
    (((1,), (2, 3)), ((5,), (6,)))
    (((1, 2), (3,)), ((5,), (6,)))

    >>> for x in allcombinations((1, 2, 3), (5, 6), 'commutative'): print(x)
        (((1,), (2, 3)), ((5,), (6,)))
        (((1, 2), (3,)), ((5,), (6,)))
        (((1,), (3, 2)), ((5,), (6,)))
        (((1, 3), (2,)), ((5,), (6,)))
        (((2,), (1, 3)), ((5,), (6,)))
        (((2, 1), (3,)), ((5,), (6,)))
        (((2,), (3, 1)), ((5,), (6,)))
        (((2, 3), (1,)), ((5,), (6,)))
        (((3,), (1, 2)), ((5,), (6,)))
        (((3, 1), (2,)), ((5,), (6,)))
        (((3,), (2, 1)), ((5,), (6,)))
        (((3, 2), (1,)), ((5,), (6,)))
    """

    if ordered == "commutative":
        ordered = 11
    if ordered == "associative":
        ordered = None
    sm, bg = (A, B) if len(A) < len(B) else (B, A)
    for part in kbins(list(range(len(bg))), len(sm), ordered=ordered):
        if bg == B:
            yield tuple((a,) for a in A), partition(B, part)
        else:
            yield partition(A, part), tuple((b,) for b in B)

def partition(it, part):
    """ Partition a tuple/list into pieces defined by indices.

    Examples
    ========

    >>> from sympy.unify.core import partition
    >>> partition((10, 20, 30, 40), [[0, 1, 2], [3]])
    ((10, 20, 30), (40,))
    """
    return type(it)([index(it, ind) for ind in part])

def index(it, ind):
    """ Fancy indexing into an indexable iterable (tuple, list).

    Examples
    ========

    >>> from sympy.unify.core import index
    >>> index([10, 20, 30], (1, 2, 0))
    [20, 30, 10]
    """
    return type(it)([it[i] for i in ind])<|MERGE_RESOLUTION|>--- conflicted
+++ resolved
@@ -51,13 +51,8 @@
     def __str__(self):
         return "Variable(%s)" % str(self.arg)
 
-<<<<<<< HEAD
-class CondVariable(object):
+class CondVariable:
     """ A wild token that matches conditionally.
-=======
-class CondVariable:
-    """ A wild token that matches conditionally
->>>>>>> b9e68aa3
 
     arg   - a wild token.
     valid - an additional constraining function on a match.
