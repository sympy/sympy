from random import randrange

from sympy.simplify.hyperexpand import (ShiftA, ShiftB, UnShiftA, UnShiftB,
                       MeijerShiftA, MeijerShiftB, MeijerShiftC, MeijerShiftD,
                       MeijerUnShiftA, MeijerUnShiftB, MeijerUnShiftC,
                       MeijerUnShiftD,
                       ReduceOrder, reduce_order, apply_operators,
                       devise_plan, make_derivative_operator, Formula,
                       hyperexpand, Hyper_Function, G_Function,
                       reduce_order_meijer,
                       build_hypergeometric_formula)
from sympy import hyper, I, S, meijerg, Piecewise, Tuple, Sum, binomial, Expr
from sympy.abc import z, a, b, c
from sympy.utilities.pytest import XFAIL, raises, slow, ON_TRAVIS, skip
from sympy.utilities.randtest import verify_numerically as tn
from sympy.core.compatibility import range

from sympy import (cos, sin, log, exp, asin, lowergamma, atanh, besseli,
                   gamma, sqrt, pi, erf, exp_polar, Rational)


def test_branch_bug():
    assert hyperexpand(hyper((-S(1)/3, S(1)/2), (S(2)/3, S(3)/2), -z)) == \
        -z**S('1/3')*lowergamma(exp_polar(I*pi)/3, z)/5 \
        + sqrt(pi)*erf(sqrt(z))/(5*sqrt(z))
    assert hyperexpand(meijerg([S(7)/6, 1], [], [S(2)/3], [S(1)/6, 0], z)) == \
        2*z**S('2/3')*(2*sqrt(pi)*erf(sqrt(z))/sqrt(z) - 2*lowergamma(
                       S(2)/3, z)/z**S('2/3'))*gamma(S(2)/3)/gamma(S(5)/3)


def test_hyperexpand():
    # Luke, Y. L. (1969), The Special Functions and Their Approximations,
    # Volume 1, section 6.2

    assert hyperexpand(hyper([], [], z)) == exp(z)
    assert hyperexpand(hyper([1, 1], [2], -z)*z) == log(1 + z)
    assert hyperexpand(hyper([], [S.Half], -z**2/4)) == cos(z)
    assert hyperexpand(z*hyper([], [S('3/2')], -z**2/4)) == sin(z)
    assert hyperexpand(hyper([S('1/2'), S('1/2')], [S('3/2')], z**2)*z) \
        == asin(z)
    assert isinstance(Sum(binomial(2, z)*z**2, (z, 0, a)).doit(), Expr)


def can_do(ap, bq, numerical=True, div=1, lowerplane=False):
    from sympy import exp_polar, exp
    r = hyperexpand(hyper(ap, bq, z))
    if r.has(hyper):
        return False
    if not numerical:
        return True
    repl = {}
    randsyms = r.free_symbols - {z}
    while randsyms:
        # Only randomly generated parameters are checked.
        for n, a in enumerate(randsyms):
            repl[a] = randcplx(n)/div
        if not any([b.is_Integer and b <= 0 for b in Tuple(*bq).subs(repl)]):
            break
    [a, b, c, d] = [2, -1, 3, 1]
    if lowerplane:
        [a, b, c, d] = [2, -2, 3, -1]
    return tn(
        hyper(ap, bq, z).subs(repl),
        r.replace(exp_polar, exp).subs(repl),
        z, a=a, b=b, c=c, d=d)


def test_roach():
    # Kelly B. Roach.  Meijer G Function Representations.
    # Section "Gallery"
    assert can_do([S(1)/2], [S(9)/2])
    assert can_do([], [1, S(5)/2, 4])
    assert can_do([-S.Half, 1, 2], [3, 4])
    assert can_do([S(1)/3], [-S(2)/3, -S(1)/2, S(1)/2, 1])
    assert can_do([-S(3)/2, -S(1)/2], [-S(5)/2, 1])
    assert can_do([-S(3)/2, ], [-S(1)/2, S(1)/2])  # shine-integral
    assert can_do([-S(3)/2, -S(1)/2], [2])  # elliptic integrals


@XFAIL
def test_roach_fail():
    assert can_do([-S(1)/2, 1], [S(1)/4, S(1)/2, S(3)/4])  # PFDD
    assert can_do([S(3)/2], [S(5)/2, 5])  # struve function
    assert can_do([-S(1)/2, S(1)/2, 1], [S(3)/2, S(5)/2])  # polylog, pfdd
    assert can_do([1, 2, 3], [S(1)/2, 4])  # XXX ?
    assert can_do([S(1)/2], [-S(1)/3, -S(1)/2, -S(2)/3])  # PFDD ?

# For the long table tests, see end of file


def test_polynomial():
    from sympy import oo
    assert hyperexpand(hyper([], [-1], z)) == oo
    assert hyperexpand(hyper([-2], [-1], z)) == oo
    assert hyperexpand(hyper([0, 0], [-1], z)) == 1
    assert can_do([-5, -2, randcplx(), randcplx()], [-10, randcplx()])
<<<<<<< HEAD
    assert hyperexpand(hyper((-6, -7, -5), (-6, -6), 1)) == S(-1)/6
    assert hyperexpand(hyper((-5, -3, -4), (-6, -6), 1)) == S(1)/30
=======
    assert hyperexpand(hyper((-1, 1), (-2,), z)) == 1 + z/2
>>>>>>> 22334c35


def test_hyperexpand_bases():
    assert hyperexpand(hyper([2], [a], z)) == \
        a + z**(-a + 1)*(-a**2 + 3*a + z*(a - 1) - 2)*exp(z)* \
        lowergamma(a - 1, z) - 1
    # TODO [a+1, a-S.Half], [2*a]
    assert hyperexpand(hyper([1, 2], [3], z)) == -2/z - 2*log(-z + 1)/z**2
    assert hyperexpand(hyper([S.Half, 2], [S(3)/2], z)) == \
        -1/(2*z - 2) + atanh(sqrt(z))/sqrt(z)/2
    assert hyperexpand(hyper([S(1)/2, S(1)/2], [S(5)/2], z)) == \
        (-3*z + 3)/4/(z*sqrt(-z + 1)) \
        + (6*z - 3)*asin(sqrt(z))/(4*z**(S(3)/2))
    assert hyperexpand(hyper([1, 2], [S(3)/2], z)) == -1/(2*z - 2) \
        - asin(sqrt(z))/(sqrt(z)*(2*z - 2)*sqrt(-z + 1))
    assert hyperexpand(hyper([-S.Half - 1, 1, 2], [S.Half, 3], z)) == \
        sqrt(z)*(6*z/7 - S(6)/5)*atanh(sqrt(z)) \
        + (-30*z**2 + 32*z - 6)/35/z - 6*log(-z + 1)/(35*z**2)
    assert hyperexpand(hyper([1 + S.Half, 1, 1], [2, 2], z)) == \
        -4*log(sqrt(-z + 1)/2 + S(1)/2)/z
    # TODO hyperexpand(hyper([a], [2*a + 1], z))
    # TODO [S.Half, a], [S(3)/2, a+1]
    assert hyperexpand(hyper([2], [b, 1], z)) == \
        z**(-b/2 + S(1)/2)*besseli(b - 1, 2*sqrt(z))*gamma(b) \
        + z**(-b/2 + 1)*besseli(b, 2*sqrt(z))*gamma(b)
    # TODO [a], [a - S.Half, 2*a]


def test_hyperexpand_parametric():
    assert hyperexpand(hyper([a, S(1)/2 + a], [S(1)/2], z)) \
        == (1 + sqrt(z))**(-2*a)/2 + (1 - sqrt(z))**(-2*a)/2
    assert hyperexpand(hyper([a, -S(1)/2 + a], [2*a], z)) \
        == 2**(2*a - 1)*((-z + 1)**(S(1)/2) + 1)**(-2*a + 1)


def test_shifted_sum():
    from sympy import simplify
    assert simplify(hyperexpand(z**4*hyper([2], [3, S('3/2')], -z**2))) \
        == z*sin(2*z) + (-z**2 + S.Half)*cos(2*z) - S.Half


def _randrat():
    """ Steer clear of integers. """
    return S(randrange(25) + 10)/50


def randcplx(offset=-1):
    """ Polys is not good with real coefficients. """
    return _randrat() + I*_randrat() + I*(1 + offset)


@slow
def test_formulae():
    from sympy.simplify.hyperexpand import FormulaCollection
    formulae = FormulaCollection().formulae
    for formula in formulae:
        h = formula.func(formula.z)
        rep = {}
        for n, sym in enumerate(formula.symbols):
            rep[sym] = randcplx(n)

        # NOTE hyperexpand returns truly branched functions. We know we are
        #      on the main sheet, but numerical evaluation can still go wrong
        #      (e.g. if exp_polar cannot be evalf'd).
        #      Just replace all exp_polar by exp, this usually works.

        # first test if the closed-form is actually correct
        h = h.subs(rep)
        closed_form = formula.closed_form.subs(rep).rewrite('nonrepsmall')
        z = formula.z
        assert tn(h, closed_form.replace(exp_polar, exp), z)

        # now test the computed matrix
        cl = (formula.C * formula.B)[0].subs(rep).rewrite('nonrepsmall')
        assert tn(closed_form.replace(
            exp_polar, exp), cl.replace(exp_polar, exp), z)
        deriv1 = z*formula.B.applyfunc(lambda t: t.rewrite(
            'nonrepsmall')).diff(z)
        deriv2 = formula.M * formula.B
        for d1, d2 in zip(deriv1, deriv2):
            assert tn(d1.subs(rep).replace(exp_polar, exp),
                      d2.subs(rep).rewrite('nonrepsmall').replace(exp_polar, exp), z)


def test_meijerg_formulae():
    from sympy.simplify.hyperexpand import MeijerFormulaCollection
    formulae = MeijerFormulaCollection().formulae
    for sig in formulae:
        for formula in formulae[sig]:
            g = meijerg(formula.func.an, formula.func.ap,
                        formula.func.bm, formula.func.bq,
                        formula.z)
            rep = {}
            for sym in formula.symbols:
                rep[sym] = randcplx()

            # first test if the closed-form is actually correct
            g = g.subs(rep)
            closed_form = formula.closed_form.subs(rep)
            z = formula.z
            assert tn(g, closed_form, z)

            # now test the computed matrix
            cl = (formula.C * formula.B)[0].subs(rep)
            assert tn(closed_form, cl, z)
            deriv1 = z*formula.B.diff(z)
            deriv2 = formula.M * formula.B
            for d1, d2 in zip(deriv1, deriv2):
                assert tn(d1.subs(rep), d2.subs(rep), z)


def op(f):
    return z*f.diff(z)


def test_plan():
    assert devise_plan(Hyper_Function([0], ()),
            Hyper_Function([0], ()), z) == []
    with raises(ValueError):
        devise_plan(Hyper_Function([1], ()), Hyper_Function((), ()), z)
    with raises(ValueError):
        devise_plan(Hyper_Function([2], [1]), Hyper_Function([2], [2]), z)
    with raises(ValueError):
        devise_plan(Hyper_Function([2], []), Hyper_Function([S("1/2")], []), z)

    # We cannot use pi/(10000 + n) because polys is insanely slow.
    a1, a2, b1 = (randcplx(n) for n in range(3))
    b1 += 2*I
    h = hyper([a1, a2], [b1], z)

    h2 = hyper((a1 + 1, a2), [b1], z)
    assert tn(apply_operators(h,
        devise_plan(Hyper_Function((a1 + 1, a2), [b1]),
            Hyper_Function((a1, a2), [b1]), z), op),
        h2, z)

    h2 = hyper((a1 + 1, a2 - 1), [b1], z)
    assert tn(apply_operators(h,
        devise_plan(Hyper_Function((a1 + 1, a2 - 1), [b1]),
            Hyper_Function((a1, a2), [b1]), z), op),
        h2, z)


def test_plan_derivatives():
    a1, a2, a3 = 1, 2, S('1/2')
    b1, b2 = 3, S('5/2')
    h = Hyper_Function((a1, a2, a3), (b1, b2))
    h2 = Hyper_Function((a1 + 1, a2 + 1, a3 + 2), (b1 + 1, b2 + 1))
    ops = devise_plan(h2, h, z)
    f = Formula(h, z, h(z), [])
    deriv = make_derivative_operator(f.M, z)
    assert tn((apply_operators(f.C, ops, deriv)*f.B)[0], h2(z), z)

    h2 = Hyper_Function((a1, a2 - 1, a3 - 2), (b1 - 1, b2 - 1))
    ops = devise_plan(h2, h, z)
    assert tn((apply_operators(f.C, ops, deriv)*f.B)[0], h2(z), z)


def test_reduction_operators():
    a1, a2, b1 = (randcplx(n) for n in range(3))
    h = hyper([a1], [b1], z)

    assert ReduceOrder(2, 0) is None
    assert ReduceOrder(2, -1) is None
    assert ReduceOrder(1, S('1/2')) is None

    h2 = hyper((a1, a2), (b1, a2), z)
    assert tn(ReduceOrder(a2, a2).apply(h, op), h2, z)

    h2 = hyper((a1, a2 + 1), (b1, a2), z)
    assert tn(ReduceOrder(a2 + 1, a2).apply(h, op), h2, z)

    h2 = hyper((a2 + 4, a1), (b1, a2), z)
    assert tn(ReduceOrder(a2 + 4, a2).apply(h, op), h2, z)

    # test several step order reduction
    ap = (a2 + 4, a1, b1 + 1)
    bq = (a2, b1, b1)
    func, ops = reduce_order(Hyper_Function(ap, bq))
    assert func.ap == (a1,)
    assert func.bq == (b1,)
    assert tn(apply_operators(h, ops, op), hyper(ap, bq, z), z)


def test_shift_operators():
    a1, a2, b1, b2, b3 = (randcplx(n) for n in range(5))
    h = hyper((a1, a2), (b1, b2, b3), z)

    raises(ValueError, lambda: ShiftA(0))
    raises(ValueError, lambda: ShiftB(1))

    assert tn(ShiftA(a1).apply(h, op), hyper((a1 + 1, a2), (b1, b2, b3), z), z)
    assert tn(ShiftA(a2).apply(h, op), hyper((a1, a2 + 1), (b1, b2, b3), z), z)
    assert tn(ShiftB(b1).apply(h, op), hyper((a1, a2), (b1 - 1, b2, b3), z), z)
    assert tn(ShiftB(b2).apply(h, op), hyper((a1, a2), (b1, b2 - 1, b3), z), z)
    assert tn(ShiftB(b3).apply(h, op), hyper((a1, a2), (b1, b2, b3 - 1), z), z)


def test_ushift_operators():
    a1, a2, b1, b2, b3 = (randcplx(n) for n in range(5))
    h = hyper((a1, a2), (b1, b2, b3), z)

    raises(ValueError, lambda: UnShiftA((1,), (), 0, z))
    raises(ValueError, lambda: UnShiftB((), (-1,), 0, z))
    raises(ValueError, lambda: UnShiftA((1,), (0, -1, 1), 0, z))
    raises(ValueError, lambda: UnShiftB((0, 1), (1,), 0, z))

    s = UnShiftA((a1, a2), (b1, b2, b3), 0, z)
    assert tn(s.apply(h, op), hyper((a1 - 1, a2), (b1, b2, b3), z), z)
    s = UnShiftA((a1, a2), (b1, b2, b3), 1, z)
    assert tn(s.apply(h, op), hyper((a1, a2 - 1), (b1, b2, b3), z), z)

    s = UnShiftB((a1, a2), (b1, b2, b3), 0, z)
    assert tn(s.apply(h, op), hyper((a1, a2), (b1 + 1, b2, b3), z), z)
    s = UnShiftB((a1, a2), (b1, b2, b3), 1, z)
    assert tn(s.apply(h, op), hyper((a1, a2), (b1, b2 + 1, b3), z), z)
    s = UnShiftB((a1, a2), (b1, b2, b3), 2, z)
    assert tn(s.apply(h, op), hyper((a1, a2), (b1, b2, b3 + 1), z), z)


def can_do_meijer(a1, a2, b1, b2, numeric=True):
    """
    This helper function tries to hyperexpand() the meijer g-function
    corresponding to the parameters a1, a2, b1, b2.
    It returns False if this expansion still contains g-functions.
    If numeric is True, it also tests the so-obtained formula numerically
    (at random values) and returns False if the test fails.
    Else it returns True.
    """
    from sympy import unpolarify, expand
    r = hyperexpand(meijerg(a1, a2, b1, b2, z))
    if r.has(meijerg):
        return False
    # NOTE hyperexpand() returns a truly branched function, whereas numerical
    #      evaluation only works on the main branch. Since we are evaluating on
    #      the main branch, this should not be a problem, but expressions like
    #      exp_polar(I*pi/2*x)**a are evaluated incorrectly. We thus have to get
    #      rid of them. The expand heuristically does this...
    r = unpolarify(expand(r, force=True, power_base=True, power_exp=False,
                          mul=False, log=False, multinomial=False, basic=False))

    if not numeric:
        return True

    repl = {}
    for n, a in enumerate(meijerg(a1, a2, b1, b2, z).free_symbols - {z}):
        repl[a] = randcplx(n)
    return tn(meijerg(a1, a2, b1, b2, z).subs(repl), r.subs(repl), z)


@slow
def test_meijerg_expand():
    from sympy import gammasimp, simplify
    # from mpmath docs
    assert hyperexpand(meijerg([[], []], [[0], []], -z)) == exp(z)

    assert hyperexpand(meijerg([[1, 1], []], [[1], [0]], z)) == \
        log(z + 1)
    assert hyperexpand(meijerg([[1, 1], []], [[1], [1]], z)) == \
        z/(z + 1)
    assert hyperexpand(meijerg([[], []], [[S(1)/2], [0]], (z/2)**2)) \
        == sin(z)/sqrt(pi)
    assert hyperexpand(meijerg([[], []], [[0], [S(1)/2]], (z/2)**2)) \
        == cos(z)/sqrt(pi)
    assert can_do_meijer([], [a], [a - 1, a - S.Half], [])
    assert can_do_meijer([], [], [a/2], [-a/2], False)  # branches...
    assert can_do_meijer([a], [b], [a], [b, a - 1])

    # wikipedia
    assert hyperexpand(meijerg([1], [], [], [0], z)) == \
        Piecewise((0, abs(z) < 1), (1, abs(1/z) < 1),
                 (meijerg([1], [], [], [0], z), True))
    assert hyperexpand(meijerg([], [1], [0], [], z)) == \
        Piecewise((1, abs(z) < 1), (0, abs(1/z) < 1),
                 (meijerg([], [1], [0], [], z), True))

    # The Special Functions and their Approximations
    assert can_do_meijer([], [], [a + b/2], [a, a - b/2, a + S.Half])
    assert can_do_meijer(
        [], [], [a], [b], False)  # branches only agree for small z
    assert can_do_meijer([], [S.Half], [a], [-a])
    assert can_do_meijer([], [], [a, b], [])
    assert can_do_meijer([], [], [a, b], [])
    assert can_do_meijer([], [], [a, a + S.Half], [b, b + S.Half])
    assert can_do_meijer([], [], [a, -a], [0, S.Half], False)  # dito
    assert can_do_meijer([], [], [a, a + S.Half, b, b + S.Half], [])
    assert can_do_meijer([S.Half], [], [0], [a, -a])
    assert can_do_meijer([S.Half], [], [a], [0, -a], False)  # dito
    assert can_do_meijer([], [a - S.Half], [a, b], [a - S.Half], False)
    assert can_do_meijer([], [a + S.Half], [a + b, a - b, a], [], False)
    assert can_do_meijer([a + S.Half], [], [b, 2*a - b, a], [], False)

    # This for example is actually zero.
    assert can_do_meijer([], [], [], [a, b])

    # Testing a bug:
    assert hyperexpand(meijerg([0, 2], [], [], [-1, 1], z)) == \
        Piecewise((0, abs(z) < 1),
                  (z/2 - 1/(2*z), abs(1/z) < 1),
                  (meijerg([0, 2], [], [], [-1, 1], z), True))

    # Test that the simplest possible answer is returned:
    assert gammasimp(simplify(hyperexpand(
        meijerg([1], [1 - a], [-a/2, -a/2 + S(1)/2], [], 1/z)))) == \
        -2*sqrt(pi)*(sqrt(z + 1) + 1)**a/a

    # Test that hyper is returned
    assert hyperexpand(meijerg([1], [], [a], [0, 0], z)) == hyper(
        (a,), (a + 1, a + 1), z*exp_polar(I*pi))*z**a*gamma(a)/gamma(a + 1)**2

    # Test place option
    f = meijerg(((0, 1), ()), ((S(1)/2,), (0,)), z**2)
    assert hyperexpand(f) == sqrt(pi)/sqrt(1 + z**(-2))
    assert hyperexpand(f, place=0) == sqrt(pi)*z/sqrt(z**2 + 1)


def test_meijerg_lookup():
    from sympy import uppergamma, Si, Ci
    assert hyperexpand(meijerg([a], [], [b, a], [], z)) == \
        z**b*exp(z)*gamma(-a + b + 1)*uppergamma(a - b, z)
    assert hyperexpand(meijerg([0], [], [0, 0], [], z)) == \
        exp(z)*uppergamma(0, z)
    assert can_do_meijer([a], [], [b, a + 1], [])
    assert can_do_meijer([a], [], [b + 2, a], [])
    assert can_do_meijer([a], [], [b - 2, a], [])

    assert hyperexpand(meijerg([a], [], [a, a, a - S(1)/2], [], z)) == \
        -sqrt(pi)*z**(a - S(1)/2)*(2*cos(2*sqrt(z))*(Si(2*sqrt(z)) - pi/2)
                                   - 2*sin(2*sqrt(z))*Ci(2*sqrt(z))) == \
        hyperexpand(meijerg([a], [], [a, a - S(1)/2, a], [], z)) == \
        hyperexpand(meijerg([a], [], [a - S(1)/2, a, a], [], z))
    assert can_do_meijer([a - 1], [], [a + 2, a - S(3)/2, a + 1], [])


@XFAIL
def test_meijerg_expand_fail():
    # These basically test hyper([], [1/2 - a, 1/2 + 1, 1/2], z),
    # which is *very* messy. But since the meijer g actually yields a
    # sum of bessel functions, things can sometimes be simplified a lot and
    # are then put into tables...
    assert can_do_meijer([], [], [a + S.Half], [a, a - b/2, a + b/2])
    assert can_do_meijer([], [], [0, S.Half], [a, -a])
    assert can_do_meijer([], [], [3*a - S.Half, a, -a - S.Half], [a - S.Half])
    assert can_do_meijer([], [], [0, a - S.Half, -a - S.Half], [S.Half])
    assert can_do_meijer([], [], [a, b + S(1)/2, b], [2*b - a])
    assert can_do_meijer([], [], [a, b + S(1)/2, b, 2*b - a])
    assert can_do_meijer([S.Half], [], [-a, a], [0])


@slow
def test_meijerg():
    # carefully set up the parameters.
    # NOTE: this used to fail sometimes. I believe it is fixed, but if you
    #       hit an inexplicable test failure here, please let me know the seed.
    a1, a2 = (randcplx(n) - 5*I - n*I for n in range(2))
    b1, b2 = (randcplx(n) + 5*I + n*I for n in range(2))
    b3, b4, b5, a3, a4, a5 = (randcplx() for n in range(6))
    g = meijerg([a1], [a3, a4], [b1], [b3, b4], z)

    assert ReduceOrder.meijer_minus(3, 4) is None
    assert ReduceOrder.meijer_plus(4, 3) is None

    g2 = meijerg([a1, a2], [a3, a4], [b1], [b3, b4, a2], z)
    assert tn(ReduceOrder.meijer_plus(a2, a2).apply(g, op), g2, z)

    g2 = meijerg([a1, a2], [a3, a4], [b1], [b3, b4, a2 + 1], z)
    assert tn(ReduceOrder.meijer_plus(a2, a2 + 1).apply(g, op), g2, z)

    g2 = meijerg([a1, a2 - 1], [a3, a4], [b1], [b3, b4, a2 + 2], z)
    assert tn(ReduceOrder.meijer_plus(a2 - 1, a2 + 2).apply(g, op), g2, z)

    g2 = meijerg([a1], [a3, a4, b2 - 1], [b1, b2 + 2], [b3, b4], z)
    assert tn(ReduceOrder.meijer_minus(
        b2 + 2, b2 - 1).apply(g, op), g2, z, tol=1e-6)

    # test several-step reduction
    an = [a1, a2]
    bq = [b3, b4, a2 + 1]
    ap = [a3, a4, b2 - 1]
    bm = [b1, b2 + 1]
    niq, ops = reduce_order_meijer(G_Function(an, ap, bm, bq))
    assert niq.an == (a1,)
    assert set(niq.ap) == {a3, a4}
    assert niq.bm == (b1,)
    assert set(niq.bq) == {b3, b4}
    assert tn(apply_operators(g, ops, op), meijerg(an, ap, bm, bq, z), z)


def test_meijerg_shift_operators():
    # carefully set up the parameters. XXX this still fails sometimes
    a1, a2, a3, a4, a5, b1, b2, b3, b4, b5 = (randcplx(n) for n in range(10))
    g = meijerg([a1], [a3, a4], [b1], [b3, b4], z)

    assert tn(MeijerShiftA(b1).apply(g, op),
              meijerg([a1], [a3, a4], [b1 + 1], [b3, b4], z), z)
    assert tn(MeijerShiftB(a1).apply(g, op),
              meijerg([a1 - 1], [a3, a4], [b1], [b3, b4], z), z)
    assert tn(MeijerShiftC(b3).apply(g, op),
              meijerg([a1], [a3, a4], [b1], [b3 + 1, b4], z), z)
    assert tn(MeijerShiftD(a3).apply(g, op),
              meijerg([a1], [a3 - 1, a4], [b1], [b3, b4], z), z)

    s = MeijerUnShiftA([a1], [a3, a4], [b1], [b3, b4], 0, z)
    assert tn(
        s.apply(g, op), meijerg([a1], [a3, a4], [b1 - 1], [b3, b4], z), z)

    s = MeijerUnShiftC([a1], [a3, a4], [b1], [b3, b4], 0, z)
    assert tn(
        s.apply(g, op), meijerg([a1], [a3, a4], [b1], [b3 - 1, b4], z), z)

    s = MeijerUnShiftB([a1], [a3, a4], [b1], [b3, b4], 0, z)
    assert tn(
        s.apply(g, op), meijerg([a1 + 1], [a3, a4], [b1], [b3, b4], z), z)

    s = MeijerUnShiftD([a1], [a3, a4], [b1], [b3, b4], 0, z)
    assert tn(
        s.apply(g, op), meijerg([a1], [a3 + 1, a4], [b1], [b3, b4], z), z)


@slow
def test_meijerg_confluence():
    def t(m, a, b):
        from sympy import sympify, Piecewise
        a, b = sympify([a, b])
        m_ = m
        m = hyperexpand(m)
        if not m == Piecewise((a, abs(z) < 1), (b, abs(1/z) < 1), (m_, True)):
            return False
        if not (m.args[0].args[0] == a and m.args[1].args[0] == b):
            return False
        z0 = randcplx()/10
        if abs(m.subs(z, z0).n() - a.subs(z, z0).n()).n() > 1e-10:
            return False
        if abs(m.subs(z, 1/z0).n() - b.subs(z, 1/z0).n()).n() > 1e-10:
            return False
        return True

    assert t(meijerg([], [1, 1], [0, 0], [], z), -log(z), 0)
    assert t(meijerg(
        [], [3, 1], [0, 0], [], z), -z**2/4 + z - log(z)/2 - S(3)/4, 0)
    assert t(meijerg([], [3, 1], [-1, 0], [], z),
             z**2/12 - z/2 + log(z)/2 + S(1)/4 + 1/(6*z), 0)
    assert t(meijerg([], [1, 1, 1, 1], [0, 0, 0, 0], [], z), -log(z)**3/6, 0)
    assert t(meijerg([1, 1], [], [], [0, 0], z), 0, -log(1/z))
    assert t(meijerg([1, 1], [2, 2], [1, 1], [0, 0], z),
             -z*log(z) + 2*z, -log(1/z) + 2)
    assert t(meijerg([S(1)/2], [1, 1], [0, 0], [S(3)/2], z), log(z)/2 - 1, 0)

    def u(an, ap, bm, bq):
        m = meijerg(an, ap, bm, bq, z)
        m2 = hyperexpand(m, allow_hyper=True)
        if m2.has(meijerg) and not (m2.is_Piecewise and len(m2.args) == 3):
            return False
        return tn(m, m2, z)
    assert u([], [1], [0, 0], [])
    assert u([1, 1], [], [], [0])
    assert u([1, 1], [2, 2, 5], [1, 1, 6], [0, 0])
    assert u([1, 1], [2, 2, 5], [1, 1, 6], [0])


def test_meijerg_with_Floats():
    # see issue #10681
    from sympy import RR
    f = meijerg(((3.0, 1), ()), ((S(3)/2,), (0,)), z)
    a = -2.3632718012073
    g = a*z**(S(3)/2)*hyper((-0.5, S(3)/2), (S(5)/2,), z*exp_polar(I*pi))
    assert RR.almosteq((hyperexpand(f)/g).n(), 1.0, 1e-12)


def test_lerchphi():
    from sympy import gammasimp, exp_polar, polylog, log, lerchphi
    assert hyperexpand(hyper([1, a], [a + 1], z)/a) == lerchphi(z, 1, a)
    assert hyperexpand(
        hyper([1, a, a], [a + 1, a + 1], z)/a**2) == lerchphi(z, 2, a)
    assert hyperexpand(hyper([1, a, a, a], [a + 1, a + 1, a + 1], z)/a**3) == \
        lerchphi(z, 3, a)
    assert hyperexpand(hyper([1] + [a]*10, [a + 1]*10, z)/a**10) == \
        lerchphi(z, 10, a)
    assert gammasimp(hyperexpand(meijerg([0, 1 - a], [], [0],
        [-a], exp_polar(-I*pi)*z))) == lerchphi(z, 1, a)
    assert gammasimp(hyperexpand(meijerg([0, 1 - a, 1 - a], [], [0],
        [-a, -a], exp_polar(-I*pi)*z))) == lerchphi(z, 2, a)
    assert gammasimp(hyperexpand(meijerg([0, 1 - a, 1 - a, 1 - a], [], [0],
        [-a, -a, -a], exp_polar(-I*pi)*z))) == lerchphi(z, 3, a)

    assert hyperexpand(z*hyper([1, 1], [2], z)) == -log(1 + -z)
    assert hyperexpand(z*hyper([1, 1, 1], [2, 2], z)) == polylog(2, z)
    assert hyperexpand(z*hyper([1, 1, 1, 1], [2, 2, 2], z)) == polylog(3, z)

    assert hyperexpand(hyper([1, a, 1 + S(1)/2], [a + 1, S(1)/2], z)) == \
        -2*a/(z - 1) + (-2*a**2 + a)*lerchphi(z, 1, a)

    # Now numerical tests. These make sure reductions etc are carried out
    # correctly

    # a rational function (polylog at negative integer order)
    assert can_do([2, 2, 2], [1, 1])

    # NOTE these contain log(1-x) etc ... better make sure we have |z| < 1
    # reduction of order for polylog
    assert can_do([1, 1, 1, b + 5], [2, 2, b], div=10)

    # reduction of order for lerchphi
    # XXX lerchphi in mpmath is flaky
    assert can_do(
        [1, a, a, a, b + 5], [a + 1, a + 1, a + 1, b], numerical=False)

    # test a bug
    from sympy import Abs
    assert hyperexpand(hyper([S(1)/2, S(1)/2, S(1)/2, 1],
                             [S(3)/2, S(3)/2, S(3)/2], S(1)/4)) == \
        Abs(-polylog(3, exp_polar(I*pi)/2) + polylog(3, S(1)/2))


def test_partial_simp():
    # First test that hypergeometric function formulae work.
    a, b, c, d, e = (randcplx() for _ in range(5))
    for func in [Hyper_Function([a, b, c], [d, e]),
            Hyper_Function([], [a, b, c, d, e])]:
        f = build_hypergeometric_formula(func)
        z = f.z
        assert f.closed_form == func(z)
        deriv1 = f.B.diff(z)*z
        deriv2 = f.M*f.B
        for func1, func2 in zip(deriv1, deriv2):
            assert tn(func1, func2, z)

    # Now test that formulae are partially simplified.
    from sympy.abc import a, b, z
    assert hyperexpand(hyper([3, a], [1, b], z)) == \
        (-a*b/2 + a*z/2 + 2*a)*hyper([a + 1], [b], z) \
        + (a*b/2 - 2*a + 1)*hyper([a], [b], z)
    assert tn(
        hyperexpand(hyper([3, d], [1, e], z)), hyper([3, d], [1, e], z), z)
    assert hyperexpand(hyper([3], [1, a, b], z)) == \
        hyper((), (a, b), z) \
        + z*hyper((), (a + 1, b), z)/(2*a) \
        - z*(b - 4)*hyper((), (a + 1, b + 1), z)/(2*a*b)
    assert tn(
        hyperexpand(hyper([3], [1, d, e], z)), hyper([3], [1, d, e], z), z)


def test_hyperexpand_special():
    assert hyperexpand(hyper([a, b], [c], 1)) == \
        gamma(c)*gamma(c - a - b)/gamma(c - a)/gamma(c - b)
    assert hyperexpand(hyper([a, b], [1 + a - b], -1)) == \
        gamma(1 + a/2)*gamma(1 + a - b)/gamma(1 + a)/gamma(1 + a/2 - b)
    assert hyperexpand(hyper([a, b], [1 + b - a], -1)) == \
        gamma(1 + b/2)*gamma(1 + b - a)/gamma(1 + b)/gamma(1 + b/2 - a)
    assert hyperexpand(meijerg([1 - z - a/2], [1 - z + a/2], [b/2], [-b/2], 1)) == \
        gamma(1 - 2*z)*gamma(z + a/2 + b/2)/gamma(1 - z + a/2 - b/2) \
        /gamma(1 - z - a/2 + b/2)/gamma(1 - z + a/2 + b/2)
    assert hyperexpand(hyper([a], [b], 0)) == 1
    assert hyper([a], [b], 0) != 0


def test_Mod1_behavior():
    from sympy import Symbol, simplify, lowergamma
    n = Symbol('n', integer=True)
    # Note: this should not hang.
    assert simplify(hyperexpand(meijerg([1], [], [n + 1], [0], z))) == \
        lowergamma(n + 1, z)


@slow
def test_prudnikov_misc():
    assert can_do([1, (3 + I)/2, (3 - I)/2], [S(3)/2, 2])
    assert can_do([S.Half, a - 1], [S(3)/2, a + 1], lowerplane=True)
    assert can_do([], [b + 1])
    assert can_do([a], [a - 1, b + 1])

    assert can_do([a], [a - S.Half, 2*a])
    assert can_do([a], [a - S.Half, 2*a + 1])
    assert can_do([a], [a - S.Half, 2*a - 1])
    assert can_do([a], [a + S.Half, 2*a])
    assert can_do([a], [a + S.Half, 2*a + 1])
    assert can_do([a], [a + S.Half, 2*a - 1])
    assert can_do([S.Half], [b, 2 - b])
    assert can_do([S.Half], [b, 3 - b])
    assert can_do([1], [2, b])

    assert can_do([a, a + S.Half], [2*a, b, 2*a - b + 1])
    assert can_do([a, a + S.Half], [S.Half, 2*a, 2*a + S.Half])
    assert can_do([a], [a + 1], lowerplane=True)  # lowergamma


def test_prudnikov_1():
    # A. P. Prudnikov, Yu. A. Brychkov and O. I. Marichev (1990).
    # Integrals and Series: More Special Functions, Vol. 3,.
    # Gordon and Breach Science Publisher

    # 7.3.1
    assert can_do([a, -a], [S.Half])
    assert can_do([a, 1 - a], [S.Half])
    assert can_do([a, 1 - a], [S(3)/2])
    assert can_do([a, 2 - a], [S.Half])
    assert can_do([a, 2 - a], [S(3)/2])
    assert can_do([a, 2 - a], [S(3)/2])
    assert can_do([a, a + S(1)/2], [2*a - 1])
    assert can_do([a, a + S(1)/2], [2*a])
    assert can_do([a, a + S(1)/2], [2*a + 1])
    assert can_do([a, a + S(1)/2], [S(1)/2])
    assert can_do([a, a + S(1)/2], [S(3)/2])
    assert can_do([a, a/2 + 1], [a/2])
    assert can_do([1, b], [2])
    assert can_do([1, b], [b + 1], numerical=False)  # Lerch Phi
             # NOTE: branches are complicated for |z| > 1

    assert can_do([a], [2*a])
    assert can_do([a], [2*a + 1])
    assert can_do([a], [2*a - 1])


@slow
def test_prudnikov_2():
    h = S.Half
    assert can_do([-h, -h], [h])
    assert can_do([-h, h], [3*h])
    assert can_do([-h, h], [5*h])
    assert can_do([-h, h], [7*h])
    assert can_do([-h, 1], [h])

    for p in [-h, h]:
        for n in [-h, h, 1, 3*h, 2, 5*h, 3, 7*h, 4]:
            for m in [-h, h, 3*h, 5*h, 7*h]:
                assert can_do([p, n], [m])
        for n in [1, 2, 3, 4]:
            for m in [1, 2, 3, 4]:
                assert can_do([p, n], [m])


@slow
def test_prudnikov_3():
    if ON_TRAVIS:
        # See https://github.com/sympy/sympy/pull/12795
        skip("Too slow for travis.")

    h = S.Half
    assert can_do([S(1)/4, S(3)/4], [h])
    assert can_do([S(1)/4, S(3)/4], [3*h])
    assert can_do([S(1)/3, S(2)/3], [3*h])
    assert can_do([S(3)/4, S(5)/4], [h])
    assert can_do([S(3)/4, S(5)/4], [3*h])

    for p in [1, 2, 3, 4]:
        for n in [-h, h, 1, 3*h, 2, 5*h, 3, 7*h, 4, 9*h]:
            for m in [1, 3*h, 2, 5*h, 3, 7*h, 4]:
                assert can_do([p, m], [n])


@slow
def test_prudnikov_4():
    h = S.Half
    for p in [3*h, 5*h, 7*h]:
        for n in [-h, h, 3*h, 5*h, 7*h]:
            for m in [3*h, 2, 5*h, 3, 7*h, 4]:
                assert can_do([p, m], [n])
        for n in [1, 2, 3, 4]:
            for m in [2, 3, 4]:
                assert can_do([p, m], [n])


@slow
def test_prudnikov_5():
    h = S.Half

    for p in [1, 2, 3]:
        for q in range(p, 4):
            for r in [1, 2, 3]:
                for s in range(r, 4):
                    assert can_do([-h, p, q], [r, s])

    for p in [h, 1, 3*h, 2, 5*h, 3]:
        for q in [h, 3*h, 5*h]:
            for r in [h, 3*h, 5*h]:
                for s in [h, 3*h, 5*h]:
                    if s <= q and s <= r:
                        assert can_do([-h, p, q], [r, s])

    for p in [h, 1, 3*h, 2, 5*h, 3]:
        for q in [1, 2, 3]:
            for r in [h, 3*h, 5*h]:
                for s in [1, 2, 3]:
                    assert can_do([-h, p, q], [r, s])


@slow
def test_prudnikov_6():
    h = S.Half

    for m in [3*h, 5*h]:
        for n in [1, 2, 3]:
            for q in [h, 1, 2]:
                for p in [1, 2, 3]:
                    assert can_do([h, q, p], [m, n])
            for q in [1, 2, 3]:
                for p in [3*h, 5*h]:
                    assert can_do([h, q, p], [m, n])

    for q in [1, 2]:
        for p in [1, 2, 3]:
            for m in [1, 2, 3]:
                for n in [1, 2, 3]:
                    assert can_do([h, q, p], [m, n])

    assert can_do([h, h, 5*h], [3*h, 3*h])
    assert can_do([h, 1, 5*h], [3*h, 3*h])
    assert can_do([h, 2, 2], [1, 3])

    # pages 435 to 457 contain more PFDD and stuff like this


@slow
def test_prudnikov_7():
    assert can_do([3], [6])

    h = S.Half
    for n in [h, 3*h, 5*h, 7*h]:
        assert can_do([-h], [n])
    for m in [-h, h, 1, 3*h, 2, 5*h, 3, 7*h, 4]:  # HERE
        for n in [-h, h, 3*h, 5*h, 7*h, 1, 2, 3, 4]:
            assert can_do([m], [n])


@slow
def test_prudnikov_8():
    h = S.Half

    # 7.12.2
    for a in [1, 2, 3]:
        for b in [1, 2, 3]:
            for c in range(1, a + 1):
                for d in [h, 1, 3*h, 2, 5*h, 3]:
                    assert can_do([a, b], [c, d])
        for b in [3*h, 5*h]:
            for c in [h, 1, 3*h, 2, 5*h, 3]:
                for d in [1, 2, 3]:
                    assert can_do([a, b], [c, d])

    for a in [-h, h, 3*h, 5*h]:
        for b in [1, 2, 3]:
            for c in [h, 1, 3*h, 2, 5*h, 3]:
                for d in [1, 2, 3]:
                    assert can_do([a, b], [c, d])
        for b in [h, 3*h, 5*h]:
            for c in [h, 3*h, 5*h, 3]:
                for d in [h, 1, 3*h, 2, 5*h, 3]:
                    if c <= b:
                        assert can_do([a, b], [c, d])


def test_prudnikov_9():
    # 7.13.1 [we have a general formula ... so this is a bit pointless]
    for i in range(9):
        assert can_do([], [(S(i) + 1)/2])
    for i in range(5):
        assert can_do([], [-(2*S(i) + 1)/2])


@slow
def test_prudnikov_10():
    # 7.14.2
    h = S.Half
    for p in [-h, h, 1, 3*h, 2, 5*h, 3, 7*h, 4]:
        for m in [1, 2, 3, 4]:
            for n in range(m, 5):
                assert can_do([p], [m, n])

    for p in [1, 2, 3, 4]:
        for n in [h, 3*h, 5*h, 7*h]:
            for m in [1, 2, 3, 4]:
                assert can_do([p], [n, m])

    for p in [3*h, 5*h, 7*h]:
        for m in [h, 1, 2, 5*h, 3, 7*h, 4]:
            assert can_do([p], [h, m])
            assert can_do([p], [3*h, m])

    for m in [h, 1, 2, 5*h, 3, 7*h, 4]:
        assert can_do([7*h], [5*h, m])

    assert can_do([-S(1)/2], [S(1)/2, S(1)/2])  # shine-integral shi


def test_prudnikov_11():
    # 7.15
    assert can_do([a, a + S.Half], [2*a, b, 2*a - b])
    assert can_do([a, a + S.Half], [S(3)/2, 2*a, 2*a - S(1)/2])

    assert can_do([S(1)/4, S(3)/4], [S(1)/2, S(1)/2, 1])
    assert can_do([S(5)/4, S(3)/4], [S(3)/2, S(1)/2, 2])
    assert can_do([S(5)/4, S(3)/4], [S(3)/2, S(3)/2, 1])
    assert can_do([S(5)/4, S(7)/4], [S(3)/2, S(5)/2, 2])

    assert can_do([1, 1], [S(3)/2, 2, 2])  # cosh-integral chi


def test_prudnikov_12():
    # 7.16
    assert can_do(
        [], [a, a + S.Half, 2*a], False)  # branches only agree for some z!
    assert can_do([], [a, a + S.Half, 2*a + 1], False)  # dito
    assert can_do([], [S.Half, a, a + S.Half])
    assert can_do([], [S(3)/2, a, a + S.Half])

    assert can_do([], [S(1)/4, S(1)/2, S(3)/4])
    assert can_do([], [S(1)/2, S(1)/2, 1])
    assert can_do([], [S(1)/2, S(3)/2, 1])
    assert can_do([], [S(3)/4, S(3)/2, S(5)/4])
    assert can_do([], [1, 1, S(3)/2])
    assert can_do([], [1, 2, S(3)/2])
    assert can_do([], [1, S(3)/2, S(3)/2])
    assert can_do([], [S(5)/4, S(3)/2, S(7)/4])
    assert can_do([], [2, S(3)/2, S(3)/2])


@slow
def test_prudnikov_2F1():
    h = S.Half
    # Elliptic integrals
    for p in [-h, h]:
        for m in [h, 3*h, 5*h, 7*h]:
            for n in [1, 2, 3, 4]:
                assert can_do([p, m], [n])


@XFAIL
def test_prudnikov_fail_2F1():
    assert can_do([a, b], [b + 1])  # incomplete beta function
    assert can_do([-1, b], [c])    # Poly. also -2, -3 etc

    # TODO polys

    # Legendre functions:
    assert can_do([a, b], [a + b + S.Half])
    assert can_do([a, b], [a + b - S.Half])
    assert can_do([a, b], [a + b + S(3)/2])
    assert can_do([a, b], [(a + b + 1)/2])
    assert can_do([a, b], [(a + b)/2 + 1])
    assert can_do([a, b], [a - b + 1])
    assert can_do([a, b], [a - b + 2])
    assert can_do([a, b], [2*b])
    assert can_do([a, b], [S.Half])
    assert can_do([a, b], [S(3)/2])
    assert can_do([a, 1 - a], [c])
    assert can_do([a, 2 - a], [c])
    assert can_do([a, 3 - a], [c])
    assert can_do([a, a + S(1)/2], [c])
    assert can_do([1, b], [c])
    assert can_do([1, b], [S(3)/2])

    assert can_do([S(1)/4, S(3)/4], [1])

    # PFDD
    o = S(1)
    assert can_do([o/8, 1], [o/8*9])
    assert can_do([o/6, 1], [o/6*7])
    assert can_do([o/6, 1], [o/6*13])
    assert can_do([o/5, 1], [o/5*6])
    assert can_do([o/5, 1], [o/5*11])
    assert can_do([o/4, 1], [o/4*5])
    assert can_do([o/4, 1], [o/4*9])
    assert can_do([o/3, 1], [o/3*4])
    assert can_do([o/3, 1], [o/3*7])
    assert can_do([o/8*3, 1], [o/8*11])
    assert can_do([o/5*2, 1], [o/5*7])
    assert can_do([o/5*2, 1], [o/5*12])
    assert can_do([o/5*3, 1], [o/5*8])
    assert can_do([o/5*3, 1], [o/5*13])
    assert can_do([o/8*5, 1], [o/8*13])
    assert can_do([o/4*3, 1], [o/4*7])
    assert can_do([o/4*3, 1], [o/4*11])
    assert can_do([o/3*2, 1], [o/3*5])
    assert can_do([o/3*2, 1], [o/3*8])
    assert can_do([o/5*4, 1], [o/5*9])
    assert can_do([o/5*4, 1], [o/5*14])
    assert can_do([o/6*5, 1], [o/6*11])
    assert can_do([o/6*5, 1], [o/6*17])
    assert can_do([o/8*7, 1], [o/8*15])


@XFAIL
def test_prudnikov_fail_3F2():
    assert can_do([a, a + S(1)/3, a + S(2)/3], [S(1)/3, S(2)/3])
    assert can_do([a, a + S(1)/3, a + S(2)/3], [S(2)/3, S(4)/3])
    assert can_do([a, a + S(1)/3, a + S(2)/3], [S(4)/3, S(5)/3])

    # page 421
    assert can_do([a, a + S(1)/3, a + S(2)/3], [3*a/2, (3*a + 1)/2])

    # pages 422 ...
    assert can_do([-S.Half, S.Half, S.Half], [1, 1])  # elliptic integrals
    assert can_do([-S.Half, S.Half, 1], [S(3)/2, S(3)/2])
    # TODO LOTS more

    # PFDD
    assert can_do([S(1)/8, S(3)/8, 1], [S(9)/8, S(11)/8])
    assert can_do([S(1)/8, S(5)/8, 1], [S(9)/8, S(13)/8])
    assert can_do([S(1)/8, S(7)/8, 1], [S(9)/8, S(15)/8])
    assert can_do([S(1)/6, S(1)/3, 1], [S(7)/6, S(4)/3])
    assert can_do([S(1)/6, S(2)/3, 1], [S(7)/6, S(5)/3])
    assert can_do([S(1)/6, S(2)/3, 1], [S(5)/3, S(13)/6])
    assert can_do([S.Half, 1, 1], [S(1)/4, S(3)/4])
    # LOTS more


@XFAIL
def test_prudnikov_fail_other():
    # 7.11.2

    # 7.12.1
    assert can_do([1, a], [b, 1 - 2*a + b])  # ???

    # 7.14.2
    assert can_do([-S(1)/2], [S(1)/2, 1])  # struve
    assert can_do([1], [S(1)/2, S(1)/2])  # struve
    assert can_do([S(1)/4], [S(1)/2, S(5)/4])  # PFDD
    assert can_do([S(3)/4], [S(3)/2, S(7)/4])  # PFDD
    assert can_do([1], [S(1)/4, S(3)/4])  # PFDD
    assert can_do([1], [S(3)/4, S(5)/4])  # PFDD
    assert can_do([1], [S(5)/4, S(7)/4])  # PFDD
    # TODO LOTS more

    # 7.15.2
    assert can_do([S(1)/2, 1], [S(3)/4, S(5)/4, S(3)/2])  # PFDD
    assert can_do([S(1)/2, 1], [S(7)/4, S(5)/4, S(3)/2])  # PFDD

    # 7.16.1
    assert can_do([], [S(1)/3, S(2/3)])  # PFDD
    assert can_do([], [S(2)/3, S(4/3)])  # PFDD
    assert can_do([], [S(5)/3, S(4/3)])  # PFDD

    # XXX this does not *evaluate* right??
    assert can_do([], [a, a + S.Half, 2*a - 1])


def test_bug():
    h = hyper([-1, 1], [z], -1)
    assert hyperexpand(h) == (z + 1)/z


def test_omgissue_203():
    h = hyper((-5, -3, -4), (-6, -6), 1)
    assert hyperexpand(h) == Rational(1, 30)
    h = hyper((-6, -7, -5), (-6, -6), 1)
    assert hyperexpand(h) == -Rational(1, 6)<|MERGE_RESOLUTION|>--- conflicted
+++ resolved
@@ -94,12 +94,9 @@
     assert hyperexpand(hyper([-2], [-1], z)) == oo
     assert hyperexpand(hyper([0, 0], [-1], z)) == 1
     assert can_do([-5, -2, randcplx(), randcplx()], [-10, randcplx()])
-<<<<<<< HEAD
     assert hyperexpand(hyper((-6, -7, -5), (-6, -6), 1)) == S(-1)/6
     assert hyperexpand(hyper((-5, -3, -4), (-6, -6), 1)) == S(1)/30
-=======
     assert hyperexpand(hyper((-1, 1), (-2,), z)) == 1 + z/2
->>>>>>> 22334c35
 
 
 def test_hyperexpand_bases():
