--- conflicted
+++ resolved
@@ -1,16 +1,4 @@
 from sympy import (
-<<<<<<< HEAD
-    acos, Add, atan, besselsimp, binomial, collect, collect_const, combsimp,
-    cos, cosh, cot, coth, count_ops, Derivative, diff, Dummy, E, Eq, erf, exp,
-    exp_polar, expand, exptrigsimp, factor, factorial, FallingFactorial, Float,
-    fraction, Function, gamma, GoldenRatio, hyper, hyper, hypersimp, I,
-    Integer, Integral, integrate, log, logcombine, Matrix, Mul, nsimplify, O,
-    oo, zoo, pi, Piecewise, polar_lift, polarify, posify, powdenest, powsimp,
-    radsimp, Rational, ratsimp, ratsimpmodprime, rcollect, RisingFactorial,
-    root, S, separatevars, signsimp, simplify, sin, sinh, solve, sqrt, Subs,
-    Symbol, symbols, sympify, tan, tanh, trigsimp, Wild, Basic, ordered,
-    expand_multinomial, denom, Sum)
-=======
     Abs, acos, Add, atan, Basic, besselsimp, binomial, collect,
     collect_const, combsimp, cos, cosh, cot, coth, count_ops, denom,
     Derivative, diff, Dummy, E, Eq, erf, exp, exp_polar, expand,
@@ -21,8 +9,7 @@
     posify, powdenest, powsimp, radsimp, Rational, ratsimp,
     ratsimpmodprime, rcollect, RisingFactorial, root, S, separatevars,
     signsimp, simplify, sin, sinh, solve, sqrt, Subs, Symbol, symbols,
-    sympify, tan, tanh, trigsimp, Wild, zoo)
->>>>>>> 3d025ef8
+    sympify, tan, tanh, trigsimp, Wild, zoo, Sum)
 from sympy.core.mul import _keep_coeff
 from sympy.simplify.simplify import (
     collect_sqrt, fraction_expand, _unevaluated_Add, nthroot)
