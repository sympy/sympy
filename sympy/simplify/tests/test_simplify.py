--- conflicted
+++ resolved
@@ -142,12 +142,7 @@
     assert trigsimp(sin(x)**2*sin(y)**2 + sin(x)**2*cos(y)**2 + cos(x)**2,
             recursive=True) == 1
     assert trigsimp(
-<<<<<<< HEAD
-        Subs(x, x, sin(y)**2 + cos(y)**2), deep=True) == Subs(x, x, 1)
-    assert simplify(Subs(x, x, sin(y)**2 + cos(y)**2)) == 1
-=======
         Subs(x, x, sin(y)**2 + cos(y)**2)) == Subs(x, x, 1)
->>>>>>> 454c1847
 
 
 def test_issue1274():
