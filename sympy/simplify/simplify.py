--- conflicted
+++ resolved
@@ -591,14 +591,9 @@
                         # a constant is a match for everything
                         break
 
-<<<<<<< HEAD
-                    if (elem == term or term.match(elem) is not None) and \
-                    (e_sym == t_sym or (t_sym is not None and e_sym is not None
-                                                      and t_sym.match(e_sym))):
-=======
-                    if (term.match(elem) is not None and (t_sym == e_sym or t_sym is not None and
-                    e_sym is not None and t_sym.match(e_sym)is not None)):
->>>>>>> 07bf83f2
+                    if term.match(elem) is not None and \
+                    (t_sym == e_sym or (t_sym is not None and e_sym is not None
+                                          and t_sym.match(e_sym) is not None)):
                         if exact == False:
                             # we don't have to be exact so find common exponent
                             # for both expression's term and pattern's element
