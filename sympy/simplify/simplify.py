--- conflicted
+++ resolved
@@ -46,15 +46,11 @@
 from sympy.ntheory.factor_ import multiplicity
 
 from sympy.polys import (Poly, together, reduced, cancel, factor,
-<<<<<<< HEAD
-    ComputationFailed, lcm, gcd, NotInvertible)
-=======
-    ComputationFailed, lcm, gcd, parallel_poly_from_expr)
+    ComputationFailed, lcm, gcd, parallel_poly_from_expr, NotInvertible)
 from sympy.polys.domains import ZZ
 from sympy.polys.monomials import Monomial, monomial_div
 from sympy.polys.polyerrors import PolificationFailed, DomainError
 from sympy.polys.polytools import groebner
->>>>>>> 3766b9ca
 
 import mpmath
 
