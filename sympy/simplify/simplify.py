--- conflicted
+++ resolved
@@ -116,11 +116,8 @@
 
     if len(expr.free_symbols) < 2:
         return expr
-<<<<<<< HEAD
+      
     expr = factor(expr)
-=======
-
->>>>>>> e4259125
     # don't destroy a Mul since much of the work may already be done
     if expr.is_Mul:
         args = list(expr.args)
