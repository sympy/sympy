from __future__ import print_function, division

from collections import defaultdict

from sympy.core import (Basic, S, Add, Mul, Pow,
    Symbol, sympify, expand_mul, expand_func,
    Function, Dummy, Expr, factor_terms,
    symbols, expand_power_exp)
from sympy.core.compatibility import (iterable,
    ordered, range, as_int)
from sympy.core.numbers import Float, I, pi, Rational, Integer
from sympy.core.function import expand_log, count_ops, _mexpand, _coeff_isneg, nfloat
from sympy.core.rules import Transform
from sympy.core.evaluate import global_evaluate
from sympy.functions import (
    gamma, exp, sqrt, log, exp_polar, piecewise_fold)
from sympy.core.sympify import _sympify
from sympy.functions.elementary.exponential import ExpBase
from sympy.functions.elementary.hyperbolic import HyperbolicFunction
from sympy.functions.elementary.integers import ceiling
from sympy.functions.elementary.complexes import unpolarify
from sympy.functions.elementary.trigonometric import TrigonometricFunction
from sympy.functions.combinatorial.factorials import CombinatorialFunction
from sympy.functions.special.bessel import besselj, besseli, besselk, jn, bessely

from sympy.utilities.iterables import has_variety

from sympy.simplify.radsimp import radsimp, fraction
from sympy.simplify.trigsimp import trigsimp, exptrigsimp
from sympy.simplify.powsimp import powsimp
from sympy.simplify.cse_opts import sub_pre, sub_post
from sympy.simplify.sqrtdenest import sqrtdenest
from sympy.simplify.combsimp import combsimp

from sympy.polys import (together, cancel, factor)


import mpmath



def separatevars(expr, symbols=[], dict=False, force=False):
    """
    Separates variables in an expression, if possible.  By
    default, it separates with respect to all symbols in an
    expression and collects constant coefficients that are
    independent of symbols.

    If dict=True then the separated terms will be returned
    in a dictionary keyed to their corresponding symbols.
    By default, all symbols in the expression will appear as
    keys; if symbols are provided, then all those symbols will
    be used as keys, and any terms in the expression containing
    other symbols or non-symbols will be returned keyed to the
    string 'coeff'. (Passing None for symbols will return the
    expression in a dictionary keyed to 'coeff'.)

    If force=True, then bases of powers will be separated regardless
    of assumptions on the symbols involved.

    Notes
    =====
    The order of the factors is determined by Mul, so that the
    separated expressions may not necessarily be grouped together.

    Although factoring is necessary to separate variables in some
    expressions, it is not necessary in all cases, so one should not
    count on the returned factors being factored.

    Examples
    ========

    >>> from sympy.abc import x, y, z, alpha
    >>> from sympy import separatevars, sin
    >>> separatevars((x*y)**y)
    (x*y)**y
    >>> separatevars((x*y)**y, force=True)
    x**y*y**y

    >>> e = 2*x**2*z*sin(y)+2*z*x**2
    >>> separatevars(e)
    2*x**2*z*(sin(y) + 1)
    >>> separatevars(e, symbols=(x, y), dict=True)
    {'coeff': 2*z, x: x**2, y: sin(y) + 1}
    >>> separatevars(e, [x, y, alpha], dict=True)
    {'coeff': 2*z, alpha: 1, x: x**2, y: sin(y) + 1}

    If the expression is not really separable, or is only partially
    separable, separatevars will do the best it can to separate it
    by using factoring.

    >>> separatevars(x + x*y - 3*x**2)
    -x*(3*x - y - 1)

    If the expression is not separable then expr is returned unchanged
    or (if dict=True) then None is returned.

    >>> eq = 2*x + y*sin(x)
    >>> separatevars(eq) == eq
    True
    >>> separatevars(2*x + y*sin(x), symbols=(x, y), dict=True) == None
    True

    """
    expr = sympify(expr)
    if dict:
        return _separatevars_dict(_separatevars(expr, force), symbols)
    else:
        return _separatevars(expr, force)


def _separatevars(expr, force):
    if len(expr.free_symbols) == 1:
        return expr
    # don't destroy a Mul since much of the work may already be done
    if expr.is_Mul:
        args = list(expr.args)
        changed = False
        for i, a in enumerate(args):
            args[i] = separatevars(a, force)
            changed = changed or args[i] != a
        if changed:
            expr = expr.func(*args)
        return expr

    # get a Pow ready for expansion
    if expr.is_Pow:
        expr = Pow(separatevars(expr.base, force=force), expr.exp)

    # First try other expansion methods
    expr = expr.expand(mul=False, multinomial=False, force=force)

    _expr, reps = posify(expr) if force else (expr, {})
    expr = factor(_expr).subs(reps)

    if not expr.is_Add:
        return expr

    # Find any common coefficients to pull out
    args = list(expr.args)
    commonc = args[0].args_cnc(cset=True, warn=False)[0]
    for i in args[1:]:
        commonc &= i.args_cnc(cset=True, warn=False)[0]
    commonc = Mul(*commonc)
    commonc = commonc.as_coeff_Mul()[1]  # ignore constants
    commonc_set = commonc.args_cnc(cset=True, warn=False)[0]

    # remove them
    for i, a in enumerate(args):
        c, nc = a.args_cnc(cset=True, warn=False)
        c = c - commonc_set
        args[i] = Mul(*c)*Mul(*nc)
    nonsepar = Add(*args)

    if len(nonsepar.free_symbols) > 1:
        _expr = nonsepar
        _expr, reps = posify(_expr) if force else (_expr, {})
        _expr = (factor(_expr)).subs(reps)

        if not _expr.is_Add:
            nonsepar = _expr

    return commonc*nonsepar


def _separatevars_dict(expr, symbols):
    if symbols:
        if not all((t.is_Atom for t in symbols)):
            raise ValueError("symbols must be Atoms.")
        symbols = list(symbols)
    elif symbols is None:
        return {'coeff': expr}
    else:
        symbols = list(expr.free_symbols)
        if not symbols:
            return None

    ret = dict(((i, []) for i in symbols + ['coeff']))

    for i in Mul.make_args(expr):
        expsym = i.free_symbols
        intersection = set(symbols).intersection(expsym)
        if len(intersection) > 1:
            return None
        if len(intersection) == 0:
            # There are no symbols, so it is part of the coefficient
            ret['coeff'].append(i)
        else:
            ret[intersection.pop()].append(i)

    # rebuild
    for k, v in ret.items():
        ret[k] = Mul(*v)

    return ret


def _is_sum_surds(p):
    args = p.args if p.is_Add else [p]
    for y in args:
        if not ((y**2).is_Rational and y.is_real):
            return False
    return True


def posify(eq):
    """Return eq (with generic symbols made positive) and a
    dictionary containing the mapping between the old and new
    symbols.

    Any symbol that has positive=None will be replaced with a positive dummy
    symbol having the same name. This replacement will allow more symbolic
    processing of expressions, especially those involving powers and
    logarithms.

    A dictionary that can be sent to subs to restore eq to its original
    symbols is also returned.

    >>> from sympy import posify, Symbol, log, solve
    >>> from sympy.abc import x
    >>> posify(x + Symbol('p', positive=True) + Symbol('n', negative=True))
    (_x + n + p, {_x: x})

    >>> eq = 1/x
    >>> log(eq).expand()
    log(1/x)
    >>> log(posify(eq)[0]).expand()
    -log(_x)
    >>> p, rep = posify(eq)
    >>> log(p).expand().subs(rep)
    -log(x)

    It is possible to apply the same transformations to an iterable
    of expressions:

    >>> eq = x**2 - 4
    >>> solve(eq, x)
    [-2, 2]
    >>> eq_x, reps = posify([eq, x]); eq_x
    [_x**2 - 4, _x]
    >>> solve(*eq_x)
    [2]
    """
    eq = sympify(eq)
    if iterable(eq):
        f = type(eq)
        eq = list(eq)
        syms = set()
        for e in eq:
            syms = syms.union(e.atoms(Symbol))
        reps = {}
        for s in syms:
            reps.update(dict((v, k) for k, v in posify(s)[1].items()))
        for i, e in enumerate(eq):
            eq[i] = e.subs(reps)
        return f(eq), {r: s for s, r in reps.items()}

    reps = dict([(s, Dummy(s.name, positive=True))
                 for s in eq.free_symbols if s.is_positive is None])
    eq = eq.subs(reps)
    return eq, {r: s for s, r in reps.items()}


def hypersimp(f, k):
    """Given combinatorial term f(k) simplify its consecutive term ratio
       i.e. f(k+1)/f(k).  The input term can be composed of functions and
       integer sequences which have equivalent representation in terms
       of gamma special function.

       The algorithm performs three basic steps:

       1. Rewrite all functions in terms of gamma, if possible.

       2. Rewrite all occurrences of gamma in terms of products
          of gamma and rising factorial with integer,  absolute
          constant exponent.

       3. Perform simplification of nested fractions, powers
          and if the resulting expression is a quotient of
          polynomials, reduce their total degree.

       If f(k) is hypergeometric then as result we arrive with a
       quotient of polynomials of minimal degree. Otherwise None
       is returned.

       For more information on the implemented algorithm refer to:

       1. W. Koepf, Algorithms for m-fold Hypergeometric Summation,
          Journal of Symbolic Computation (1995) 20, 399-417
    """
    f = sympify(f)

    g = f.subs(k, k + 1) / f

    g = g.rewrite(gamma)
    g = expand_func(g)
    g = powsimp(g, deep=True, combine='exp')

    if g.is_rational_function(k):
        return simplify(g, ratio=S.Infinity)
    else:
        return None


def hypersimilar(f, g, k):
    """Returns True if 'f' and 'g' are hyper-similar.

       Similarity in hypergeometric sense means that a quotient of
       f(k) and g(k) is a rational function in k.  This procedure
       is useful in solving recurrence relations.

       For more information see hypersimp().

    """
    f, g = list(map(sympify, (f, g)))

    h = (f/g).rewrite(gamma)
    h = h.expand(func=True, basic=False)

    return h.is_rational_function(k)


def signsimp(expr, evaluate=None):
    """Make all Add sub-expressions canonical wrt sign.

    If an Add subexpression, ``a``, can have a sign extracted,
    as determined by could_extract_minus_sign, it is replaced
    with Mul(-1, a, evaluate=False). This allows signs to be
    extracted from powers and products.

    Examples
    ========

    >>> from sympy import signsimp, exp, symbols
    >>> from sympy.abc import x, y
    >>> i = symbols('i', odd=True)
    >>> n = -1 + 1/x
    >>> n/x/(-n)**2 - 1/n/x
    (-1 + 1/x)/(x*(1 - 1/x)**2) - 1/(x*(-1 + 1/x))
    >>> signsimp(_)
    0
    >>> x*n + x*-n
    x*(-1 + 1/x) + x*(1 - 1/x)
    >>> signsimp(_)
    0

    Since powers automatically handle leading signs

    >>> (-2)**i
    -2**i

    signsimp can be used to put the base of a power with an integer
    exponent into canonical form:

    >>> n**i
    (-1 + 1/x)**i

    By default, signsimp doesn't leave behind any hollow simplification:
    if making an Add canonical wrt sign didn't change the expression, the
    original Add is restored. If this is not desired then the keyword
    ``evaluate`` can be set to False:

    >>> e = exp(y - x)
    >>> signsimp(e) == e
    True
    >>> signsimp(e, evaluate=False)
    exp(-(x - y))

    """
    if evaluate is None:
        evaluate = global_evaluate[0]
    expr = sympify(expr)
    if not isinstance(expr, Expr) or expr.is_Atom:
        return expr
    e = sub_post(sub_pre(expr))
    if not isinstance(e, Expr) or e.is_Atom:
        return e
    if e.is_Add:
        return e.func(*[signsimp(a, evaluate) for a in e.args])
    if evaluate:
        e = e.xreplace({m: -(-m) for m in e.atoms(Mul) if -(-m) != m})
    return e


def simplify(expr, ratio=1.7, measure=count_ops, rational=False):
    # type: (object, object, object, object) -> object
    """
    Simplifies the given expression.

    Simplification is not a well defined term and the exact strategies
    this function tries can change in the future versions of SymPy. If
    your algorithm relies on "simplification" (whatever it is), try to
    determine what you need exactly  -  is it powsimp()?, radsimp()?,
    together()?, logcombine()?, or something else? And use this particular
    function directly, because those are well defined and thus your algorithm
    will be robust.

    Nonetheless, especially for interactive use, or when you don't know
    anything about the structure of the expression, simplify() tries to apply
    intelligent heuristics to make the input expression "simpler".  For
    example:

    >>> from sympy import simplify, cos, sin
    >>> from sympy.abc import x, y
    >>> a = (x + x**2)/(x*sin(y)**2 + x*cos(y)**2)
    >>> a
    (x**2 + x)/(x*sin(y)**2 + x*cos(y)**2)
    >>> simplify(a)
    x + 1

    Note that we could have obtained the same result by using specific
    simplification functions:

    >>> from sympy import trigsimp, cancel
    >>> trigsimp(a)
    (x**2 + x)/x
    >>> cancel(_)
    x + 1

    In some cases, applying :func:`simplify` may actually result in some more
    complicated expression. The default ``ratio=1.7`` prevents more extreme
    cases: if (result length)/(input length) > ratio, then input is returned
    unmodified.  The ``measure`` parameter lets you specify the function used
    to determine how complex an expression is.  The function should take a
    single argument as an expression and return a number such that if
    expression ``a`` is more complex than expression ``b``, then
    ``measure(a) > measure(b)``.  The default measure function is
    :func:`count_ops`, which returns the total number of operations in the
    expression.

    For example, if ``ratio=1``, ``simplify`` output can't be longer
    than input.

    ::

        >>> from sympy import sqrt, simplify, count_ops, oo
        >>> root = 1/(sqrt(2)+3)

    Since ``simplify(root)`` would result in a slightly longer expression,
    root is returned unchanged instead::

       >>> simplify(root, ratio=1) == root
       True

    If ``ratio=oo``, simplify will be applied anyway::

        >>> count_ops(simplify(root, ratio=oo)) > count_ops(root)
        True

    Note that the shortest expression is not necessary the simplest, so
    setting ``ratio`` to 1 may not be a good idea.
    Heuristically, the default value ``ratio=1.7`` seems like a reasonable
    choice.

    You can easily define your own measure function based on what you feel
    should represent the "size" or "complexity" of the input expression.  Note
    that some choices, such as ``lambda expr: len(str(expr))`` may appear to be
    good metrics, but have other problems (in this case, the measure function
    may slow down simplify too much for very large expressions).  If you don't
    know what a good metric would be, the default, ``count_ops``, is a good
    one.

    For example:

    >>> from sympy import symbols, log
    >>> a, b = symbols('a b', positive=True)
    >>> g = log(a) + log(b) + log(a)*log(1/b)
    >>> h = simplify(g)
    >>> h
    log(a*b**(-log(a) + 1))
    >>> count_ops(g)
    8
    >>> count_ops(h)
    5

    So you can see that ``h`` is simpler than ``g`` using the count_ops metric.
    However, we may not like how ``simplify`` (in this case, using
    ``logcombine``) has created the ``b**(log(1/a) + 1)`` term.  A simple way
    to reduce this would be to give more weight to powers as operations in
    ``count_ops``.  We can do this by using the ``visual=True`` option:

    >>> print(count_ops(g, visual=True))
    2*ADD + DIV + 4*LOG + MUL
    >>> print(count_ops(h, visual=True))
    2*LOG + MUL + POW + SUB

    >>> from sympy import Symbol, S
    >>> def my_measure(expr):
    ...     POW = Symbol('POW')
    ...     # Discourage powers by giving POW a weight of 10
    ...     count = count_ops(expr, visual=True).subs(POW, 10)
    ...     # Every other operation gets a weight of 1 (the default)
    ...     count = count.replace(Symbol, type(S.One))
    ...     return count
    >>> my_measure(g)
    8
    >>> my_measure(h)
    14
    >>> 15./8 > 1.7 # 1.7 is the default ratio
    True
    >>> simplify(g, measure=my_measure)
    -log(a)*log(b) + log(a) + log(b)

    Note that because ``simplify()`` internally tries many different
    simplification strategies and then compares them using the measure
    function, we get a completely different result that is still different
    from the input expression by doing this.

    If rational=True, Floats will be recast as Rationals before simplification.
    If rational=None, Floats will be recast as Rationals but the result will
    be recast as Floats. If rational=False(default) then nothing will be done
    to the Floats.
    """
    expr = sympify(expr)

    try:
        return expr._eval_simplify(ratio=ratio, measure=measure)
    except AttributeError:
        pass

    original_expr = expr = signsimp(expr)

    from sympy.simplify.hyperexpand import hyperexpand
    from sympy.functions.special.bessel import BesselBase
    from sympy import Sum, Product

    if not isinstance(expr, Basic) or not expr.args:  # XXX: temporary hack
        return expr

    if not isinstance(expr, (Add, Mul, Pow, ExpBase)):
        if isinstance(expr, Function) and hasattr(expr, "inverse"):
            if len(expr.args) == 1 and len(expr.args[0].args) == 1 and \
               isinstance(expr.args[0], expr.inverse(argindex=1)):
                return simplify(expr.args[0].args[0], ratio=ratio,
                                measure=measure, rational=rational)
        return expr.func(*[simplify(x, ratio=ratio, measure=measure, rational=rational)
                         for x in expr.args])

    # TODO: Apply different strategies, considering expression pattern:
    # is it a purely rational function? Is there any trigonometric function?...
    # See also https://github.com/sympy/sympy/pull/185.

    def shorter(*choices):
        '''Return the choice that has the fewest ops. In case of a tie,
        the expression listed first is selected.'''
        if not has_variety(choices):
            return choices[0]
        return min(choices, key=measure)

    # rationalize Floats
    floats = False
    if rational is not False and expr.has(Float):
        floats = True
        expr = nsimplify(expr, rational=True)

    expr = bottom_up(expr, lambda w: w.normal())
    expr = Mul(*powsimp(expr).as_content_primitive())
    _e = cancel(expr)
    expr1 = shorter(_e, _mexpand(_e).cancel())  # issue 6829
    expr2 = shorter(together(expr, deep=True), together(expr1, deep=True))

    if ratio is S.Infinity:
        expr = expr2
    else:
        expr = shorter(expr2, expr1, expr)
    if not isinstance(expr, Basic):  # XXX: temporary hack
        return expr

    expr = factor_terms(expr, sign=False)

    # hyperexpand automatically only works on hypergeometric terms
    expr = hyperexpand(expr)

    expr = piecewise_fold(expr)

    if expr.has(BesselBase):
        expr = besselsimp(expr)

    if expr.has(TrigonometricFunction, HyperbolicFunction):
        expr = trigsimp(expr, deep=True)

    if expr.has(log):
        expr = shorter(expand_log(expr, deep=True), logcombine(expr))

    if expr.has(CombinatorialFunction, gamma):
        # expression with gamma functions or non-integer arguments is
        # automatically passed to gammasimp
        expr = combsimp(expr)

    if expr.has(Sum):
        expr = sum_simplify(expr)

    if expr.has(Product):
        expr = product_simplify(expr)

    short = shorter(powsimp(expr, combine='exp', deep=True), powsimp(expr), expr)
    short = shorter(short, cancel(short))
    short = shorter(short, factor_terms(short), expand_power_exp(expand_mul(short)))
<<<<<<< HEAD
=======
    if short.has(TrigonometricFunction, HyperbolicFunction, ExpBase):
        short = exptrigsimp(short)
>>>>>>> 38f2cc0c

    # get rid of hollow 2-arg Mul factorization
    hollow_mul = Transform(
        lambda x: Mul(*x.args),
        lambda x:
        x.is_Mul and
        len(x.args) == 2 and
        x.args[0].is_Number and
        x.args[1].is_Add and
        x.is_commutative)
    expr = short.xreplace(hollow_mul)

    numer, denom = expr.as_numer_denom()
    if denom.is_Add:
        n, d = fraction(radsimp(1/denom, symbolic=False, max_terms=1))
        if n is not S.One:
            expr = (numer*n).expand()/d

    if expr.could_extract_minus_sign():
        n, d = fraction(expr)
        if d != 0:
            expr = signsimp(-n/(-d))

    if measure(expr) > ratio*measure(original_expr):
        expr = original_expr

    # restore floats
    if floats and rational is None:
        expr = nfloat(expr, exponent=False)

    return expr


def sum_simplify(s):
    """Main function for Sum simplification"""
    from sympy.concrete.summations import Sum
    from sympy.core.function import expand

    terms = Add.make_args(expand(s))
    s_t = [] # Sum Terms
    o_t = [] # Other Terms

    for term in terms:
        if isinstance(term, Mul):
            other = 1
            sum_terms = []

            if not term.has(Sum):
                o_t.append(term)
                continue

            mul_terms = Mul.make_args(term)
            for mul_term in mul_terms:
                if isinstance(mul_term, Sum):
                    r = mul_term._eval_simplify()
                    sum_terms.extend(Add.make_args(r))
                else:
                    other = other * mul_term
            if len(sum_terms):
                #some simplification may have happened
                #use if so
                s_t.append(Mul(*sum_terms) * other)
            else:
                o_t.append(other)
        elif isinstance(term, Sum):
            #as above, we need to turn this into an add list
            r = term._eval_simplify()
            s_t.extend(Add.make_args(r))
        else:
            o_t.append(term)


    result = Add(sum_combine(s_t), *o_t)

    return result

def sum_combine(s_t):
    """Helper function for Sum simplification

       Attempts to simplify a list of sums, by combining limits / sum function's
       returns the simplified sum
    """
    from sympy.concrete.summations import Sum


    used = [False] * len(s_t)

    for method in range(2):
        for i, s_term1 in enumerate(s_t):
            if not used[i]:
                for j, s_term2 in enumerate(s_t):
                    if not used[j] and i != j:
                        temp = sum_add(s_term1, s_term2, method)
                        if isinstance(temp, Sum) or isinstance(temp, Mul):
                            s_t[i] = temp
                            s_term1 = s_t[i]
                            used[j] = True

    result = S.Zero
    for i, s_term in enumerate(s_t):
        if not used[i]:
            result = Add(result, s_term)

    return result

def factor_sum(self, limits=None, radical=False, clear=False, fraction=False, sign=True):
    """Helper function for Sum simplification

       if limits is specified, "self" is the inner part of a sum

       Returns the sum with constant factors brought outside
    """
    from sympy.core.exprtools import factor_terms
    from sympy.concrete.summations import Sum

    result = self.function if limits is None else self
    limits = self.limits if limits is None else limits
    #avoid any confusion w/ as_independent
    if result == 0:
        return S.Zero

    #get the summation variables
    sum_vars = set([limit.args[0] for limit in limits])

    #finally we try to factor out any common terms
    #and remove the from the sum if independent
    retv = factor_terms(result, radical=radical, clear=clear, fraction=fraction, sign=sign)
    #avoid doing anything bad
    if not result.is_commutative:
        return Sum(result, *limits)

    i, d = retv.as_independent(*sum_vars)
    if isinstance(retv, Add):
        return i * Sum(1, *limits) + Sum(d, *limits)
    else:
        return i * Sum(d, *limits)

def sum_add(self, other, method=0):
    """Helper function for Sum simplification"""
    from sympy.concrete.summations import Sum
    from sympy import Mul

    #we know this is something in terms of a constant * a sum
    #so we temporarily put the constants inside for simplification
    #then simplify the result
    def __refactor(val):
        args = Mul.make_args(val)
        sumv = next(x for x in args if isinstance(x, Sum))
        constant = Mul(*[x for x in args if x != sumv])
        return Sum(constant * sumv.function, *sumv.limits)

    if isinstance(self, Mul):
        rself = __refactor(self)
    else:
        rself = self

    if isinstance(other, Mul):
        rother = __refactor(other)
    else:
        rother = other

    if type(rself) == type(rother):
        if method == 0:
            if rself.limits == rother.limits:
                return factor_sum(Sum(rself.function + rother.function, *rself.limits))
        elif method == 1:
            if simplify(rself.function - rother.function) == 0:
                if len(rself.limits) == len(rother.limits) == 1:
                    i = rself.limits[0][0]
                    x1 = rself.limits[0][1]
                    y1 = rself.limits[0][2]
                    j = rother.limits[0][0]
                    x2 = rother.limits[0][1]
                    y2 = rother.limits[0][2]

                    if i == j:
                        if x2 == y1 + 1:
                            return factor_sum(Sum(rself.function, (i, x1, y2)))
                        elif x1 == y2 + 1:
                            return factor_sum(Sum(rself.function, (i, x2, y1)))

    return Add(self, other)


def product_simplify(s):
    """Main function for Product simplification"""
    from sympy.concrete.products import Product

    terms = Mul.make_args(s)
    p_t = [] # Product Terms
    o_t = [] # Other Terms

    for term in terms:
        if isinstance(term, Product):
            p_t.append(term)
        else:
            o_t.append(term)

    used = [False] * len(p_t)

    for method in range(2):
        for i, p_term1 in enumerate(p_t):
            if not used[i]:
                for j, p_term2 in enumerate(p_t):
                    if not used[j] and i != j:
                        if isinstance(product_mul(p_term1, p_term2, method), Product):
                            p_t[i] = product_mul(p_term1, p_term2, method)
                            used[j] = True

    result = Mul(*o_t)

    for i, p_term in enumerate(p_t):
        if not used[i]:
            result = Mul(result, p_term)

    return result


def product_mul(self, other, method=0):
    """Helper function for Product simplification"""
    from sympy.concrete.products import Product

    if type(self) == type(other):
        if method == 0:
            if self.limits == other.limits:
                return Product(self.function * other.function, *self.limits)
        elif method == 1:
            if simplify(self.function - other.function) == 0:
                if len(self.limits) == len(other.limits) == 1:
                    i = self.limits[0][0]
                    x1 = self.limits[0][1]
                    y1 = self.limits[0][2]
                    j = other.limits[0][0]
                    x2 = other.limits[0][1]
                    y2 = other.limits[0][2]

                    if i == j:
                        if x2 == y1 + 1:
                            return Product(self.function, (i, x1, y2))
                        elif x1 == y2 + 1:
                            return Product(self.function, (i, x2, y1))

    return Mul(self, other)


def _nthroot_solve(p, n, prec):
    """
     helper function for ``nthroot``
     It denests ``p**Rational(1, n)`` using its minimal polynomial
    """
    from sympy.polys.numberfields import _minimal_polynomial_sq
    from sympy.solvers import solve
    while n % 2 == 0:
        p = sqrtdenest(sqrt(p))
        n = n // 2
    if n == 1:
        return p
    pn = p**Rational(1, n)
    x = Symbol('x')
    f = _minimal_polynomial_sq(p, n, x)
    if f is None:
        return None
    sols = solve(f, x)
    for sol in sols:
        if abs(sol - pn).n() < 1./10**prec:
            sol = sqrtdenest(sol)
            if _mexpand(sol**n) == p:
                return sol


def logcombine(expr, force=False):
    """
    Takes logarithms and combines them using the following rules:

    - log(x) + log(y) == log(x*y) if both are not negative
    - a*log(x) == log(x**a) if x is positive and a is real

    If ``force`` is True then the assumptions above will be assumed to hold if
    there is no assumption already in place on a quantity. For example, if
    ``a`` is imaginary or the argument negative, force will not perform a
    combination but if ``a`` is a symbol with no assumptions the change will
    take place.

    Examples
    ========

    >>> from sympy import Symbol, symbols, log, logcombine, I
    >>> from sympy.abc import a, x, y, z
    >>> logcombine(a*log(x) + log(y) - log(z))
    a*log(x) + log(y) - log(z)
    >>> logcombine(a*log(x) + log(y) - log(z), force=True)
    log(x**a*y/z)
    >>> x,y,z = symbols('x,y,z', positive=True)
    >>> a = Symbol('a', real=True)
    >>> logcombine(a*log(x) + log(y) - log(z))
    log(x**a*y/z)

    The transformation is limited to factors and/or terms that
    contain logs, so the result depends on the initial state of
    expansion:

    >>> eq = (2 + 3*I)*log(x)
    >>> logcombine(eq, force=True) == eq
    True
    >>> logcombine(eq.expand(), force=True)
    log(x**2) + I*log(x**3)

    See Also
    ========
    posify: replace all symbols with symbols having positive assumptions

    """

    def f(rv):
        if not (rv.is_Add or rv.is_Mul):
            return rv

        def gooda(a):
            # bool to tell whether the leading ``a`` in ``a*log(x)``
            # could appear as log(x**a)
            return (a is not S.NegativeOne and  # -1 *could* go, but we disallow
                (a.is_real or force and a.is_real is not False))

        def goodlog(l):
            # bool to tell whether log ``l``'s argument can combine with others
            a = l.args[0]
            return a.is_positive or force and a.is_nonpositive is not False

        other = []
        logs = []
        log1 = defaultdict(list)
        for a in Add.make_args(rv):
            if isinstance(a, log) and goodlog(a):
                log1[()].append(([], a))
            elif not a.is_Mul:
                other.append(a)
            else:
                ot = []
                co = []
                lo = []
                for ai in a.args:
                    if ai.is_Rational and ai < 0:
                        ot.append(S.NegativeOne)
                        co.append(-ai)
                    elif isinstance(ai, log) and goodlog(ai):
                        lo.append(ai)
                    elif gooda(ai):
                        co.append(ai)
                    else:
                        ot.append(ai)
                if len(lo) > 1:
                    logs.append((ot, co, lo))
                elif lo:
                    log1[tuple(ot)].append((co, lo[0]))
                else:
                    other.append(a)

        # if there is only one log at each coefficient and none have
        # an exponent to place inside the log then there is nothing to do
        if not logs and all(len(log1[k]) == 1 and log1[k][0] == [] for k in log1):
            return rv

        # collapse multi-logs as far as possible in a canonical way
        # TODO: see if x*log(a)+x*log(a)*log(b) -> x*log(a)*(1+log(b))?
        # -- in this case, it's unambiguous, but if it were were a log(c) in
        # each term then it's arbitrary whether they are grouped by log(a) or
        # by log(c). So for now, just leave this alone; it's probably better to
        # let the user decide
        for o, e, l in logs:
            l = list(ordered(l))
            e = log(l.pop(0).args[0]**Mul(*e))
            while l:
                li = l.pop(0)
                e = log(li.args[0]**e)
            c, l = Mul(*o), e
            if isinstance(l, log):  # it should be, but check to be sure
                log1[(c,)].append(([], l))
            else:
                other.append(c*l)

        # logs that have the same coefficient can multiply
        for k in list(log1.keys()):
            log1[Mul(*k)] = log(logcombine(Mul(*[
                l.args[0]**Mul(*c) for c, l in log1.pop(k)]),
                force=force))

        # logs that have oppositely signed coefficients can divide
        for k in ordered(list(log1.keys())):
            if not k in log1:  # already popped as -k
                continue
            if -k in log1:
                # figure out which has the minus sign; the one with
                # more op counts should be the one
                num, den = k, -k
                if num.count_ops() > den.count_ops():
                    num, den = den, num
                other.append(num*log(log1.pop(num).args[0]/log1.pop(den).args[0]))
            else:
                other.append(k*log1.pop(k))

        return Add(*other)

    return bottom_up(expr, f)


def walk(e, *target):
    """iterate through the args that are the given types (target) and
    return a list of the args that were traversed; arguments
    that are not of the specified types are not traversed.

    Examples
    ========

    >>> from sympy.simplify.simplify import walk
    >>> from sympy import Min, Max
    >>> from sympy.abc import x, y, z
    >>> list(walk(Min(x, Max(y, Min(1, z))), Min))
    [Min(x, Max(y, Min(1, z)))]
    >>> list(walk(Min(x, Max(y, Min(1, z))), Min, Max))
    [Min(x, Max(y, Min(1, z))), Max(y, Min(1, z)), Min(1, z)]

    See Also
    ========
    bottom_up
    """
    if isinstance(e, target):
        yield e
        for i in e.args:
            for w in walk(i, *target):
                yield w


def bottom_up(rv, F, atoms=False, nonbasic=False):
    """Apply ``F`` to all expressions in an expression tree from the
    bottom up. If ``atoms`` is True, apply ``F`` even if there are no args;
    if ``nonbasic`` is True, try to apply ``F`` to non-Basic objects.
    """
    try:
        if rv.args:
            args = tuple([bottom_up(a, F, atoms, nonbasic)
                for a in rv.args])
            if args != rv.args:
                rv = rv.func(*args)
            rv = F(rv)
        elif atoms:
            rv = F(rv)
    except AttributeError:
        if nonbasic:
            try:
                rv = F(rv)
            except TypeError:
                pass

    return rv


def besselsimp(expr):
    """
    Simplify bessel-type functions.

    This routine tries to simplify bessel-type functions. Currently it only
    works on the Bessel J and I functions, however. It works by looking at all
    such functions in turn, and eliminating factors of "I" and "-1" (actually
    their polar equivalents) in front of the argument. Then, functions of
    half-integer order are rewritten using strigonometric functions and
    functions of integer order (> 1) are rewritten using functions
    of low order.  Finally, if the expression was changed, compute
    factorization of the result with factor().

    >>> from sympy import besselj, besseli, besselsimp, polar_lift, I, S
    >>> from sympy.abc import z, nu
    >>> besselsimp(besselj(nu, z*polar_lift(-1)))
    exp(I*pi*nu)*besselj(nu, z)
    >>> besselsimp(besseli(nu, z*polar_lift(-I)))
    exp(-I*pi*nu/2)*besselj(nu, z)
    >>> besselsimp(besseli(S(-1)/2, z))
    sqrt(2)*cosh(z)/(sqrt(pi)*sqrt(z))
    >>> besselsimp(z*besseli(0, z) + z*(besseli(2, z))/2 + besseli(1, z))
    3*z*besseli(0, z)/2
    """
    # TODO
    # - better algorithm?
    # - simplify (cos(pi*b)*besselj(b,z) - besselj(-b,z))/sin(pi*b) ...
    # - use contiguity relations?

    def replacer(fro, to, factors):
        factors = set(factors)

        def repl(nu, z):
            if factors.intersection(Mul.make_args(z)):
                return to(nu, z)
            return fro(nu, z)
        return repl

    def torewrite(fro, to):
        def tofunc(nu, z):
            return fro(nu, z).rewrite(to)
        return tofunc

    def tominus(fro):
        def tofunc(nu, z):
            return exp(I*pi*nu)*fro(nu, exp_polar(-I*pi)*z)
        return tofunc

    orig_expr = expr

    ifactors = [I, exp_polar(I*pi/2), exp_polar(-I*pi/2)]
    expr = expr.replace(
        besselj, replacer(besselj,
        torewrite(besselj, besseli), ifactors))
    expr = expr.replace(
        besseli, replacer(besseli,
        torewrite(besseli, besselj), ifactors))

    minusfactors = [-1, exp_polar(I*pi)]
    expr = expr.replace(
        besselj, replacer(besselj, tominus(besselj), minusfactors))
    expr = expr.replace(
        besseli, replacer(besseli, tominus(besseli), minusfactors))

    z0 = Dummy('z')

    def expander(fro):
        def repl(nu, z):
            if (nu % 1) == S(1)/2:
                return simplify(trigsimp(unpolarify(
                        fro(nu, z0).rewrite(besselj).rewrite(jn).expand(
                            func=True)).subs(z0, z)))
            elif nu.is_Integer and nu > 1:
                return fro(nu, z).expand(func=True)
            return fro(nu, z)
        return repl

    expr = expr.replace(besselj, expander(besselj))
    expr = expr.replace(bessely, expander(bessely))
    expr = expr.replace(besseli, expander(besseli))
    expr = expr.replace(besselk, expander(besselk))

    if expr != orig_expr:
        expr = expr.factor()

    return expr


def nthroot(expr, n, max_len=4, prec=15):
    """
    compute a real nth-root of a sum of surds

    Parameters
    ==========

    expr : sum of surds
    n : integer
    max_len : maximum number of surds passed as constants to ``nsimplify``

    Algorithm
    =========

    First ``nsimplify`` is used to get a candidate root; if it is not a
    root the minimal polynomial is computed; the answer is one of its
    roots.

    Examples
    ========

    >>> from sympy.simplify.simplify import nthroot
    >>> from sympy import Rational, sqrt
    >>> nthroot(90 + 34*sqrt(7), 3)
    sqrt(7) + 3

    """
    expr = sympify(expr)
    n = sympify(n)
    p = expr**Rational(1, n)
    if not n.is_integer:
        return p
    if not _is_sum_surds(expr):
        return p
    surds = []
    coeff_muls = [x.as_coeff_Mul() for x in expr.args]
    for x, y in coeff_muls:
        if not x.is_rational:
            return p
        if y is S.One:
            continue
        if not (y.is_Pow and y.exp == S.Half and y.base.is_integer):
            return p
        surds.append(y)
    surds.sort()
    surds = surds[:max_len]
    if expr < 0 and n % 2 == 1:
        p = (-expr)**Rational(1, n)
        a = nsimplify(p, constants=surds)
        res = a if _mexpand(a**n) == _mexpand(-expr) else p
        return -res
    a = nsimplify(p, constants=surds)
    if _mexpand(a) is not _mexpand(p) and _mexpand(a**n) == _mexpand(expr):
        return _mexpand(a)
    expr = _nthroot_solve(expr, n, prec)
    if expr is None:
        return p
    return expr


def nsimplify(expr, constants=(), tolerance=None, full=False, rational=None,
    rational_conversion='base10'):
    """
    Find a simple representation for a number or, if there are free symbols or
    if rational=True, then replace Floats with their Rational equivalents. If
    no change is made and rational is not False then Floats will at least be
    converted to Rationals.

    For numerical expressions, a simple formula that numerically matches the
    given numerical expression is sought (and the input should be possible
    to evalf to a precision of at least 30 digits).

    Optionally, a list of (rationally independent) constants to
    include in the formula may be given.

    A lower tolerance may be set to find less exact matches. If no tolerance
    is given then the least precise value will set the tolerance (e.g. Floats
    default to 15 digits of precision, so would be tolerance=10**-15).

    With full=True, a more extensive search is performed
    (this is useful to find simpler numbers when the tolerance
    is set low).

    When converting to rational, if rational_conversion='base10' (the default), then
    convert floats to rationals using their base-10 (string) representation.
    When rational_conversion='exact' it uses the exact, base-2 representation.

    Examples
    ========

    >>> from sympy import nsimplify, sqrt, GoldenRatio, exp, I, exp, pi
    >>> nsimplify(4/(1+sqrt(5)), [GoldenRatio])
    -2 + 2*GoldenRatio
    >>> nsimplify((1/(exp(3*pi*I/5)+1)))
    1/2 - I*sqrt(sqrt(5)/10 + 1/4)
    >>> nsimplify(I**I, [pi])
    exp(-pi/2)
    >>> nsimplify(pi, tolerance=0.01)
    22/7

    >>> nsimplify(0.333333333333333, rational=True, rational_conversion='exact')
    6004799503160655/18014398509481984
    >>> nsimplify(0.333333333333333, rational=True)
    1/3

    See Also
    ========
    sympy.core.function.nfloat

    """
    try:
        return sympify(as_int(expr))
    except (TypeError, ValueError):
        pass
    expr = sympify(expr).xreplace({
        Float('inf'): S.Infinity,
        Float('-inf'): S.NegativeInfinity,
        })
    if expr is S.Infinity or expr is S.NegativeInfinity:
        return expr
    if rational or expr.free_symbols:
        return _real_to_rational(expr, tolerance, rational_conversion)

    # SymPy's default tolerance for Rationals is 15; other numbers may have
    # lower tolerances set, so use them to pick the largest tolerance if None
    # was given
    if tolerance is None:
        tolerance = 10**-min([15] +
             [mpmath.libmp.libmpf.prec_to_dps(n._prec)
             for n in expr.atoms(Float)])
    # XXX should prec be set independent of tolerance or should it be computed
    # from tolerance?
    prec = 30
    bprec = int(prec*3.33)

    constants_dict = {}
    for constant in constants:
        constant = sympify(constant)
        v = constant.evalf(prec)
        if not v.is_Float:
            raise ValueError("constants must be real-valued")
        constants_dict[str(constant)] = v._to_mpmath(bprec)

    exprval = expr.evalf(prec, chop=True)
    re, im = exprval.as_real_imag()

    # safety check to make sure that this evaluated to a number
    if not (re.is_Number and im.is_Number):
        return expr

    def nsimplify_real(x):
        orig = mpmath.mp.dps
        xv = x._to_mpmath(bprec)
        try:
            # We'll be happy with low precision if a simple fraction
            if not (tolerance or full):
                mpmath.mp.dps = 15
                rat = mpmath.pslq([xv, 1])
                if rat is not None:
                    return Rational(-int(rat[1]), int(rat[0]))
            mpmath.mp.dps = prec
            newexpr = mpmath.identify(xv, constants=constants_dict,
                tol=tolerance, full=full)
            if not newexpr:
                raise ValueError
            if full:
                newexpr = newexpr[0]
            expr = sympify(newexpr)
            if x and not expr:  # don't let x become 0
                raise ValueError
            if expr.is_finite is False and not xv in [mpmath.inf, mpmath.ninf]:
                raise ValueError
            return expr
        finally:
            # even though there are returns above, this is executed
            # before leaving
            mpmath.mp.dps = orig
    try:
        if re:
            re = nsimplify_real(re)
        if im:
            im = nsimplify_real(im)
    except ValueError:
        if rational is None:
            return _real_to_rational(expr, rational_conversion=rational_conversion)
        return expr

    rv = re + im*S.ImaginaryUnit
    # if there was a change or rational is explicitly not wanted
    # return the value, else return the Rational representation
    if rv != expr or rational is False:
        return rv
    return _real_to_rational(expr, rational_conversion=rational_conversion)


def _real_to_rational(expr, tolerance=None, rational_conversion='base10'):
    """
    Replace all reals in expr with rationals.

    >>> from sympy import Rational
    >>> from sympy.simplify.simplify import _real_to_rational
    >>> from sympy.abc import x

    >>> _real_to_rational(.76 + .1*x**.5)
    sqrt(x)/10 + 19/25

    If rational_conversion='base10', this uses the base-10 string. If
    rational_conversion='exact', the exact, base-2 representation is used.

    >>> _real_to_rational(0.333333333333333, rational_conversion='exact')
    6004799503160655/18014398509481984
    >>> _real_to_rational(0.333333333333333)
    1/3

    """
    expr = _sympify(expr)
    inf = Float('inf')
    p = expr
    reps = {}
    reduce_num = None
    if tolerance is not None and tolerance < 1:
        reduce_num = ceiling(1/tolerance)
    for fl in p.atoms(Float):
        key = fl
        if reduce_num is not None:
            r = Rational(fl).limit_denominator(reduce_num)
        elif (tolerance is not None and tolerance >= 1 and
                fl.is_Integer is False):
            r = Rational(tolerance*round(fl/tolerance)
                ).limit_denominator(int(tolerance))
        else:
            if rational_conversion == 'exact':
                r = Rational(fl)
                reps[key] = r
                continue
            elif rational_conversion != 'base10':
                raise ValueError("rational_conversion must be 'base10' or 'exact'")

            r = nsimplify(fl, rational=False)
            # e.g. log(3).n() -> log(3) instead of a Rational
            if fl and not r:
                r = Rational(fl)
            elif not r.is_Rational:
                if fl == inf or fl == -inf:
                    r = S.ComplexInfinity
                elif fl < 0:
                    fl = -fl
                    d = Pow(10, int((mpmath.log(fl)/mpmath.log(10))))
                    r = -Rational(str(fl/d))*d
                elif fl > 0:
                    d = Pow(10, int((mpmath.log(fl)/mpmath.log(10))))
                    r = Rational(str(fl/d))*d
                else:
                    r = Integer(0)
        reps[key] = r
    return p.subs(reps, simultaneous=True)


def clear_coefficients(expr, rhs=S.Zero):
    """Return `p, r` where `p` is the expression obtained when Rational
    additive and multiplicative coefficients of `expr` have been stripped
    away in a naive fashion (i.e. without simplification). The operations
    needed to remove the coefficients will be applied to `rhs` and returned
    as `r`.

    Examples
    ========

    >>> from sympy.simplify.simplify import clear_coefficients
    >>> from sympy.abc import x, y
    >>> from sympy import Dummy
    >>> expr = 4*y*(6*x + 3)
    >>> clear_coefficients(expr - 2)
    (y*(2*x + 1), 1/6)

    When solving 2 or more expressions like `expr = a`,
    `expr = b`, etc..., it is advantageous to provide a Dummy symbol
    for `rhs` and  simply replace it with `a`, `b`, etc... in `r`.

    >>> rhs = Dummy('rhs')
    >>> clear_coefficients(expr, rhs)
    (y*(2*x + 1), _rhs/12)
    >>> _[1].subs(rhs, 2)
    1/6
    """
    was = None
    free = expr.free_symbols
    if expr.is_Rational:
        return (S.Zero, rhs - expr)
    while expr and was != expr:
        was = expr
        m, expr = (
            expr.as_content_primitive()
            if free else
            factor_terms(expr).as_coeff_Mul(rational=True))
        rhs /= m
        c, expr = expr.as_coeff_Add(rational=True)
        rhs -= c
    expr = signsimp(expr, evaluate = False)
    if _coeff_isneg(expr):
        expr = -expr
        rhs = -rhs
    return expr, rhs<|MERGE_RESOLUTION|>--- conflicted
+++ resolved
@@ -596,11 +596,6 @@
     short = shorter(powsimp(expr, combine='exp', deep=True), powsimp(expr), expr)
     short = shorter(short, cancel(short))
     short = shorter(short, factor_terms(short), expand_power_exp(expand_mul(short)))
-<<<<<<< HEAD
-=======
-    if short.has(TrigonometricFunction, HyperbolicFunction, ExpBase):
-        short = exptrigsimp(short)
->>>>>>> 38f2cc0c
 
     # get rid of hollow 2-arg Mul factorization
     hollow_mul = Transform(
