"""
Tests for the basic functionality of the SDM class.
"""

from sympy.core.compatibility import HAS_GMPY
from sympy.testing.pytest import raises

from sympy import QQ, ZZ
from sympy.polys.matrices.sdm import SDM
from sympy.polys.matrices.ddm import DDM
from sympy.polys.matrices.exceptions import (DDMBadInputError, DDMDomainError,
        DDMShapeError)


def test_SDM():
    A = SDM({0:{0:ZZ(1)}}, (2, 2), ZZ)
    assert A.domain == ZZ
    assert A.shape == (2, 2)
    assert dict(A) == {0:{0:ZZ(1)}}

    raises(DDMBadInputError, lambda: SDM({5:{1:ZZ(0)}}, (2, 2), ZZ))
    raises(DDMBadInputError, lambda: SDM({0:{5:ZZ(0)}}, (2, 2), ZZ))


def test_DDM_str():
    sdm = SDM({0:{0:ZZ(1)}, 1:{1:ZZ(1)}}, (2, 2), ZZ)
    assert str(sdm) == '{0: {0: 1}, 1: {1: 1}}'
    if HAS_GMPY: # pragma: no cover
        assert repr(sdm) == 'SDM({0: {0: mpz(1)}, 1: {1: mpz(1)}}, (2, 2), ZZ)'
    else:        # pragma: no cover
        assert repr(sdm) == 'SDM({0: {0: 1}, 1: {1: 1}}, (2, 2), ZZ)'


def test_SDM_new():
    A = SDM({0:{0:ZZ(1)}}, (2, 2), ZZ)
    B = A.new({}, (2, 2), ZZ)
    assert B == SDM({}, (2, 2), ZZ)


def test_SDM_copy():
    A = SDM({0:{0:ZZ(1)}}, (2, 2), ZZ)
    B = A.copy()
    assert A == B
    A[0][0] = ZZ(2)
    assert A != B


def test_SDM_from_list():
    A = SDM.from_list([[ZZ(0), ZZ(1)], [ZZ(1), ZZ(0)]], (2, 2), ZZ)
    assert A == SDM({0:{1:ZZ(1)}, 1:{0:ZZ(1)}}, (2, 2), ZZ)

    raises(DDMBadInputError, lambda: SDM.from_list([[ZZ(0)], [ZZ(0), ZZ(1)]], (2, 2), ZZ))
    raises(DDMBadInputError, lambda: SDM.from_list([[ZZ(0), ZZ(1)]], (2, 2), ZZ))


def test_SDM_to_list():
    A = SDM({0:{1: ZZ(1)}}, (2, 2), ZZ)
    assert A.to_list() == [[ZZ(0), ZZ(1)], [ZZ(0), ZZ(0)]]

    A = SDM({}, (0, 2), ZZ)
    assert A.to_list() == []

    A = SDM({}, (2, 0), ZZ)
    assert A.to_list() == [[], []]


def test_SDM_from_ddm():
    A = DDM([[ZZ(1), ZZ(0)], [ZZ(1), ZZ(0)]], (2, 2), ZZ)
    B = SDM.from_ddm(A)
    assert B.domain == ZZ
    assert B.shape == (2, 2)
    assert dict(B) == {0:{0:ZZ(1)}, 1:{0:ZZ(1)}}


def test_SDM_to_ddm():
    A = SDM({0:{1: ZZ(1)}}, (2, 2), ZZ)
    B = DDM([[ZZ(0), ZZ(1)], [ZZ(0), ZZ(0)]], (2, 2), ZZ)
    assert A.to_ddm() == B


def test_SDM_zeros():
    A = SDM.zeros((2, 2), ZZ)
    assert A.domain == ZZ
    assert A.shape == (2, 2)
    assert dict(A) == {}

def test_SDM_ones():
    A = SDM.ones((1, 2), QQ)
    assert A.domain == QQ
    assert A.shape == (1, 2)
    assert dict(A) == {0:{0:QQ(1), 1:QQ(1)}}

def test_SDM_eye():
    A = SDM.eye(2, ZZ)
    assert A.domain == ZZ
    assert A.shape == (2, 2)
    assert dict(A) == {0:{0:ZZ(1)}, 1:{1:ZZ(1)}}


def test_SDM_transpose():
    A = SDM({0:{0:ZZ(1), 1:ZZ(2)}, 1:{0:ZZ(3), 1:ZZ(4)}}, (2, 2), ZZ)
    B = SDM({0:{0:ZZ(1), 1:ZZ(3)}, 1:{0:ZZ(2), 1:ZZ(4)}}, (2, 2), ZZ)
    assert A.transpose() == B

    A = SDM({0:{1:ZZ(2)}}, (2, 2), ZZ)
    B = SDM({1:{0:ZZ(2)}}, (2, 2), ZZ)
    assert A.transpose() == B

    A = SDM({0:{1:ZZ(2)}}, (1, 2), ZZ)
    B = SDM({1:{0:ZZ(2)}}, (2, 1), ZZ)
    assert A.transpose() == B


def test_SDM_mul():
    A = SDM({0:{0:ZZ(2)}}, (2, 2), ZZ)
    B = SDM({0:{0:ZZ(4)}}, (2, 2), ZZ)
    assert A*ZZ(2) == B
    assert ZZ(2)*A == B

    raises(TypeError, lambda: A*QQ(1, 2))
    raises(TypeError, lambda: QQ(1, 2)*A)


def test_SDM_matmul():
    A = SDM({0:{0:ZZ(2)}}, (2, 2), ZZ)
    B = SDM({0:{0:ZZ(4)}}, (2, 2), ZZ)
    assert A.matmul(A) == A*A == B

    C = SDM({0:{0:ZZ(2)}}, (2, 2), QQ)
    raises(DDMDomainError, lambda: A.matmul(C))

    A = SDM({0:{0:ZZ(1), 1:ZZ(2)}, 1:{0:ZZ(3), 1:ZZ(4)}}, (2, 2), ZZ)
    B = SDM({0:{0:ZZ(7), 1:ZZ(10)}, 1:{0:ZZ(15), 1:ZZ(22)}}, (2, 2), ZZ)
    assert A.matmul(A) == A*A == B

    A22 = SDM({0:{0:ZZ(4)}}, (2, 2), ZZ)
    A32 = SDM({0:{0:ZZ(2)}}, (3, 2), ZZ)
    A23 = SDM({0:{0:ZZ(4)}}, (2, 3), ZZ)
    A33 = SDM({0:{0:ZZ(8)}}, (3, 3), ZZ)
    A22 = SDM({0:{0:ZZ(8)}}, (2, 2), ZZ)
    assert A32.matmul(A23) == A33
    assert A23.matmul(A32) == A22
    # XXX: @ not supported by SDM...
    #assert A32.matmul(A23) == A32 @ A23 == A33
    #assert A23.matmul(A32) == A23 @ A32 == A22
    #raises(DDMShapeError, lambda: A23 @ A22)
    raises(DDMShapeError, lambda: A23.matmul(A22))

    A = SDM({0: {0: ZZ(-1), 1: ZZ(1)}}, (1, 2), ZZ)
    B = SDM({0: {0: ZZ(-1)}, 1: {0: ZZ(-1)}}, (2, 1), ZZ)
    assert A.matmul(B) == A*B == SDM({}, (1, 1), ZZ)


def test_SDM_add():
    A = SDM({0:{1:ZZ(1)}, 1:{0:ZZ(2), 1:ZZ(3)}}, (2, 2), ZZ)
    B = SDM({0:{0:ZZ(1)}, 1:{0:ZZ(-2), 1:ZZ(3)}}, (2, 2), ZZ)
    C = SDM({0:{0:ZZ(1), 1:ZZ(1)}, 1:{1:ZZ(6)}}, (2, 2), ZZ)
    assert A.add(B) == B.add(A) == A + B == B + A == C

    A = SDM({0:{1:ZZ(1)}}, (2, 2), ZZ)
    B = SDM({0:{0:ZZ(1)}, 1:{0:ZZ(-2), 1:ZZ(3)}}, (2, 2), ZZ)
    C = SDM({0:{0:ZZ(1), 1:ZZ(1)}, 1:{0:ZZ(-2), 1:ZZ(3)}}, (2, 2), ZZ)
    assert A.add(B) == B.add(A) == A + B == B + A == C

    raises(TypeError, lambda: A + [])


def test_SDM_sub():
    A = SDM({0:{1:ZZ(1)}, 1:{0:ZZ(2), 1:ZZ(3)}}, (2, 2), ZZ)
    B = SDM({0:{0:ZZ(1)}, 1:{0:ZZ(-2), 1:ZZ(3)}}, (2, 2), ZZ)
    C = SDM({0:{0:ZZ(-1), 1:ZZ(1)}, 1:{0:ZZ(4)}}, (2, 2), ZZ)
    assert A.sub(B) == A - B == C

    raises(TypeError, lambda: A - [])


def test_SDM_neg():
    A = SDM({0:{1:ZZ(1)}, 1:{0:ZZ(2), 1:ZZ(3)}}, (2, 2), ZZ)
    B = SDM({0:{1:ZZ(-1)}, 1:{0:ZZ(-2), 1:ZZ(-3)}}, (2, 2), ZZ)
    assert A.neg() == -A == B


def test_SDM_convert_to():
    A = SDM({0:{1:ZZ(1)}, 1:{0:ZZ(2), 1:ZZ(3)}}, (2, 2), ZZ)
    B = SDM({0:{1:QQ(1)}, 1:{0:QQ(2), 1:QQ(3)}}, (2, 2), QQ)
    C = A.convert_to(QQ)
    assert C == B
    assert C.domain == QQ

    D = A.convert_to(ZZ)
    assert D == A
    assert D.domain == ZZ


def test_SDM_hstack():
    A = SDM({0:{1:ZZ(1)}}, (2, 2), ZZ)
    B = SDM({1:{1:ZZ(1)}}, (2, 2), ZZ)
    AA = SDM({0:{1:ZZ(1), 3:ZZ(1)}}, (2, 4), ZZ)
    AB = SDM({0:{1:ZZ(1)}, 1:{3:ZZ(1)}}, (2, 4), ZZ)
    assert SDM.hstack(A) == A
    assert SDM.hstack(A, A) == AA
    assert SDM.hstack(A, B) == AB


def test_SDM_vstack():
    A = SDM({0:{1:ZZ(1)}}, (2, 2), ZZ)
    B = SDM({1:{1:ZZ(1)}}, (2, 2), ZZ)
    AA = SDM({0:{1:ZZ(1)}, 2:{1:ZZ(1)}}, (4, 2), ZZ)
    AB = SDM({0:{1:ZZ(1)}, 3:{1:ZZ(1)}}, (4, 2), ZZ)
    assert SDM.vstack(A) == A
    assert SDM.vstack(A, A) == AA
    assert SDM.vstack(A, B) == AB


def test_SDM_applyfunc():
    A = SDM({0:{1:ZZ(1)}}, (2, 2), ZZ)
    B = SDM({0:{1:ZZ(2)}}, (2, 2), ZZ)
    assert A.applyfunc(lambda x: 2*x, ZZ) == B


def test_SDM_inv():
    A = SDM({0:{0:QQ(1), 1:QQ(2)}, 1:{0:QQ(3), 1:QQ(4)}}, (2, 2), QQ)
    B = SDM({0:{0:QQ(-2), 1:QQ(1)}, 1:{0:QQ(3, 2), 1:QQ(-1, 2)}}, (2, 2), QQ)
    assert A.inv() == B


def test_SDM_det():
    A = SDM({0:{0:QQ(1), 1:QQ(2)}, 1:{0:QQ(3), 1:QQ(4)}}, (2, 2), QQ)
    assert A.det() == QQ(-2)


def test_SDM_lu():
    A = SDM({0:{0:QQ(1), 1:QQ(2)}, 1:{0:QQ(3), 1:QQ(4)}}, (2, 2), QQ)
    L = SDM({0:{0:QQ(1)}, 1:{0:QQ(3), 1:QQ(1)}}, (2, 2), QQ)
    #U = SDM({0:{0:QQ(1), 1:QQ(2)}, 1:{0:QQ(3), 1:QQ(-2)}}, (2, 2), QQ)
    #swaps = []
    # This doesn't quite work. U has some nonzero elements in the lower part.
    #assert A.lu() == (L, U, swaps)
    assert A.lu()[0] == L


def test_SDM_lu_solve():
    A = SDM({0:{0:QQ(1), 1:QQ(2)}, 1:{0:QQ(3), 1:QQ(4)}}, (2, 2), QQ)
    b = SDM({0:{0:QQ(1)}, 1:{0:QQ(2)}}, (2, 1), QQ)
    x = SDM({1:{0:QQ(1, 2)}}, (2, 1), QQ)
    assert A.matmul(x) == b
    assert A.lu_solve(b) == x


def test_SDM_charpoly():
    A = SDM({0:{0:ZZ(1), 1:ZZ(2)}, 1:{0:ZZ(3), 1:ZZ(4)}}, (2, 2), ZZ)
    assert A.charpoly() == [ZZ(1), ZZ(-5), ZZ(-2)]


def test_SDM_nullspace():
    A = SDM({0:{0:QQ(1), 1:QQ(1)}}, (2, 2), QQ)
    assert A.nullspace()[0] == SDM({0:{0:QQ(-1), 1:QQ(1)}}, (1, 2), QQ)


def test_SDM_rref():
    eye2 = SDM({0:{0:QQ(1)}, 1:{1:QQ(1)}}, (2, 2), QQ)

    A = SDM({0:{0:QQ(1), 1:QQ(2)}, 1:{0:QQ(3), 1:QQ(4)}}, (2, 2), QQ)
    assert A.rref() == (eye2, [0, 1])

    A = SDM({0:{0:QQ(1)}, 1:{0:QQ(3), 1:QQ(4)}}, (2, 2), QQ)
    assert A.rref() == (eye2, [0, 1])

    A = SDM({0:{1:QQ(2)}, 1:{0:QQ(3), 1:QQ(4)}}, (2, 2), QQ)
    assert A.rref() == (eye2, [0, 1])

    A = SDM({0:{0:QQ(1), 1:QQ(2), 2:QQ(3)},
             1:{0:QQ(4), 1:QQ(5), 2:QQ(6)},
             2:{0:QQ(7), 1:QQ(8), 2:QQ(9)} }, (3, 3), QQ)
    Arref = SDM({0:{0:QQ(1), 2:QQ(-1)}, 1:{1:QQ(1), 2:QQ(2)}}, (3, 3), QQ)
    assert A.rref() == (Arref, [0, 1])

    A = SDM({0:{0:QQ(1), 1:QQ(2), 3:QQ(1)},
             1:{0:QQ(1), 1:QQ(1), 2:QQ(9)}}, (2, 4), QQ)
    Arref = SDM({0:{0:QQ(1), 2:QQ(18), 3:QQ(-1)},
                 1:{1:QQ(1), 2:QQ(-9), 3:QQ(1)}}, (2, 4), QQ)
    assert A.rref() == (Arref, [0, 1])

    A = SDM({0:{0:QQ(1), 1:QQ(1), 2:QQ(1)},
             1:{0:QQ(1), 1:QQ(2), 2:QQ(2)}}, (2, 3), QQ)
    Arref = SDM(
            {0: {0: QQ(1,1)}, 1: {1: QQ(1,1), 2: QQ(1,1)}},
            (2, 3), QQ)
    assert A.rref() == (Arref, [0, 1])


def test_SDM_particular():
<<<<<<< HEAD
    A = SDM({0:{0:QQ(1)}}, (2, 2), QQ)
    Apart = SDM.zeros((1, 2), QQ)
    assert A.particular() == Apart
=======
    A = SDM({0:{1:QQ(1)}}, (2, 2), QQ)
    Apart = SDM({0:{1:QQ(1)}}, (1, 2), QQ)
    assert A.particular() == Apart

def test_SDM_applyfunc():
    A = SDM.eye(4, ZZ)
    assert A.applyfunc(lambda x: ZZ(2) * x) == ZZ(2) * SDM.eye(4, ZZ)
    assert A.applyfunc(lambda x: ZZ(0)) == SDM.zeros((4, 4), ZZ)

    A = SDM({0: {1: ZZ(2)}, 1: {0: ZZ(1)}}, (2, 2), ZZ)
    assert A.applyfunc(lambda x: ZZ(0) if x else ZZ(1)) == SDM.eye(2, ZZ)
    assert A.applyfunc(lambda x: x if x else ZZ(1)) == SDM({0: {0: ZZ(1), 1: ZZ(2)}, 1: {0: ZZ(1), 1: ZZ(1)}}, (2, 2), ZZ)

    A = SDM({0: {1: ZZ(2)}, 1: {0: ZZ(3), 1: ZZ(4)}}, (2, 2), ZZ)
    assert A.applyfunc(lambda x: ZZ(0) if x else ZZ(1)) == SDM({0: {0: ZZ(1)}}, (2, 2), ZZ)

def test_SDM_applyfunc_nonzero():
    A = SDM.eye(3, ZZ)
    assert A.applyfunc_nonzero(lambda x: x + QQ(1, 2), QQ) == QQ(3, 2) * SDM.eye(3, QQ)

    A = SDM({0: {1: ZZ(2)}, 1: {0: ZZ(1)}}, (2, 2), ZZ)
    assert A.applyfunc_nonzero(lambda x: ZZ(0) if x else ZZ(1)) == SDM.zeros((2, 2), ZZ)
>>>>>>> 995c9d3a
<|MERGE_RESOLUTION|>--- conflicted
+++ resolved
@@ -290,13 +290,8 @@
 
 
 def test_SDM_particular():
-<<<<<<< HEAD
     A = SDM({0:{0:QQ(1)}}, (2, 2), QQ)
     Apart = SDM.zeros((1, 2), QQ)
-    assert A.particular() == Apart
-=======
-    A = SDM({0:{1:QQ(1)}}, (2, 2), QQ)
-    Apart = SDM({0:{1:QQ(1)}}, (1, 2), QQ)
     assert A.particular() == Apart
 
 def test_SDM_applyfunc():
@@ -316,5 +311,4 @@
     assert A.applyfunc_nonzero(lambda x: x + QQ(1, 2), QQ) == QQ(3, 2) * SDM.eye(3, QQ)
 
     A = SDM({0: {1: ZZ(2)}, 1: {0: ZZ(1)}}, (2, 2), ZZ)
-    assert A.applyfunc_nonzero(lambda x: ZZ(0) if x else ZZ(1)) == SDM.zeros((2, 2), ZZ)
->>>>>>> 995c9d3a
+    assert A.applyfunc_nonzero(lambda x: ZZ(0) if x else ZZ(1)) == SDM.zeros((2, 2), ZZ)