"""

Module for the SDM class.

"""

from operator import add, neg, pos, sub
from collections import defaultdict

from .exceptions import DDMBadInputError, DDMDomainError, DDMShapeError

from .ddm import DDM


class SDM(dict):
    """Sparse matrix based on polys domain elements

    This is a dict subclass and is a wrapper for a dict of dicts that supports
    basic matrix arithmetic +, -, *, **.
    """

    fmt = 'sparse'

    def __init__(self, elemsdict, shape, domain):
        super().__init__(elemsdict)
        self.shape = self.rows, self.cols = m, n = shape
        self.domain = domain

        if not all(0 <= r < m for r in self):
            raise DDMBadInputError("Row out of range")
        if not all(0 <= c < n for row in self.values() for c in row):
            raise DDMBadInputError("Column out of range")

    def __str__(self):
        rowsstr = []
        for i, row in self.items():
            elemsstr = ', '.join('%s: %s' % (j, elem) for j, elem in row.items())
            rowsstr.append('%s: {%s}' % (i, elemsstr))
        return '{%s}' % ', '.join(rowsstr)

    def __repr__(self):
        cls = type(self).__name__
        rows = dict.__repr__(self)
        return '%s(%s, %s, %s)' % (cls, rows, self.shape, self.domain)

    @classmethod
    def new(cls, sdm, shape, domain):
        return cls(sdm, shape, domain)

    def copy(A):
        Ac = {i: Ai.copy() for i, Ai in A.items()}
        return A.new(Ac, A.shape, A.domain)

    @classmethod
    def from_list(cls, ddm, shape, domain):
        m, n = shape
        if not (len(ddm) == m and all(len(row) == n for row in ddm)):
            raise DDMBadInputError("Inconsistent row-list/shape")
        getrow = lambda i: {j:ddm[i][j] for j in range(n) if ddm[i][j]}
        irows = ((i, getrow(i)) for i in range(m))
        sdm = {i: row for i, row in irows if row}
        return cls(sdm, shape, domain)

    @classmethod
    def from_ddm(cls, ddm):
        return cls.from_list(ddm, ddm.shape, ddm.domain)

    def to_list(M):
        m, n = M.shape
        zero = M.domain.zero
        ddm = [[zero] * n for _ in range(m)]
        for i, row in M.items():
            for j, e in row.items():
                ddm[i][j] = e
        return ddm

    def to_ddm(M):
        return DDM(M.to_list(), M.shape, M.domain)

    def to_sdm(M):
        return M

    @classmethod
    def zeros(cls, shape, domain):
        return cls({}, shape, domain)

    @classmethod
    def ones(cls, shape, domain):
        one = domain.one
        m, n = shape
<<<<<<< HEAD
        sdm = {i: {j: one for j in range(n)} for i in range(m)}
=======
        row = dict(zip(range(n), [one]*n))
        sdm = {i: row.copy() for i in range(m)}
>>>>>>> 4665d4cf
        return cls(sdm, shape, domain)

    @classmethod
    def eye(cls, size, domain):
        one = domain.one
        sdm = {i: {i: one} for i in range(size)}
        return cls(sdm, (size, size), domain)

    def transpose(M):
        MT = sdm_transpose(M)
        return M.new(MT, M.shape[::-1], M.domain)

    def __mul__(a, b):
        if b in a.domain:
            return a.mul(b)
        else:
            return NotImplemented

    def __rmul__(a, b):
        if b in a.domain:
            return a.mul(b)
        else:
            return NotImplemented

    def matmul(A, B):
        if A.domain != B.domain:
            raise DDMDomainError
        m, n = A.shape
        n2, o = B.shape
        if n != n2:
            raise DDMShapeError
        C = sdm_matmul(A, B)
        return A.new(C, (m, o), A.domain)

    def mul(A, b):
        Csdm = unop_dict(A, lambda aij: aij*b)
        return A.new(Csdm, A.shape, A.domain)

    def add(A, B):
        Csdm = binop_dict(A, B, add, pos, pos)
        return A.new(Csdm, A.shape, A.domain)

    def sub(A, B):
        Csdm = binop_dict(A, B, sub, pos, neg)
        return A.new(Csdm, A.shape, A.domain)

    def neg(A):
        Csdm = unop_dict(A, neg)
        return A.new(Csdm, A.shape, A.domain)

    def convert_to(A, K):
        Kold = A.domain
        if K == Kold:
            return A.copy()
        Ak = unop_dict(A, lambda e: K.convert_from(e, Kold))
        return A.new(Ak, A.shape, K)

    def rref(A):
        B, pivots, _ = sdm_irref(A)
        return A.new(B, A.shape, A.domain), pivots

    def inv(A):
        return A.from_ddm(A.to_ddm().inv())

    def det(A):
        return A.to_ddm().det()

    def lu(A):
        L, U, swaps = A.to_ddm().lu()
        return A.from_ddm(L), A.from_ddm(U), swaps

    def lu_solve(A, b):
        return A.from_ddm(A.to_ddm().lu_solve(b.to_ddm()))

    def nullspace(A):
        ncols = A.shape[1]
        one = A.domain.one
        B, pivots, nzcols = sdm_irref(A)
        K, nonpivots = sdm_nullspace_from_rref(B, one, ncols, pivots, nzcols)
        K = dict(enumerate(K))
        shape = (len(K), ncols)
        return A.new(K, shape, A.domain), nonpivots

    def particular(A):
        ncols = A.shape[1]
        B, pivots, nzcols = sdm_irref(A)
        P = sdm_particular_from_rref(B, ncols, pivots)
        rep = {0:P} if P else {}
        return A.new(rep, (1, A.shape[1]), A.domain)

    def hstack(A, *B):
        Anew = dict(A.copy())
        rows, cols = A.shape
        domain = A.domain

        for Bk in B:
            Bkrows, Bkcols = Bk.shape
            assert Bkrows == rows
            assert Bk.domain == domain

            for i, Bki in Bk.items():
                Ai = Anew.get(i, None)
                if Ai is None:
                    Anew[i] = Ai = {}
                for j, Bkij in Bki.items():
                    Ai[j + cols] = Bkij
            cols += Bkcols

        return A.new(Anew, (rows, cols), A.domain)

    def charpoly(A):
        return A.to_ddm().charpoly()


def binop_dict(A, B, fab, fa, fb):
    Anz, Bnz = set(A), set(B)
    C = {}
    for i in Anz & Bnz:
        Ai, Bi = A[i], B[i]
        Ci = {}
        Anzi, Bnzi = set(Ai), set(Bi)
        for j in Anzi & Bnzi:
            elem = fab(Ai[j], Bi[j])
            if elem:
                Ci[j] = elem
        for j in Anzi - Bnzi:
            Ci[j] = fa(Ai[j])
        for j in Bnzi - Anzi:
            Ci[j] = fb(Bi[j])
        if Ci:
            C[i] = Ci
    for i in Anz - Bnz:
        Ai = A[i]
        C[i] = {j: fa(Aij) for j, Aij in Ai.items()}
    for i in Bnz - Anz:
        Bi = B[i]
        C[i] = {j: fb(Bij) for j, Bij in Bi.items()}
    return C


def unop_dict(A, f):
    B = {}
    for i, Ai in A.items():
        Bi = {}
        for j, Aij in Ai.items():
            Bij = f(Aij)
            if Bij:
                Bi[j] = Bij
        if Bi:
            B[i] = Bi
    return B


def sdm_transpose(M):
    MT = {}
    for i, Mi in M.items():
        for j, Mij in Mi.items():
            try:
                MT[j][i] = Mij
            except KeyError:
                MT[j] = {i: Mij}
    return MT


def sdm_matmul(A, B):
    #
    # Should be fast if A and B are very sparse.
    # Consider e.g. A = B = eye(1000).
    #
    # The idea here is that we compute C = A*B in terms of the rows of C and
    # B since the dict of dicts representation naturally stores the matrix as
    # rows. The ith row of C (Ci) is equal to the sum of Aik * Bk where Bk is
    # the kth row of B. The algorithm below loops over each nonzero element
    # Aik of A and if the corresponding row Bj is nonzero then we do
    #    Ci += Aik * Bk.
    # To make this more efficient we don't need to loop over all elements Aik.
    # Instead for each row Ai we compute the intersection of the nonzero
    # columns in Ai with the nonzero rows in B. That gives the k such that
    # Aik and Bk are both nonzero. In Python the intersection of two sets
    # of int can be computed very efficiently.
    #
    C = {}
    B_knz = set(B)
    for i, Ai in A.items():
        Ci = {}
        Ai_knz = set(Ai)
        for k in Ai_knz & B_knz:
            Aik = Ai[k]
            for j, Bkj in B[k].items():
                Cij = Ci.get(j, None)
                if Cij is not None:
                    Cij = Cij + Aik * Bkj
                    if Cij:
                        Ci[j] = Cij
                    else:
                        Ci.pop(j)
                else:
                    Cij = Aik * Bkj
                    if Cij:
                        Ci[j] = Cij
        if Ci:
            C[i] = Ci
    return C


def sdm_irref(A):
    """RREF and pivots of a sparse matrix *A*.

    Compute the reduced row echelon form (RREF) of the matrix *A* and return a
    list of the pivot columns. This routine does not work in place and leaves
    the original matrix *A* unmodified.

    Examples
    ========

    This routine works with a dict of dicts sparse representation of a matrix:

    >>> from sympy import QQ
    >>> from sympy.polys.matrices.sdm import sdm_irref
    >>> A = {0: {0: QQ(1), 1: QQ(2)}, 1: {0: QQ(3), 1: QQ(4)}}
    >>> Arref, pivots, _ = sdm_irref(A)
    >>> Arref
    {0: {0: 1}, 1: {1: 1}}
    >>> pivots
    [0, 1]

    The analogous calculation with :py:class:`~.Matrix` would be

    >>> from sympy import Matrix
    >>> M = Matrix([[1, 2], [3, 4]])
    >>> Mrref, pivots = M.rref()
    >>> Mrref
    Matrix([
    [1, 0],
    [0, 1]])
    >>> pivots
    (0, 1)

    Notes
    =====

    The cost of this algorithm is determined purely by the nonzero elements of
    the matrix. No part of the cost of any step in this algorithm depends on
    the number of rows or columns in the matrix. No step depends even on the
    number of nonzero rows apart from the primary loop over those rows. The
    implementation is much faster than ddm_rref for sparse matrices. In fact
    at the time of writing it is also (slightly) faster than the dense
    implementation even if the input is a fully dense matrix so it seems to be
    faster in all cases.

    The elements of the matrix should support exact division with ``/``. For
    example elements of any domain that is a field (e.g. ``QQ``) should be
    fine. No attempt is made to handle inexact arithmetic.

    """
    #
    # Any zeros in the matrix are not stored at all so an element is zero if
    # its row dict has no index at that key. A row is entirely zero if its
    # row index is not in the outer dict. Since rref reorders the rows and
    # removes zero rows we can completely discard the row indices. The first
    # step then copies the row dicts into a list sorted by the index of the
    # first nonzero column in each row.
    #
    # The algorithm then processes each row Ai one at a time. Previously seen
    # rows are used to cancel their pivot columns from Ai. Then a pivot from
    # Ai is chosen and is cancelled from all previously seen rows. At this
    # point Ai joins the previously seen rows. Once all rows are seen all
    # elimination has occurred and the rows are sorted by pivot column index.
    #
    # The previously seen rows are stored in two separate groups. The reduced
    # group consists of all rows that have been reduced to a single nonzero
    # element (the pivot). There is no need to attempt any further reduction
    # with these. Rows that still have other nonzeros need to be considered
    # when Ai is cancelled from the previously seen rows.
    #
    # A dict nonzerocolumns is used to map from a column index to a set of
    # previously seen rows that still have a nonzero element in that column.
    # This means that we can cancel the pivot from Ai into the previously seen
    # rows without needing to loop over each row that might have a zero in
    # that column.
    #

    # Row dicts sorted by index of first nonzero column
    # (Maybe sorting is not needed/useful.)
    Arows = sorted((Ai.copy() for Ai in A.values()), key=min)

    # Each processed row has an associated pivot column.
    # pivot_row_map maps from the pivot column index to the row dict.
    # This means that we can represent a set of rows purely as a set of their
    # pivot indices.
    pivot_row_map = {}

    # Set of pivot indices for rows that are fully reduced to a single nonzero.
    reduced_pivots = set()

    # Set of pivot indices for rows not fully reduced
    nonreduced_pivots = set()

    # Map from column index to a set of pivot indices representing the rows
    # that have a nonzero at that column.
    nonzero_columns = defaultdict(set)

    while Arows:
        # Select pivot element and row
        Ai = Arows.pop()

        # Nonzero columns from fully reduced pivot rows can be removed
        Ai = {j: Aij for j, Aij in Ai.items() if j not in reduced_pivots}

        # Others require full row cancellation
        for j in nonreduced_pivots & set(Ai):
            Aj = pivot_row_map[j]
            Aij = Ai[j]
            Ainz = set(Ai)
            Ajnz = set(Aj)
            for k in Ajnz - Ainz:
                Ai[k] = - Aij * Aj[k]
            for k in Ajnz & Ainz:
                Aik = Ai[k] - Aij * Aj[k]
                if Aik:
                    Ai[k] = Aik
                else:
                    Ai.pop(k)

        # We have now cancelled previously seen pivots from Ai.
        # If it is zero then discard it.
        if not Ai:
            continue

        # Choose a pivot from Ai:
        j = min(Ai)
        Aij = Ai[j]
        pivot_row_map[j] = Ai
        Ainz = set(Ai)

        # Normalise the pivot row to make the pivot 1.
        #
        # This approach is slow for some domains. Cross cancellation might be
        # better for e.g. QQ(x) with division delayed to the final steps.
        Aijinv = Aij**-1
        for l in Ai:
            Ai[l] *= Aijinv

        # Use Aij to cancel column j from all previously seen rows
        for k in nonzero_columns.pop(j, ()):
            Ak = pivot_row_map[k]
            Akj = Ak[j]
            Aknz = set(Ak)
            for l in Ainz - Aknz:
                Ak[l] = - Akj * Ai[l]
                nonzero_columns[l].add(k)
            for l in Ainz & Aknz:
                Akl = Ak[l] - Akj * Ai[l]
                if Akl:
                    Ak[l] = Akl
                else:
                    # Drop nonzero elements
                    Ak.pop(l)
                    if l != j:
                        nonzero_columns[l].remove(k)
            if len(Ak) == 1:
                reduced_pivots.add(k)
                nonreduced_pivots.remove(k)

        if len(Ai) == 1:
            reduced_pivots.add(j)
        else:
            nonreduced_pivots.add(j)
            for l in Ai:
                if l != j:
                    nonzero_columns[l].add(j)

    # All done!
    pivots = sorted(reduced_pivots | nonreduced_pivots)
    pivot2row = {p: n for n, p in enumerate(pivots)}
    nonzero_columns = {c: set(pivot2row[p] for p in s) for c, s in nonzero_columns.items()}
    rows = [pivot_row_map[i] for i in pivots]
    rref = dict(enumerate(rows))
    return rref, pivots, nonzero_columns


def sdm_nullspace_from_rref(A, one, ncols, pivots, nonzero_cols):
    """Get nullspace from A which is in RREF"""
    nonpivots = sorted(set(range(ncols)) - set(pivots))

    K = []
    for j in nonpivots:
        Kj = {j:one}
        for i in nonzero_cols.get(j, ()):
            Kj[pivots[i]] = -A[i][j]
        K.append(Kj)

    return K, nonpivots


def sdm_particular_from_rref(A, ncols, pivots):
    """Get a particular solution from A which is in RREF"""
    P = {}
    for i, j in enumerate(pivots):
        Ain = A[i].get(ncols-1, None)
        if Ain is not None:
            P[j] = Ain / A[i][j]
    return P<|MERGE_RESOLUTION|>--- conflicted
+++ resolved
@@ -88,12 +88,8 @@
     def ones(cls, shape, domain):
         one = domain.one
         m, n = shape
-<<<<<<< HEAD
-        sdm = {i: {j: one for j in range(n)} for i in range(m)}
-=======
         row = dict(zip(range(n), [one]*n))
         sdm = {i: row.copy() for i in range(m)}
->>>>>>> 4665d4cf
         return cls(sdm, shape, domain)
 
     @classmethod
