"""Implementation of RootOf class and related tools. """

from sympy import Expr, Integer, Real, I, Add, Lambda

from sympy.polys.polytools import Poly

from sympy.polys.rootisolation import (
    dup_isolate_complex_roots_sqf,
    dup_isolate_real_roots_sqf,
)

from sympy.polys.polyroots import (
    roots_linear, roots_quadratic, roots_binomial,
)

from sympy.polys.polyerrors import (
    PolynomialError, DomainError,
)

from sympy.mpmath import (
    mp, mpf, mpc, mpi, findroot,
)

<<<<<<< HEAD
from sympy.utilities import lambdify, any
=======
from sympy.utilities import any, lambdify
>>>>>>> 1b5cd192

def dup_minpoly_add(f, g, K):
    """ """
    F = dmp_raise(f, 1, 0, K)
    G = dmp_raise(g, 1, 0, K)

    H = [[-K.one], [K.one, K.zero]]
    F = dmp_compose(F, H, 1, K)

    return dmp_resultant(F, G, 1, K)

def dup_minpoly_sub(f, g, K):
    """ """
    F = dmp_raise(f, 1, 0, K)
    G = dmp_raise(g, 1, 0, K)

    H = [[K.one], [K.one, K.zero]]
    F = dmp_compose(F, H, 1, K)

    return dmp_resultant(F, G, 1, K)

def dup_minpoly_mul(f, g, K):
    """ """
    f, F = reversed(f), []

    for i, c in enumerate(f):
        if not c:
            F.append([])
        else:
            F.append(dup_lshift([c], i, K))

    F = dmp_strip(F)
    G = dmp_raise(g, 1, 0, K)

    return dmp_resultant(F, G, 1, K)

def dup_minpoly_div(f, g, K):
    """ """
    F = dmp_raise(f, 1, 0, K)
    G = dmp_raise(g, 1, 0, K)

    H = [[K.one, K.zero], []]
    F = dmp_compose(F, H, 1, K)

    return dmp_resultant(F, G, 1, K)

def dup_minpoly_pow(f, p, q, K):
    """ """
    d = {(p, 0): -K.one, (0, q): K.one}

    F = dmp_raise(f, 1, 0, K)
    G = dmp_from_dict(d, 1, K)

    return dmp_resultant(F, G, 1, K)

_rootof_trivial_cache = {}

def roots_trivial(poly, radicals=True):
    """Compute roots in linear, quadratic and binomial cases. """
    if poly.degree() == 1:
        return roots_linear(poly)
    else:
        if not radicals:
            return None

        if poly in _rootof_trivial_cache:
            roots = _rootof_trivial_cache[poly]
        else:
            if radicals and poly.degree() == 2:
                roots = roots_quadratic(poly)
            elif radicals and poly.length() == 2 and poly.TC():
                roots = roots_binomial(poly)
            else:
                return None

            _rootof_trivial_cache[poly] = roots

        return roots

_rootof_reals_cache = {}
_rootof_complexes_cache = {}

def _rootof_get_reals_sqf(factor):
    """Compute real isolating intervals for a square-free polynomial. """
    if factor in _rootof_reals_cache:
        real_part = _rootof_reals_cache[factor]
    else:
        _rootof_reals_cache[factor] = real_part = \
            dup_isolate_real_roots_sqf(factor.rep.rep, factor.rep.dom, blackbox=True)

    return real_part

def _rootof_get_complexes_sqf(factor):
    """Compute complex isolating intervals for a square-free polynomial. """
    if factor in _rootof_complexes_cache:
        complex_part = _rootof_complexes_cache[factor]
    else:
        _rootof_complexes_cache[factor] = complex_part = \
            dup_isolate_complex_roots_sqf(factor.rep.rep, factor.rep.dom, blackbox=True)

    return complex_part

def _rootof_get_reals(factors):
    """Compute real isolating intervals for a list of factors. """
    reals = []

    for factor, k in factors:
        real_part = _rootof_get_reals_sqf(factor)
        reals.extend([ (root, factor, k) for root in real_part ])

    return reals

def _rootof_get_complexes(factors):
    """Compute complex isolating intervals for a list of factors. """
    complexes = []

    for factor, k in factors:
        complex_part = _rootof_get_complexes_sqf(factor)
        complexes.extend([ (root, factor, k) for root in complex_part ])

    return complexes

def _rootof_reals_sorted(reals):
    """Make real isolating intervals disjoint and sort roots. """
    cache = {}

    for i, (u, f, k) in enumerate(reals):
        for j, (v, g, m) in enumerate(reals[i+1:]):
            u, v = u.refine_disjoint(v)
            reals[i+j+1] = (v, g, m)

        reals[i] = (u, f, k)

    reals = sorted(reals, key=lambda r: (r[0].a, r[0].b))

    for root, factor, _ in reals:
        if factor in cache:
            cache[factor].append(root)
        else:
            cache[factor] = [root]

    for factor, roots in cache.iteritems():
        _rootof_reals_cache[factor] = roots

    return reals

def _rootof_complexes_sorted(complexes):
    """Make complex isolating intervals disjoint and sort roots. """
    cache = {}

    for i, (u, f, k) in enumerate(complexes):
        for j, (v, g, m) in enumerate(complexes[i+1:]):
            u, v = u.refine_disjoint(v)
            complexes[i+j+1] = (v, g, m)

        complexes[i] = (u, f, k)

    complexes = sorted(complexes, key=lambda r: (r[0].ax, r[0].ay))

    for root, factor, _ in complexes:
        if factor in cache:
            cache[factor].append(root)
        else:
            cache[factor] = [root]

    for factor, roots in cache.iteritems():
        _rootof_complexes_cache[factor] = roots

    return complexes

def _rootof_reals_index(reals, index):
    """Transform ``RootOf`` index concerning real roots. """
    i = 0

    for j, (_, factor, k) in enumerate(reals):
        if index < i + k:
            poly, index = factor, 0

            for _, factor, _ in reals[:j]:
                if factor == poly:
                    index += 1

            return poly, index, None, None
        else:
            i += k

def _rootof_complexes_index(complexes, index):
    """Transform ``RootOf`` index concerning complex roots. """
    index, conjugate, i = index, False, 0

    for j, (_, factor, k) in enumerate(complexes):
        if index < i + 2*k:
            if index >= i + k:
                conjugate = True

            poly, pointer = factor, 0

            for _, factor, _ in complexes[:j]:
                if factor == poly:
                    pointer += 1

            index = len(_rootof_reals_cache[poly])

            if not conjugate:
                index += 2*pointer
            else:
                index += 2*pointer + 1

            return poly, index, pointer, conjugate
        else:
            i += 2*k

def _rootof_data(poly, indices):
    """Construct ``RootOf`` data from a polynomial and indices. """
    (_, factors) = poly.factor_list()

    reals = _rootof_get_reals(factors)
    real_count = sum([ k for _, _, k in reals ])

    if indices is None:
        reals = _rootof_reals_sorted(reals)

        for index in xrange(0, real_count):
            yield _rootof_reals_index(reals, index)
    else:
        if any(index < real_count for index in indices):
            reals = _rootof_reals_sorted(reals)

            for index in indices:
                if index < real_count:
                    yield _rootof_reals_index(reals, index)

        if any(index >= real_count for index in indices):
            complexes = _rootof_get_complexes(factors)
            complexes = _rootof_complexes_sorted(complexes)

            for index in indices:
                if index >= real_count:
                    yield _rootof_complexes_index(complexes, index-real_count)

class RootOf(Expr):
    """Represents ``k``-th root of a univariate polynomial. """

    __slots__ = ['poly', 'index', 'pointer', 'conjugate']

    def __new__(cls, f, indices=None, radicals=True, expand=True):
        """Construct a new ``RootOf`` object for ``k``-th root of ``f``. """
        poly = Poly(f, greedy=False, expand=expand)

        if not poly.is_univariate:
            raise PolynomialError("only univariate polynomials are supported")

        if poly.degree() == 0 and indices is None:
            return []

        if poly.degree() <= 0:
            raise PolynomialError("can't construct RootOf object for %s" % f)

        if indices is not None:
            if hasattr(indices, '__iter__'):
                indices, iterable = list(indices), True
            else:
                indices, iterable = [indices], False

            deg = poly.degree()

            for i, index in enumerate(indices):
                if index < -deg or index >= deg:
                    raise IndexError("root index out of [%d, %d] range, got %d" % (-deg, deg-1, index))
                elif index < 0:
                    indices[i] += deg
        else:
            iterable = True

        if not poly.get_domain().is_Exact:
            poly = poly.to_exact()

        roots = roots_trivial(poly, radicals)

        if roots is not None:
            if indices is not None:
                result = [ roots[index] for index in indices ]
            else:
                result = [ root for root in roots if root.is_real ]
        else:
            dom = poly.get_domain()

            if dom.is_QQ:
                _, poly = poly.clear_denoms(convert=True)
            elif not dom.is_ZZ:
                raise DomainError("RootOf is not supported over %s" % dom)

            result = []

            for data in _rootof_data(poly, indices):
                poly, index, pointer, conjugate = data

                roots = roots_trivial(poly, radicals)

                if roots is not None:
                    result.append(roots[index])
                else:
                    result.append(cls._inner_new(poly, index, pointer, conjugate))

        if not iterable:
            return result[0]
        else:
            return result

    @classmethod
    def _inner_new(cls, poly, index, pointer=None, conjugate=None):
        """Construct new ``RootOf`` instance from valid ``RootOf`` data. """
        obj = Expr.__new__(cls)

        obj.poly = poly
        obj.index = index

        if pointer is None:
            obj.pointer = index
        else:
            obj.pointer = pointer

        obj.conjugate = conjugate

        return obj

    def _hashable_content(self):
        return (self.expr, self.index)

    @property
    def expr(self):
        return self.poly.as_basic()

    @property
    def args(self):
        return [self.expr, Integer(self.index)]

    @property
    def is_real(self):
        """Return ``True`` if the root in consideration is real. """
        return self.conjugate is None

    @property
    def is_complex(self):
        """Return ``True`` if the root in consideration is complex. """
        return self.conjugate is not None

    @property
    def is_conjugate(self):
        """Return ``True`` if the root is located in the lower half-plane. """
        return self.is_complex and self.conjugate

    def _get_interval(self):
        """Internal function for retrieving isolation interval from cache. """
        if self.is_real:
            return _rootof_reals_cache[self.poly][self.pointer]
        else:
            return _rootof_complexes_cache[self.poly][self.pointer]

    def _set_interval(self, interval):
        """Internal function for updating isolation interval in cache. """
        if self.is_real:
            _rootof_reals_cache[self.poly][self.pointer] = interval
        else:
            _rootof_complexes_cache[self.poly][self.pointer] = interval

    def _eval_evalf(self, prec):
        """Evaluate this complex root to the given precision. """
        _prec, mp.prec = mp.prec, prec

        try:
            func = lambdify(self.poly.gen, self.expr)
            interval, refined = self._get_interval(), False

            while True:
                if self.is_real:
                    x0 = mpf(str(interval.center))
                else:
                    re, im = interval.center

                    re = mpf(str(re))
                    im = mpf(str(im))

                    x0 = mpc(re, im)

                try:
                    root = findroot(func, x0)
                except ValueError:
                    interval = interval.refine()
                    refined = True
                    continue
                else:
                    if refined:
                        self._set_interval(interval)

                    if self.is_conjugate:
                        root = root.conjugate()

                    break
        finally:
            mp.prec = _prec

        return Real._new(root.real._mpf_, prec) + I*Real._new(root.imag._mpf_, prec)

class RootSum(Expr):
    """Represents a sum of all roots of a univariate polynomial. """

    __slots__ = ['poly', 'func', 'roots']

    def __new__(cls, poly, func=None, formal=True):
        """Construct new ``RootSum`` instance carrying all formal roots of ``poly``. """
        poly = Poly(poly, greedy=False)

        if not poly.is_univariate:
            raise PolynomialError("only univariate polynomials are supported")

        if func is None:
            func = Lambda(poly.gen, poly.gen)
        elif not hasattr(func, '__call__'):
            raise TypeError("%s is not a callable object" % func)

        (_, factors), terms = poly.factor_list(), []

        for poly, k in factors:
            roots = []

            for i in xrange(0, poly.degree()):
                root = RootOf(poly, i)

                if formal and root.has(RootOf):
                    roots.append(root)
                else:
                    terms.append(k*func(root))

            if formal and roots:
                obj = Expr.__new__(cls)

                obj.poly = poly
                obj.func = func
                obj.roots = roots

                terms.append(k*obj)

        return Add(*terms)

    def _hashable_content(self):
        return (self.expr, self.func)

    @property
    def expr(self):
        return self.poly.as_basic()

    @property
    def args(self):
        return [self.expr, self.func]

    def doit(self, **hints):
        if hints.get('roots', True):
            return Add(*map(self.func, self.roots))
        else:
            return self
<|MERGE_RESOLUTION|>--- conflicted
+++ resolved
@@ -21,11 +21,7 @@
     mp, mpf, mpc, mpi, findroot,
 )
 
-<<<<<<< HEAD
-from sympy.utilities import lambdify, any
-=======
 from sympy.utilities import any, lambdify
->>>>>>> 1b5cd192
 
 def dup_minpoly_add(f, g, K):
     """ """
