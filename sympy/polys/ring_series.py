<<<<<<< HEAD
from sympy.polys.domains import QQ, EX, ExpressionDomain
from sympy.polys.rings import PolyElement, PolyRing, ring
=======
from sympy.polys.domains import QQ, EX
from sympy.polys.rings import PolyElement, ring
>>>>>>> 420f574e
from sympy.polys.polyerrors import DomainError
from sympy.polys.monomials import (monomial_min, monomial_mul, monomial_div,
                                   monomial_ldiv)
from mpmath.libmp.libintmath import ifac
from sympy.core import PoleError
from sympy.core.numbers import Rational, igcd
from sympy.core.compatibility import as_int, range
from sympy.functions import sin, cos, tan, atan, exp, atanh, tanh, log
from mpmath.libmp.libintmath import giant_steps
import math


def _invert_monoms(p1):
    """
    Compute ``x**n * p1(1/x)`` for a univariate polynomial ``p1`` in x.

    Examples
    ========

    >>> from sympy.polys.domains import ZZ
    >>> from sympy.polys.rings import ring
    >>> from sympy.polys.ring_series import _invert_monoms
    >>> R, x = ring('x', ZZ)
    >>> p = x**2 + 2*x + 3
    >>> _invert_monoms(p)
    3*x**2 + 2*x + 1

    See Also
    ========

    sympy.polys.densebasic.dup_reverse
    """
    terms = list(p1.items())
    terms.sort()
    deg = p1.degree()
    R = p1.ring
    p = R.zero
    cv = p1.listcoeffs()
    mv = p1.listmonoms()
    for i in range(len(mv)):
        p[(deg - mv[i][0],)] = cv[i]
    return p

def _giant_steps(target):
    """Return a list of precision steps for the Newton's method"""
    res = giant_steps(2, target)
    if res[0] != 2:
        res = [2] + res
    return res

def rs_trunc(p1, x, prec):
    """
    Truncate the series in the ``x`` variable with precision ``prec``,
    that is, modulo ``O(x**prec)``

    Examples
    ========

    >>> from sympy.polys.domains import QQ
    >>> from sympy.polys.rings import ring
    >>> from sympy.polys.ring_series import rs_trunc
    >>> R, x = ring('x', QQ)
    >>> p = x**10 + x**5 + x + 1
    >>> rs_trunc(p, x, 12)
    x**10 + x**5 + x + 1
    >>> rs_trunc(p, x, 10)
    x**5 + x + 1
    """
    R = p1.ring
    p = R.zero
    i = R.gens.index(x)
    for exp1 in p1:
        if exp1[i] >= prec:
            continue
        p[exp1] = p1[exp1]
    return p

def rs_is_puiseux(p, x):
    """
    Test if `p` is Puiseux series in `x`; raise an exception if it has
    negative powers in `x`.

    Examples
    ========

    >>> from sympy.polys.domains import QQ
    >>> from sympy.polys.rings import ring
    >>> from sympy.polys.ring_series import rs_is_puiseux
    >>> R, x = ring('x', QQ)
    >>> p = x**QQ(2,5) + x**QQ(2,3) + x
    >>> rs_is_puiseux(p, x)
    True
    """
    index = p.ring.gens.index(x)
    for k in p:
        if k[index] != int(k[index]):
            return True
        if k[index] < 0:
            raise ValueError('The series is not regular in %s' % x)
    return False

def rs_puiseux(f, p, x, prec):
    """
    Return the puiseux series for `f(p, x, prec)`

    To be used when function`f` is implemented only for regular series

    Examples
    ========

    >>> from sympy.polys.domains import QQ
    >>> from sympy.polys.rings import ring
    >>> from sympy.polys.ring_series import rs_puiseux, rs_exp
    >>> R, x = ring('x', QQ)
    >>> p = x**QQ(2,5) + x**QQ(2,3) + x
    >>> rs_puiseux(rs_exp,p, x, 1)
    1/2*x**(4/5) + x**(2/3) + x**(2/5) + 1
    """
    index = p.ring.gens.index(x)
    n = 1
    for k in p:
        power = k[index]
        if isinstance(power, Rational):
            num, den = power.as_numer_denom()
            n = n*den // igcd(n, den)
        elif power != int(power):
            num, den = power.numerator, power.denominator
            n = n*den // igcd(n, den)
    if n != 1:
        p1 = pow_xin(p, index, n)
        r = f(p1, x, prec*n)
        n1 = QQ(1, n)
        if isinstance(r, tuple):
            r = tuple([pow_xin(rx, index, n1) for rx in r])
        else:
            r = pow_xin(r, index, n1)
    else:
        r = f(p, x, prec)
    return r

def rs_puiseux2(f, p, q, x, prec):
    """
    Return the puiseux series for `f(p, q, x, prec)`

    To be used when function `f` is implemented only for regular series
    """
    index = p.ring.gens.index(x)
    n = 1
    for k in p:
        power = k[index]
        if isinstance(power, Rational):
            num, den = power.as_numer_denom()
            n = n*den // igcd(n, den)
        elif power != int(power):
            num, den = power.numerator, power.denominator
            n = n*den // igcd(n, den)
    if n != 1:
        p1 = pow_xin(p, index, n)
        r = f(p1, q, x, prec*n)
        n1 = QQ(1, n)
        r = pow_xin(r, index, n1)
    else:
        r = f(p, q, x, prec)
    return r

def rs_mul(p1, p2, x, prec):
    """
    Return the product of the given two series, modulo ``O(x**prec)``

    ``x`` is the series variable or its position in the generators.

    Examples
    ========

    >>> from sympy.polys.domains import QQ
    >>> from sympy.polys.rings import ring
    >>> from sympy.polys.ring_series import rs_mul
    >>> R, x = ring('x', QQ)
    >>> p1 = x**2 + 2*x + 1
    >>> p2 = x + 1
    >>> rs_mul(p1, p2, x, 3)
    3*x**2 + 3*x + 1
    """
    R = p1.ring
    p = R.zero
    if R.__class__ != p2.ring.__class__ or R != p2.ring:
        raise ValueError('p1 and p2 must have the same ring')
    iv = R.gens.index(x)
    if not isinstance(p2, PolyElement):
        raise ValueError('p1 and p2 must have the same ring')
    if R == p2.ring:
        get = p.get
        items2 = list(p2.items())
        items2.sort(key=lambda e: e[0][iv])
        if R.ngens == 1:
            for exp1, v1 in p1.items():
                for exp2, v2 in items2:
                    exp = exp1[0] + exp2[0]
                    if exp < prec:
                        exp = (exp, )
                        p[exp] = get(exp, 0) + v1*v2
                    else:
                        break
        else:
            monomial_mul = R.monomial_mul
            for exp1, v1 in p1.items():
                for exp2, v2 in items2:
                    if exp1[iv] + exp2[iv] < prec:
                        exp = monomial_mul(exp1, exp2)
                        p[exp] = get(exp, 0) + v1*v2
                    else:
                        break

    p.strip_zero()
    return p

def rs_square(p1, x, prec):
    """
    Square the series modulo ``O(x**prec)``

    Examples
    ========

    >>> from sympy.polys.domains import QQ
    >>> from sympy.polys.rings import ring
    >>> from sympy.polys.ring_series import rs_square
    >>> R, x = ring('x', QQ)
    >>> p = x**2 + 2*x + 1
    >>> rs_square(p, x, 3)
    6*x**2 + 4*x + 1
    """
    R = p1.ring
    p = R.zero
    iv = R.gens.index(x)
    get = p.get
    items = list(p1.items())
    items.sort(key=lambda e: e[0][iv])
    monomial_mul = R.monomial_mul
    for i in range(len(items)):
        exp1, v1 = items[i]
        for j in range(i):
            exp2, v2 = items[j]
            if exp1[iv] + exp2[iv] < prec:
                exp = monomial_mul(exp1, exp2)
                p[exp] = get(exp, 0) + v1*v2
            else:
                break
    p = p.imul_num(2)
    get = p.get
    for expv, v in p1.items():
        if 2*expv[iv] < prec:
            e2 = monomial_mul(expv, expv)
            p[e2] = get(e2, 0) + v**2
    p.strip_zero()
    return p

def rs_pow(p1, n, x, prec):
    """
    Return ``p1**n`` modulo ``O(x**prec)``

    Examples
    ========

    >>> from sympy.polys.domains import QQ
    >>> from sympy.polys.rings import ring
    >>> from sympy.polys.ring_series import rs_pow
    >>> R, x = ring('x', QQ)
    >>> p = x + 1
    >>> rs_pow(p, 4, x, 3)
    6*x**2 + 4*x + 1
    """
    R = p1.ring
    p = R.zero
    if isinstance(n, Rational):
        raise NotImplementedError('to be implemented')

    n = as_int(n)
    if n == 0:
        if p1:
            return R(1)
        else:
            raise ValueError('0**0 is undefined')
    if n < 0:
        p1 = rs_pow(p1, -n, x, prec)
        return rs_series_inversion(p1, x, prec)
    if n == 1:
        return rs_trunc(p1, x, prec)
    if n == 2:
        return rs_square(p1, x, prec)
    if n == 3:
        p2 = rs_square(p1, x, prec)
        return rs_mul(p1, p2, x, prec)
    p = R(1)
    while 1:
        if n & 1:
            p = rs_mul(p1, p, x, prec)
            n -= 1
            if not n:
                break
        p1 = rs_square(p1, x, prec)
        n = n // 2
    return p

def rs_subs(p, rules, x, prec):
    """
    Substitution with truncation according to the mapping in `rules`.
    Returns a series with precision `prec` in the generator `x`

      p:     input polynomial
      rules: dict with substitution mappings
      x:     variable in which the series truncation is done
      prec:  order of the truncation

    Note that substitutions are not done one after the other

    >>> from sympy.polys.domains import QQ
    >>> from sympy.polys.rings import ring
    >>> from sympy.polys.ring_series import rs_subs
    >>> R, x, y = ring('x, y', QQ)
    >>> p = x**2 + y**2
    >>> rs_subs(p, {x: x+ y, y: x+ 2*y}, x, 3)
    2*x**2 + 6*x*y + 5*y**2
    >>> (x + y)**2 + (x + 2*y)**2
    2*x**2 + 6*x*y + 5*y**2

    which differs from

    >>> rs_subs(rs_subs(p, {x: x+ y}, x, 3), {y: x+ 2*y}, x, 3)
    5*x**2 + 12*x*y + 8*y**2

    Examples
    ========

    >>> from sympy.polys.domains import QQ
    >>> from sympy.polys.rings import ring
    >>> from sympy.polys.ring_series import rs_subs
    >>> R, x, y = ring('x, y', QQ)
    >>> rs_subs(x**2+y**2, {y: (x+y)**2}, x, 3)
     6*x**2*y**2 + x**2 + 4*x*y**3 + y**4
    """
    R = p.ring
    ngens = R.ngens
    d = R(0)
    for i in range(ngens):
        d[(i, 1)] = R.gens[i]
    for var in rules:
        d[(R.index(var), 1)] = rules[var]
    p1 = R(0)
    p_keys = sorted(p.keys())
    for expv in p_keys:
        p2 = R(1)
        for i in range(ngens):
            power = expv[i]
            if power == 0:
                continue
            if (i, power) not in d:
                q, r = divmod(power, 2)
                if r == 0 and (i, q) in d:
                    d[(i, power)] = rs_square(d[(i, q)], x, prec)
                elif (i, power - 1) in d:
                    d[(i, power)] = rs_mul(d[(i, power - 1)], d[(i, 1)],
                                           x, prec)
                else:
                    d[(i, power)] = rs_pow(d[(i, 1)], power, x, prec)
            p2 = rs_mul(p2, d[(i, power)], x, prec)
        p1 += p2*p[expv]
    return p1

def _has_constant_term(p, x):
    """
    Check if ``p`` has a constant term in ``x``

    Examples
    ========

    >>> from sympy.polys.domains import QQ
    >>> from sympy.polys.rings import ring
    >>> from sympy.polys.ring_series import _has_constant_term
    >>> R, x = ring('x', QQ)
    >>> p = x**2 + x + 1
    >>> _has_constant_term(p, x)
    True
    """
    R = p.ring
    iv = R.gens.index(x)
    zm = R.zero_monom
    a = [0]*R.ngens
    a[iv] = 1
    miv = tuple(a)
    for expv in p:
        if monomial_min(expv, miv) == zm:
            return True
    return False

def _check_series_var(p, x, name):
    index = p.ring.gens.index(x)
    m = min(p, key=lambda k: k[index])[index]
    if m < 0:
        raise PoleError("Asymptotic expansion of %s around [oo] not "
                        "implemented." % name)
    return index, m

def _series_inversion1(p, x, prec):
    """
    Univariate series inversion ``1/p`` modulo ``O(x**prec)``

    The Newton method is used.

    Examples
    ========

    >>> from sympy.polys.domains import QQ
    >>> from sympy.polys.rings import ring
    >>> from sympy.polys.ring_series import _series_inversion1
    >>> R, x = ring('x', QQ)
    >>> p = x + 1
    >>> _series_inversion1(p, x, 4)
    -x**3 + x**2 - x + 1
    """
    if rs_is_puiseux(p, x):
        return rs_puiseux(_series_inversion1, p, x, prec)
    R = p.ring
    zm = R.zero_monom
    c = p[zm]

    # giant_steps does not seem to work with PythonRational numbers with 1 as
    # denominator. This makes sure such a number is converted to integer.
    if prec == int(prec):
        prec = int(prec)

    if zm not in p:
        raise ValueError("No constant term in series")
    if _has_constant_term(p - c, x):
        raise ValueError("p cannot contain a constant term depending on "
                         "parameters")
    one = R(1)
    if R.domain is EX:
        one = 1
    if c != one:
        # TODO add check that it is a unit
        p1 = R(1)/c
    else:
        p1 = R(1)
    for precx in _giant_steps(prec):
        t = 1 - rs_mul(p1, p, x, precx)
        p1 = p1 + rs_mul(p1, t, x, precx)
    return p1

def rs_series_inversion(p, x, prec):
    """
    Multivariate series inversion ``1/p`` modulo ``O(x**prec)``

    Examples
    ========

    >>> from sympy.polys.domains import QQ
    >>> from sympy.polys.rings import ring
    >>> from sympy.polys.ring_series import rs_series_inversion
    >>> R, x, y = ring('x, y', QQ)
    >>> rs_series_inversion(1 + x*y**2, x, 4)
    -x**3*y**6 + x**2*y**4 - x*y**2 + 1
    >>> rs_series_inversion(1 + x*y**2, y, 4)
    -x*y**2 + 1
    >>> rs_series_inversion(x + x**2, x, 4)
    x**3 - x**2 + x - 1 + x**-1
    """
    R = p.ring
    zm = R.zero_monom
    index = R.gens.index(x)
    m = min(p, key=lambda k: k[index])[index]
    if m:
        p = mul_xin(p, index, -m)
        prec = prec + m
    if zm not in p:
        raise NotImplementedError("No constant term in series")

    if _has_constant_term(p - p[zm], x):
        raise NotImplementedError("p - p[0] must not have a constant term in "
                                  "the series variables")
    r = _series_inversion1(p, x, prec)
    if m != 0:
        r = mul_xin(r, index, -m)
    return r

def _coefficient_t(p, t):
    """Coefficient of `x_i**j` in p, where t = (i, j)"""
    i, j = t
    R = p.ring
    expv1 = [0]*R.ngens
    expv1[i] = j
    expv1 = tuple(expv1)
    p1 = R(0)
    for expv in p:
        if expv[i] == j:
            p1[monomial_div(expv, expv1)] = p[expv]
    return p1

def rs_series_reversion(p, x, n, y):
    """
    Reversion of a series

    p is a series with O(x**n) of the form p = a*x + f(x)
    where `a` is a number different from 0

    f(x) = sum( a_k*x_k, k in range(2, n))

      a_k can depend polynomially on other variables, not indicated.
      x: variable with name x
      y: variable with name y

    Solve p = y, that is, given a*x + f(x) - y = 0,
    find the solution x = r(y) up to O(y**n)

    Algorithm:

    If r_i is the solution at order i, then:
    a*r_i + f(r_i) - y = O(y**(i + 1))

    and if r_(i + 1) is the solution at order i + 1, then:
    a*r_(i + 1) + f(r_(i + 1)) - y = O(y**(i + 2))

    We have, r_(i + 1) = r_i + e, such that,
    a*e + f(r_i) = O(y**(i + 2))
    or e = -f(r_i)/a

    So we use the recursion relation:
    r_(i + 1) = r_i -f(r_i)/a
    with the boundary condition: r_1 = y

    Examples
    ========

    >>> from sympy.polys.domains import QQ
    >>> from sympy.polys.rings import ring
    >>> from sympy.polys.ring_series import rs_series_reversion, rs_trunc
    >>> R, x, y, a, b = ring('x, y, a, b', QQ)
    >>> p = x - x**2 - 2*b*x**2 + 2*a*b*x**2
    >>> p1 = rs_series_reversion(p, x, 3, y); p1
    -2*y**2*a*b + 2*y**2*b + y**2 + y
    >>> rs_trunc(p.compose(x, p1), y, 3)
    y
    """
    if rs_is_puiseux(p, x):
        raise NotImplementedError
    R = p.ring
    nx = R.gens.index(x)
    y = R(y)
    ny = R.gens.index(y)
    if _has_constant_term(p, x):
        raise ValueError("p must not contain a constant term in the series "
                         "variable")
    a = _coefficient_t(p, (nx, 1))
    zm = R.zero_monom
    assert zm in a and len(a) == 1
    a = a[zm]
    r = y/a
    for i in range(2, n):
        sp = rs_subs(p, {x: r}, y, i + 1)
        sp = _coefficient_t(sp, (ny, i))*y**i
        r -= sp/a
    return r

def rs_series_from_list(p, c, x, prec, concur=1):
    """
    Return a series ``sum c[n]*p**n`` modulo ``O(x**prec)``

    It reduces the number of multiplications by summing concurrently
    ``ax = [1, p, p**2, .., p**(J - 1)]``
    ``s = sum(c[i]*ax[i] for i in range(r, (r + 1)*J)) * p**((K - 1)*J)``
    with ``K >= (n + 1)/J``

    Examples
    ========

    >>> from sympy.polys.domains import QQ
    >>> from sympy.polys.rings import ring
    >>> from sympy.polys.ring_series import rs_series_from_list, rs_trunc
    >>> R, x = ring('x', QQ)
    >>> p = x**2 + x + 1
    >>> c = [1, 2, 3]
    >>> rs_series_from_list(p, c, x, 4)
    6*x**3 + 11*x**2 + 8*x + 6
    >>> rs_trunc(1 + 2*p + 3*p**2, x, 4)
    6*x**3 + 11*x**2 + 8*x + 6
    >>> pc = R.from_list(list(reversed(c)))
    >>> rs_trunc(pc.compose(x, p), x, 4)
    6*x**3 + 11*x**2 + 8*x + 6

    See Also
    ========

    sympy.polys.ring.compose

    """
    R = p.ring
    n = len(c)
    if not concur:
        q = R(1)
        s = c[0]*q
        for i in range(1, n):
            q = rs_mul(q, p, x, prec)
            s += c[i]*q
        return s
    J = int(math.sqrt(n) + 1)
    K, r = divmod(n, J)
    if r:
        K += 1
    ax = [R(1)]
    b = 1
    q = R(1)
    if len(p) < 20:
        for i in range(1, J):
            q = rs_mul(q, p, x, prec)
            ax.append(q)
    else:
        for i in range(1, J):
            if i % 2 == 0:
                q = rs_square(ax[i//2], x, prec)
            else:
                q = rs_mul(q, p, x, prec)
            ax.append(q)
    # optimize using rs_square
    pj = rs_mul(ax[-1], p, x, prec)
    b = R(1)
    s = R(0)
    for k in range(K - 1):
        r = J*k
        s1 = c[r]
        for j in range(1, J):
            s1 += c[r + j]*ax[j]
        s1 = rs_mul(s1, b, x, prec)
        s += s1
        b = rs_mul(b, pj, x, prec)
        if not b:
            break
    k = K - 1
    r = J*k
    if r < n:
        s1 = c[r]*R(1)
        for j in range(1, J):
            if r + j >= n:
                break
            s1 += c[r + j]*ax[j]
        s1 = rs_mul(s1, b, x, prec)
        s += s1
    return s

def rs_diff(p, x):
    """
    Computes partial derivative of p with respect to x

      `x`: variable with respect to which p is differentiated,

    Examples
    ========

    >>> from sympy.polys.domains import QQ
    >>> from sympy.polys.rings import ring
    >>> from sympy.polys.ring_series import rs_diff
    >>> R, x, y = ring('x, y', QQ)
    >>> p = x + x**2*y**3
    >>> rs_diff(p, x)
    2*x*y**3 + 1
    """
    R = p.ring
    n = R.gens.index(x)
    p1 = R.zero
    mn = [0]*R.ngens
    mn[n] = 1
    mn = tuple(mn)
    for expv in p:
        if expv[n]:
            e = monomial_ldiv(expv, mn)
            p1[e] = p[expv]*expv[n]
    return p1

def rs_integrate(p, x):
    """
    Integrate ``p`` with respect to ``x``

    Examples
    ========

    >>> from sympy.polys.domains import QQ
    >>> from sympy.polys.rings import ring
    >>> from sympy.polys.ring_series import rs_integrate
    >>> R, x, y = ring('x, y', QQ)
    >>> p = x + x**2*y**3
    >>> rs_integrate(p, x)
    1/3*x**3*y**3 + 1/2*x**2
    """
    R = p.ring
    p1 = R.zero
    n = R.gens.index(x)
    mn = [0]*R.ngens
    mn[n] = 1
    mn = tuple(mn)

    for expv in p:
        e = monomial_mul(expv, mn)
        p1[e] = p[expv]/(expv[n] + 1)
    return p1

def rs_fun(p, f, *args):
    """
    Function of a multivariate series computed by substitution

      p: multivariate series
      f: method name or function
      args[:-2] arguments of f, apart from the first one
      args[-2] = iv: names of the series variables
      args[-1] = prec: list of the precisions of the series variables

    The case with f method name is used to compute rs_tan and rs_nth_root
    of a multivariate series:

      rs_fun(p, tan, iv, prec)
      tan series is first computed for a dummy variable _x,
      ie, rs_tan(_x, iv, prec). Then we substitute _x with p to get the
      desired series

    Examples
    ========

    >>> from sympy.polys.domains import QQ
    >>> from sympy.polys.rings import ring
    >>> from sympy.polys.ring_series import rs_fun, _tan1
    >>> R, x, y = ring('x, y', QQ)
    >>> p = x + x*y + x**2*y + x**3*y**2
    >>> rs_fun(p, _tan1, x, 4)
    1/3*x**3*y**3 + 2*x**3*y**2 + x**3*y + 1/3*x**3 + x**2*y + x*y + x
    """
    _R = p.ring
    R1, _x = ring('_x', _R.domain)
    h = int(args[-1])
    args1 = args[:-2] + (_x, h)
    zm = _R.zero_monom
    # separate the constant term of the series
    # compute the univariate series f(_x, .., 'x', sum(nv))
    if zm in p:
        x1 = _x + p[zm]
        p1 = p - p[zm]
    else:
        x1 = _x
        p1 = p
    if isinstance(f, str):
        q = getattr(x1, f)(*args1)
    else:
        q = f(x1, *args1)
    a = sorted(q.items())
    c = [0]*h
    for x in a:
        c[x[0][0]] = x[1]
    p1 = rs_series_from_list(p1, c, args[-2], args[-1])
    return p1

def mul_xin(p, i, n):
    """
    Computes p*x_i**n

    x_i is the ith variable in p
    """
    R = p.ring
    q = R(0)
    for k, v in p.items():
        k1 = list(k)
        k1[i] += n
        q[tuple(k1)] = v
    return q

def pow_xin(p, i, n):
    """
    >>> from sympy.polys.domains import QQ
    >>> from sympy.polys.rings import ring
    >>> from sympy.polys.ring_series import pow_xin
    >>> R, x, y = ring('x, y', QQ)
    >>> p = x**QQ(2,5) + x + x**QQ(2,3)
    >>> index = p.ring.gens.index(x)
    >>> pow_xin(p, index, 15)
    x**15 + x**10 + x**6
    """
    R = p.ring
    q = R(0)
    for k, v in p.items():
        k1 = list(k)
        k1[i] *= n
        q[tuple(k1)] = v
    return q

def _nth_root1(p, n, x, prec):
    """
    Univariate series expansion of the nth root of p

    While passing p, make sure that it is of the form `1 + f(x)`.

      n (integer): compute p**(1/n)
      x: name of the series variable
      prec: precision of the series

    The Newton method is used.
    """
    if rs_is_puiseux(p, x):
        return rs_puiseux2(_nth_root1, p, n, x, prec)
    R = p.ring
    zm = R.zero_monom
    if zm not in p:
        raise NotImplementedError('No constant term in series')
    n = as_int(n)
    assert p[zm] == 1
    p1 = R(1)
    if p == 1:
        return p
    if n == 0:
        return R(1)
    if n == 1:
        return p
    if n < 0:
        n = -n
        sign = 1
    else:
        sign = 0
    for precx in _giant_steps(prec):
        tmp = rs_pow(p1, n + 1, x, precx)
        tmp = rs_mul(tmp, p, x, precx)
        p1 += p1/n - tmp/n
    if sign:
        return p1
    else:
        return _series_inversion1(p1, x, prec)

def rs_nth_root(p, n, x, prec):
    """
    Multivariate series expansion of the nth root of p

      n(integer): compute p**(1/n)
      x: variable name
      prec: precision of the series

    Notes
    =====

    The result of this function is dependent on the ring over which the
    polynomial has been defined. If the answer involves a root of a constant,
    make sure that the polynomial is over a real field. It can not yet handle
    roots of symbols.

    Examples
    ========

    >>> from sympy.polys.domains import QQ, RR
    >>> from sympy.polys.rings import ring
    >>> from sympy.polys.ring_series import rs_nth_root
    >>> R, x, y = ring('x, y', QQ)
    >>> rs_nth_root(1 + x + x*y, -3, x, 3)
    2/9*x**2*y**2 + 4/9*x**2*y + 2/9*x**2 - 1/3*x*y - 1/3*x + 1
    >>> R, x, y = ring('x, y', RR)
    >>> rs_nth_root(3 + x + x*y, 3, x, 2)
    0.160249952256379*x*y + 0.160249952256379*x + 1.44224957030741
    """
    if n == 0:
        if p == 0:
            raise ValueError('0**0 expression')
        else:
            return p.ring(1)
    if n == 1:
        return rs_trunc(p, x, prec)
    R = p.ring
    zm = R.zero_monom
    index = R.gens.index(x)
    m = min(p, key=lambda k: k[index])[index]
    p = mul_xin(p, index, -m)
    prec -= m

    if _has_constant_term(p - 1, x):
        zm = R.zero_monom
        c = p[zm]
        if R.domain is EX:
            c_expr = c.as_expr()
            const = c_expr**QQ(1, n)
        elif isinstance(c, PolyElement):
            try:
                c_expr = c.as_expr()
                const = R(c_expr**(QQ(1, n)))
            except ValueError:
                    raise DomainError("The given series can't be expanded in "
                                      "this domain.")
        else:
            try:                              # RealElement doesn't support
                const = R(c**Rational(1, n))  # exponentiation with mpq object
            except ValueError:                # as exponent
                    raise DomainError("The given series can't be expanded in "
                                      "this domain.")
        res = rs_nth_root(p/c, n, x, prec)*const
        return res

    res = _nth_root1(p, n, x, prec)
    if m:
        if m != int(m):
            m = QQ(m, n)
        res = mul_xin(res, index, m)
    return res

def rs_log(p, x, prec):
    """
    The Logarithm of ``p`` modulo ``O(x**prec)``

    Notes
    =====

    truncation of ``integral dx p**-1*d p/dx`` is used.

    Examples
    ========

    >>> from sympy.polys.domains import QQ
    >>> from sympy.polys.rings import ring
    >>> from sympy.polys.ring_series import rs_log
    >>> R, x = ring('x', QQ)
    >>> rs_log(1 + x, x, 8)
    1/7*x**7 - 1/6*x**6 + 1/5*x**5 - 1/4*x**4 + 1/3*x**3 - 1/2*x**2 + x
    >>> rs_log(x**QQ(3, 2) + 1, x, 5)
    1/3*x**(9/2) - 1/2*x**3 + x**(3/2)
    """
    if rs_is_puiseux(p, x):
        return rs_puiseux(rs_log, p, x, prec)
    if p == 1:
        return 0
    R = p.ring
    if _has_constant_term(p, x):
        const = 0
        zm = R.zero_monom
        c = p[zm]
        if c == 1:
            pass
        else:
            c_expr = c.as_expr()
            if R.domain is EX:
                const = log(c_expr)
            elif isinstance(c, PolyElement):
                try:
                    const = R(log(c_expr))
                except ValueError:
                    raise DomainError("The given series can't be expanded in "
                                      "this domain.")
            else:
                try:
                    const = R(log(c))
                except ValueError:
                    raise DomainError("The given series can't be expanded in "
                                      "this domain.")

        dlog = p.diff(x)
        dlog = rs_mul(dlog, _series_inversion1(p, x, prec), x, prec - 1)
        return rs_integrate(dlog, x) + const
    else:
        raise NotImplementedError

def rs_LambertW(p, x, prec):
    """
    Calculates the series expansion of the principal branch of the Lambert W
    function.

    Examples
    ========

    >>> from sympy.polys.domains import QQ
    >>> from sympy.polys.rings import ring
    >>> from sympy.polys.ring_series import rs_LambertW
    >>> R, x, y = ring('x, y', QQ)
    >>> rs_LambertW(x + x*y, x, 3)
    -x**2*y**2 - 2*x**2*y - x**2 + x*y + x

    See Also
    ========

    LambertW
    """
    if rs_is_puiseux(p, x):
        return rs_puiseux(rs_LambertW, p, x, prec)
    R = p.ring
    p1 = R(0)
    if _has_constant_term(p, x):
        raise NotImplementedError("Polynomial must not have constant term in "
                                  "the series variables")
    if x in R.gens:
        for precx in _giant_steps(prec):
            e = rs_exp(p1, x, precx)
            p2 = rs_mul(e, p1, x, precx) - p
            p3 = rs_mul(e, p1 + 1, x, precx)
            p3 = rs_series_inversion(p3, x, precx)
            tmp = rs_mul(p2, p3, x, precx)
            p1 -= tmp
        return p1
    else:
        raise NotImplementedError

def _exp1(p, x, prec):
    """Helper function for ``rs_exp`` """
    R = p.ring
    p1 = R(1)
    for precx in _giant_steps(prec):
        pt = p - rs_log(p1, x, precx)
        tmp = rs_mul(pt, p1, x, precx)
        p1 += tmp
    return p1

def rs_exp(p, x, prec):
    """
    Exponentiation of a series modulo ``O(x**prec)``

    Examples
    ========

    >>> from sympy.polys.domains import QQ
    >>> from sympy.polys.rings import ring
    >>> from sympy.polys.ring_series import rs_exp
    >>> R, x = ring('x', QQ)
    >>> rs_exp(x**2, x, 7)
    1/6*x**6 + 1/2*x**4 + x**2 + 1
    """
    if rs_is_puiseux(p, x):
        return rs_puiseux(rs_exp, p, x, prec)
    R = p.ring
    if _has_constant_term(p, x):
        zm = R.zero_monom
        c = p[zm]
        if R.domain is EX:
            c_expr = c.as_expr()
            const = exp(c_expr)
        elif isinstance(c, PolyElement):
            try:
                c_expr = c.as_expr()
                const = R(exp(c_expr))
            except ValueError:
                    raise DomainError("The given series can't be expanded in "
                                      "this domain.")
        else:
            try:
                const = R(exp(c))
            except ValueError:
                    raise DomainError("The given series can't be expanded in "
                                      "this domain.")
        p1 = p - c

    # Makes use of sympy fuctions to evaluate the values of the cos/sin
    # of the constant term.
        return const*rs_exp(p1, x, prec)

    if len(p) > 20:
        return _exp1(p, x, prec)
    one = R(1)
    n = 1
    k = 1
    c = []
    for k in range(prec):
        c.append(one/n)
        k += 1
        n *= k

    r = rs_series_from_list(p, c, x, prec)
    return r

def _atan(p, iv, prec):
    """
    Expansion using formula

    Faster on very small and univariate series.
    """
    R = p.ring
    mo = R(-1)
    c = [-mo]
    p2 = rs_square(p, iv, prec)
    for k in range(1, prec):
        c.append(mo**k/(2*k + 1))
    s = rs_series_from_list(p2, c, iv, prec)
    s = rs_mul(s, p, iv, prec)
    return s

def rs_atan(p, x, prec):
    """
    The arctangent of a series

    Returns the series expansion of the atan of p, about 0.

    Examples
    ========

    >>> from sympy.polys.domains import QQ
    >>> from sympy.polys.rings import ring
    >>> from sympy.polys.ring_series import rs_atan
    >>> R, x, y = ring('x, y', QQ)
    >>> rs_atan(x + x*y, x, 4)
    -1/3*x**3*y**3 - x**3*y**2 - x**3*y - 1/3*x**3 + x*y + x

    See Also
    ========

    atan
    """
    if rs_is_puiseux(p, x):
        return rs_puiseux(rs_atan, p, x, prec)
    R = p.ring
    const = 0
    if _has_constant_term(p, x):
        zm = R.zero_monom
        c = p[zm]
        if R.domain is EX:
            c_expr = c.as_expr()
            const = atan(c_expr)
        elif isinstance(c, PolyElement):
            try:
                c_expr = c.as_expr()
                const = R(atan(c_expr))
            except ValueError:
                    raise DomainError("The given series can't be expanded in "
                                      "this domain.")
        else:
            try:
                const = R(atan(c))
            except ValueError:
                    raise DomainError("The given series can't be expanded in "
                                      "this domain.")

    # Instead of using a closed form formula, we differentiate atan(p) to get
    # `1/(1+p**2) * dp`, whose series expansion is much easier to calculate.
    # Finally we integrate to get back atan
    dp = p.diff(x)
    p1 = rs_square(p, x, prec) + R(1)
    p1 = rs_series_inversion(p1, x, prec - 1)
    p1 = rs_mul(dp, p1, x, prec - 1)
    return rs_integrate(p1, x) + const

def rs_asin(p, x, prec):
    """
    Arcsine of a series

    Returns the series expansion of the asin of p, about 0.

    Examples
    ========

    >>> from sympy.polys.domains import QQ
    >>> from sympy.polys.rings import ring
    >>> from sympy.polys.ring_series import rs_asin
    >>> R, x, y = ring('x, y', QQ)
    >>> rs_asin(x, x, 8)
    5/112*x**7 + 3/40*x**5 + 1/6*x**3 + x

    See Also
    ========

    asin
    """
    if rs_is_puiseux(p, x):
        return rs_puiseux(rs_asin, p, x, prec)
    if _has_constant_term(p, x):
        raise NotImplementedError("Polynomial must not have constant term in "
                                  "series variables")
    R = p.ring
    if x in R.gens:
        # get a good value
        if len(p) > 20:
            dp = rs_diff(p, x)
            p1 = 1 - rs_square(p, x, prec - 1)
            p1 = rs_nth_root(p1, -2, x, prec - 1)
            p1 = rs_mul(dp, p1, x, prec - 1)
            return rs_integrate(p1, x)
        one = R(1)
        c = [0, one, 0]
        for k in range(3, prec, 2):
            c.append((k - 2)**2*c[-2]/(k*(k - 1)))
            c.append(0)
        return rs_series_from_list(p, c, x, prec)

    else:
        raise NotImplementedError

def _tan1(p, x, prec):
    """
    Helper function of ``rs_tan``

    Returns the series expansion of tan of a univariate series using Newton's
    method. It takes advantage of the fact that series expansion of atan is
    easier than that of tan.

    Consider `f(x) = y - atan(x)`
    Let r be a root of f(x) found using Newton's method.
    Then `f(r) = 0`
    Or `y  = atan(x)` where `x = tan(y)` as required.
    """
    R = p.ring
    p1 = R(0)
    for precx in _giant_steps(prec):
        tmp = p - rs_atan(p1, x, precx)
        tmp = rs_mul(tmp, 1 + rs_square(p1, x, precx), x, precx)
        p1 += tmp
    return p1

def rs_tan(p, x, prec):
    """
    Tangent of a series

    Returns the series expansion of the tan of p, about 0.

    Examples
    ========

    >>> from sympy.polys.domains import QQ
    >>> from sympy.polys.rings import ring
    >>> from sympy.polys.ring_series import rs_tan
    >>> R, x, y = ring('x, y', QQ)
    >>> rs_tan(x + x*y, x, 4)
    1/3*x**3*y**3 + x**3*y**2 + x**3*y + 1/3*x**3 + x*y + x

   See Also
   ========

   tan
   """
    if rs_is_puiseux(p, x):
        r = rs_puiseux(rs_tan, p, x, prec)
        return r
    R = p.ring
    const = 0
    if _has_constant_term(p, x):
        zm = R.zero_monom
        c = p[zm]
        if R.domain is EX:
            c_expr = c.as_expr()
            const = tan(c_expr)
        elif isinstance(c, PolyElement):
            try:
                c_expr = c.as_expr()
                const = R(tan(c_expr))
            except ValueError:
                    raise DomainError("The given series can't be expanded in "
                                      "this domain.")
        else:
            try:
                const = R(tan(c))
            except ValueError:
                    raise DomainError("The given series can't be expanded in "
                                      "this domain.")
        p1 = p - c

    # Makes use of sympy fuctions to evaluate the values of the cos/sin
    # of the constant term.
        t2 = rs_tan(p1, x, prec)
        t = rs_series_inversion(1 - const*t2, x, prec)
        return rs_mul(const + t2, t, x, prec)

    if R.ngens == 1:
        return _tan1(p, x, prec)
    else:
        return rs_fun(p, rs_tan, x, prec)

def rs_cot(p, x, prec):
    """
    Cotangent of a series

    Returns the series expansion of the cot of p, about 0.

    Examples
    ========

    >>> from sympy.polys.domains import QQ
    >>> from sympy.polys.rings import ring
    >>> from sympy.polys.ring_series import rs_cot
    >>> R, x, y = ring('x, y', QQ)
    >>> rs_cot(x, x, 6)
    -2/945*x**5 - 1/45*x**3 - 1/3*x + x**-1

    See Also
    ========

    cot
    """
    # It can not handle series like `p = x + x*y` where the coefficient of the
    # linear term in the series variable is symbolic.
    if rs_is_puiseux(p, x):
        r = rs_puiseux(rs_cot, p, x, prec)
        return r
    i, m = _check_series_var(p, x, 'cot')
    prec1 = prec + 2*m
    c, s = rs_cos_sin(p, x, prec1)
    s = mul_xin(s, i, -m)
    s = rs_series_inversion(s, x, prec1)
    res = rs_mul(c, s, x, prec1)
    res = mul_xin(res, i, -m)
    res = rs_trunc(res, x, prec)
    return res

def rs_sin(p, x, prec):
    """
    Sine of a series

    Returns the series expansion of the sin of p, about 0.

    Examples
    ========

    >>> from sympy.polys.domains import QQ
    >>> from sympy.polys.rings import ring
    >>> from sympy.polys.ring_series import rs_sin
    >>> R, x, y = ring('x, y', QQ)
    >>> rs_sin(x + x*y, x, 4)
    -1/6*x**3*y**3 - 1/2*x**3*y**2 - 1/2*x**3*y - 1/6*x**3 + x*y + x
    >>> rs_sin(x**QQ(3, 2) + x*y**QQ(7, 5), x, 4)
    -1/2*x**(7/2)*y**(14/5) - 1/6*x**3*y**(21/5) + x**(3/2) + x*y**(7/5)

    See Also
    ========

    sin
    """
    if rs_is_puiseux(p, x):
        return rs_puiseux(rs_sin, p, x, prec)
    R = x.ring
    if not p:
        return R(0)
    if _has_constant_term(p, x):
        zm = R.zero_monom
        c = p[zm]
        if R.domain is EX:
            c_expr = c.as_expr()
            t1, t2 = sin(c_expr), cos(c_expr)
        elif isinstance(c, PolyElement):
            try:
                c_expr = c.as_expr()
                t1, t2 = R(sin(c_expr)), R(cos(c_expr))
            except ValueError:
                    raise DomainError("The given series can't be expanded in "
                                      "this domain.")
        else:
            try:
                t1, t2 = R(sin(c)), R(cos(c))
            except ValueError:
                    raise DomainError("The given series can't be expanded in "
                                      "this domain.")
        p1 = p - c

    # Makes use of sympy cos, sin fuctions to evaluate the values of the
    # cos/sin of the constant term.
        return rs_sin(p1, x, prec)*t2 + rs_cos(p1, x, prec)*t1

    # Series is calculated in terms of tan as its evaluation is fast.
    if len(p) > 20 and R.ngens == 1:
        t = rs_tan(p/2, x, prec)
        t2 = rs_square(t, x, prec)
        p1 = rs_series_inversion(1 + t2, x, prec)
        return rs_mul(p1, 2*t, x, prec)
    one = R(1)
    n = 1
    c = [0]
    for k in range(2, prec + 2, 2):
        c.append(one/n)
        c.append(0)
        n *= -k*(k + 1)
    return rs_series_from_list(p, c, x, prec)

def rs_cos(p, x, prec):
    """
    Cosine of a series

    Returns the series expansion of the cos of p, about 0.

    Examples
    ========

    >>> from sympy.polys.domains import QQ
    >>> from sympy.polys.rings import ring
    >>> from sympy.polys.ring_series import rs_cos
    >>> R, x, y = ring('x, y', QQ)
    >>> rs_cos(x + x*y, x, 4)
    -1/2*x**2*y**2 - x**2*y - 1/2*x**2 + 1
    >>> rs_cos(x + x*y, x, 4)/x**QQ(7, 5)
    -1/2*x**(3/5)*y**2 - x**(3/5)*y - 1/2*x**(3/5) + x**(-7/5)

    See Also
    ========

    cos
    """
    if rs_is_puiseux(p, x):
        return rs_puiseux(rs_cos, p, x, prec)
    R = p.ring
    if _has_constant_term(p, x):
        zm = R.zero_monom
        c = p[zm]
        if R.domain is EX:
            c_expr = c.as_expr()
            t1, t2 = sin(c_expr), cos(c_expr)
        elif isinstance(c, PolyElement):
            try:
                c_expr = c.as_expr()
                t1, t2 = R(sin(c_expr)), R(cos(c_expr))
            except ValueError:
                    raise DomainError("The given series can't be expanded in "
                                      "this domain.")
        else:
            try:
                t1, t2 = R(sin(c)), R(cos(c))
            except ValueError:
                    raise DomainError("The given series can't be expanded in "
                                      "this domain.")
        p1 = p - c

    # Makes use of sympy cos, sin fuctions to evaluate the values of the
    # cos/sin of the constant term.
        return rs_cos(p1, x, prec)*t2 - rs_sin(p1, x, prec)*t1

    # Series is calculated in terms of tan as its evaluation is fast.
    if len(p) > 20 and R.ngens == 1:
        t = rs_tan(p/2, x, prec)
        t2 = rs_square(t, x, prec)
        p1 = rs_series_inversion(1+t2, x, prec)
        return rs_mul(p1, 1 - t2, x, prec)
    one = R(1)
    n = 1
    c = []
    for k in range(2, prec + 2, 2):
        c.append(one/n)
        c.append(0)
        n *= -k*(k - 1)
    return rs_series_from_list(p, c, x, prec)

def rs_cos_sin(p, x, prec):
    """
    Returns the tuple (rs_cos(p, x, prec), rs_sin(p, x, prec))
    Is faster than calling rs_cos and rs_sin separately
    """
    if rs_is_puiseux(p, x):
        return rs_puiseux(rs_cos_sin, p, x, prec)
    t = rs_tan(p/2, x, prec)
    t2 = rs_square(t, x, prec)
    p1 = rs_series_inversion(1 + t2, x, prec)
    return (rs_mul(p1, 1 - t2, x, prec), rs_mul(p1, 2*t, x, prec))

def _atanh(p, x, prec):
    """
    Expansion using formula

    Faster for very small and univariate series
    """
    R = p.ring
    one = R(1)
    c = [one]
    p2 = rs_square(p, x, prec)
    for k in range(1, prec):
        c.append(one/(2*k + 1))
    s = rs_series_from_list(p2, c, x, prec)
    s = rs_mul(s, p, x, prec)
    return s

def rs_atanh(p, x, prec):
    """
    Hyperbolic arctangent of a series

    Returns the series expansion of the atanh of p, about 0.

    Examples
    ========

    >>> from sympy.polys.domains import QQ
    >>> from sympy.polys.rings import ring
    >>> from sympy.polys.ring_series import rs_atanh
    >>> R, x, y = ring('x, y', QQ)
    >>> rs_atanh(x + x*y, x, 4)
    1/3*x**3*y**3 + x**3*y**2 + x**3*y + 1/3*x**3 + x*y + x

    See Also
    ========

    atanh
    """
    if rs_is_puiseux(p, x):
        return rs_puiseux(rs_atanh, p, x, prec)
    R = p.ring
    const = 0
    if _has_constant_term(p, x):
        zm = R.zero_monom
        c = p[zm]
        if R.domain is EX:
            c_expr = c.as_expr()
            const = atanh(c_expr)
        elif isinstance(c, PolyElement):
            try:
                c_expr = c.as_expr()
                const = R(atanh(c_expr))
            except ValueError:
                    raise DomainError("The given series can't be expanded in "
                                      "this domain.")
        else:
            try:
                const = R(atanh(c))
            except ValueError:
                    raise DomainError("The given series can't be expanded in "
                                      "this domain.")

    # Instead of using a closed form formula, we differentiate atanh(p) to get
    # `1/(1-p**2) * dp`, whose series expansion is much easier to calculate.
    # Finally we integrate to get back atanh
    dp = rs_diff(p, x)
    p1 = - rs_square(p, x, prec) + 1
    p1 = rs_series_inversion(p1, x, prec - 1)
    p1 = rs_mul(dp, p1, x, prec - 1)
    return rs_integrate(p1, x) + const

def rs_sinh(p, x, prec):
    """
    Hyperbolic sine of a series

    Returns the series expansion of the sinh of p, about 0.

    Examples
    ========

    >>> from sympy.polys.domains import QQ
    >>> from sympy.polys.rings import ring
    >>> from sympy.polys.ring_series import rs_sinh
    >>> R, x, y = ring('x, y', QQ)
    >>> rs_sinh(x + x*y, x, 4)
    1/6*x**3*y**3 + 1/2*x**3*y**2 + 1/2*x**3*y + 1/6*x**3 + x*y + x

    See Also
    ========

    sinh
    """
    if rs_is_puiseux(p, x):
        return rs_puiseux(rs_sinh, p, x, prec)
    t = rs_exp(p, x, prec)
    t1 = rs_series_inversion(t, x, prec)
    return (t - t1)/2

def rs_cosh(p, x, prec):
    """
    Hyperbolic cosine of a series

    Returns the series expansion of the cosh of p, about 0.

    Examples
    ========

    >>> from sympy.polys.domains import QQ
    >>> from sympy.polys.rings import ring
    >>> from sympy.polys.ring_series import rs_cosh
    >>> R, x, y = ring('x, y', QQ)
    >>> rs_cosh(x + x*y, x, 4)
    1/2*x**2*y**2 + x**2*y + 1/2*x**2 + 1

    See Also
    ========

    cosh
    """
    if rs_is_puiseux(p, x):
        return rs_puiseux(rs_cosh, p, x, prec)
    t = rs_exp(p, x, prec)
    t1 = rs_series_inversion(t, x, prec)
    return (t + t1)/2

def _tanh(p, x, prec):
    """
    Helper function of ``rs_tanh``

    Returns the series expansion of tanh of a univariate series using Newton's
    method. It takes advantage of the fact that series expansion of atanh is
    easier than that of tanh.

    See Also
    ========

    _tanh
    """
    R = p.ring
    p1 = R(0)
    for precx in _giant_steps(prec):
        tmp = p - rs_atanh(p1, x, precx)
        tmp = rs_mul(tmp, 1 - rs_square(p1, x, prec), x, precx)
        p1 += tmp
    return p1

def rs_tanh(p, x, prec):
    """
    Hyperbolic tangent of a series

    Returns the series expansion of the tanh of p, about 0.

    Examples
    ========

    >>> from sympy.polys.domains import QQ
    >>> from sympy.polys.rings import ring
    >>> from sympy.polys.ring_series import rs_tanh
    >>> R, x, y = ring('x, y', QQ)
    >>> rs_tanh(x + x*y, x, 4)
    -1/3*x**3*y**3 - x**3*y**2 - x**3*y - 1/3*x**3 + x*y + x

    See Also
    ========

    tanh
    """
    if rs_is_puiseux(p, x):
        return rs_puiseux(rs_tanh, p, x, prec)
    R = p.ring
    const = 0
    if _has_constant_term(p, x):
        zm = R.zero_monom
        c = p[zm]
        if R.domain is EX:
            c_expr = c.as_expr()
            const = tanh(c_expr)
        elif isinstance(c, PolyElement):
            try:
                c_expr = c.as_expr()
                const = R(tanh(c_expr))
            except ValueError:
                    raise DomainError("The given series can't be expanded in "
                                      "this domain.")
        else:
            try:
                const = R(tanh(c))
            except ValueError:
                    raise DomainError("The given series can't be expanded in "
                                      "this domain.")
        p1 = p - c
        t1 = rs_tanh(p1, x, prec)
        t = rs_series_inversion(1 + const*t1, x, prec)
        return rs_mul(const + t1, t, x, prec)

    if R.ngens == 1:
        return _tanh(p, x, prec)
    else:
        return rs_fun(p, _tanh, x, prec)

def rs_newton(p, x, prec):
    """
    Compute the truncated Newton sum of the polynomial ``p``

    Examples
    ========

    >>> from sympy.polys.domains import QQ
    >>> from sympy.polys.rings import ring
    >>> from sympy.polys.ring_series import rs_newton
    >>> R, x = ring('x', QQ)
    >>> p = x**2 - 2
    >>> rs_newton(p, x, 5)
    8*x**4 + 4*x**2 + 2
    """
    deg = p.degree()
    p1 = _invert_monoms(p)
    p2 = rs_series_inversion(p1, x, prec)
    p3 = rs_mul(p1.diff(x), p2, x, prec)
    res = deg - p3*x
    return res

def rs_hadamard_exp(p1, inverse=False):
    """
    Return ``sum f_i/i!*x**i`` from ``sum f_i*x**i``,
    where ``x`` is the first variable.

    If ``invers=True`` return ``sum f_i*i!*x**i``

    Examples
    ========

    >>> from sympy.polys.domains import QQ
    >>> from sympy.polys.rings import ring
    >>> from sympy.polys.ring_series import rs_hadamard_exp
    >>> R, x = ring('x', QQ)
    >>> p = 1 + x + x**2 + x**3
    >>> rs_hadamard_exp(p)
    1/6*x**3 + 1/2*x**2 + x + 1
    """
    R = p1.ring
    if R.domain != QQ:
        raise NotImplementedError
    p = R.zero
    if not inverse:
        for exp1, v1 in p1.items():
            p[exp1] = v1/int(ifac(exp1[0]))
    else:
        for exp1, v1 in p1.items():
            p[exp1] = v1*int(ifac(exp1[0]))
    return p

def rs_compose_add(p1, p2):
    """
    compute the composed sum ``prod(p2(x - beta) for beta root of p1)``

    Examples
    ========

    >>> from sympy.polys.domains import QQ
    >>> from sympy.polys.rings import ring
    >>> from sympy.polys.ring_series import rs_compose_add
    >>> R, x = ring('x', QQ)
    >>> f = x**2 - 2
    >>> g = x**2 - 3
    >>> rs_compose_add(f, g)
    x**4 - 10*x**2 + 1

    References
    ==========

    A. Bostan, P. Flajolet, B. Salvy and E. Schost
    "Fast Computation with Two Algebraic Numbers",
    (2002) Research Report 4579, Institut
    National de Recherche en Informatique et en Automatique
    """
    R = p1.ring
    x = R.gens[0]
    prec = p1.degree() * p2.degree() + 1
    np1 = rs_newton(p1, x, prec)
    np1e = rs_hadamard_exp(np1)
    np2 = rs_newton(p2, x, prec)
    np2e = rs_hadamard_exp(np2)
    np3e = rs_mul(np1e, np2e, x, prec)
    np3 = rs_hadamard_exp(np3e, True)
    np3a = (np3[(0,)] - np3)/x
    q = rs_integrate(np3a, x)
    q = rs_exp(q, x, prec)
    q = _invert_monoms(q)
    q = q.primitive()[1]
    dp = p1.degree() * p2.degree() - q.degree()
    # `dp` is the multiplicity of the zeroes of the resultant;
    # these zeroes are missed in this computation so they are put here.
    # if p1 and p2 are monic irreducible polynomials,
    # there are zeroes in the resultant
    # if and only if p1 = p2 ; in fact in that case p1 and p2 have a
    # root in common, so gcd(p1, p2) != 1; being p1 and p2 irreducible
    # this means p1 = p2
    if dp:
        q = q*x**dp
    return q


class RingSeriesBase(object):
    def new(self, *args, **kwargs):
        return self.__class__(*args, **kwargs)


class RingSeries(RingSeriesBase):
    """Sparse Multivariate Ring Series"""
    def __init__(self, series, degree=None):
        self.series = series
        self.ring = series.ring
        self.degree = degree

    def __repr__(self):
        return "%s(%s, %s, %s)" % (self.__class__.__name__, self.series,
            self.ring.domain, self.ring.gens)

    def __pos__(self):
        return self

    def __neg__(self):
        return self.new(-self.series, self.ring)

    def __add__(self, other):
        if self.ring == other.ring:
            return self.new(self.series + other.series, self.ring)
        else:
            raise DomainError("Both the series should be defined on the same"
                "ring")

    def __mul__(self, other):
        if self.ring == other.ring:
            return self.new(self.series * other.series, self.ring)
        else:
            raise DomainError("Both the series should be defined on the same"
                "ring")

    def __sub__(self, other):
        return self + (-other)

    def get_degree(self):
        if self.degree:
            return self.degree
        else:
            self.degree = self.series.degree()
            return self.degree


class RingSin(RingSeriesBase):
    def __init__(self, ring_series):
        self.ring_series = ring_series

    def __repr__(self):
        return "RingSin(%s)" % self.ring_series

    def _eval(self, x, prec):
        return rs_sin(self.ring_series.series, x, prec)


class RingCos(RingSeriesBase):
    def __init__(self, ring_series):
        self.ring_series = ring_series

    def __repr__(self):
        return "RingCos(%s)" % self.ring_series

    def _eval(self, x, prec):
        return rs_cos(self.ring_series.series, x, prec)


def taylor_series(series, x, prec=5, x0=0):
    if isinstance(series, RingSeriesBase):
        if hasattr(series, "_eval"):
            if isinstance(series.ring_series, RingSeries):
                return RingSeries(series._eval(x, prec))
            elif isinstance(series.ring_series, RingSeriesBase):
                series_inner = taylor_series(series.ring_series, x, prec + 1)
                return RingSeries(series.new(series_inner)._eval(x, prec))
            else:
                raise TypeError("The series should be a RingSeries")
        else:
            return series
    else:
        raise TypeError("The series should be a RingSeries")
<|MERGE_RESOLUTION|>--- conflicted
+++ resolved
@@ -1,10 +1,5 @@
-<<<<<<< HEAD
-from sympy.polys.domains import QQ, EX, ExpressionDomain
-from sympy.polys.rings import PolyElement, PolyRing, ring
-=======
 from sympy.polys.domains import QQ, EX
 from sympy.polys.rings import PolyElement, ring
->>>>>>> 420f574e
 from sympy.polys.polyerrors import DomainError
 from sympy.polys.monomials import (monomial_min, monomial_mul, monomial_div,
                                    monomial_ldiv)
