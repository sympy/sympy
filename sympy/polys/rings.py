"""Sparse polynomial rings."""

from __future__ import annotations

from typing import Generic, overload, Callable, Iterable, TYPE_CHECKING

from operator import add, mul, lt, le, gt, ge
from functools import reduce
from types import GeneratorType

from sympy.external.gmpy import GROUND_TYPES

from sympy.core.cache import cacheit
from sympy.core.expr import Expr
from sympy.core.intfunc import igcd
from sympy.core.symbol import Symbol, symbols as _symbols
from sympy.core.sympify import CantSympify, sympify
from sympy.ntheory.multinomial import multinomial_coefficients
from sympy.polys.compatibility import IPolys
from sympy.polys.constructor import construct_domain
from sympy.polys.densebasic import ninf, dmp_to_dict, dmp_from_dict
from sympy.polys.domains.compositedomain import CompositeDomain
from sympy.polys.domains.domain import Domain, Er, Es
from sympy.polys.domains.domainelement import DomainElement
from sympy.polys.domains.polynomialring import PolynomialRing
from sympy.polys.heuristicgcd import heugcd
from sympy.polys.monomials import MonomialOps
from sympy.polys.orderings import lex, MonomialOrder, LexOrder, GradedLexOrder, ReversedGradedLexOrder
from sympy.polys.polyerrors import (
    CoercionFailed,
    GeneratorsError,
    ExactQuotientFailed,
    MultivariatePolynomialError,
)
from sympy.polys.polyoptions import (
    Domain as DomainOpt,
    Order as OrderOpt,
    build_options,
)
from sympy.polys.polyutils import (
    expr_from_dict,
    _dict_reorder,
    _parallel_dict_from_expr,
)
from sympy.printing.defaults import DefaultPrinting
from sympy.utilities import public, subsets
from sympy.utilities.iterables import is_sequence
from sympy.utilities.magic import pollute


<<<<<<< HEAD
if GROUND_TYPES == 'flint':
    import flint

    def _supported_flint_domain(domain):
        return domain.is_ZZ or domain.is_QQ

    def _supported_flint_order(order):
        supported_orders = (LexOrder, GradedLexOrder, ReversedGradedLexOrder)
        return isinstance(order, supported_orders)

else:
    flint = None
    def _supported_flint_domain(domain):
        return False

    def _supported_flint_order(order):
        return False


flint = None
=======
if TYPE_CHECKING:
    from typing import TypeIs
    from sympy.polys.fields import FracField


Mon = tuple[int, ...]
>>>>>>> 0b61f7b5


@public
def ring(symbols, domain, order: MonomialOrder | str = lex):
    """Construct a polynomial ring returning ``(ring, x_1, ..., x_n)``.

    Parameters
    ==========

    symbols : str
        Symbol/Expr or sequence of str, Symbol/Expr (non-empty)
    domain : :class:`~.Domain` or coercible
    order : :class:`~.MonomialOrder` or coercible, optional, defaults to ``lex``

    Examples
    ========

    >>> from sympy.polys.rings import ring
    >>> from sympy.polys.domains import ZZ
    >>> from sympy.polys.orderings import lex

    >>> R, x, y, z = ring("x,y,z", ZZ, lex)
    >>> R
    Polynomial ring in x, y, z over ZZ with lex order
    >>> x + y + z
    x + y + z
    >>> type(_)
    <class 'sympy.polys.rings.PolyElement'>

    """
    _ring = PolyRing(symbols, domain, order)
    return (_ring,) + _ring.gens


@public
def xring(symbols, domain, order=lex):
    """Construct a polynomial ring returning ``(ring, (x_1, ..., x_n))``.

    Parameters
    ==========

    symbols : str
        Symbol/Expr or sequence of str, Symbol/Expr (non-empty)
    domain : :class:`~.Domain` or coercible
    order : :class:`~.MonomialOrder` or coercible, optional, defaults to ``lex``

    Examples
    ========

    >>> from sympy.polys.rings import xring
    >>> from sympy.polys.domains import ZZ
    >>> from sympy.polys.orderings import lex

    >>> R, (x, y, z) = xring("x,y,z", ZZ, lex)
    >>> R
    Polynomial ring in x, y, z over ZZ with lex order
    >>> x + y + z
    x + y + z
    >>> type(_)
    <class 'sympy.polys.rings.PolyElement'>

    """
    _ring = PolyRing(symbols, domain, order)
    return (_ring, _ring.gens)


@public
def vring(symbols, domain, order=lex):
    """Construct a polynomial ring and inject ``x_1, ..., x_n`` into the global namespace.

    Parameters
    ==========

    symbols : str
        Symbol/Expr or sequence of str, Symbol/Expr (non-empty)
    domain : :class:`~.Domain` or coercible
    order : :class:`~.MonomialOrder` or coercible, optional, defaults to ``lex``

    Examples
    ========

    >>> from sympy.polys.rings import vring
    >>> from sympy.polys.domains import ZZ
    >>> from sympy.polys.orderings import lex

    >>> vring("x,y,z", ZZ, lex)
    Polynomial ring in x, y, z over ZZ with lex order
    >>> x + y + z # noqa:
    x + y + z
    >>> type(_)
    <class 'sympy.polys.rings.PolyElement'>

    """
    _ring = PolyRing(symbols, domain, order)
    pollute([sym.name for sym in _ring.symbols], _ring.gens)
    return _ring


@public
def sring(exprs, *symbols, **options):
    """Construct a ring deriving generators and domain from options and input expressions.

    Parameters
    ==========

    exprs : :class:`~.Expr` or sequence of :class:`~.Expr` (sympifiable)
    symbols : sequence of :class:`~.Symbol`/:class:`~.Expr`
    options : keyword arguments understood by :class:`~.Options`

    Examples
    ========

    >>> from sympy import sring, symbols

    >>> x, y, z = symbols("x,y,z")
    >>> R, f = sring(x + 2*y + 3*z)
    >>> R
    Polynomial ring in x, y, z over ZZ with lex order
    >>> f
    x + 2*y + 3*z
    >>> type(_)
    <class 'sympy.polys.rings.PolyElement'>

    """
    single = False

    if not is_sequence(exprs):
        exprs, single = [exprs], True

    exprs = list(map(sympify, exprs))
    opt = build_options(symbols, options)

    # TODO: rewrite this so that it doesn't use expand() (see poly()).
    reps, opt = _parallel_dict_from_expr(exprs, opt)

    if opt.domain is None:
        coeffs = sum([list(rep.values()) for rep in reps], [])

        opt.domain, coeffs_dom = construct_domain(coeffs, opt=opt)

        coeff_map = dict(zip(coeffs, coeffs_dom))
        reps = [{m: coeff_map[c] for m, c in rep.items()} for rep in reps]

    _ring = PolyRing(opt.gens, opt.domain, opt.order)
    polys = list(map(_ring.from_dict, reps))

    if single:
        return (_ring, polys[0])
    else:
        return (_ring, polys)


def _parse_symbols(symbols):
    if isinstance(symbols, str):
        return _symbols(symbols, seq=True) if symbols else ()
    elif isinstance(symbols, Expr):
        return (symbols,)
    elif is_sequence(symbols):
        if all(isinstance(s, str) for s in symbols):
            return _symbols(symbols)
        elif all(isinstance(s, Expr) for s in symbols):
            return symbols

    raise GeneratorsError(
        "expected a string, Symbol or expression or a non-empty sequence of strings, Symbols or expressions"
    )


<<<<<<< HEAD
class PolyRing(DefaultPrinting, IPolys):
    """Multivariate distributed polynomial rings."""
=======
class PolyRing(DefaultPrinting, IPolys, Generic[Er]):
    """Multivariate distributed polynomial ring."""
>>>>>>> 0b61f7b5

    symbols: tuple[Expr, ...]
    gens: tuple[PolyElement[Er], ...]
    ngens: int
    _gens_set: set[PolyElement]
    domain: Domain[Er]
    order: MonomialOrder
    _hash: int
    _hash_tuple: tuple
    _one: list[tuple[Mon, Er]]

    dtype: Callable[[Iterable[tuple[Mon, Er]] | dict[Mon, Er]], PolyElement[Er]]

    monomial_mul: Callable[[Mon, Mon], Mon]
    monomial_pow: Callable[[Mon, int], Mon]
    monomial_mulpow: Callable[[Mon, int, int], Mon]
    monomial_ldiv: Callable[[Mon, Mon], Mon]
    monomial_div: Callable[[Mon, Mon], Mon]
    monomial_lcm: Callable[[Mon, Mon], Mon]
    monomial_gcd: Callable[[Mon, Mon], Mon]
    leading_expv: Callable[[PolyElement[Er]], Mon]
    zero_monom: Mon

    def __new__(cls,
                symbols,
                domain: Domain[Er],
                order: str | MonomialOrder | None = lex
            ) -> PolyRing[Er]:

<<<<<<< HEAD
    def __new__(cls, symbols, domain, order=lex):
        # validate inputs
        symbols = tuple(_parse_symbols(symbols))
        preprocessed_domain = DomainOpt.preprocess(domain)
        order = OrderOpt.preprocess(order)

        # symbols do must not overlap with domain symbols
        if preprocessed_domain.is_Composite and set(symbols) & set(preprocessed_domain.symbols):
            raise GeneratorsError(
                "polynomial ring and its ground domain share generators"
            )

        # delegation to appropriate subclass
        if flint is not None and _supported_flint_domain(preprocessed_domain):
            return FPolyRing._new(symbols, preprocessed_domain, order)
        else:
            return PyPolyRing._new(symbols, preprocessed_domain, order)
=======
        # Create a new ring instance.
        symbols = tuple(_parse_symbols(symbols))
        ngens = len(symbols)
        domain = DomainOpt.preprocess(domain)
        morder = OrderOpt.preprocess(order)

        # Validate that symbols do not overlap with domain symbols
        if isinstance(domain, CompositeDomain) and set(symbols) & set(domain.symbols):
            raise GeneratorsError("polynomial ring and it's ground domain share generators")

        # Create and initialize instance
        obj = object.__new__(cls)
        obj._hash_tuple = (cls.__name__, symbols, ngens, domain, order)
        obj._hash = hash(obj._hash_tuple)
        obj.symbols = symbols
        obj.ngens = ngens
        obj.domain = domain
        obj.order = morder
>>>>>>> 0b61f7b5

    @classmethod
    def _new(cls, symbols, domain, order):
        raise NotImplementedError("Must be implemented by subclass")

    def _init_instance(self, symbols, domain, order):
        # initialize the instance with common attributes.
        self.symbols = symbols
        self.ngens = len(symbols)
        self.domain = domain
        self.order = order
        self._hash_tuple = ("PolyRing", symbols, self.ngens, domain, order)
        self._hash = hash(self._hash_tuple)

        # set up polynomial creation and basic elements
        self.dtype = PolyElement(self, ()).new
        self.zero_monom = (0,) * self.ngens
        self.gens = self._gens()
        self._gens_set = set(self.gens)
        self._one = [(self.zero_monom, domain.one)]

        # initialize monomial operations
        self._init_monomial_operations()

        # set up leading exponent vector function
        self._init_leading_expv_function(order)

        # add generator attributes for Symbol names
        self._add_generator_attributes()

    def _init_monomial_operations(self):
        # initialize monomial operations based on number of generators
        if self.ngens:
            # operations for rings with at least one generator
            codegen = MonomialOps(self.ngens)
            self.monomial_mul = codegen.mul()
            self.monomial_pow = codegen.pow()
            self.monomial_mulpow = codegen.mulpow()
            self.monomial_ldiv = codegen.ldiv()
            self.monomial_div = codegen.div()
            self.monomial_lcm = codegen.lcm()
            self.monomial_gcd = codegen.gcd()
        else:
            # rings with no generator
            monunit = lambda a, b: ()
            self.monomial_mul = monunit
            self.monomial_pow = monunit
            self.monomial_mulpow = lambda a, b, c: ()
            self.monomial_ldiv = monunit
            self.monomial_div = monunit
            self.monomial_lcm = monunit
            self.monomial_gcd = monunit

    def _init_leading_expv_function(self, order):
        if order is lex:
            self.leading_expv = max
        else:
            self.leading_expv = lambda f: max(f, key=order)

    def _add_generator_attributes(self):
        for symbol, generator in zip(self.symbols, self.gens):
            if isinstance(symbol, Symbol):
                name = symbol.name
                if not hasattr(self, name):
                    setattr(self, name, generator)

    # Pickle support
    def __getnewargs__(self):
        return self.symbols, self.domain, self.order

    # Hash and equality
    def __hash__(self):
        return self._hash

    def __eq__(self, other):
        return isinstance(other, PolyRing) and (self.symbols, self.domain, self.ngens, self.order) == (
            other.symbols,
            other.domain,
            other.ngens,
            other.order,
        )

    def __ne__(self, other):
        return not self == other

    def __getitem__(self, key):
        """Get a subring with subset of symbols."""
        symbols = self.symbols[key]

        if not symbols:
            return self.domain
        else:
            return self.clone(symbols=symbols)

    # Properties
    @property
    def zero(self) -> PolyElement[Er]:
        """The zero polynomial."""
        return self.dtype([])

    @property
    def one(self) -> PolyElement[Er]:
        """The unit polynomial."""
        return self.dtype(self._one)

    @property
    def is_univariate(self) -> bool:
        """True if this is a univariate ring."""
        return self.ngens == 1

    @property
    def is_multivariate(self) -> bool:
        """True if this is a multivariate ring."""
        return self.ngens > 1

    @overload
    def clone(self, symbols: list[Expr] | tuple[Expr, ...] | None = None,
                    domain: None = None,
                    order: None = None) -> PolyRing[Er]: ...
    @overload
    def clone(self, symbols: list[Expr] | tuple[Expr, ...] | None = None,
                    *,
                    domain: Domain[Es],
                    order: None = None) -> PolyRing[Es]: ...

    # Ring operations and cloning
    def clone(self, symbols=None, domain=None, order=None) -> PolyRing:
        """Create a clone with modified parameters."""
        # convert list to tuple for hashability
        if symbols is not None and isinstance(symbols, list):
            symbols = tuple(symbols)
        return self._clone(symbols, domain, order)

    @cacheit
    def _clone(self, symbols, domain, order):
        return self.__class__(
            symbols or self.symbols, domain or self.domain, order or self.order
        )

    def compose(self, other):
        """Add the generators of other ring to this ring."""
        if self != other:
            syms = set(self.symbols).union(set(other.symbols))
            return self.clone(symbols=list(syms))
        else:
            return self

    # Domain conversions
    def to_domain(self) -> PolynomialRing[Er]:
        """Convert to a domain."""
        return PolynomialRing(self)

    def to_field(self) -> FracField[Er]:
        """Convert to a field of fractions."""
        from sympy.polys.fields import FracField
        return FracField(self.symbols, self.domain, self.order)

    def to_ground(self) -> PolyRing:
        """Convert to ground domain."""
        if isinstance(self.domain, CompositeDomain) or hasattr(self.domain, 'domain'):
            return self.clone(domain=self.domain.domain)
        else:
            raise ValueError(f"{self.domain} is not a composite domain")

<<<<<<< HEAD
    # Ring element creation and testing
    def is_element(self, element):
=======
    # Element creation and testing
    def is_element(self, element) -> TypeIs[PolyElement[Er]]:
>>>>>>> 0b61f7b5
        """Check if element belongs to this ring."""
        return isinstance(element, PolyElement) and element.ring == self

    def domain_new(self, element, orig_domain=None) -> Er:
        """Create a new element of the ground domain."""
        return self.domain.convert(element, orig_domain)

    def ground_new(self, coeff) -> PolyElement[Er]:
        """Create a constant polynomial with given coefficient."""
        return self.term_new(self.zero_monom, coeff)

    def term_new(self, monom, coeff) -> PolyElement[Er]:
        """Create a polynomial with a single term."""
        coeff = self.domain_new(coeff)
        poly = self.zero
        if coeff:
            poly[monom] = coeff
        return poly

    # Polynomial creation from various formats
    def from_dict(self, element, orig_domain=None) -> PolyElement[Er]:
        """Create polynomial from dictionary of monomials to coefficients."""
        if not isinstance(element, dict):
            raise TypeError(
                "Input must be a dictionary mapping monomials to coefficients"
            )
        return self._from_dict_ground(element, orig_domain)

    def from_terms(self, element, orig_domain=None) -> PolyElement[Er]:
        """Create polynomial from sequence of (monomial, coefficient) pairs."""
        return self.from_dict(dict(element), orig_domain)

    def from_list(self, element) -> PolyElement[Er]:
        """Create polynomial from list(dense) representation."""
        return self.from_dict(dmp_to_dict(element, self.ngens - 1, self.domain))

    def from_expr(self, expr) -> PolyElement[Er]:
        """Create polynomial from SymPy expression."""
        mapping = dict(zip(self.symbols, self.gens))

        try:
            poly = self._rebuild_expr(expr, mapping)
        except CoercionFailed:
            raise ValueError(
                f"expected an expression convertible to a polynomial in {self}, "
                f"got {expr}"
            )
        else:
            return self.ring_new(poly)

<<<<<<< HEAD
    def _rebuild_expr(self, expr, mapping):
=======
    def _rebuild_expr(self, expr, mapping) -> PolyElement[Er]:
        # Rebuild expression as polynomial.
>>>>>>> 0b61f7b5
        domain = self.domain

        def _rebuild(expr):
            generator = mapping.get(expr)

            if generator is not None:
                return generator
            elif expr.is_Add:
                return reduce(add, map(_rebuild, expr.args))
            elif expr.is_Mul:
                return reduce(mul, map(_rebuild, expr.args))
            else:
                # Handle powers and other expressions
                base, exp = expr.as_base_exp()
                if exp.is_Integer and exp > 1:
                    return _rebuild(base) ** int(exp)
                else:
                    return self.ground_new(domain.convert(expr))

        return _rebuild(sympify(expr))

    # Generator operations
    def monomial_basis(self, i) -> tuple[int, ...]:
        """Return the i-th basis element."""
        basis = [0] * self.ngens
        basis[i] = 1
        return tuple(basis)

    def index(self, gen) -> int:
        """Get index of generator in the ring."""
        if gen is None:
            return 0 if self.ngens else -1  # Impossible choice indicator
        if isinstance(gen, int):
            if 0 <= gen < self.ngens:
                return self._gen_index(gen)
            else:
                raise ValueError(f"invalid generator index: {gen}")

        elif isinstance(gen, str):
            if gen in self.symbols:
                return self._gen_index(gen)
            else:
                raise ValueError(f"invalid generator name: {gen}")

        elif self.is_element(gen):
            try:
                return self.gens.index(gen)
            except ValueError:
                raise ValueError(f"invalid generator: {gen}")
        else:
            raise ValueError(
                f"expected a polynomial generator, an integer, a string or None, "
                f"got {gen}"
            )

    def drop(self, *gens):
        """Remove specified generator(s) from the ring."""
        indices = set(map(self.index, gens))
        symbols = [s for i, s in enumerate(self.symbols) if i not in indices]

        if not symbols:
            return self.domain
        else:
            return self.clone(symbols=symbols)

    def add_gens(self, symbols):
        """Add new generator(s) to the ring."""
        syms = set(self.symbols).union(set(symbols))
        return self.clone(symbols=list(syms))

    # Polynomial operations
    def add(self, *objs):
        """Add a sequence of polynomials or containers of polynomials."""
        result = self.zero

        for obj in objs:
            if is_sequence(obj, include=GeneratorType):
                result += self.add(*obj)
            else:
                result += obj

        return result

    def mul(self, *objs):
        """Multiply a sequence of polynomials or containers of polynomials."""
        result = self.one

        for obj in objs:
            if is_sequence(obj, include=GeneratorType):
                result *= self.mul(*obj)
            else:
                result *= obj

        return result

    def symmetric_poly(self, n):
        """Return the elementary symmetric polynomial of degree n."""
        if n < 0 or n > self.ngens:
            raise ValueError(
                f"Cannot generate symmetric polynomial of order {n} for {self.gens}"
            )
        elif not n:
            return self.one
        else:
            poly = self.zero
            for s in subsets(range(self.ngens), int(n)):
                monom = tuple(int(i in s) for i in range(self.ngens))
                poly += self.term_new(monom, self.domain.one)
            return poly

    # Main element creation method
    def ring_new(self, element) -> PolyElement[Er]:
        """Create a ring element from various input types."""
        if isinstance(element, PolyElement):
            if self == element.ring:
                return element
            elif (
                isinstance(self.domain, PolynomialRing)
                and self.domain.ring == element.ring
            ):
                return self.ground_new(element)
            else:
                raise NotImplementedError("conversion")
        elif isinstance(element, str):
            raise NotImplementedError("parsing")
        elif isinstance(element, dict):
            return self.from_dict(element)
        elif isinstance(element, list):
            try:
                return self.from_terms(element)
            except ValueError:
                return self.from_list(element)
        elif isinstance(element, Expr):
            return self.from_expr(element)
        else:
            return self.ground_new(element)

    __call__ = ring_new

    # Serialization support
    def __getstate__(self):
        state = self.__dict__.copy()
        del state["leading_expv"]

        for key in state:
            if key.startswith("monomial_"):
                del state[key]

        return state

    # internal helpers
    def _gens(self):
        """Generate the polynomial generators."""
        one = self.domain.one
        generators = []

        for i in range(self.ngens):
            expv = self.monomial_basis(i)
            poly = self.zero
            poly[expv] = one
            generators.append(poly)

        return tuple(generators)

    # to be overridden
    def _gen_index(self, gen):
        # get generator index from int or str
        raise NotImplementedError("Must be implemented by subclass")

    def _from_dict_ground(self, element, orig_domain=None):
        # create polynomial from dict
        raise NotImplementedError("Must be implemented by subclass")

    def drop_to_ground(self, *gens):
        """Remove generators and inject them into the ground domain."""
        indices = set(map(self.index, gens))
        symbols = [s for i, s in enumerate(self.symbols) if i not in indices]
        gens_to_drop = [gen for i, gen in enumerate(self.gens) if i not in indices]

        if not symbols:
            return self
        else:
            return self.clone(symbols=symbols, domain=self.drop(*gens_to_drop))


class PyPolyRing(PolyRing):
    """Multivariate distributed polynomial rings."""

    @classmethod
    def _new(cls, symbols, domain, order):
        obj = object.__new__(cls)
        obj._init_instance(symbols, domain, order)
        return obj

    def _gen_index(self, gen):
        # get generator index from int or str
        return gen if isinstance(gen, int) else self.symbols.index(gen)

    def _from_dict_ground(self, element, orig_domain=None):
        # create polynomial from dict
        poly = self.zero
        domain_new = self.domain_new

        for monom, coeff in element.items():
            if coeff:  # Skip zero coefficients
                coeff = domain_new(coeff, orig_domain)
                poly[monom] = coeff

        return poly

class PolyElement(DomainElement, DefaultPrinting, CantSympify, dict[tuple[int, ...], Er], Generic[Er]):
    """Element of multivariate distributed polynomial ring. """

<<<<<<< HEAD
class FPolyRing(PolyRing):
    """Multivariate distributed polynomial rings backed by FLINT."""

    @classmethod
    def _new(cls, symbols, domain, order):
        obj = object.__new__(cls)
        obj._init_instance(symbols, domain, order)
        obj._python_ring = PyPolyRing._new(symbols, domain, order)
        obj.flint_ctx = None
        flint_names = cls._flint_mapping(symbols)
        str_order = cls._get_flint_order(order)

        # Initialize FLINT context based on domain
        if domain.is_ZZ:
            obj.flint_ctx = flint.fmpz_mpoly_ctx.get(flint_names, str_order)
        elif domain.is_QQ:
            obj.flint_ctx = flint.fmpq_mpoly_ctx.get(flint_names, str_order)
        else:
            raise NotImplementedError(f"Unsupported domain for FPolyRing: {domain}")

        return obj

    @staticmethod
    def _flint_mapping(symbols):
        flint_names = []
        used_names = set()

        for sym in symbols:
            base_name = str(sym)
            flint_name = base_name

            counter = 1
            while flint_name in used_names:
                flint_name = f"{base_name}_{counter}"
                counter += 1

            used_names.add(flint_name)
            flint_names.append(flint_name)

        return flint_names

    @staticmethod
    def _get_flint_order(order):
        """Convert SymPy monomial order to FLINT order string."""
        if isinstance(order, LexOrder):
            return "lex"
        elif isinstance(order, GradedLexOrder):
            return "deglex"
        else:
            return "degrevlex"

    def _gen_index(self, gen):
        # get generator index from int or str
        return self.flint_ctx.variable_to_index(gen)

    def _from_dict_ground(self, element, orig_domain=None):
        """Create polynomial from dict."""
        # For now, delegate to Python implementation
        # TODO: Implement direct polynomial creation from dict once FPolyElement is ready
        return self._python_ring._from_dict_ground(element, orig_domain)


class PolyElement(DomainElement, DefaultPrinting, CantSympify):
    """Element of multivariate distributed polynomial ring."""

    def __new__(cls, ring, init):
        # Delegation to appropriate subclass based on ring type
        if isinstance(ring, FPolyRing):
            return FPolyElement._new(ring, init)
        else:
            return PyPolyElement._new(ring, init)

    @classmethod
    def _new(cls, ring, init):
        """Create a new polynomial element - to be implemented by subclasses."""
        raise NotImplementedError("Must be implemented by subclass")
=======
    def __init__(self, ring: PolyRing[Er], init: dict[Mon, Er] | Iterable[tuple[Mon, Er]]):
        super().__init__(init)
        self.ring = ring
        # This check would be too slow to run every time:
        # self._check()
>>>>>>> 0b61f7b5

    def __getnewargs__(self):
        return (self.ring, list(self.iterterms()))

    _hash = None

    def __hash__(self):
        # XXX: This computes a hash of a dictionary, but currently we don't
        # protect dictionary from being changed so any use site modifications
        # will make hashing go wrong. Use this feature with caution until we
        # figure out how to make a safe API without compromising speed of this
        # low-level class.
        _hash = self._hash
        if _hash is None:
            self._hash = _hash = hash((self.ring, frozenset(self.items())))
        return _hash

    def __ne__(self, other):
        return not self == other

    def __pos__(self) -> PolyElement[Er]:
        return self

    def __lt__(self, other):
        return self._cmp(other, lt)

    def __le__(self, other):
        return self._cmp(other, le)

    def __gt__(self, other):
        return self._cmp(other, gt)

    def __ge__(self, other):
        return self._cmp(other, ge)

    def as_expr(self, *symbols):
        if not symbols:
            symbols = self.ring.symbols
        elif len(symbols) != self.ring.ngens:
            raise ValueError(
                "Wrong number of symbols, expected %s got %s" %
                (self.ring.ngens, len(symbols))
            )
        return expr_from_dict(self.as_expr_dict(), *symbols)

    def __add__(self, other: PolyElement[Er] | Er | int) -> PolyElement[Er]:
        """Add two polynomials.

        Examples
        ========

        >>> from sympy.polys.domains import ZZ
        >>> from sympy.polys.rings import ring

        >>> _, x, y = ring('x, y', ZZ)
        >>> (x + y)**2 + (x - y)**2
        2*x**2 + 2*y**2

        """
        if not other:
            return self.copy()

        ring = self.ring

        if isinstance(other, PolyElement):
            if other.ring == ring:
                return self._add(other)
            elif (
                isinstance(ring.domain, PolynomialRing) and ring.domain.ring == other.ring
            ):
                return self._add_ground(other)
            elif (
                isinstance(other.ring.domain, PolynomialRing)
                and other.ring.domain.ring == ring
            ):
                return other._add_ground(self)
            else:
                return NotImplemented

        try:
            cp2 = ring.domain_new(other)
        except CoercionFailed:
            return NotImplemented
        else:
            return self._add_ground(cp2)

    def __radd__(self, other: PolyElement[Er] | Er | int) -> PolyElement[Er]:
        ring = self.ring
        try:
            other = ring.domain_new(other)
        except CoercionFailed:
            return NotImplemented
        else:
            return self._add_ground(other)

    def __sub__(self, other: PolyElement[Er] | Er | int) -> PolyElement[Er]:
        """Subtract polynomial p2 from p1.

        Examples
        ========

        >>> from sympy.polys.domains import ZZ
        >>> from sympy.polys.rings import ring

        >>> _, x, y = ring('x, y', ZZ)
        >>> p1 = x + y**2
        >>> p2 = x*y + y**2
        >>> p1 - p2
        -x*y + x

        """
        if not other:
            return self.copy()

        ring = self.ring

        if isinstance(other, PolyElement):
            if other.ring == ring:
                return self._sub(other)
            elif (
                isinstance(ring.domain, PolynomialRing) and ring.domain.ring == other.ring
            ):
                return self._sub_ground(other)
            elif (
                isinstance(other.ring.domain, PolynomialRing)
                and other.ring.domain.ring == ring
            ):
                return other.__rsub__(self)
            else:
                return NotImplemented

        try:
            cp2 = ring.domain_new(other)
        except CoercionFailed:
            return NotImplemented
        else:
            return self._sub_ground(cp2)

    def __rsub__(self, n: PolyElement[Er] | Er | int) -> PolyElement[Er]:
        ring = self.ring
        try:
            n = ring.domain_new(n)
        except CoercionFailed:
            return NotImplemented
        else:
            p = self.__neg__()
            return p._add_ground(n)

    def __mul__(self, other: PolyElement[Er] | Er | int) -> PolyElement[Er]:
        """Multiply two polynomials.

        Examples
        ========

        >>> from sympy.polys.domains import QQ
        >>> from sympy.polys.rings import ring

        >>> _, x, y = ring('x, y', QQ)
        >>> p1 = x + y
        >>> p2 = x - y
        >>> p1*p2
        x**2 - y**2

        """
        ring = self.ring
        if not self or not other:
            return ring.zero

        if isinstance(other, PolyElement):
            if other.ring == ring:
                return self._mul(other)
            elif (
                isinstance(ring.domain, PolynomialRing) and ring.domain.ring == other.ring
            ):
                return self.mul_ground(other)
            elif (
                isinstance(other.ring.domain, PolynomialRing)
                and other.ring.domain.ring == ring
            ):
                return other.__rmul__(self)
            else:
                return NotImplemented

        try:
            cp2 = ring.domain_new(other)
        except CoercionFailed:
            return NotImplemented
        else:
            return self.mul_ground(cp2)

    def __rmul__(self, other: PolyElement[Er] | Er | int) -> PolyElement[Er]:
        """p2 * p1 with p2 in the coefficient domain of p1.

        Examples
        ========

        >>> from sympy.polys.domains import ZZ
        >>> from sympy.polys.rings import ring

        >>> _, x, y = ring('x, y', ZZ)
        >>> p = x + y
        >>> 4 * p
        4*x + 4*y

        """
        ring = self.ring
        if isinstance(other, PolyElement):
            try:
                p2 = ring.ring_new(other)
            except CoercionFailed:
                return NotImplemented # unreachable
            else:
                return self._mul(p2)

        try:
            cp2 = ring.domain_new(other)
        except CoercionFailed:
            return NotImplemented
        else:
            return self.mul_ground(cp2)

    def __pow__(self, n: int) -> PolyElement[Er]:
        """raise polynomial to power `n`

        Examples
        ========

        >>> from sympy.polys.domains import ZZ
        >>> from sympy.polys.rings import ring

        >>> _, x, y = ring('x, y', ZZ)
        >>> p = x + y**2
        >>> p**3
        x**3 + 3*x**2*y**2 + 3*x*y**4 + y**6

        """
        if not isinstance(n, int):
            raise TypeError("exponent must be an integer, got %s" % n)
        elif n < 0:
            raise ValueError("exponent must be a non-negative integer, got %s" % n)

        if not n:
            if self:
                return self.ring.one
            else:
                raise ValueError("0**0")

        return self._pow_int(n)

    def __divmod__(self, other: PolyElement[Er] | Er | int) -> tuple[PolyElement[Er], PolyElement[Er]]:
        ring = self.ring
        if not other:
            raise ZeroDivisionError("polynomial division")
        if isinstance(other, PolyElement):
            if other.ring == ring:
                return self._divmod(other)
            elif (
                isinstance(ring.domain, PolynomialRing) and ring.domain.ring == other.ring
            ):
                pass
            elif (
                isinstance(other.ring.domain, PolynomialRing)
                and other.ring.domain.ring == ring
            ):
                return other.__rdivmod__(self)
            else:
                return NotImplemented
        try:
            cp2 = ring.domain_new(other)
        except CoercionFailed:
            return NotImplemented
        else:
            return self._divmod_ground(cp2)

    def __rdivmod__(self, other: PolyElement[Er] | Er | int) -> tuple[PolyElement[Er], PolyElement[Er]]:
        ring = self.ring
        try:
            other = ring.ground_new(other)
        except CoercionFailed:
            return NotImplemented
        else:
            return other._divmod(self)

    def __mod__(self, other: PolyElement[Er] | Er | int) -> PolyElement[Er]:
        ring = self.ring
        if not other:
            raise ZeroDivisionError("polynomial division")
        if isinstance(other, PolyElement):
            if other.ring == ring:
                return self._mod(other)
            elif (
                isinstance(ring.domain, PolynomialRing) and ring.domain.ring == other.ring
            ):
                pass
            elif (
                isinstance(other.ring.domain, PolynomialRing)
                and other.ring.domain.ring == ring
            ):
                return other.__rmod__(self)
            else:
                return NotImplemented
        try:
            cp2 = ring.domain_new(other)
        except CoercionFailed:
            return NotImplemented
        else:
            return self._mod_ground(cp2)

    def __rmod__(self, other):
        ring = self.ring
        try:
            other = ring.ground_new(other)
        except CoercionFailed:
            return NotImplemented
        else:
            return other._mod(self)

    def __floordiv__(self, other):
        ring = self.ring

        if not other:
            raise ZeroDivisionError("polynomial division")
        elif ring.is_element(other):
            return self._floordiv(other)
        elif isinstance(other, PolyElement):
            if isinstance(ring.domain, PolynomialRing) and ring.domain.ring == other.ring:
                pass
            elif (
                isinstance(other.ring.domain, PolynomialRing)
                and other.ring.domain.ring == ring
            ):
                return other.__rtruediv__(self)
            else:
                return NotImplemented

        try:
            other = ring.domain_new(other)
        except CoercionFailed:
            return NotImplemented
        else:
            return self._floordiv_ground(other)

    def __rfloordiv__(self, other):
        ring = self.ring
        try:
            other = ring.ground_new(other)
        except CoercionFailed:
            return NotImplemented
        else:
            return other._floordiv(self)

    def __truediv__(self, other):
        ring = self.ring

        if not other:
            raise ZeroDivisionError("polynomial division")
        elif ring.is_element(other):
            return self._truediv(other)
        elif isinstance(other, PolyElement):
            if isinstance(ring.domain, PolynomialRing) and ring.domain.ring == other.ring:
                pass
            elif (
                isinstance(other.ring.domain, PolynomialRing)
                and other.ring.domain.ring == ring
            ):
                return other.__rtruediv__(self)
            else:
                return NotImplemented

        try:
            other = ring.domain_new(other)
        except CoercionFailed:
            return NotImplemented
        else:
            return self._floordiv_ground(other)

    def __rtruediv__(self, other):
        ring = self.ring
        try:
            other = ring.ground_new(other)
        except CoercionFailed:
            return NotImplemented
        else:
            return other._truediv(self)

    @property
    def is_generator(self):
        return self in self.ring._gens_set

    @property
    def is_monomial(self):
        return not self or (len(self) == 1 and self.LC == 1)

    @property
    def is_term(self):
        return len(self) <= 1

    @property
    def is_negative(self):
        return self.ring.domain.is_negative(self.LC)

    @property
    def is_positive(self):
        return self.ring.domain.is_positive(self.LC)

    @property
    def is_nonnegative(self):
        return self.ring.domain.is_nonnegative(self.LC)

    @property
    def is_nonpositive(self):
        return self.ring.domain.is_nonpositive(self.LC)

    @property
    def is_monic(self):
        return self.ring.domain.is_one(self.LC)

    @property
    def is_primitive(self):
        return self.ring.domain.is_one(self.content())

    @property
    def is_linear(self):
        return all(sum(monom) <= 1 for monom in self.itermonoms())

    @property
    def is_quadratic(self):
        return all(sum(monom) <= 2 for monom in self.itermonoms())

    def _check(self):
        """Validate polynomial structure."""
        assert isinstance(self, PolyElement)
        assert isinstance(self.ring, PolyRing)

        dom = self.ring.domain
        assert isinstance(dom, Domain)

        for monom, coeff in self.iterterms():
            assert dom.of_type(coeff)
            assert len(monom) == self.ring.ngens
            assert all(isinstance(exp, int) and exp >= 0 for exp in monom)

    def new(self, init) -> PolyElement[Er]:
        """Create a new polynomial element in the same ring."""
        return self.__class__(self.ring, init)

    def parent(self) -> PolynomialRing[Er]:
        """Return the parent domain of this polynomial."""
        return self.ring.to_domain()

    def copy(self) -> PolyElement[Er]:
        """Return a copy of polynomial self.

        Polynomials are mutable; if one is interested in preserving
        a polynomial, and one plans to use inplace operations, one
        can copy the polynomial. This method makes a shallow copy.

        Examples
        ========
        >>> from sympy.polys.domains import ZZ
        >>> from sympy.polys.rings import ring

        >>> R, x, y = ring('x, y', ZZ)
        >>> p = (x + y)**2
        >>> p1 = p.copy()
        >>> p2 = p
        >>> p[R.zero_monom] = 3
        >>> p
        x**2 + 2*x*y + y**2 + 3
        >>> p1
        x**2 + 2*x*y + y**2
        >>> p2
        x**2 + 2*x*y + y**2 + 3
        """
        return self.new(self)

    def set_ring(self, new_ring: PolyRing[Es]) -> PolyElement[Es]:
        """Change the ring of this polynomial."""
        if self.ring == new_ring:
            return self # type: ignore
        return self._change_ring(new_ring)

    def strip_zero(self):
        """Eliminate monomials with zero coefficient."""
        for monom, coeff in self.listterms():
            if not coeff:
                del self[monom]

    def almosteq(self, other, tolerance=None):
        """Approximate equality test for polynomials."""
        ring = self.ring

        if ring.is_element(other):
            if set(self.itermonoms()) != set(other.itermonoms()):
                return False

            almosteq = ring.domain.almosteq
            for monom in self.itermonoms():
                if not almosteq(self[monom], other[monom], tolerance):
                    return False
            return True
        elif len(self) > 1:
            return False
        else:
            try:
                other = ring.domain.convert(other)
            except CoercionFailed:
                return False
            else:
                return ring.domain.almosteq(self.const(), other, tolerance)

    def sort_key(self):
        """Return a key for sorting polynomials."""
        return len(self), self.terms()

    def _drop(self, gen):
        ring = self.ring
        i = ring.index(gen)

        if ring.ngens == 1:
            return i, ring.domain
        else:
            new_ring = ring.drop(gen)
            return i, new_ring

    def drop(self, gen):
        i, ring = self._drop(gen)

        if self.ring.ngens == 1:
            if self.is_ground:
                return self.coeff(1)
            else:
                raise ValueError("Cannot drop %s" % gen)
        else:
            poly = ring.zero

            for k, v in self.iterterms():
                if k[i] == 0:
                    K = list(k)
                    del K[i]
                    poly[tuple(K)] = v
                else:
                    raise ValueError("Cannot drop %s" % gen)

            return poly

    def _drop_to_ground(self, gen):
        ring = self.ring
        i = ring.index(gen)
        symbols = list(ring.symbols)
        del symbols[i]
        return i, ring.clone(symbols=symbols, domain=ring[i])

    def drop_to_ground(self, gen):
        if self.ring.ngens == 1:
            raise ValueError("Cannot drop only generator to ground")

        i, ring = self._drop_to_ground(gen)
        poly = ring.zero
        gen = ring.domain.gens[0]

        for monom, coeff in self.iterterms():
            mon = monom[:i] + monom[i + 1 :]
            term = (gen ** monom[i]).mul_ground(coeff)
            if mon not in poly:
                poly[mon] = term
            else:
                poly[mon] = poly[mon] + term

        return poly

    def square(self) -> PolyElement[Er]:
        """square of a polynomial

        Examples
        ========

        >>> from sympy.polys.rings import ring
        >>> from sympy.polys.domains import ZZ

        >>> _, x, y = ring('x, y', ZZ)
        >>> p = x + y**2
        >>> p.square()
        x**2 + 2*x*y**2 + y**4

        """
        return self._square()

    def degree(self, x=None):
        """
        The leading degree in ``x`` or the main variable.

        Note that the degree of 0 is negative infinity (``float('-inf')``)

        """
        i = self.ring.index(x)

        if not self:
            return ninf
        elif i < 0:
            return 0
        else:
            return self._degree(i)

    def degrees(self):
        """
        A tuple containing leading degrees in all variables.

        Note that the degree of 0 is negative infinity (``float('-inf')``)

        """
        if not self:
            return (ninf,) * self.ring.ngens
        else:
            return self._degrees()

    def tail_degree(self, x=None):
        """
        The tail degree in ``x`` or the main variable.

        Note that the degree of 0 is negative infinity (``float('-inf')``)

        """
        i = self.ring.index(x)

        if not self:
            return ninf
        elif i < 0:
            return 0
        else:
            return min(monom[i] for monom in self.itermonoms())

    def tail_degrees(self):
        """
        A tuple containing tail degrees in all variables.

        Note that the degree of 0 is negative infinity (``float('-inf')``)

        """
        if not self:
            return (ninf,) * self.ring.ngens
        else:
            return tuple(map(min, list(zip(*self.itermonoms()))))

    def monic(self):
        """Divides all coefficients by the leading coefficient."""
        if not self:
            return self
        else:
            return self.quo_ground(self.LC)

    def div(self, fv):
        """Division algorithm, see [CLO] p64.

        fv array of polynomials
           return qv, r such that
           self = sum(fv[i]*qv[i]) + r

        All polynomials are required not to be Laurent polynomials.

        Examples
        ========

        >>> from sympy.polys.rings import ring
        >>> from sympy.polys.domains import ZZ

        >>> _, x, y = ring('x, y', ZZ)
        >>> f = x**3
        >>> f0 = x - y**2
        >>> f1 = x - y
        >>> qv, r = f.div((f0, f1))
        >>> qv[0]
        x**2 + x*y**2 + y**4
        >>> qv[1]
        0
        >>> r
        y**6

        """
        return self._div(fv)

    def quo_ground(self, x):
        domain = self.ring.domain

        if not x:
            raise ZeroDivisionError("polynomial division")
        if not self or x == domain.one:
            return self
        return self._quo_ground(x)

    def extract_ground(self, g):
        f = self
        fc = f.content()
        gc = g.content()

        gcd = f.ring.domain.gcd(fc, gc)

        f = f.quo_ground(gcd)
        g = g.quo_ground(gcd)

        return gcd, f, g

    def quo_term(self, term):
        monom, coeff = term

        if not coeff:
            raise ZeroDivisionError("polynomial division")
        elif not self:
            return self.ring.zero
        elif monom == self.ring.zero_monom:
            return self.quo_ground(coeff)
        return self._quo_term(term)

    def _norm(self, norm_func):
        if not self:
            return self.ring.domain.zero
        else:
            ground_abs = self.ring.domain.abs
            return norm_func([ground_abs(coeff) for coeff in self.itercoeffs()])

    def max_norm(self):
        return self._norm(max)

    def l1_norm(self):
        return self._norm(sum)

    def deflate(self, *G):
        ring = self.ring
        polys = [self] + list(G)

        J = [0] * ring.ngens
        for p in polys:
            for monom in p.itermonoms():
                for i, m in enumerate(monom):
                    J[i] = igcd(J[i], m)

        for i, b in enumerate(J):
            if not b:
                J[i] = 1

        J = tuple(J)

        if all(b == 1 for b in J):
            return J, polys

        return J, self._deflate(J, polys)

    def canonical_unit(self):
        domain = self.ring.domain
        return domain.canonical_unit(self.LC)

    def diff(self, x):
        """Computes partial derivative in ``x``.

        Examples
        ========

        >>> from sympy.polys.rings import ring
        >>> from sympy.polys.domains import ZZ

        >>> _, x, y = ring("x,y", ZZ)
        >>> p = x + x**2*y**3
        >>> p.diff(x)
        2*x*y**3 + 1

        """
        ring = self.ring
        i = ring.index(x)
        return self._diff(i)

    def trunc_ground(self, p):
        if self.ring.domain.is_ZZ:
            terms = []

            for monom, coeff in self.iterterms():
                coeff = coeff % p

                if coeff > p // 2:
                    coeff = coeff - p

                terms.append((monom, coeff))
        else:
            terms = [(monom, coeff % p) for monom, coeff in self.iterterms()]

        poly = self.new(terms)
        poly.strip_zero()
        return poly

    rem_ground = trunc_ground

    def lcm(self, g):
        f = self
        domain = f.ring.domain

        if not domain.is_Field:
            fc, f = f.primitive()
            gc, g = g.primitive()
            c = domain.lcm(fc, gc)

        h = (f * g).quo(f.gcd(g))

        if not domain.is_Field:
            return h.mul_ground(c)
        else:
            return h.monic()

    def coeff_wrt(self, x, deg):
        """
        Coefficient of ``self`` with respect to ``x**deg``.

        Treating ``self`` as a univariate polynomial in ``x`` this finds the
        coefficient of ``x**deg`` as a polynomial in the other generators.

        Parameters
        ==========

        x : generator or generator index
            The generator or generator index to compute the expression for.
        deg : int
            The degree of the monomial to compute the expression for.

        Returns
        =======

        :py:class:`~.PolyElement`
            The coefficient of ``x**deg`` as a polynomial in the same ring.

        Examples
        ========

        >>> from sympy.polys import ring, ZZ
        >>> R, x, y, z = ring("x, y, z", ZZ)

        >>> p = 2*x**4 + 3*y**4 + 10*z**2 + 10*x*z**2
        >>> deg = 2
        >>> p.coeff_wrt(2, deg) # Using the generator index
        10*x + 10
        >>> p.coeff_wrt(z, deg) # Using the generator
        10*x + 10
        >>> p.coeff(z**2) # shows the difference between coeff and coeff_wrt
        10

        See Also
        ========

        coeff, coeffs

        """
        p = self
        i = p.ring.index(x)
        terms = [(m, c) for m, c in p.iterterms() if m[i] == deg]

        if not terms:
            return p.ring.zero

        monoms, coeffs = zip(*terms)
        monoms = [m[:i] + (0,) + m[i + 1 :] for m in monoms]
        return p.ring.from_dict(dict(zip(monoms, coeffs)))

    def compose(self, x, a=None):
        ring = self.ring
        poly = ring.zero

        if a is not None:
            replacements = [(x, a)]
        else:
            if isinstance(x, list):
                replacements = list(x)
            elif isinstance(x, dict):
                replacements = sorted(x.items(), key=lambda k: ring.index(k[0]))
            else:
                raise ValueError(
                    "expected a generator, value pair a sequence of such pairs"
                )

        replacements = [(ring.index(x), ring.ring_new(g)) for x, g in replacements]

        return self._compose(replacements, initial_poly=poly)

    def __call__(self, *values):
        if 0 < len(values) <= self.ring.ngens:
            return self.evaluate(list(zip(self.ring.gens, values)))
        else:
            raise ValueError(
                "expected at least 1 and at most %s values, got %s"
                % (self.ring.ngens, len(values))
            )

    def evaluate(self, *args, **kwargs):
        eval_dict = {}
        ring = self.ring

        if len(args) == 1 and isinstance(args[0], list) and not kwargs:
            for gen, val in args[0]:
                idx = ring.index(gen)
                eval_dict[idx] = ring.domain.convert(val)

        elif len(args) == 2 and not kwargs:
            x, a = args
            idx = ring.index(x)
            eval_dict[idx] = ring.domain.convert(a)
        else:
            raise ValueError("Invalid arguments for evaluate()")

        if not eval_dict:
            return self
        elif len(eval_dict) == ring.ngens:
            return self._evaluate(eval_dict)
        else:
            temp_result = self._subs(eval_dict)
            new_ring = ring.drop(*[ring.gens[i] for i in eval_dict.keys()])
            return temp_result.set_ring(new_ring)

    def subs(self, *args, **kwargs):
        subs_dict = {}
        ring = self.ring

        if len(args) == 1 and isinstance(args[0], list) and not kwargs:
            for gen, val in args[0]:
                idx = ring.index(gen)
                subs_dict[idx] = ring.domain.convert(val)

        elif len(args) == 2 and not kwargs:
            x, a = args
            idx = ring.index(x)
            subs_dict[idx] = ring.domain.convert(a)
        else:
            raise ValueError("Invalid arguments for subs()")

        if not subs_dict:
            return self
        elif len(subs_dict) == ring.ngens:
            result = self._evaluate(subs_dict)
            return ring.ground_new(result)
        else:
            return self._subs(subs_dict)

    def prem(self, g, x=None):
        """
        Pseudo-remainder of the polynomial ``self`` with respect to ``g``.

        The pseudo-quotient ``q`` and pseudo-remainder ``r`` with respect to
        ``z`` when dividing ``f`` by ``g`` satisfy ``m*f = g*q + r``,
        where ``deg(r,z) < deg(g,z)`` and
        ``m = LC(g,z)**(deg(f,z) - deg(g,z)+1)``.

        See :meth:`pdiv` for explanation of pseudo-division.


        Parameters
        ==========

        g : :py:class:`~.PolyElement`
            The polynomial to divide ``self`` by.
        x : generator or generator index, optional
            The main variable of the polynomials and default is first generator.

        Returns
        =======

        :py:class:`~.PolyElement`
            The pseudo-remainder polynomial.

        Raises
        ======

        ZeroDivisionError : If ``g`` is the zero polynomial.

        Examples
        ========

        >>> from sympy.polys import ring, ZZ
        >>> R, x, y = ring("x, y", ZZ)

        >>> f = x**2 + x*y
        >>> g = 2*x + 2
        >>> f.prem(g) # first generator is chosen by default if it is not given
        -4*y + 4
        >>> f.rem(g) # shows the difference between prem and rem
        x**2 + x*y
        >>> f.prem(g, y) # generator is given
        0
        >>> f.prem(g, 1) # generator index is given
        0

        See Also
        ========

        pdiv, pquo, pexquo, sympy.polys.domains.ring.Ring.rem

        """
        return self._prem(g, x)

    def pdiv(self, g, x=None):
        """
        Computes the pseudo-division of the polynomial ``self`` with respect to ``g``.

        The pseudo-division algorithm is used to find the pseudo-quotient ``q``
        and pseudo-remainder ``r`` such that ``m*f = g*q + r``, where ``m``
        represents the multiplier and ``f`` is the dividend polynomial.

        The pseudo-quotient ``q`` and pseudo-remainder ``r`` are polynomials in
        the variable ``x``, with the degree of ``r`` with respect to ``x``
        being strictly less than the degree of ``g`` with respect to ``x``.

        The multiplier ``m`` is defined as
        ``LC(g, x) ^ (deg(f, x) - deg(g, x) + 1)``,
        where ``LC(g, x)`` represents the leading coefficient of ``g``.

        It is important to note that in the context of the ``prem`` method,
        multivariate polynomials in a ring, such as ``R[x,y,z]``, are treated
        as univariate polynomials with coefficients that are polynomials,
        such as ``R[x,y][z]``. When dividing ``f`` by ``g`` with respect to the
        variable ``z``, the pseudo-quotient ``q`` and pseudo-remainder ``r``
        satisfy ``m*f = g*q + r``, where ``deg(r, z) < deg(g, z)``
        and ``m = LC(g, z)^(deg(f, z) - deg(g, z) + 1)``.

        In this function, the pseudo-remainder ``r`` can be obtained using the
        ``prem`` method, the pseudo-quotient ``q`` can
        be obtained using the ``pquo`` method, and
        the function ``pdiv`` itself returns a tuple ``(q, r)``.


        Parameters
        ==========

        g : :py:class:`~.PolyElement`
            The polynomial to divide ``self`` by.
        x : generator or generator index, optional
            The main variable of the polynomials and default is first generator.

        Returns
        =======

        :py:class:`~.PolyElement`
            The pseudo-division polynomial (tuple of ``q`` and ``r``).

        Raises
        ======

        ZeroDivisionError : If ``g`` is the zero polynomial.

        Examples
        ========

        >>> from sympy.polys import ring, ZZ
        >>> R, x, y = ring("x, y", ZZ)

        >>> f = x**2 + x*y
        >>> g = 2*x + 2
        >>> f.pdiv(g) # first generator is chosen by default if it is not given
        (2*x + 2*y - 2, -4*y + 4)
        >>> f.div(g) # shows the difference between pdiv and div
        (0, x**2 + x*y)
        >>> f.pdiv(g, y) # generator is given
        (2*x**3 + 2*x**2*y + 6*x**2 + 2*x*y + 8*x + 4, 0)
        >>> f.pdiv(g, 1) # generator index is given
        (2*x**3 + 2*x**2*y + 6*x**2 + 2*x*y + 8*x + 4, 0)

        See Also
        ========

        prem
            Computes only the pseudo-remainder more efficiently than
            `f.pdiv(g)[1]`.
        pquo
            Returns only the pseudo-quotient.
        pexquo
            Returns only an exact pseudo-quotient having no remainder.
        div
            Returns quotient and remainder of f and g polynomials.

        """
        return self._pdiv(g, x)

    def pquo(self, g, x=None):
        """
        Polynomial pseudo-quotient in multivariate polynomial ring.

        Examples
        ========
        >>> from sympy.polys import ring, ZZ
        >>> R, x,y = ring("x,y", ZZ)

        >>> f = x**2 + x*y
        >>> g = 2*x + 2*y
        >>> h = 2*x + 2
        >>> f.pquo(g)
        2*x
        >>> f.quo(g) # shows the difference between pquo and quo
        0
        >>> f.pquo(h)
        2*x + 2*y - 2
        >>> f.quo(h) # shows the difference between pquo and quo
        0

        See Also
        ========

        prem, pdiv, pexquo, sympy.polys.domains.ring.Ring.quo

        """
        return self._pquo(g, x)

    def pexquo(self, g, x=None):
        """
        Polynomial exact pseudo-quotient in multivariate polynomial ring.

        Examples
        ========
        >>> from sympy.polys import ring, ZZ
        >>> R, x,y = ring("x,y", ZZ)

        >>> f = x**2 + x*y
        >>> g = 2*x + 2*y
        >>> h = 2*x + 2
        >>> f.pexquo(g)
        2*x
        >>> f.exquo(g) # shows the difference between pexquo and exquo
        Traceback (most recent call last):
        ...
        ExactQuotientFailed: 2*x + 2*y does not divide x**2 + x*y
        >>> f.pexquo(h)
        Traceback (most recent call last):
        ...
        ExactQuotientFailed: 2*x + 2 does not divide x**2 + x*y

        See Also
        ========

        prem, pdiv, pquo, sympy.polys.domains.ring.Ring.exquo

        """
        return self._pexquo(g, x)

    def subresultants(self, g, x=None):
        """
        Computes the subresultant PRS of two polynomials ``self`` and ``g``.

        Parameters
        ==========

        g : :py:class:`~.PolyElement`
            The second polynomial.
        x : generator or generator index
            The variable with respect to which the subresultant sequence is computed.

        Returns
        =======

        R : list
            Returns a list polynomials representing the subresultant PRS.

        Examples
        ========

        >>> from sympy.polys import ring, ZZ
        >>> R, x, y = ring("x, y", ZZ)

        >>> f = x**2*y + x*y
        >>> g = x + y
        >>> f.subresultants(g) # first generator is chosen by default if not given
        [x**2*y + x*y, x + y, y**3 - y**2]
        >>> f.subresultants(g, 0) # generator index is given
        [x**2*y + x*y, x + y, y**3 - y**2]
        >>> f.subresultants(g, y) # generator is given
        [x**2*y + x*y, x + y, x**3 + x**2]

        """
        return self._subresultants(g, x)

    def symmetrize(self):
        r"""
        Rewrite *self* in terms of elementary symmetric polynomials.

        Explanation
        ===========

        If this :py:class:`~.PolyElement` belongs to a ring of $n$ variables,
        we can try to write it as a function of the elementary symmetric
        polynomials on $n$ variables. We compute a symmetric part, and a
        remainder for any part we were not able to symmetrize.

        Examples
        ========

        >>> from sympy.polys.rings import ring
        >>> from sympy.polys.domains import ZZ
        >>> R, x, y = ring("x,y", ZZ)

        >>> f = x**2 + y**2
        >>> f.symmetrize()
        (x**2 - 2*y, 0, [(x, x + y), (y, x*y)])

        >>> f = x**2 - y**2
        >>> f.symmetrize()
        (x**2 - 2*y, -2*y**2, [(x, x + y), (y, x*y)])

        Returns
        =======

        Triple ``(p, r, m)``
            ``p`` is a :py:class:`~.PolyElement` that represents our attempt
            to express *self* as a function of elementary symmetric
            polynomials. Each variable in ``p`` stands for one of the
            elementary symmetric polynomials. The correspondence is given
            by ``m``.

            ``r`` is the remainder.

            ``m`` is a list of pairs, giving the mapping from variables in
            ``p`` to elementary symmetric polynomials.

            The triple satisfies the equation ``p.compose(m) + r == self``.
            If the remainder ``r`` is zero, *self* is symmetric. If it is
            nonzero, we were not able to represent *self* as symmetric.

        See Also
        ========

        sympy.polys.polyfuncs.symmetrize

        References
        ==========

        .. [1] Lauer, E. Algorithms for symmetrical polynomials, Proc. 1976
            ACM Symp. on Symbolic and Algebraic Computing, NY 242-247.
            https://dl.acm.org/doi/pdf/10.1145/800205.806342

        """
        return self._symmetrize()

    def __eq__(self, other):
        """Equality test for polynomials.

        Examples
        ========
        >>> from sympy.polys.domains import ZZ
        >>> from sympy.polys.rings import ring

        >>> _, x, y = ring('x, y', ZZ)
        >>> p1 = (x + y)**2 + (x - y)**2
        >>> p1 == 4*x*y
        False
        >>> p1 == 2*(x**2 + y**2)
        True
        """
        return self._equality(other)

    def _equality(self, other):
        raise NotImplementedError("_equality will be implemented in subclass")

    def __neg__(self) -> PolyElement[Er]:
        # Return (-1) * self in case of python-flint
        return self._negate()

    def _negate(self):
        raise NotImplementedError("_negate will be implemented in subclass")

    def _add(self, p2):
        raise NotImplementedError

    def _add_ground(self, cp2):
        raise NotImplementedError

    def _sub(self, p2):
        raise NotImplementedError

    def _sub_ground(self, cp2):
        raise NotImplementedError

    def _mul(self, other):
        raise NotImplementedError

    def mul_ground(self, x):
        raise NotImplementedError

    def _pow_int(self, n):
        raise NotImplementedError

    def _pow_generic(self, n):
        raise NotImplementedError

    def _pow_multinomial(self, n):
        raise NotImplementedError

    def _square(self):
        raise NotImplementedError

    def _divmod(self, other):
        raise NotImplementedError

    def _divmod_ground(self, x):
        raise NotImplementedError

    def _floordiv(self, p2):
        raise NotImplementedError

    def _floordiv_ground(self, p2):
        raise NotImplementedError

    def _truediv(self, p2):
        raise NotImplementedError

    def _term_div(self):
        raise NotImplementedError

    def rem(self, G):
        raise NotImplementedError

    def quo(self, G):
        raise NotImplementedError

    def exquo(self, G):
        raise NotImplementedError

    def _iadd_monom(self, mc):
        """add to self the monomial coeff*x0**i0*x1**i1*...
        unless self is a generator -- then just return the sum of the two.

        mc is a tuple, (monom, coeff), where monomial is (i0, i1, ...)

        Examples
        ========

        >>> from sympy.polys.rings import ring
        >>> from sympy.polys.domains import ZZ

        >>> _, x, y = ring('x, y', ZZ)
        >>> p = x**4 + 2*y
        >>> m = (1, 2)
        >>> p1 = p._iadd_monom((m, 5))
        >>> p1
        x**4 + 5*x*y**2 + 2*y
        >>> p1 is p
        True
        >>> p = x
        >>> p1 = p._iadd_monom((m, 5))
        >>> p1
        5*x*y**2 + x
        >>> p1 is p
        False

        """
        raise NotImplementedError

    def _iadd_poly_monom(self, p2, mc):
        """add to self the product of (p)*(coeff*x0**i0*x1**i1*...)
        unless self is a generator -- then just return the sum of the two.

        mc is a tuple, (monom, coeff), where monomial is (i0, i1, ...)

        Examples
        ========

        >>> from sympy.polys.rings import ring
        >>> from sympy.polys.domains import ZZ

        >>> _, x, y, z = ring('x, y, z', ZZ)
        >>> p1 = x**4 + 2*y
        >>> p2 = y + z
        >>> m = (1, 2, 3)
        >>> p1 = p1._iadd_poly_monom(p2, (m, 3))
        >>> p1
        x**4 + 3*x*y**3*z**3 + 3*x*y**2*z**4 + 2*y

        """
        raise NotImplementedError

    def imul_num(self, c):
        """multiply inplace the polynomial p by an element in the
        coefficient ring, provided p is not one of the generators;
        else multiply not inplace

        Examples
        ========

        >>> from sympy.polys.rings import ring
        >>> from sympy.polys.domains import ZZ

        >>> _, x, y = ring('x, y', ZZ)
        >>> p = x + y**2
        >>> p1 = p.imul_num(3)
        >>> p1
        3*x + 3*y**2
        >>> p1 is p
        True
        >>> p = x
        >>> p1 = p.imul_num(3)
        >>> p1
        3*x
        >>> p1 is p
        False

        """
        raise NotImplementedError

    def _rem(self, G):
        raise NotImplementedError

    def _mod(self, other):
        raise NotImplementedError

    def _mod_ground(self, x):
        raise NotImplementedError

    @property
    def is_ground(self):
        # Return self.flint_poly.is_constant() in case of python-flint
        raise NotImplementedError

    @property
    def is_zero(self):
        # Return self.flint_poly.is_zero() in case of python-flint
        raise NotImplementedError

    @property
    def is_one(self):
        # Return self.flint_poly.is_one() in case of python-flint
        raise NotImplementedError

    @property
    def is_squarefree(self):
        raise NotImplementedError

    @property
    def is_irreducible(self):
        raise NotImplementedError

    @property
    def is_cyclotomic(self):
        raise NotImplementedError

    @property
    def LC(self):
        # Just use leafing_coefficient() in case of python-flint
        raise NotImplementedError

    @property
    def LM(self):
        # Use monomial(0) in case of python-flint
        raise NotImplementedError

    @property
    def LT(self):
        # Use monomial(0) and leafing_coefficient() in case of python-flint
        raise NotImplementedError

    def clear_denoms(self):
        """Clear denominators from polynomial coefficients."""
        raise NotImplementedError

    def _change_ring(self, new_ring):
        # Use fmpz_mpoly.compose() or fmpz_mpoly.compose() in case of python-flint
        raise NotImplementedError

    def as_expr_dict(self):
        # Can just use self.flint_poly.to_dict() in case of python-flint
        # Or this can just directly go into the baseclass as is since iterterms
        # will be implemented separately for pure python and flint versions anyways
        raise NotImplementedError

    def _cmp(self, other, op):
        # We can override this for python-flint version
        # to use the native lt, le, gt, ge methods
        raise NotImplementedError

    def to_dense(self):
        raise NotImplementedError

    def to_dict(self):
        # Return a self.flint_poly.to_dict() in case of python-flint
        raise NotImplementedError

    def str(self, printer, precedence, exp_pattern, mul_symbol):
        # Use str(self.flint_poly).replace("^", "**") in case of python-flint
        raise NotImplementedError

    def _degree(self, i):
        raise NotImplementedError

    def _degrees(self):
        raise NotImplementedError

    def leading_expv(self):
        """Leading monomial tuple according to the monomial ordering.

        Examples
        ========

        >>> from sympy.polys.rings import ring
        >>> from sympy.polys.domains import ZZ

        >>> _, x, y, z = ring('x, y, z', ZZ)
        >>> p = x**4 + x**3*y + x**2*z**2 + z**7
        >>> p.leading_expv()
        (4, 0, 0)

        """
        # Use fmpz_mpoly.monomial(1) or fmpq_mpoly.monomial(1) in case of python-flint
        raise NotImplementedError

    def _get_coeff(self, expv):
        raise NotImplementedError

    def const(self):
        # Use
        """Returns the constant coefficient."""
        raise NotImplementedError

    def coeff(self, element):
        """
        Returns the coefficient that stands next to the given monomial.

        Parameters
        ==========

        element : PolyElement (with ``is_monomial = True``) or 1

        Examples
        ========

        >>> from sympy.polys.rings import ring
        >>> from sympy.polys.domains import ZZ

        >>> _, x, y, z = ring("x,y,z", ZZ)
        >>> f = 3*x**2*y - x*y*z + 7*z**3 + 23

        >>> f.coeff(x**2*y)
        3
        >>> f.coeff(x*y)
        0
        >>> f.coeff(1)
        23

        """
        raise NotImplementedError

    def leading_monom(self):
        """
        Leading monomial as a polynomial element.

        Examples
        ========

        >>> from sympy.polys.rings import ring
        >>> from sympy.polys.domains import ZZ

        >>> _, x, y = ring('x, y', ZZ)
        >>> (3*x*y + y**2).leading_monom()
        x*y

        """
        raise NotImplementedError

    def leading_term(self):
        """Leading term as a polynomial element.

        Examples
        ========

        >>> from sympy.polys.rings import ring
        >>> from sympy.polys.domains import ZZ

        >>> _, x, y = ring('x, y', ZZ)
        >>> (3*x*y + y**2).leading_term()
        3*x*y

        """
        raise NotImplementedError

    def coeffs(self, order=None):
        """Ordered list of polynomial coefficients.

        Parameters
        ==========

        order : :class:`~.MonomialOrder` or coercible, optional

        Examples
        ========

        >>> from sympy.polys.rings import ring
        >>> from sympy.polys.domains import ZZ
        >>> from sympy.polys.orderings import lex, grlex

        >>> _, x, y = ring("x, y", ZZ, lex)
        >>> f = x*y**7 + 2*x**2*y**3

        >>> f.coeffs()
        [2, 1]
        >>> f.coeffs(grlex)
        [1, 2]

        """
        raise NotImplementedError

    def monoms(self, order=None):
        """Ordered list of polynomial monomials.

        Parameters
        ==========

        order : :class:`~.MonomialOrder` or coercible, optional

        Examples
        ========

        >>> from sympy.polys.rings import ring
        >>> from sympy.polys.domains import ZZ
        >>> from sympy.polys.orderings import lex, grlex

        >>> _, x, y = ring("x, y", ZZ, lex)
        >>> f = x*y**7 + 2*x**2*y**3

        >>> f.monoms()
        [(2, 3), (1, 7)]
        >>> f.monoms(grlex)
        [(1, 7), (2, 3)]

        """
        raise NotImplementedError

    def terms(self, order=None):
        """Ordered list of polynomial terms.

        Parameters
        ==========

        order : :class:`~.MonomialOrder` or coercible, optional

        Examples
        ========

        >>> from sympy.polys.rings import ring
        >>> from sympy.polys.domains import ZZ
        >>> from sympy.polys.orderings import lex, grlex

        >>> _, x, y = ring("x, y", ZZ, lex)
        >>> f = x*y**7 + 2*x**2*y**3

        >>> f.terms()
        [((2, 3), 2), ((1, 7), 1)]
        >>> f.terms(grlex)
        [((1, 7), 1), ((2, 3), 2)]

        """
        raise NotImplementedError

    def _sorted(self, seq, order):
        raise NotImplementedError

    def itercoeffs(self):
        """Iterator over coefficients of a polynomial."""
        raise NotImplementedError

    def itermonoms(self):
        """Iterator over monomials of a polynomial."""
        raise NotImplementedError

    def iterterms(self):
        """Iterator over terms of a polynomial."""
        raise NotImplementedError

    def listcoeffs(self):
        """Unordered list of polynomial coefficients."""
        raise NotImplementedError

    def listmonoms(self):
        """Unordered list of polynomial monomials."""
        raise NotImplementedError

    def listterms(self):
        """Unordered list of polynomial terms."""
        raise NotImplementedError

    def content(self):
        """Returns GCD of polynomial's coefficients."""
        # In the flint version, we will have to override
        # this to use the native content() method for ZZ
        # and use the pure python technique for other domains
        raise NotImplementedError

    def primitive(self):
        """Returns content and a primitive polynomial."""
        raise NotImplementedError

    def mul_monom(self, monom):
        raise NotImplementedError

    def mul_term(self, term):
        raise NotImplementedError

    def _quo_ground(self, x):
        raise NotImplementedError

    def _quo_term(self, term):
        raise NotImplementedError

    def _deflate(self, J, polys):
        raise NotImplementedError

    def inflate(self, J):
        raise NotImplementedError

    def gcd(self, other):
        return self.cofactors(other)[0]

    def _diff(self, i):
        # Use the native derivative() method in case of python-flint
        raise NotImplementedError

    def cofactors(self, other):
        raise NotImplementedError

    def _gcd_zero(self, other):
        raise NotImplementedError

    def _gcd_monom(self, other):
        raise NotImplementedError

    def _gcd(self, other):
        raise NotImplementedError

    def _gcd_ZZ(self, other):
        raise NotImplementedError

    def _gcd_QQ(self, g):
        raise NotImplementedError

    def cancel(self, g):
        """
        Cancel common factors in a rational function ``f/g``.

        Examples
        ========

        >>> from sympy.polys import ring, ZZ
        >>> R, x,y = ring("x,y", ZZ)

        >>> (2*x**2 - 2).cancel(x**2 - 2*x + 1)
        (2*x + 2, x - 1)

        """
        raise NotImplementedError

    def _compose(self, replacements, initial_poly):
        raise NotImplementedError

    def _div(self, fv):
        # Implement the same algorithm from [CLO] p64. in python-flint
        raise NotImplementedError

    # The following _p* and _subresultants methods can just be converted to pure python
    # methods in case of python-flint since their speeds don't exactly matter wrt the
    # flint version.
    def _prem(self, g, x):
        raise NotImplementedError

    def _pdiv(self, g, x):
        raise NotImplementedError

    def _pquo(self, g, x):
        raise NotImplementedError

    def _pexquo(self, g, x):
        raise NotImplementedError

    def _subresultants(self, g, x):
        raise NotImplementedError

    def _subs(self, subs_dict):
        raise NotImplementedError

    def _evaluate(self, eval_dict):
        raise NotImplementedError

    def _symmetrize(self):
        # For the python-flint override this can just be converted back to
        # the pure python version until python-flint provides some
        # equivalent functionality.
        raise NotImplementedError

    # TODO: following methods should point to polynomial
    # representation independent algorithm implementations.

    def half_gcdex(self, other):
        raise NotImplementedError

    def gcdex(self, other):
        raise NotImplementedError

    def resultant(self, other):
        raise NotImplementedError

    def discriminant(self):
        raise NotImplementedError

    def decompose(self):
        raise NotImplementedError

    def shift(self, a):
        raise NotImplementedError

    def shift_list(self, a):
        raise NotImplementedError

    def sturm(self):
        raise NotImplementedError

    def gff_list(self):
        raise NotImplementedError

    def norm(self):
        raise NotImplementedError

    def sqf_norm(self):
        raise NotImplementedError

    def sqf_part(self):
        raise NotImplementedError

    def sqf_list(self, all=False):
        raise NotImplementedError

    def factor_list(self):
        raise NotImplementedError


class PyPolyElement(PolyElement, dict):
    """Python-based sparse multivariate polynomial element."""

    @classmethod
    def _new(cls, ring, init):
        obj = dict.__new__(cls)
        dict.__init__(obj, init)
        obj.ring = ring
        obj._hash = None
        return obj

    def __init__(self, ring, init):
        if not hasattr(self, 'ring'):  # Only initialize if not already done by _new
            super().__init__(init)
            self.ring = ring
            self._hash = None

    def _equality(self, other):
        if not other:
            return not self
        elif self.ring.is_element(other):
            return dict.__eq__(self, other)
        elif len(self) > 1:
            return False
        else:
            return self.get(self.ring.zero_monom) == other

    def _negate(self):
        return self.new([(monom, -coeff) for monom, coeff in self.iterterms()])

    def _add(self, p2):
        p = self.copy()
        get = p.get
        zero = self.ring.domain.zero
        for k, v in p2.items():
            v = get(k, zero) + v
            if v:
                p[k] = v
            else:
                del p[k]
        return p

    def _add_ground(self, cp2):
        p = self.copy()
        if not cp2:
            return p
        ring = self.ring
        zm = ring.zero_monom
        v = self.get(zm, ring.domain.zero) + cp2
        if v:
            p[zm] = v
        else:
            del p[zm]
        return p

    def _sub(self, p2):
        p = self.copy()
        get = p.get
        zero = self.ring.domain.zero
        for k, v in p2.items():
            v = get(k, zero) - v
            if v:
                p[k] = v
            else:
                del p[k]
        return p

    def _sub_ground(self, cp2):
        p = self.copy()
        #if not cp2:
            #return p
        ring = self.ring
        zm = ring.zero_monom
        v = self.get(zm, ring.domain.zero) - cp2
        if v:
            p[zm] = v
        else:
            del p[zm]
        return p

    def _mul(self, other):
        ring = self.ring
        p = ring.zero
        for exp1, v1 in self.iterterms():
            for exp2, v2 in other.iterterms():
                exp = ring.monomial_mul(exp1, exp2)
                v = v1 * v2
                p[exp] = p.get(exp, ring.domain.zero) + v
        p.strip_zero()
        return p

    def mul_ground(self, x):
        if not x:
            return self.ring.zero

        terms = [(monom, coeff * x) for monom, coeff in self.iterterms()]
        return self.new(terms)

    def _pow_int(self, n):
        if n == 1:
            return self.copy()
        elif n == 2:
            return self.square()
        elif n == 3:
            return self * self.square()
        elif len(self) <= 5:  # TODO: use an actual density measure
            return self._pow_multinomial(n)
        else:
            return self._pow_generic(n)

    def _pow_generic(self, n):
        p = self.ring.one
        c = self

        while True:
            if n & 1:
                p = p * c
                n -= 1
                if not n:
                    break

            c = c.square()
            n = n // 2

        return p

    def _pow_multinomial(self, n):
        multinomials = multinomial_coefficients(len(self), n).items()
        monomial_mulpow = self.ring.monomial_mulpow
        zero_monom = self.ring.zero_monom
        terms = self.items()
        zero = self.ring.domain.zero
        poly = self.ring.zero

        for multinomial, multinomial_coeff in multinomials:
            product_monom = zero_monom
            product_coeff = multinomial_coeff

            for exp, (monom, coeff) in zip(multinomial, terms):
                if exp:
                    product_monom = monomial_mulpow(product_monom, monom, exp)
                    product_coeff *= coeff**exp

            monom = tuple(product_monom)
            coeff = product_coeff

            coeff = poly.get(monom, zero) + coeff

            if coeff:
                poly[monom] = coeff
            elif monom in poly:
                del poly[monom]
        return poly

    def _square(self):
        ring = self.ring
        p = ring.zero
        get = p.get
        keys = list(self.keys())
        zero = ring.domain.zero
        monomial_mul = ring.monomial_mul
        for i in range(len(keys)):
            k1 = keys[i]
            pk = self[k1]
            for j in range(i):
                k2 = keys[j]
                exp = monomial_mul(k1, k2)
                p[exp] = get(exp, zero) + pk * self[k2]
        p = p.imul_num(2)
        get = p.get
        for k, v in self.items():
            k2 = monomial_mul(k, k)
            p[k2] = get(k2, zero) + v**2
        p.strip_zero()
        # p._check()
        return p

    def _divmod(self, other):
        return self.div(other)

    def _divmod_ground(self, x):
        return self.quo_ground(x), self.rem_ground(x)

    def _floordiv(self, p2):
        return self.quo(p2)

    def _floordiv_ground(self, p2):
        return self.quo_ground(p2)

    def _truediv(self, p2):
        return self.exquo(p2)

    def _term_div(self):
        zm = self.ring.zero_monom
        domain = self.ring.domain
        domain_quo = domain.quo
        monomial_div = self.ring.monomial_div

        if domain.is_Field:

            def term_div(a_lm_a_lc, b_lm_b_lc):
                a_lm, a_lc = a_lm_a_lc
                b_lm, b_lc = b_lm_b_lc
                if b_lm == zm:  # apparently this is a very common case
                    monom = a_lm
                else:
                    monom = monomial_div(a_lm, b_lm)
                if monom is not None:
                    return monom, domain_quo(a_lc, b_lc)
                else:
                    return None
        else:

            def term_div(a_lm_a_lc, b_lm_b_lc):
                a_lm, a_lc = a_lm_a_lc
                b_lm, b_lc = b_lm_b_lc
                if b_lm == zm:  # apparently this is a very common case
                    monom = a_lm
                else:
                    monom = monomial_div(a_lm, b_lm)
                if not (monom is None or a_lc % b_lc):
                    return monom, domain_quo(a_lc, b_lc)
                else:
                    return None

        return term_div

    def rem(self, G):
        f = self
        if isinstance(G, PolyElement):
            G = [G]
        if not all(G):
            raise ZeroDivisionError("polynomial division")
        return f._rem(G)

    def quo(self, G):
        return self.div(G)[0]

    def exquo(self, G):
        q, r = self.div(G)

        if not r:
            return q
        else:
            raise ExactQuotientFailed(self, G)

    def _iadd_monom(self, mc):
        if self in self.ring._gens_set:
            cpself = self.copy()
        else:
            cpself = self
        expv, coeff = mc
        c = cpself.get(expv)
        if c is None:
            cpself[expv] = coeff
        else:
            c += coeff
            if c:
                cpself[expv] = c
            else:
                del cpself[expv]
        return cpself

    def _iadd_poly_monom(self, p2, mc):
        p1 = self
        if p1 in p1.ring._gens_set:
            p1 = p1.copy()
        (m, c) = mc
        get = p1.get
        zero = p1.ring.domain.zero
        monomial_mul = p1.ring.monomial_mul
        for k, v in p2.items():
            ka = monomial_mul(k, m)
            coeff = get(ka, zero) + v * c
            if coeff:
                p1[ka] = coeff
            else:
                del p1[ka]
        return p1

    def imul_num(self, c):
        if self in self.ring._gens_set:
            return self * c
        if not c:
            self.clear()
            return
        for exp in self:
            self[exp] *= c
        return self

    def _rem(self, G):
        ring = self.ring
        domain = ring.domain
        zero = domain.zero
        monomial_mul = ring.monomial_mul
        r = ring.zero
        term_div = self._term_div()
        ltf = self.LT
        f = self.copy()
        get = f.get
        while f:
            for g in G:
                tq = term_div(ltf, g.LT)
                if tq is not None:
                    m, c = tq
                    for mg, cg in g.iterterms():
                        m1 = monomial_mul(mg, m)
                        c1 = get(m1, zero) - c * cg
                        if not c1:
                            del f[m1]
                        else:
                            f[m1] = c1
                    ltm = f.leading_expv()
                    if ltm is not None:
                        ltf = ltm, f[ltm]

                    break
            else:
                ltm, ltc = ltf
                if ltm in r:
                    r[ltm] += ltc
                else:
                    r[ltm] = ltc
                del f[ltm]
                ltm = f.leading_expv()
                if ltm is not None:
                    ltf = ltm, f[ltm]

        return r

    def _mod(self, other):
        return self.rem(other)

    def _mod_ground(self, x):
        return self.rem_ground(x)

    @property
    def is_ground(self):
        return not self or (len(self) == 1 and self.ring.zero_monom in self)

    @property
    def is_zero(self):
        return not self

    @property
    def is_one(self):
        return self == self.ring.one

    @property
    def is_squarefree(self):
        if not self.ring.ngens:
            return True
        return self.ring.dmp_sqf_p(self)

    @property
    def is_irreducible(self):
        if not self.ring.ngens:
            return True
        return self.ring.dmp_irreducible_p(self)

    @property
    def is_cyclotomic(self):
        if self.ring.is_univariate:
            return self.ring.dup_cyclotomic_p(self)
        else:
            raise MultivariatePolynomialError("cyclotomic polynomial")

    @property
    def LC(self):
        return self._get_coeff(self.leading_expv())

    @property
    def LM(self):
        expv = self.leading_expv()
        if expv is None:
            return self.ring.zero_monom
        else:
            return expv

    @property
    def LT(self):
        expv = self.leading_expv()
        if expv is None:
            return (self.ring.zero_monom, self.ring.domain.zero)
        else:
            return (expv, self._get_coeff(expv))

<<<<<<< HEAD
    def clear_denoms(self):
=======
    def clear_denoms(self) -> tuple[Er, PolyElement[Er]]:
        """Clear denominators from polynomial coefficients."""
>>>>>>> 0b61f7b5
        domain = self.ring.domain

        if not domain.is_Field or not domain.has_assoc_Ring:
            return domain.one, self

        ground_ring = domain.get_ring()
        common = ground_ring.one
        lcm = ground_ring.lcm
        denom = domain.denom

        for coeff in self.values():
            common = lcm(common, denom(coeff))

        poly = self.new([(monom, coeff * common) for monom, coeff in self.items()])
        return common, poly

    def _change_ring(self, new_ring):
        if self.ring.symbols != new_ring.symbols:
            terms = list(zip(*_dict_reorder(self, self.ring.symbols, new_ring.symbols)))
            return new_ring.from_terms(terms, self.ring.domain)
        else:
            return new_ring.from_dict(self, self.ring.domain)

<<<<<<< HEAD
    def as_expr_dict(self):
=======
    def as_expr_dict(self) -> dict[tuple[int, ...], Expr]:
        # Can just use self.flint_poly.to_dict() in case of python-flint
        # Or this can just directly go into the baseclass as is since iterterms
        # will be implemented separately for pure python and flint versions anyways
>>>>>>> 0b61f7b5
        to_sympy = self.ring.domain.to_sympy
        return {monom: to_sympy(coeff) for monom, coeff in self.iterterms()}

    def _cmp(self, other, op):
        if self.ring.is_element(other):
            return op(self.sort_key(), other.sort_key())
        else:
            return NotImplemented

    def to_dense(self):
        return dmp_from_dict(self, self.ring.ngens - 1, self.ring.domain)

    def to_dict(self):
        return dict(self)

    def str(self, printer, precedence, exp_pattern, mul_symbol):
        if not self:
            return printer._print(self.ring.domain.zero)
        prec_mul = precedence["Mul"]
        prec_atom = precedence["Atom"]
        ring = self.ring
        symbols = ring.symbols
        ngens = ring.ngens
        zm = ring.zero_monom
        sexpvs = []
        for expv, coeff in self.terms():
            negative = ring.domain.is_negative(coeff)
            sign = " - " if negative else " + "
            sexpvs.append(sign)
            if expv == zm:
                scoeff = printer._print(coeff)
                if negative and scoeff.startswith("-"):
                    scoeff = scoeff[1:]
            else:
                if negative:
                    coeff = -coeff
                if coeff != self.ring.domain.one:
                    scoeff = printer.parenthesize(coeff, prec_mul, strict=True)
                else:
                    scoeff = ""
            sexpv = []
            for i in range(ngens):
                exp = expv[i]
                if not exp:
                    continue
                symbol = printer.parenthesize(symbols[i], prec_atom, strict=True)
                if exp != 1:
                    if exp != int(exp) or exp < 0:
                        sexp = printer.parenthesize(exp, prec_atom, strict=False)
                    else:
                        sexp = exp
                    sexpv.append(exp_pattern % (symbol, sexp))
                else:
                    sexpv.append("%s" % symbol)
            if scoeff:
                sexpv = [scoeff] + sexpv
            sexpvs.append(mul_symbol.join(sexpv))
        if sexpvs[0] in [" + ", " - "]:
            head = sexpvs.pop(0)
            if head == " - ":
                sexpvs.insert(0, "-")
        return "".join(sexpvs)

    def _degree(self, i):
        return max(monom[i] for monom in self.itermonoms())

    def _degrees(self):
        return tuple(map(max, list(zip(*self.itermonoms()))))

    def leading_expv(self):
        if self:
            return self.ring.leading_expv(self)
        else:
            return None

    def _get_coeff(self, expv):
        return self.get(expv, self.ring.domain.zero)

    def const(self):
        return self._get_coeff(self.ring.zero_monom)

    def coeff(self, element):
        if element == 1:
            return self._get_coeff(self.ring.zero_monom)
        elif self.ring.is_element(element):
            terms = list(element.iterterms())
            if len(terms) == 1:
                monom, coeff = terms[0]
                if coeff == self.ring.domain.one:
                    return self._get_coeff(monom)

        raise ValueError("expected a monomial, got %s" % element)

    def leading_monom(self):
        p = self.ring.zero
        expv = self.leading_expv()
        if expv:
            p[expv] = self.ring.domain.one
        return p

    def leading_term(self):
        p = self.ring.zero
        expv = self.leading_expv()
        if expv is not None:
            p[expv] = self[expv]
        return p

    def coeffs(self, order=None):
        return [coeff for _, coeff in self.terms(order)]

    def monoms(self, order=None):
        return [monom for monom, _ in self.terms(order)]

    def terms(self, order=None):
        return self._sorted(list(self.items()), order)

    def _sorted(self, seq, order):
        if order is None:
            order = self.ring.order
        else:
            order = OrderOpt.preprocess(order)

        if order is lex:
            return sorted(seq, key=lambda monom: monom[0], reverse=True)
        else:
            return sorted(seq, key=lambda monom: order(monom[0]), reverse=True)

    def itercoeffs(self):
        return iter(self.values())

    def itermonoms(self):
        return iter(self.keys())

    def iterterms(self):
        return iter(self.items())

    def listcoeffs(self):
        return list(self.values())

    def listmonoms(self):
        return list(self.keys())

    def listterms(self):
        return list(self.items())

    def content(self):
        domain = self.ring.domain
        cont = domain.zero
        gcd = domain.gcd

        for coeff in self.itercoeffs():
            cont = gcd(cont, coeff)

        return cont

    def primitive(self):
        cont = self.content()
        if cont == self.ring.domain.zero:
            return (cont, self)
        return cont, self.quo_ground(cont)

    def mul_monom(self, monom):
        monomial_mul = self.ring.monomial_mul
        terms = [
            (monomial_mul(f_monom, monom), f_coeff) for f_monom, f_coeff in self.items()
        ]
        return self.new(terms)

    def mul_term(self, term):
        monom, coeff = term

        if not self or not coeff:
            return self.ring.zero
        elif monom == self.ring.zero_monom:
            return self.mul_ground(coeff)

        monomial_mul = self.ring.monomial_mul
        terms = [
            (monomial_mul(f_monom, monom), f_coeff * coeff)
            for f_monom, f_coeff in self.items()
        ]
        return self.new(terms)

    def _quo_ground(self, x):
        domain = self.ring.domain
        if domain.is_Field:
            quo = domain.quo
            terms = [(monom, quo(coeff, x)) for monom, coeff in self.iterterms()]
        else:
            terms = [
                (monom, coeff // x)
                for monom, coeff in self.iterterms()
                if not (coeff % x)
            ]
        return self.new(terms)

    def _quo_term(self, term):
        term_div = self._term_div()
        terms = [term_div(t, term) for t in self.iterterms()]
        return self.new([t for t in terms if t is not None])

    def _deflate(self, J, polys):
        ring = self.ring
        H = []
        for p in polys:
            h = ring.zero
            for I, coeff in p.iterterms():
                N = [i // j for i, j in zip(I, J)]
                h[tuple(N)] = coeff
            H.append(h)
        return H

    def inflate(self, J):
        poly = self.ring.zero

        for I, coeff in self.iterterms():
            N = [i * j for i, j in zip(I, J)]
            poly[tuple(N)] = coeff

        return poly

    def gcd(self, other):
        return self.cofactors(other)[0]

    def _diff(self, i):
        # Use the native derivative() method in case of python-flint
        ring = self.ring
        m = ring.monomial_basis(i)
        g = ring.zero
        for expv, coeff in self.iterterms():
            if expv[i]:
                e = ring.monomial_ldiv(expv, m)
                g[e] = ring.domain_new(coeff * expv[i])
        return g

    def cofactors(self: PolyElement[Er], other: PolyElement[Er]) -> tuple[PolyElement[Er], PolyElement[Er], PolyElement[Er]]:
        if not self and not other:
            zero = self.ring.zero
            return zero, zero, zero
        elif not self:
            h, cff, cfg = self._gcd_zero(other)
            return h, cff, cfg
        elif not other:
            h, cfg, cff = other._gcd_zero(self)
            return h, cff, cfg
        elif len(self) == 1:
            h, cff, cfg = self._gcd_monom(other)
            return h, cff, cfg
        elif len(other) == 1:
            h, cfg, cff = other._gcd_monom(self)
            return h, cff, cfg

        J, (self, other) = self.deflate(other)
        h, cff, cfg = self._gcd(other)

        return (h.inflate(J), cff.inflate(J), cfg.inflate(J))

    def _gcd_zero(self, other):
        one, zero = self.ring.one, self.ring.zero
        if other.is_nonnegative:
            return other, zero, one
        else:
            return -other, zero, -one

    def _gcd_monom(self, other: PolyElement[Er]) -> tuple[PolyElement[Er], PolyElement[Er], PolyElement[Er]]:
        ring = self.ring
        ground_gcd = ring.domain.gcd
        ground_quo = ring.domain.quo
        monomial_gcd = ring.monomial_gcd
        monomial_ldiv = ring.monomial_ldiv
        mf, cf = self.listterms()[0]
        _mgcd, _cgcd = mf, cf
        for mg, cg in other.iterterms():
            _mgcd = monomial_gcd(_mgcd, mg)
            _cgcd = ground_gcd(_cgcd, cg)
        h = self.new([(_mgcd, _cgcd)])
        cff = self.new([(monomial_ldiv(mf, _mgcd), ground_quo(cf, _cgcd))])
        cfg = self.new(
            [
                (monomial_ldiv(mg, _mgcd), ground_quo(cg, _cgcd))
                for mg, cg in other.iterterms()
            ]
        )
        return h, cff, cfg

    def _gcd(self, other):
        ring = self.ring

        if ring.domain.is_QQ:
            return self._gcd_QQ(other)
        elif ring.domain.is_ZZ:
            return self._gcd_ZZ(other)
        else:  # TODO: don't use dense representation (port PRS algorithms)
            return ring.dmp_inner_gcd(self, other)

    def _gcd_ZZ(self, other):
        return heugcd(self, other)

    def _gcd_QQ(self, g):
        f = self
        ring = f.ring
        new_ring = ring.clone(domain=ring.domain.get_ring())

        cf, f = f.clear_denoms()
        cg, g = g.clear_denoms()

        f = f.set_ring(new_ring)
        g = g.set_ring(new_ring)

        h, cff, cfg = f._gcd_ZZ(g)

        h = h.set_ring(ring)
        c, h = h.LC, h.monic()

        cff = cff.set_ring(ring).mul_ground(ring.domain.quo(c, cf))
        cfg = cfg.set_ring(ring).mul_ground(ring.domain.quo(c, cg))

        return h, cff, cfg

    def cancel(self, g):
        f = self
        ring = f.ring

        if not f:
            return f, ring.one

        domain = ring.domain

        if not (domain.is_Field and domain.has_assoc_Ring):
            _, p, q = f.cofactors(g)
        else:
            new_ring = ring.clone(domain=domain.get_ring())

            cq, f = f.clear_denoms()
            cp, g = g.clear_denoms()

            f = f.set_ring(new_ring)
            g = g.set_ring(new_ring)

            _, p, q = f.cofactors(g)
            _, cp, cq = new_ring.domain.cofactors(cp, cq)

            p = p.set_ring(ring)
            q = q.set_ring(ring)

            p = p.mul_ground(cp)
            q = q.mul_ground(cq)

        # Make canonical with respect to sign or quadrant in the case of ZZ_I
        # or QQ_I. This ensures that the LC of the denominator is canonical by
        # multiplying top and bottom by a unit of the ring.
        u = q.canonical_unit()
        if u == domain.one:
            pass
        elif u == -domain.one:
            p, q = -p, -q
        else:
            p = p.mul_ground(u)
            q = q.mul_ground(u)

        return p, q

    def _compose(self, replacements, initial_poly):
        ring = self.ring
        poly = initial_poly

        for monom, coeff in self.iterterms():
            monom = list(monom)
            subpoly = ring.one

            for i, g in replacements:
                n, monom[i] = monom[i], 0
                if n:
                    subpoly *= g**n

            subpoly = subpoly.mul_term((tuple(monom), coeff))
            poly += subpoly

        return poly

    def _div(self, fv):
        ring = self.ring
        ret_single = False
        if isinstance(fv, PolyElement):
            ret_single = True
            fv = [fv]
        if not all(fv):
            raise ZeroDivisionError("polynomial division")
        if not self:
            if ret_single:
                return ring.zero, ring.zero
            else:
                return [], ring.zero
        for f in fv:
            if f.ring != ring:
                raise ValueError("self and f must have the same ring")
        s = len(fv)
        qv = [ring.zero for i in range(s)]
        p = self.copy()
        r = ring.zero
        term_div = self._term_div()
        expvs = [fx.leading_expv() for fx in fv]
        while p:
            i = 0
            divoccurred = 0
            while i < s and divoccurred == 0:
                expv = p.leading_expv()
                term = term_div((expv, p[expv]), (expvs[i], fv[i][expvs[i]]))
                if term is not None:
                    expv1, c = term
                    qv[i] = qv[i]._iadd_monom((expv1, c))
                    p = p._iadd_poly_monom(fv[i], (expv1, -c))
                    divoccurred = 1
                else:
                    i += 1
            if not divoccurred:
                expv = p.leading_expv()
                r = r._iadd_monom((expv, p[expv]))
                del p[expv]
        if expv == ring.zero_monom:
            r += p
        if ret_single:
            return qv[0], r
        else:
            return qv, r

    def _prem(self, g, x):
        f = self
        x = f.ring.index(x)
        df = f.degree(x)
        dg = g.degree(x)

        if dg < 0:
            raise ZeroDivisionError("polynomial division")

        r, dr = f, df

        if df < dg:
            return r

        N = df - dg + 1

        lc_g = g.coeff_wrt(x, dg)

        xp = f.ring.gens[x]

        while True:
            lc_r = r.coeff_wrt(x, dr)
            j, N = dr - dg, N - 1

            R = r * lc_g
            G = g * lc_r * xp**j
            r = R - G

            dr = r.degree(x)

            if dr < dg:
                break

        c = lc_g**N

        return r * c

    def _pdiv(self, g, x):
        f = self
        x = f.ring.index(x)

        df = f.degree(x)
        dg = g.degree(x)

        if dg < 0:
            raise ZeroDivisionError("polynomial division")

        q, r, dr = x, f, df

        if df < dg:
            return q, r

        N = df - dg + 1
        lc_g = g.coeff_wrt(x, dg)

        xp = f.ring.gens[x]

        while True:
            lc_r = r.coeff_wrt(x, dr)
            j, N = dr - dg, N - 1

            Q = q * lc_g

            q = Q + (lc_r) * xp**j

            R = r * lc_g

            G = g * lc_r * xp**j

            r = R - G

            dr = r.degree(x)

            if dr < dg:
                break

        c = lc_g**N

        q = q * c
        r = r * c

        return q, r

    def _pquo(self, g, x):
        f = self
        return f.pdiv(g, x)[0]

    def _pexquo(self, g, x):
        f = self
        q, r = f.pdiv(g, x)

        if r.is_zero:
            return q
        else:
            raise ExactQuotientFailed(f, g)

    def _subresultants(self, g, x):
        f = self
        x = f.ring.index(x)
        n = f.degree(x)
        m = g.degree(x)

        if n < m:
            f, g = g, f
            n, m = m, n

        if f == 0:
            return [0, 0]

        if g == 0:
            return [f, 1]

        R = [f, g]

        d = n - m
        b = (-1) ** (d + 1)

        # Compute the pseudo-remainder for f and g
        h = f.prem(g, x)
        h = h * b

        # Compute the coefficient of g with respect to x**m
        lc = g.coeff_wrt(x, m)

        c = lc**d

        S = [1, c]

        c = -c

        while h:
            k = h.degree(x)

            R.append(h)
            f, g, m, d = g, h, k, m - k

            b = -lc * c**d
            h = f.prem(g, x)
            h = h.exquo(b)

            lc = g.coeff_wrt(x, k)

            if d > 1:
                p = (-lc) ** d
                q = c ** (d - 1)
                c = p.exquo(q)
            else:
                c = -lc

            S.append(-c)

        return R

    def _subs(self, subs_dict):
        ring = self.ring
        result_poly = ring.zero

        for monom, coeff in self.iterterms():
            new_coeff = coeff
            new_monom = list(monom)

            for i, val in subs_dict.items():
                exp = monom[i]
                if exp > 0:
                    new_coeff *= val**exp
                new_monom[i] = 0

            if new_coeff:
                new_monom = tuple(new_monom)
                if new_monom in result_poly:
                    result_poly[new_monom] += new_coeff
                    if not result_poly[new_monom]:
                        del result_poly[new_monom]
                else:
                    result_poly[new_monom] = new_coeff

        return result_poly

    def _evaluate(self, eval_dict):
        result = self.ring.domain.zero

        for monom, coeff in self.iterterms():
            monom_value = self.ring.domain.one
            for i, exp in enumerate(monom):
                if exp > 0:
                    monom_value *= eval_dict[i] ** exp

            result += coeff * monom_value

        return result

    def _symmetrize(self):
        # For the python-flint override this can just be converted back to
        # the pure python version until python-flint provides some
        # equivalent functionality.
        f = self.copy()
        ring = f.ring
        n = ring.ngens

        if not n:
            return f, ring.zero, []

        polys = [ring.symmetric_poly(i + 1) for i in range(n)]

        poly_powers = {}

        def get_poly_power(i, n):
            if (i, n) not in poly_powers:
                poly_powers[(i, n)] = polys[i] ** n
            return poly_powers[(i, n)]

        indices = list(range(n - 1))
        weights = list(range(n, 0, -1))

        symmetric = ring.zero

        while f:
            _height, _monom, _coeff = -1, None, None

            for i, (monom, coeff) in enumerate(f.terms()):
                if all(monom[i] >= monom[i + 1] for i in indices):
                    height = max(n * m for n, m in zip(weights, monom))

                    if height > _height:
                        _height, _monom, _coeff = height, monom, coeff

            if _height != -1:
                monom, coeff = _monom, _coeff
            else:
                break

            exponents = []
            for m1, m2 in zip(monom, monom[1:] + (0,)):
                exponents.append(m1 - m2)

            symmetric += ring.term_new(tuple(exponents), coeff)

            product = coeff
            for i, n in enumerate(exponents):
                product *= get_poly_power(i, n)
            f -= product

        mapping = list(zip(ring.gens, polys))

        return symmetric, f, mapping

    def half_gcdex(self, other):
        return self.ring.dmp_half_gcdex(self, other)

    def gcdex(self, other):
        return self.ring.dmp_gcdex(self, other)

    def resultant(self, other):
        return self.ring.dmp_resultant(self, other)

    def discriminant(self):
        return self.ring.dmp_discriminant(self)

    def decompose(self):
        if self.ring.is_univariate:
            return self.ring.dup_decompose(self)
        else:
            raise MultivariatePolynomialError("polynomial decomposition")

    def shift(self, a):
        if self.ring.is_univariate:
            return self.ring.dup_shift(self, a)
        else:
            raise MultivariatePolynomialError("shift: use shift_list instead")

    def shift_list(self, a):
        return self.ring.dmp_shift(self, a)

    def sturm(self):
        if self.ring.is_univariate:
            return self.ring.dup_sturm(self)
        else:
            raise MultivariatePolynomialError("sturm sequence")

    def gff_list(self):
        return self.ring.dmp_gff_list(self)

    def norm(self):
        return self.ring.dmp_norm(self)

    def sqf_norm(self):
        return self.ring.dmp_sqf_norm(self)

    def sqf_part(self):
        return self.ring.dmp_sqf_part(self)

    def sqf_list(self, all=False):
        return self.ring.dmp_sqf_list(self, all=all)

    def factor_list(self):
        return self.ring.dmp_factor_list(self)



class FPolyElement(PolyElement):
    """FLINT-backed sparse multivariate polynomial element."""

    pass<|MERGE_RESOLUTION|>--- conflicted
+++ resolved
@@ -2,7 +2,7 @@
 
 from __future__ import annotations
 
-from typing import Generic, overload, Callable, Iterable, TYPE_CHECKING
+from typing import Generic, Callable, Iterable, TYPE_CHECKING
 
 from operator import add, mul, lt, le, gt, ge
 from functools import reduce
@@ -48,7 +48,6 @@
 from sympy.utilities.magic import pollute
 
 
-<<<<<<< HEAD
 if GROUND_TYPES == 'flint':
     import flint
 
@@ -69,14 +68,13 @@
 
 
 flint = None
-=======
+
 if TYPE_CHECKING:
     from typing import TypeIs
     from sympy.polys.fields import FracField
 
 
 Mon = tuple[int, ...]
->>>>>>> 0b61f7b5
 
 
 @public
@@ -245,13 +243,8 @@
     )
 
 
-<<<<<<< HEAD
-class PolyRing(DefaultPrinting, IPolys):
+class PolyRing(DefaultPrinting, IPolys, Generic[Er]):
     """Multivariate distributed polynomial rings."""
-=======
-class PolyRing(DefaultPrinting, IPolys, Generic[Er]):
-    """Multivariate distributed polynomial ring."""
->>>>>>> 0b61f7b5
 
     symbols: tuple[Expr, ...]
     gens: tuple[PolyElement[Er], ...]
@@ -281,44 +274,21 @@
                 order: str | MonomialOrder | None = lex
             ) -> PolyRing[Er]:
 
-<<<<<<< HEAD
-    def __new__(cls, symbols, domain, order=lex):
         # validate inputs
         symbols = tuple(_parse_symbols(symbols))
         preprocessed_domain = DomainOpt.preprocess(domain)
-        order = OrderOpt.preprocess(order)
-
-        # symbols do must not overlap with domain symbols
-        if preprocessed_domain.is_Composite and set(symbols) & set(preprocessed_domain.symbols):
-            raise GeneratorsError(
-                "polynomial ring and its ground domain share generators"
-            )
+        morder = OrderOpt.preprocess(order)
+
+        # Validate that symbols do not overlap with domain symbols
+        if isinstance(preprocessed_domain, CompositeDomain) and set(symbols) & set(preprocessed_domain.symbols):
+            raise GeneratorsError("polynomial ring and it's ground domain share generators")
 
         # delegation to appropriate subclass
         if flint is not None and _supported_flint_domain(preprocessed_domain):
-            return FPolyRing._new(symbols, preprocessed_domain, order)
-        else:
-            return PyPolyRing._new(symbols, preprocessed_domain, order)
-=======
-        # Create a new ring instance.
-        symbols = tuple(_parse_symbols(symbols))
-        ngens = len(symbols)
-        domain = DomainOpt.preprocess(domain)
-        morder = OrderOpt.preprocess(order)
-
-        # Validate that symbols do not overlap with domain symbols
-        if isinstance(domain, CompositeDomain) and set(symbols) & set(domain.symbols):
-            raise GeneratorsError("polynomial ring and it's ground domain share generators")
-
-        # Create and initialize instance
-        obj = object.__new__(cls)
-        obj._hash_tuple = (cls.__name__, symbols, ngens, domain, order)
-        obj._hash = hash(obj._hash_tuple)
-        obj.symbols = symbols
-        obj.ngens = ngens
-        obj.domain = domain
-        obj.order = morder
->>>>>>> 0b61f7b5
+            return FPolyRing._new(symbols, preprocessed_domain, morder)
+        else:
+            return PyPolyRing._new(symbols, preprocessed_domain, morder)
+
 
     @classmethod
     def _new(cls, symbols, domain, order):
@@ -434,16 +404,6 @@
         """True if this is a multivariate ring."""
         return self.ngens > 1
 
-    @overload
-    def clone(self, symbols: list[Expr] | tuple[Expr, ...] | None = None,
-                    domain: None = None,
-                    order: None = None) -> PolyRing[Er]: ...
-    @overload
-    def clone(self, symbols: list[Expr] | tuple[Expr, ...] | None = None,
-                    *,
-                    domain: Domain[Es],
-                    order: None = None) -> PolyRing[Es]: ...
-
     # Ring operations and cloning
     def clone(self, symbols=None, domain=None, order=None) -> PolyRing:
         """Create a clone with modified parameters."""
@@ -483,13 +443,8 @@
         else:
             raise ValueError(f"{self.domain} is not a composite domain")
 
-<<<<<<< HEAD
-    # Ring element creation and testing
-    def is_element(self, element):
-=======
     # Element creation and testing
     def is_element(self, element) -> TypeIs[PolyElement[Er]]:
->>>>>>> 0b61f7b5
         """Check if element belongs to this ring."""
         return isinstance(element, PolyElement) and element.ring == self
 
@@ -540,12 +495,9 @@
         else:
             return self.ring_new(poly)
 
-<<<<<<< HEAD
-    def _rebuild_expr(self, expr, mapping):
-=======
     def _rebuild_expr(self, expr, mapping) -> PolyElement[Er]:
         # Rebuild expression as polynomial.
->>>>>>> 0b61f7b5
+
         domain = self.domain
 
         def _rebuild(expr):
@@ -756,10 +708,6 @@
 
         return poly
 
-class PolyElement(DomainElement, DefaultPrinting, CantSympify, dict[tuple[int, ...], Er], Generic[Er]):
-    """Element of multivariate distributed polynomial ring. """
-
-<<<<<<< HEAD
 class FPolyRing(PolyRing):
     """Multivariate distributed polynomial rings backed by FLINT."""
 
@@ -822,7 +770,7 @@
         return self._python_ring._from_dict_ground(element, orig_domain)
 
 
-class PolyElement(DomainElement, DefaultPrinting, CantSympify):
+class PolyElement(DomainElement, DefaultPrinting, CantSympify, Generic[Er]):
     """Element of multivariate distributed polynomial ring."""
 
     def __new__(cls, ring, init):
@@ -836,13 +784,13 @@
     def _new(cls, ring, init):
         """Create a new polynomial element - to be implemented by subclasses."""
         raise NotImplementedError("Must be implemented by subclass")
-=======
+
     def __init__(self, ring: PolyRing[Er], init: dict[Mon, Er] | Iterable[tuple[Mon, Er]]):
         super().__init__(init)
         self.ring = ring
         # This check would be too slow to run every time:
         # self._check()
->>>>>>> 0b61f7b5
+
 
     def __getnewargs__(self):
         return (self.ring, list(self.iterterms()))
@@ -3059,12 +3007,8 @@
         else:
             return (expv, self._get_coeff(expv))
 
-<<<<<<< HEAD
-    def clear_denoms(self):
-=======
     def clear_denoms(self) -> tuple[Er, PolyElement[Er]]:
         """Clear denominators from polynomial coefficients."""
->>>>>>> 0b61f7b5
         domain = self.ring.domain
 
         if not domain.is_Field or not domain.has_assoc_Ring:
@@ -3088,14 +3032,10 @@
         else:
             return new_ring.from_dict(self, self.ring.domain)
 
-<<<<<<< HEAD
-    def as_expr_dict(self):
-=======
     def as_expr_dict(self) -> dict[tuple[int, ...], Expr]:
         # Can just use self.flint_poly.to_dict() in case of python-flint
         # Or this can just directly go into the baseclass as is since iterterms
         # will be implemented separately for pure python and flint versions anyways
->>>>>>> 0b61f7b5
         to_sympy = self.ring.domain.to_sympy
         return {monom: to_sympy(coeff) for monom, coeff in self.iterterms()}
 
