"""User-friendly public interface to polynomial functions. """

from __future__ import annotations

from typing import TYPE_CHECKING

from functools import wraps, reduce
from operator import mul
from typing import Optional, overload, Literal, Any
from collections import Counter, defaultdict
from collections.abc import Iterator

from sympy.core import (
    S, Expr, Add, Tuple
)
from sympy.core.basic import Basic
from sympy.core.decorators import _sympifyit
from sympy.core.exprtools import Factors, factor_nc, factor_terms
from sympy.core.evalf import (
    pure_complex, evalf, fastlog, _evalf_with_bounded_error, quad_to_mpmath)
from sympy.core.function import Derivative
from sympy.core.mul import Mul, _keep_coeff
from sympy.core.intfunc import ilcm
from sympy.core.numbers import I, Integer, equal_valued, NegativeInfinity
from sympy.core.relational import Relational, Equality
from sympy.core.sorting import ordered
from sympy.core.symbol import Dummy, Symbol
from sympy.core.sympify import sympify, _sympify
from sympy.core.traversal import preorder_traversal, bottom_up
from sympy.logic.boolalg import BooleanAtom
from sympy.polys import polyoptions as options
from sympy.polys.constructor import construct_domain
from sympy.polys.domains import FF, QQ, ZZ
from sympy.polys.domains.domainelement import DomainElement
from sympy.polys.fglmtools import matrix_fglm
from sympy.polys.groebnertools import groebner as _groebner
from sympy.polys.monomials import Monomial
from sympy.polys.orderings import monomial_key
from sympy.polys.polyclasses import DMP, DMF, ANP
from sympy.polys.polyerrors import (
    OperationNotSupported, DomainError,
    CoercionFailed, UnificationFailed,
    GeneratorsNeeded, PolynomialError,
    MultivariatePolynomialError,
    ExactQuotientFailed,
    PolificationFailed,
    ComputationFailed,
    GeneratorsError,
)
from sympy.polys.polyutils import (
    basic_from_dict,
    _sort_gens,
    _unify_gens,
    _dict_reorder,
    _dict_from_expr,
    _parallel_dict_from_expr,
)
from sympy.polys.rationaltools import together
from sympy.polys.rootisolation import dup_isolate_real_roots_list
from sympy.utilities import group, public, filldedent
from sympy.utilities.exceptions import sympy_deprecation_warning
from sympy.utilities.iterables import iterable, sift

# Required to avoid errors
import sympy.polys

import mpmath
from mpmath.libmp.libhyper import NoConvergence


if TYPE_CHECKING:
    from typing_extensions import Self


def _polifyit(func):
    @wraps(func)
    def wrapper(f, g):
        g = _sympify(g)
        if isinstance(g, Poly):
            return func(f, g)
        elif isinstance(g, Integer):
            g = f.from_expr(g, *f.gens, domain=f.domain)
            return func(f, g)
        elif isinstance(g, Expr):
            try:
                g = f.from_expr(g, *f.gens)
            except PolynomialError:
                if g.is_Matrix:
                    return NotImplemented
                expr_method = getattr(f.as_expr(), func.__name__)
                result = expr_method(g)
                if result is not NotImplemented:
                    sympy_deprecation_warning(
                        """
                        Mixing Poly with non-polynomial expressions in binary
                        operations is deprecated. Either explicitly convert
                        the non-Poly operand to a Poly with as_poly() or
                        convert the Poly to an Expr with as_expr().
                        """,
                        deprecated_since_version="1.6",
                        active_deprecations_target="deprecated-poly-nonpoly-binary-operations",
                    )
                return result
            else:
                return func(f, g)
        else:
            return NotImplemented
    return wrapper



@public
class Poly(Basic):
    """
    Generic class for representing and operating on polynomial expressions.

    See :ref:`polys-docs` for general documentation.

    Poly is a subclass of Basic rather than Expr but instances can be
    converted to Expr with the :py:meth:`~.Poly.as_expr` method.

    .. deprecated:: 1.6

       Combining Poly with non-Poly objects in binary operations is
       deprecated. Explicitly convert both objects to either Poly or Expr
       first. See :ref:`deprecated-poly-nonpoly-binary-operations`.

    Examples
    ========

    >>> from sympy import Poly
    >>> from sympy.abc import x, y

    Create a univariate polynomial:

    >>> Poly(x*(x**2 + x - 1)**2)
    Poly(x**5 + 2*x**4 - x**3 - 2*x**2 + x, x, domain='ZZ')

    Create a univariate polynomial with specific domain:

    >>> from sympy import sqrt
    >>> Poly(x**2 + 2*x + sqrt(3), domain='R')
    Poly(1.0*x**2 + 2.0*x + 1.73205080756888, x, domain='RR')

    Create a multivariate polynomial:

    >>> Poly(y*x**2 + x*y + 1)
    Poly(x**2*y + x*y + 1, x, y, domain='ZZ')

    Create a univariate polynomial, where y is a constant:

    >>> Poly(y*x**2 + x*y + 1,x)
    Poly(y*x**2 + y*x + 1, x, domain='ZZ[y]')

    You can evaluate the above polynomial as a function of y:

    >>> Poly(y*x**2 + x*y + 1,x).eval(2)
    6*y + 1

    See Also
    ========

    sympy.core.expr.Expr

    """

    __slots__ = ('rep', 'gens')

    is_commutative = True
    is_Poly = True
    _op_priority = 10.001

    rep: DMP
<<<<<<< HEAD

    def __new__(cls, rep, *gens, **args) -> Self:
=======
    gens: tuple[Expr, ...]

    def __new__(cls, rep, *gens, **args) -> Poly:
>>>>>>> afe89355
        """Create a new polynomial instance out of something useful. """
        opt = options.build_options(gens, args)

        if 'order' in opt:
            raise NotImplementedError("'order' keyword is not implemented yet")

        if isinstance(rep, (DMP, DMF, ANP, DomainElement)):
            return cls._from_domain_element(rep, opt)
        elif iterable(rep, exclude=str):
            if isinstance(rep, dict):
                return cls._from_dict(rep, opt)
            else:
                return cls._from_list(list(rep), opt)
        else:
            rep = sympify(rep, evaluate=type(rep) is not str) # type: ignore

            if rep.is_Poly:
                return cls._from_poly(rep, opt)
            else:
                return cls._from_expr(rep, opt)

    # Poly does not pass its args to Basic.__new__ to be stored in _args so we
    # have to emulate them here with an args property that derives from rep
    # and gens which are instance attributes. This also means we need to
    # define _hashable_content. The _hashable_content is rep and gens but args
    # uses expr instead of rep (expr is the Basic version of rep). Passing
    # expr in args means that Basic methods like subs should work. Using rep
    # otherwise means that Poly can remain more efficient than Basic by
    # avoiding creating a Basic instance just to be hashable.

    @classmethod
    def new(cls, rep, *gens):
        """Construct :class:`Poly` instance from raw representation. """
        if not isinstance(rep, DMP):
            raise PolynomialError(
                "invalid polynomial representation: %s" % rep)
        elif rep.lev != len(gens) - 1:
            raise PolynomialError("invalid arguments: %s, %s" % (rep, gens))

        obj = Basic.__new__(cls)
        obj.rep = rep
        obj.gens = gens

        return obj

    @property
    def expr(self):
        return basic_from_dict(self.rep.to_sympy_dict(), *self.gens)

    @property
    def args(self):
        return (self.expr,) + self.gens

    def _hashable_content(self):
        return (self.rep,) + self.gens

    @classmethod
    def from_dict(cls, rep, *gens, **args):
        """Construct a polynomial from a ``dict``. """
        opt = options.build_options(gens, args)
        return cls._from_dict(rep, opt)

    @classmethod
    def from_list(cls, rep, *gens, **args):
        """Construct a polynomial from a ``list``. """
        opt = options.build_options(gens, args)
        return cls._from_list(rep, opt)

    @classmethod
    def from_poly(cls, rep, *gens, **args):
        """Construct a polynomial from a polynomial. """
        opt = options.build_options(gens, args)
        return cls._from_poly(rep, opt)

    @classmethod
    def from_expr(cls, rep, *gens, **args):
        """Construct a polynomial from an expression. """
        opt = options.build_options(gens, args)
        return cls._from_expr(rep, opt)

    @classmethod
    def _from_dict(cls, rep, opt):
        """Construct a polynomial from a ``dict``. """
        gens = opt.gens

        if not gens:
            raise GeneratorsNeeded(
                "Cannot initialize from 'dict' without generators")

        level = len(gens) - 1
        domain = opt.domain

        if domain is None:
            domain, rep = construct_domain(rep, opt=opt)
        else:
            for monom, coeff in rep.items():
                rep[monom] = domain.convert(coeff)

        return cls.new(DMP.from_dict(rep, level, domain), *gens)

    @classmethod
    def _from_list(cls, rep, opt):
        """Construct a polynomial from a ``list``. """
        gens = opt.gens

        if not gens:
            raise GeneratorsNeeded(
                "Cannot initialize from 'list' without generators")
        elif len(gens) != 1:
            raise MultivariatePolynomialError(
                "'list' representation not supported")

        level = len(gens) - 1
        domain = opt.domain

        if domain is None:
            domain, rep = construct_domain(rep, opt=opt)
        else:
            rep = list(map(domain.convert, rep))

        return cls.new(DMP.from_list(rep, level, domain), *gens)

    @classmethod
    def _from_poly(cls, rep, opt):
        """Construct a polynomial from a polynomial. """
        if cls != rep.__class__:
            rep = cls.new(rep.rep, *rep.gens)

        gens = opt.gens
        field = opt.field
        domain = opt.domain

        if gens and rep.gens != gens:
            if set(rep.gens) != set(gens):
                return cls._from_expr(rep.as_expr(), opt)
            else:
                rep = rep.reorder(*gens)

        if 'domain' in opt and domain:
            rep = rep.set_domain(domain)
        elif field is True:
            rep = rep.to_field()

        return rep

    @classmethod
    def _from_expr(cls, rep, opt):
        """Construct a polynomial from an expression. """
        rep, opt = _dict_from_expr(rep, opt)
        return cls._from_dict(rep, opt)

    @classmethod
    def _from_domain_element(cls, rep, opt):
        gens = opt.gens
        domain = opt.domain

        level = len(gens) - 1
        rep = [domain.convert(rep)]

        return cls.new(DMP.from_list(rep, level, domain), *gens)

    def __hash__(self):
        return super().__hash__()

    @property
    def free_symbols(self):
        """
        Free symbols of a polynomial expression.

        Examples
        ========

        >>> from sympy import Poly
        >>> from sympy.abc import x, y, z

        >>> Poly(x**2 + 1).free_symbols
        {x}
        >>> Poly(x**2 + y).free_symbols
        {x, y}
        >>> Poly(x**2 + y, x).free_symbols
        {x, y}
        >>> Poly(x**2 + y, x, z).free_symbols
        {x, y}

        """
        symbols = set()
        gens = self.gens
        for i in range(len(gens)):
            for monom in self.monoms():
                if monom[i]:
                    symbols |= gens[i].free_symbols
                    break

        return symbols | self.free_symbols_in_domain

    @property
    def free_symbols_in_domain(self):
        """
        Free symbols of the domain of ``self``.

        Examples
        ========

        >>> from sympy import Poly
        >>> from sympy.abc import x, y

        >>> Poly(x**2 + 1).free_symbols_in_domain
        set()
        >>> Poly(x**2 + y).free_symbols_in_domain
        set()
        >>> Poly(x**2 + y, x).free_symbols_in_domain
        {y}

        """
        domain, symbols = self.rep.dom, set()

        if domain.is_Composite:
            for gen in domain.symbols:
                symbols |= gen.free_symbols
        elif domain.is_EX:
            for coeff in self.coeffs():
                symbols |= coeff.free_symbols

        return symbols

    @property
    def gen(self):
        """
        Return the principal generator.

        Examples
        ========

        >>> from sympy import Poly
        >>> from sympy.abc import x

        >>> Poly(x**2 + 1, x).gen
        x

        """
        return self.gens[0]

    @property
    def domain(self):
        """Get the ground domain of a :py:class:`~.Poly`

        Returns
        =======

        :py:class:`~.Domain`:
            Ground domain of the :py:class:`~.Poly`.

        Examples
        ========

        >>> from sympy import Poly, Symbol
        >>> x = Symbol('x')
        >>> p = Poly(x**2 + x)
        >>> p
        Poly(x**2 + x, x, domain='ZZ')
        >>> p.domain
        ZZ
        """
        return self.get_domain()

    @property
    def zero(self):
        """Return zero polynomial with ``self``'s properties. """
        return self.new(self.rep.zero(self.rep.lev, self.rep.dom), *self.gens)

    @property
    def one(self):
        """Return one polynomial with ``self``'s properties. """
        return self.new(self.rep.one(self.rep.lev, self.rep.dom), *self.gens)

    def unify(f, g):
        """
        Make ``f`` and ``g`` belong to the same domain.

        Examples
        ========

        >>> from sympy import Poly
        >>> from sympy.abc import x

        >>> f, g = Poly(x/2 + 1), Poly(2*x + 1)

        >>> f
        Poly(1/2*x + 1, x, domain='QQ')
        >>> g
        Poly(2*x + 1, x, domain='ZZ')

        >>> F, G = f.unify(g)

        >>> F
        Poly(1/2*x + 1, x, domain='QQ')
        >>> G
        Poly(2*x + 1, x, domain='QQ')

        """
        _, per, F, G = f._unify(g)
        return per(F), per(G)

    def _unify(f, g):
        g = sympify(g)

        if not g.is_Poly:
            try:
                g_coeff = f.rep.dom.from_sympy(g)
            except CoercionFailed:
                raise UnificationFailed("Cannot unify %s with %s" % (f, g))
            else:
                return f.rep.dom, f.per, f.rep, f.rep.ground_new(g_coeff)

        if isinstance(f.rep, DMP) and isinstance(g.rep, DMP):
            gens = _unify_gens(f.gens, g.gens)

            dom, lev = f.rep.dom.unify(g.rep.dom, gens), len(gens) - 1

            if f.gens != gens:
                f_monoms, f_coeffs = _dict_reorder(
                    f.rep.to_dict(), f.gens, gens)

                if f.rep.dom != dom:
                    f_coeffs = [dom.convert(c, f.rep.dom) for c in f_coeffs]

                F = DMP.from_dict(dict(list(zip(f_monoms, f_coeffs))), lev, dom)
            else:
                F = f.rep.convert(dom)

            if g.gens != gens:
                g_monoms, g_coeffs = _dict_reorder(
                    g.rep.to_dict(), g.gens, gens)

                if g.rep.dom != dom:
                    g_coeffs = [dom.convert(c, g.rep.dom) for c in g_coeffs]

                G = DMP.from_dict(dict(list(zip(g_monoms, g_coeffs))), lev, dom)
            else:
                G = g.rep.convert(dom)
        else:
            raise UnificationFailed("Cannot unify %s with %s" % (f, g))

        cls = f.__class__

        def per(rep, dom=dom, gens=gens, remove=None):
            if remove is not None:
                gens = gens[:remove] + gens[remove + 1:]

                if not gens:
                    return dom.to_sympy(rep)

            return cls.new(rep, *gens)

        return dom, per, F, G

    def per(f, rep, gens=None, remove=None):
        """
        Create a Poly out of the given representation.

        Examples
        ========

        >>> from sympy import Poly, ZZ
        >>> from sympy.abc import x, y

        >>> from sympy.polys.polyclasses import DMP

        >>> a = Poly(x**2 + 1)

        >>> a.per(DMP([ZZ(1), ZZ(1)], ZZ), gens=[y])
        Poly(y + 1, y, domain='ZZ')

        """
        if gens is None:
            gens = f.gens

        if remove is not None:
            gens = gens[:remove] + gens[remove + 1:]

            if not gens:
                return f.rep.dom.to_sympy(rep)

        return f.__class__.new(rep, *gens)

    def set_domain(f, domain):
        """Set the ground domain of ``f``. """
        opt = options.build_options(f.gens, {'domain': domain})
        return f.per(f.rep.convert(opt.domain))

    def get_domain(f):
        """Get the ground domain of ``f``. """
        return f.rep.dom

    def set_modulus(f, modulus):
        """
        Set the modulus of ``f``.

        Examples
        ========

        >>> from sympy import Poly
        >>> from sympy.abc import x

        >>> Poly(5*x**2 + 2*x - 1, x).set_modulus(2)
        Poly(x**2 + 1, x, modulus=2)

        """
        modulus = options.Modulus.preprocess(modulus)
        return f.set_domain(FF(modulus))

    def get_modulus(f):
        """
        Get the modulus of ``f``.

        Examples
        ========

        >>> from sympy import Poly
        >>> from sympy.abc import x

        >>> Poly(x**2 + 1, modulus=2).get_modulus()
        2

        """
        domain = f.get_domain()

        if domain.is_FiniteField:
            return Integer(domain.characteristic())
        else:
            raise PolynomialError("not a polynomial over a Galois field")

    def _eval_subs(f, old, new):
        """Internal implementation of :func:`subs`. """
        if old in f.gens:
            if new.is_number:
                return f.eval(old, new)
            else:
                try:
                    return f.replace(old, new)
                except PolynomialError:
                    pass

        return f.as_expr().subs(old, new)

    def exclude(f):
        """
        Remove unnecessary generators from ``f``.

        Examples
        ========

        >>> from sympy import Poly
        >>> from sympy.abc import a, b, c, d, x

        >>> Poly(a + x, a, b, c, d, x).exclude()
        Poly(a + x, a, x, domain='ZZ')

        """
        J, new = f.rep.exclude()
        gens = [gen for j, gen in enumerate(f.gens) if j not in J]

        return f.per(new, gens=gens)

    def replace(f, x, y=None, **_ignore):
        # XXX this does not match Basic's signature
        """
        Replace ``x`` with ``y`` in generators list.

        Examples
        ========

        >>> from sympy import Poly
        >>> from sympy.abc import x, y

        >>> Poly(x**2 + 1, x).replace(x, y)
        Poly(y**2 + 1, y, domain='ZZ')

        """
        if y is None:
            if f.is_univariate:
                x, y = f.gen, x
            else:
                raise PolynomialError(
                    "syntax supported only in univariate case")

        if x == y or x not in f.gens:
            return f

        if x in f.gens and y not in f.gens:
            dom = f.get_domain()

            if not dom.is_Composite or y not in dom.symbols:
                gens = list(f.gens)
                gens[gens.index(x)] = y
                return f.per(f.rep, gens=gens)

        raise PolynomialError("Cannot replace %s with %s in %s" % (x, y, f))

    def match(f, *args, **kwargs):
        """Match expression from Poly. See Basic.match()"""
        return f.as_expr().match(*args, **kwargs)

    def reorder(f, *gens, **args):
        """
        Efficiently apply new order of generators.

        Examples
        ========

        >>> from sympy import Poly
        >>> from sympy.abc import x, y

        >>> Poly(x**2 + x*y**2, x, y).reorder(y, x)
        Poly(y**2*x + x**2, y, x, domain='ZZ')

        """
        opt = options.Options((), args)

        if not gens:
            gens = _sort_gens(f.gens, opt=opt)
        elif set(f.gens) != set(gens):
            raise PolynomialError(
                "generators list can differ only up to order of elements")

        rep = dict(list(zip(*_dict_reorder(f.rep.to_dict(), f.gens, gens))))

        return f.per(DMP.from_dict(rep, len(gens) - 1, f.rep.dom), gens=gens)

    def ltrim(f, gen):
        """
        Remove dummy generators from ``f`` that are to the left of
        specified ``gen`` in the generators as ordered. When ``gen``
        is an integer, it refers to the generator located at that
        position within the tuple of generators of ``f``.

        Examples
        ========

        >>> from sympy import Poly
        >>> from sympy.abc import x, y, z

        >>> Poly(y**2 + y*z**2, x, y, z).ltrim(y)
        Poly(y**2 + y*z**2, y, z, domain='ZZ')
        >>> Poly(z, x, y, z).ltrim(-1)
        Poly(z, z, domain='ZZ')

        """
        rep = f.as_dict(native=True)
        j = f._gen_to_level(gen)

        terms = {}

        for monom, coeff in rep.items():

            if any(monom[:j]):
                # some generator is used in the portion to be trimmed
                raise PolynomialError("Cannot left trim %s" % f)

            terms[monom[j:]] = coeff

        gens = f.gens[j:]

        return f.new(DMP.from_dict(terms, len(gens) - 1, f.rep.dom), *gens)

    def has_only_gens(f, *gens):
        """
        Return ``True`` if ``Poly(f, *gens)`` retains ground domain.

        Examples
        ========

        >>> from sympy import Poly
        >>> from sympy.abc import x, y, z

        >>> Poly(x*y + 1, x, y, z).has_only_gens(x, y)
        True
        >>> Poly(x*y + z, x, y, z).has_only_gens(x, y)
        False

        """
        indices = set()

        for gen in gens:
            try:
                index = f.gens.index(gen)
            except ValueError:
                raise GeneratorsError(
                    "%s doesn't have %s as generator" % (f, gen))
            else:
                indices.add(index)

        for monom in f.monoms():
            for i, elt in enumerate(monom):
                if i not in indices and elt:
                    return False

        return True

    def to_ring(f):
        """
        Make the ground domain a ring.

        Examples
        ========

        >>> from sympy import Poly, QQ
        >>> from sympy.abc import x

        >>> Poly(x**2 + 1, domain=QQ).to_ring()
        Poly(x**2 + 1, x, domain='ZZ')

        """
        if hasattr(f.rep, 'to_ring'):
            result = f.rep.to_ring()
        else:  # pragma: no cover
            raise OperationNotSupported(f, 'to_ring')

        return f.per(result)

    def to_field(f):
        """
        Make the ground domain a field.

        Examples
        ========

        >>> from sympy import Poly, ZZ
        >>> from sympy.abc import x

        >>> Poly(x**2 + 1, x, domain=ZZ).to_field()
        Poly(x**2 + 1, x, domain='QQ')

        """
        if hasattr(f.rep, 'to_field'):
            result = f.rep.to_field()
        else:  # pragma: no cover
            raise OperationNotSupported(f, 'to_field')

        return f.per(result)

    def to_exact(f):
        """
        Make the ground domain exact.

        Examples
        ========

        >>> from sympy import Poly, RR
        >>> from sympy.abc import x

        >>> Poly(x**2 + 1.0, x, domain=RR).to_exact()
        Poly(x**2 + 1, x, domain='QQ')

        """
        if hasattr(f.rep, 'to_exact'):
            result = f.rep.to_exact()
        else:  # pragma: no cover
            raise OperationNotSupported(f, 'to_exact')

        return f.per(result)

    def retract(f, field=None):
        """
        Recalculate the ground domain of a polynomial.

        Examples
        ========

        >>> from sympy import Poly
        >>> from sympy.abc import x

        >>> f = Poly(x**2 + 1, x, domain='QQ[y]')
        >>> f
        Poly(x**2 + 1, x, domain='QQ[y]')

        >>> f.retract()
        Poly(x**2 + 1, x, domain='ZZ')
        >>> f.retract(field=True)
        Poly(x**2 + 1, x, domain='QQ')

        """
        dom, rep = construct_domain(f.as_dict(zero=True),
            field=field, composite=f.domain.is_Composite or None)
        return f.from_dict(rep, f.gens, domain=dom)

    def slice(f, x, m, n=None):
        """Take a continuous subsequence of terms of ``f``. """
        if n is None:
            j, m, n = 0, x, m
        else:
            j = f._gen_to_level(x)

        m, n = int(m), int(n)

        if hasattr(f.rep, 'slice'):
            result = f.rep.slice(m, n, j)
        else:  # pragma: no cover
            raise OperationNotSupported(f, 'slice')

        return f.per(result)

    def coeffs(f, order=None):
        """
        Returns all non-zero coefficients from ``f`` in lex order.

        Examples
        ========

        >>> from sympy import Poly
        >>> from sympy.abc import x

        >>> Poly(x**3 + 2*x + 3, x).coeffs()
        [1, 2, 3]

        See Also
        ========
        all_coeffs
        coeff_monomial
        nth

        """
        return [f.rep.dom.to_sympy(c) for c in f.rep.coeffs(order=order)]

    def monoms(f, order=None):
        """
        Returns all non-zero monomials from ``f`` in lex order.

        Examples
        ========

        >>> from sympy import Poly
        >>> from sympy.abc import x, y

        >>> Poly(x**2 + 2*x*y**2 + x*y + 3*y, x, y).monoms()
        [(2, 0), (1, 2), (1, 1), (0, 1)]

        See Also
        ========
        all_monoms

        """
        return f.rep.monoms(order=order)

    def terms(f, order=None):
        """
        Returns all non-zero terms from ``f`` in lex order.

        Examples
        ========

        >>> from sympy import Poly
        >>> from sympy.abc import x, y

        >>> Poly(x**2 + 2*x*y**2 + x*y + 3*y, x, y).terms()
        [((2, 0), 1), ((1, 2), 2), ((1, 1), 1), ((0, 1), 3)]

        See Also
        ========
        all_terms

        """
        return [(m, f.rep.dom.to_sympy(c)) for m, c in f.rep.terms(order=order)]

    def all_coeffs(f):
        """
        Returns all coefficients from a univariate polynomial ``f``.

        Examples
        ========

        >>> from sympy import Poly
        >>> from sympy.abc import x

        >>> Poly(x**3 + 2*x - 1, x).all_coeffs()
        [1, 0, 2, -1]

        """
        return [f.rep.dom.to_sympy(c) for c in f.rep.all_coeffs()]

    def all_monoms(f):
        """
        Returns all monomials from a univariate polynomial ``f``.

        Examples
        ========

        >>> from sympy import Poly
        >>> from sympy.abc import x

        >>> Poly(x**3 + 2*x - 1, x).all_monoms()
        [(3,), (2,), (1,), (0,)]

        See Also
        ========
        all_terms

        """
        return f.rep.all_monoms()

    def all_terms(f):
        """
        Returns all terms from a univariate polynomial ``f``.

        Examples
        ========

        >>> from sympy import Poly
        >>> from sympy.abc import x

        >>> Poly(x**3 + 2*x - 1, x).all_terms()
        [((3,), 1), ((2,), 0), ((1,), 2), ((0,), -1)]

        """
        return [(m, f.rep.dom.to_sympy(c)) for m, c in f.rep.all_terms()]

    def termwise(f, func, *gens, **args):
        """
        Apply a function to all terms of ``f``.

        Examples
        ========

        >>> from sympy import Poly
        >>> from sympy.abc import x

        >>> def func(k, coeff):
        ...     k = k[0]
        ...     return coeff//10**(2-k)

        >>> Poly(x**2 + 20*x + 400).termwise(func)
        Poly(x**2 + 2*x + 4, x, domain='ZZ')

        """
        terms = {}

        for monom, coeff in f.terms():
            result = func(monom, coeff)

            if isinstance(result, tuple):
                monom, coeff = result
            else:
                coeff = result

            if coeff:
                if monom not in terms:
                    terms[monom] = coeff
                else:
                    raise PolynomialError(
                        "%s monomial was generated twice" % monom)

        return f.from_dict(terms, *(gens or f.gens), **args)

    def length(f):
        """
        Returns the number of non-zero terms in ``f``.

        Examples
        ========

        >>> from sympy import Poly
        >>> from sympy.abc import x

        >>> Poly(x**2 + 2*x - 1).length()
        3

        """
        return len(f.as_dict())

    def as_dict(f, native=False, zero=False):
        """
        Switch to a ``dict`` representation.

        Examples
        ========

        >>> from sympy import Poly
        >>> from sympy.abc import x, y

        >>> Poly(x**2 + 2*x*y**2 - y, x, y).as_dict()
        {(0, 1): -1, (1, 2): 2, (2, 0): 1}

        """
        if native:
            return f.rep.to_dict(zero=zero)
        else:
            return f.rep.to_sympy_dict(zero=zero)

    def as_list(f, native=False):
        """Switch to a ``list`` representation. """
        if native:
            return f.rep.to_list()
        else:
            return f.rep.to_sympy_list()

    def as_expr(f, *gens):
        """
        Convert a Poly instance to an Expr instance.

        Examples
        ========

        >>> from sympy import Poly
        >>> from sympy.abc import x, y

        >>> f = Poly(x**2 + 2*x*y**2 - y, x, y)

        >>> f.as_expr()
        x**2 + 2*x*y**2 - y
        >>> f.as_expr({x: 5})
        10*y**2 - y + 25
        >>> f.as_expr(5, 6)
        379

        """
        if not gens:
            return f.expr

        if len(gens) == 1 and isinstance(gens[0], dict):
            mapping = gens[0]
            gens = list(f.gens)

            for gen, value in mapping.items():
                try:
                    index = gens.index(gen)
                except ValueError:
                    raise GeneratorsError(
                        "%s doesn't have %s as generator" % (f, gen))
                else:
                    gens[index] = value

        return basic_from_dict(f.rep.to_sympy_dict(), *gens)

    def as_poly(self, *gens, **args):
        """Converts ``self`` to a polynomial or returns ``None``.

        >>> from sympy import sin
        >>> from sympy.abc import x, y

        >>> print((x**2 + x*y).as_poly())
        Poly(x**2 + x*y, x, y, domain='ZZ')

        >>> print((x**2 + x*y).as_poly(x, y))
        Poly(x**2 + x*y, x, y, domain='ZZ')

        >>> print((x**2 + sin(y)).as_poly(x, y))
        None

        """
        try:
            poly = Poly(self, *gens, **args)

            if not poly.is_Poly:
                return None
            else:
                return poly
        except PolynomialError:
            return None

    def lift(f):
        """
        Convert algebraic coefficients to rationals.

        Examples
        ========

        >>> from sympy import Poly, I
        >>> from sympy.abc import x

        >>> Poly(x**2 + I*x + 1, x, extension=I).lift()
        Poly(x**4 + 3*x**2 + 1, x, domain='QQ')

        """
        if hasattr(f.rep, 'lift'):
            result = f.rep.lift()
        else:  # pragma: no cover
            raise OperationNotSupported(f, 'lift')

        return f.per(result)

    def deflate(f):
        """
        Reduce degree of ``f`` by mapping ``x_i**m`` to ``y_i``.

        Examples
        ========

        >>> from sympy import Poly
        >>> from sympy.abc import x, y

        >>> Poly(x**6*y**2 + x**3 + 1, x, y).deflate()
        ((3, 2), Poly(x**2*y + x + 1, x, y, domain='ZZ'))

        """
        if hasattr(f.rep, 'deflate'):
            J, result = f.rep.deflate()
        else:  # pragma: no cover
            raise OperationNotSupported(f, 'deflate')

        return J, f.per(result)

    def inject(f, front=False):
        """
        Inject ground domain generators into ``f``.

        Examples
        ========

        >>> from sympy import Poly
        >>> from sympy.abc import x, y

        >>> f = Poly(x**2*y + x*y**3 + x*y + 1, x)

        >>> f.inject()
        Poly(x**2*y + x*y**3 + x*y + 1, x, y, domain='ZZ')
        >>> f.inject(front=True)
        Poly(y**3*x + y*x**2 + y*x + 1, y, x, domain='ZZ')

        """
        dom = f.rep.dom

        if dom.is_Numerical:
            return f
        elif not dom.is_Poly:
            raise DomainError("Cannot inject generators over %s" % dom)

        if hasattr(f.rep, 'inject'):
            result = f.rep.inject(front=front)
        else:  # pragma: no cover
            raise OperationNotSupported(f, 'inject')

        if front:
            gens = dom.symbols + f.gens
        else:
            gens = f.gens + dom.symbols

        return f.new(result, *gens)

    def eject(f, *gens):
        """
        Eject selected generators into the ground domain.

        Examples
        ========

        >>> from sympy import Poly
        >>> from sympy.abc import x, y

        >>> f = Poly(x**2*y + x*y**3 + x*y + 1, x, y)

        >>> f.eject(x)
        Poly(x*y**3 + (x**2 + x)*y + 1, y, domain='ZZ[x]')
        >>> f.eject(y)
        Poly(y*x**2 + (y**3 + y)*x + 1, x, domain='ZZ[y]')

        """
        dom = f.rep.dom

        if not dom.is_Numerical:
            raise DomainError("Cannot eject generators over %s" % dom)

        k = len(gens)

        if f.gens[:k] == gens:
            _gens, front = f.gens[k:], True
        elif f.gens[-k:] == gens:
            _gens, front = f.gens[:-k], False
        else:
            raise NotImplementedError(
                "can only eject front or back generators")

        dom = dom.inject(*gens)

        if hasattr(f.rep, 'eject'):
            result = f.rep.eject(dom, front=front)
        else:  # pragma: no cover
            raise OperationNotSupported(f, 'eject')

        return f.new(result, *_gens)

    def terms_gcd(f):
        """
        Remove GCD of terms from the polynomial ``f``.

        Examples
        ========

        >>> from sympy import Poly
        >>> from sympy.abc import x, y

        >>> Poly(x**6*y**2 + x**3*y, x, y).terms_gcd()
        ((3, 1), Poly(x**3*y + 1, x, y, domain='ZZ'))

        """
        if hasattr(f.rep, 'terms_gcd'):
            J, result = f.rep.terms_gcd()
        else:  # pragma: no cover
            raise OperationNotSupported(f, 'terms_gcd')

        return J, f.per(result)

    def add_ground(f, coeff):
        """
        Add an element of the ground domain to ``f``.

        Examples
        ========

        >>> from sympy import Poly
        >>> from sympy.abc import x

        >>> Poly(x + 1).add_ground(2)
        Poly(x + 3, x, domain='ZZ')

        """
        if hasattr(f.rep, 'add_ground'):
            result = f.rep.add_ground(coeff)
        else:  # pragma: no cover
            raise OperationNotSupported(f, 'add_ground')

        return f.per(result)

    def sub_ground(f, coeff):
        """
        Subtract an element of the ground domain from ``f``.

        Examples
        ========

        >>> from sympy import Poly
        >>> from sympy.abc import x

        >>> Poly(x + 1).sub_ground(2)
        Poly(x - 1, x, domain='ZZ')

        """
        if hasattr(f.rep, 'sub_ground'):
            result = f.rep.sub_ground(coeff)
        else:  # pragma: no cover
            raise OperationNotSupported(f, 'sub_ground')

        return f.per(result)

    def mul_ground(f, coeff):
        """
        Multiply ``f`` by a an element of the ground domain.

        Examples
        ========

        >>> from sympy import Poly
        >>> from sympy.abc import x

        >>> Poly(x + 1).mul_ground(2)
        Poly(2*x + 2, x, domain='ZZ')

        """
        if hasattr(f.rep, 'mul_ground'):
            result = f.rep.mul_ground(coeff)
        else:  # pragma: no cover
            raise OperationNotSupported(f, 'mul_ground')

        return f.per(result)

    def quo_ground(f, coeff):
        """
        Quotient of ``f`` by a an element of the ground domain.

        Examples
        ========

        >>> from sympy import Poly
        >>> from sympy.abc import x

        >>> Poly(2*x + 4).quo_ground(2)
        Poly(x + 2, x, domain='ZZ')

        >>> Poly(2*x + 3).quo_ground(2)
        Poly(x + 1, x, domain='ZZ')

        """
        if hasattr(f.rep, 'quo_ground'):
            result = f.rep.quo_ground(coeff)
        else:  # pragma: no cover
            raise OperationNotSupported(f, 'quo_ground')

        return f.per(result)

    def exquo_ground(f, coeff):
        """
        Exact quotient of ``f`` by a an element of the ground domain.

        Examples
        ========

        >>> from sympy import Poly
        >>> from sympy.abc import x

        >>> Poly(2*x + 4).exquo_ground(2)
        Poly(x + 2, x, domain='ZZ')

        >>> Poly(2*x + 3).exquo_ground(2)
        Traceback (most recent call last):
        ...
        ExactQuotientFailed: 2 does not divide 3 in ZZ

        """
        if hasattr(f.rep, 'exquo_ground'):
            result = f.rep.exquo_ground(coeff)
        else:  # pragma: no cover
            raise OperationNotSupported(f, 'exquo_ground')

        return f.per(result)

    def abs(f):
        """
        Make all coefficients in ``f`` positive.

        Examples
        ========

        >>> from sympy import Poly
        >>> from sympy.abc import x

        >>> Poly(x**2 - 1, x).abs()
        Poly(x**2 + 1, x, domain='ZZ')

        """
        if hasattr(f.rep, 'abs'):
            result = f.rep.abs()
        else:  # pragma: no cover
            raise OperationNotSupported(f, 'abs')

        return f.per(result)

    def neg(f):
        """
        Negate all coefficients in ``f``.

        Examples
        ========

        >>> from sympy import Poly
        >>> from sympy.abc import x

        >>> Poly(x**2 - 1, x).neg()
        Poly(-x**2 + 1, x, domain='ZZ')

        >>> -Poly(x**2 - 1, x)
        Poly(-x**2 + 1, x, domain='ZZ')

        """
        if hasattr(f.rep, 'neg'):
            result = f.rep.neg()
        else:  # pragma: no cover
            raise OperationNotSupported(f, 'neg')

        return f.per(result)

    def add(f, g):
        """
        Add two polynomials ``f`` and ``g``.

        Examples
        ========

        >>> from sympy import Poly
        >>> from sympy.abc import x

        >>> Poly(x**2 + 1, x).add(Poly(x - 2, x))
        Poly(x**2 + x - 1, x, domain='ZZ')

        >>> Poly(x**2 + 1, x) + Poly(x - 2, x)
        Poly(x**2 + x - 1, x, domain='ZZ')

        """
        g = sympify(g)

        if not g.is_Poly:
            return f.add_ground(g)

        _, per, F, G = f._unify(g)

        if hasattr(f.rep, 'add'):
            result = F.add(G)
        else:  # pragma: no cover
            raise OperationNotSupported(f, 'add')

        return per(result)

    def sub(f, g):
        """
        Subtract two polynomials ``f`` and ``g``.

        Examples
        ========

        >>> from sympy import Poly
        >>> from sympy.abc import x

        >>> Poly(x**2 + 1, x).sub(Poly(x - 2, x))
        Poly(x**2 - x + 3, x, domain='ZZ')

        >>> Poly(x**2 + 1, x) - Poly(x - 2, x)
        Poly(x**2 - x + 3, x, domain='ZZ')

        """
        g = sympify(g)

        if not g.is_Poly:
            return f.sub_ground(g)

        _, per, F, G = f._unify(g)

        if hasattr(f.rep, 'sub'):
            result = F.sub(G)
        else:  # pragma: no cover
            raise OperationNotSupported(f, 'sub')

        return per(result)

    def mul(f, g):
        """
        Multiply two polynomials ``f`` and ``g``.

        Examples
        ========

        >>> from sympy import Poly
        >>> from sympy.abc import x

        >>> Poly(x**2 + 1, x).mul(Poly(x - 2, x))
        Poly(x**3 - 2*x**2 + x - 2, x, domain='ZZ')

        >>> Poly(x**2 + 1, x)*Poly(x - 2, x)
        Poly(x**3 - 2*x**2 + x - 2, x, domain='ZZ')

        """
        g = sympify(g)

        if not g.is_Poly:
            return f.mul_ground(g)

        _, per, F, G = f._unify(g)

        if hasattr(f.rep, 'mul'):
            result = F.mul(G)
        else:  # pragma: no cover
            raise OperationNotSupported(f, 'mul')

        return per(result)

    def sqr(f):
        """
        Square a polynomial ``f``.

        Examples
        ========

        >>> from sympy import Poly
        >>> from sympy.abc import x

        >>> Poly(x - 2, x).sqr()
        Poly(x**2 - 4*x + 4, x, domain='ZZ')

        >>> Poly(x - 2, x)**2
        Poly(x**2 - 4*x + 4, x, domain='ZZ')

        """
        if hasattr(f.rep, 'sqr'):
            result = f.rep.sqr()
        else:  # pragma: no cover
            raise OperationNotSupported(f, 'sqr')

        return f.per(result)

    def pow(f, n):
        """
        Raise ``f`` to a non-negative power ``n``.

        Examples
        ========

        >>> from sympy import Poly
        >>> from sympy.abc import x

        >>> Poly(x - 2, x).pow(3)
        Poly(x**3 - 6*x**2 + 12*x - 8, x, domain='ZZ')

        >>> Poly(x - 2, x)**3
        Poly(x**3 - 6*x**2 + 12*x - 8, x, domain='ZZ')

        """
        n = int(n)

        if hasattr(f.rep, 'pow'):
            result = f.rep.pow(n)
        else:  # pragma: no cover
            raise OperationNotSupported(f, 'pow')

        return f.per(result)

    def pdiv(f, g):
        """
        Polynomial pseudo-division of ``f`` by ``g``.

        Examples
        ========

        >>> from sympy import Poly
        >>> from sympy.abc import x

        >>> Poly(x**2 + 1, x).pdiv(Poly(2*x - 4, x))
        (Poly(2*x + 4, x, domain='ZZ'), Poly(20, x, domain='ZZ'))

        """
        _, per, F, G = f._unify(g)

        if hasattr(f.rep, 'pdiv'):
            q, r = F.pdiv(G)
        else:  # pragma: no cover
            raise OperationNotSupported(f, 'pdiv')

        return per(q), per(r)

    def prem(f, g):
        """
        Polynomial pseudo-remainder of ``f`` by ``g``.

        Caveat: The function prem(f, g, x) can be safely used to compute
          in Z[x] _only_ subresultant polynomial remainder sequences (prs's).

          To safely compute Euclidean and Sturmian prs's in Z[x]
          employ anyone of the corresponding functions found in
          the module sympy.polys.subresultants_qq_zz. The functions
          in the module with suffix _pg compute prs's in Z[x] employing
          rem(f, g, x), whereas the functions with suffix _amv
          compute prs's in Z[x] employing rem_z(f, g, x).

          The function rem_z(f, g, x) differs from prem(f, g, x) in that
          to compute the remainder polynomials in Z[x] it premultiplies
          the divident times the absolute value of the leading coefficient
          of the divisor raised to the power degree(f, x) - degree(g, x) + 1.


        Examples
        ========

        >>> from sympy import Poly
        >>> from sympy.abc import x

        >>> Poly(x**2 + 1, x).prem(Poly(2*x - 4, x))
        Poly(20, x, domain='ZZ')

        """
        _, per, F, G = f._unify(g)

        if hasattr(f.rep, 'prem'):
            result = F.prem(G)
        else:  # pragma: no cover
            raise OperationNotSupported(f, 'prem')

        return per(result)

    def pquo(f, g):
        """
        Polynomial pseudo-quotient of ``f`` by ``g``.

        See the Caveat note in the function prem(f, g).

        Examples
        ========

        >>> from sympy import Poly
        >>> from sympy.abc import x

        >>> Poly(x**2 + 1, x).pquo(Poly(2*x - 4, x))
        Poly(2*x + 4, x, domain='ZZ')

        >>> Poly(x**2 - 1, x).pquo(Poly(2*x - 2, x))
        Poly(2*x + 2, x, domain='ZZ')

        """
        _, per, F, G = f._unify(g)

        if hasattr(f.rep, 'pquo'):
            result = F.pquo(G)
        else:  # pragma: no cover
            raise OperationNotSupported(f, 'pquo')

        return per(result)

    def pexquo(f, g):
        """
        Polynomial exact pseudo-quotient of ``f`` by ``g``.

        Examples
        ========

        >>> from sympy import Poly
        >>> from sympy.abc import x

        >>> Poly(x**2 - 1, x).pexquo(Poly(2*x - 2, x))
        Poly(2*x + 2, x, domain='ZZ')

        >>> Poly(x**2 + 1, x).pexquo(Poly(2*x - 4, x))
        Traceback (most recent call last):
        ...
        ExactQuotientFailed: 2*x - 4 does not divide x**2 + 1

        """
        _, per, F, G = f._unify(g)

        if hasattr(f.rep, 'pexquo'):
            try:
                result = F.pexquo(G)
            except ExactQuotientFailed as exc:
                raise exc.new(f.as_expr(), g.as_expr())
        else:  # pragma: no cover
            raise OperationNotSupported(f, 'pexquo')

        return per(result)

    def div(f, g, auto=True):
        """
        Polynomial division with remainder of ``f`` by ``g``.

        Examples
        ========

        >>> from sympy import Poly
        >>> from sympy.abc import x

        >>> Poly(x**2 + 1, x).div(Poly(2*x - 4, x))
        (Poly(1/2*x + 1, x, domain='QQ'), Poly(5, x, domain='QQ'))

        >>> Poly(x**2 + 1, x).div(Poly(2*x - 4, x), auto=False)
        (Poly(0, x, domain='ZZ'), Poly(x**2 + 1, x, domain='ZZ'))

        """
        dom, per, F, G = f._unify(g)
        retract = False

        if auto and dom.is_Ring and not dom.is_Field:
            F, G = F.to_field(), G.to_field()
            retract = True

        if hasattr(f.rep, 'div'):
            q, r = F.div(G)
        else:  # pragma: no cover
            raise OperationNotSupported(f, 'div')

        if retract:
            try:
                Q, R = q.to_ring(), r.to_ring()
            except CoercionFailed:
                pass
            else:
                q, r = Q, R

        return per(q), per(r)

    def rem(f, g, auto=True):
        """
        Computes the polynomial remainder of ``f`` by ``g``.

        Examples
        ========

        >>> from sympy import Poly
        >>> from sympy.abc import x

        >>> Poly(x**2 + 1, x).rem(Poly(2*x - 4, x))
        Poly(5, x, domain='ZZ')

        >>> Poly(x**2 + 1, x).rem(Poly(2*x - 4, x), auto=False)
        Poly(x**2 + 1, x, domain='ZZ')

        """
        dom, per, F, G = f._unify(g)
        retract = False

        if auto and dom.is_Ring and not dom.is_Field:
            F, G = F.to_field(), G.to_field()
            retract = True

        if hasattr(f.rep, 'rem'):
            r = F.rem(G)
        else:  # pragma: no cover
            raise OperationNotSupported(f, 'rem')

        if retract:
            try:
                r = r.to_ring()
            except CoercionFailed:
                pass

        return per(r)

    def quo(f, g, auto=True):
        """
        Computes polynomial quotient of ``f`` by ``g``.

        Examples
        ========

        >>> from sympy import Poly
        >>> from sympy.abc import x

        >>> Poly(x**2 + 1, x).quo(Poly(2*x - 4, x))
        Poly(1/2*x + 1, x, domain='QQ')

        >>> Poly(x**2 - 1, x).quo(Poly(x - 1, x))
        Poly(x + 1, x, domain='ZZ')

        """
        dom, per, F, G = f._unify(g)
        retract = False

        if auto and dom.is_Ring and not dom.is_Field:
            F, G = F.to_field(), G.to_field()
            retract = True

        if hasattr(f.rep, 'quo'):
            q = F.quo(G)
        else:  # pragma: no cover
            raise OperationNotSupported(f, 'quo')

        if retract:
            try:
                q = q.to_ring()
            except CoercionFailed:
                pass

        return per(q)

    def exquo(f, g, auto=True):
        """
        Computes polynomial exact quotient of ``f`` by ``g``.

        Examples
        ========

        >>> from sympy import Poly
        >>> from sympy.abc import x

        >>> Poly(x**2 - 1, x).exquo(Poly(x - 1, x))
        Poly(x + 1, x, domain='ZZ')

        >>> Poly(x**2 + 1, x).exquo(Poly(2*x - 4, x))
        Traceback (most recent call last):
        ...
        ExactQuotientFailed: 2*x - 4 does not divide x**2 + 1

        """
        dom, per, F, G = f._unify(g)
        retract = False

        if auto and dom.is_Ring and not dom.is_Field:
            F, G = F.to_field(), G.to_field()
            retract = True

        if hasattr(f.rep, 'exquo'):
            try:
                q = F.exquo(G)
            except ExactQuotientFailed as exc:
                raise exc.new(f.as_expr(), g.as_expr())
        else:  # pragma: no cover
            raise OperationNotSupported(f, 'exquo')

        if retract:
            try:
                q = q.to_ring()
            except CoercionFailed:
                pass

        return per(q)

    def _gen_to_level(f, gen):
        """Returns level associated with the given generator. """
        if isinstance(gen, int):
            length = len(f.gens)

            if -length <= gen < length:
                if gen < 0:
                    return length + gen
                else:
                    return gen
            else:
                raise PolynomialError("-%s <= gen < %s expected, got %s" %
                                      (length, length, gen))
        else:
            try:
                return f.gens.index(sympify(gen))
            except ValueError:
                raise PolynomialError(
                    "a valid generator expected, got %s" % gen)

    def degree(f, gen: int = 0) -> int | NegativeInfinity:
        """
        Returns degree of ``f`` in ``x_j``.

        The degree of 0 is negative infinity.

        Examples
        ========

        >>> from sympy import Poly
        >>> from sympy.abc import x, y

        >>> Poly(x**2 + y*x + 1, x, y).degree()
        2
        >>> Poly(x**2 + y*x + y, x, y).degree(y)
        1
        >>> Poly(0, x).degree()
        -oo

        """
        j = f._gen_to_level(gen)

        if hasattr(f.rep, 'degree'):
            d = f.rep.degree(j)
            if d < 0:
                d = S.NegativeInfinity
            return d
        else:  # pragma: no cover
            raise OperationNotSupported(f, 'degree')

    def degree_list(f):
        """
        Returns a list of degrees of ``f``.

        Examples
        ========

        >>> from sympy import Poly
        >>> from sympy.abc import x, y

        >>> Poly(x**2 + y*x + 1, x, y).degree_list()
        (2, 1)

        """
        if hasattr(f.rep, 'degree_list'):
            return f.rep.degree_list()
        else:  # pragma: no cover
            raise OperationNotSupported(f, 'degree_list')

    def total_degree(f):
        """
        Returns the total degree of ``f``.

        Examples
        ========

        >>> from sympy import Poly
        >>> from sympy.abc import x, y

        >>> Poly(x**2 + y*x + 1, x, y).total_degree()
        2
        >>> Poly(x + y**5, x, y).total_degree()
        5

        """
        if hasattr(f.rep, 'total_degree'):
            return f.rep.total_degree()
        else:  # pragma: no cover
            raise OperationNotSupported(f, 'total_degree')

    def homogenize(f, s):
        """
        Returns the homogeneous polynomial of ``f``.

        A homogeneous polynomial is a polynomial whose all monomials with
        non-zero coefficients have the same total degree. If you only
        want to check if a polynomial is homogeneous, then use
        :func:`Poly.is_homogeneous`. If you want not only to check if a
        polynomial is homogeneous but also compute its homogeneous order,
        then use :func:`Poly.homogeneous_order`.

        Examples
        ========

        >>> from sympy import Poly
        >>> from sympy.abc import x, y, z

        >>> f = Poly(x**5 + 2*x**2*y**2 + 9*x*y**3)
        >>> f.homogenize(z)
        Poly(x**5 + 2*x**2*y**2*z + 9*x*y**3*z, x, y, z, domain='ZZ')

        """
        if not isinstance(s, Symbol):
            raise TypeError("``Symbol`` expected, got %s" % type(s))
        if s in f.gens:
            i = f.gens.index(s)
            gens = f.gens
        else:
            i = len(f.gens)
            gens = f.gens + (s,)
        if hasattr(f.rep, 'homogenize'):
            return f.per(f.rep.homogenize(i), gens=gens)
        raise OperationNotSupported(f, 'homogeneous_order')

    def homogeneous_order(f):
        """
        Returns the homogeneous order of ``f``.

        A homogeneous polynomial is a polynomial whose all monomials with
        non-zero coefficients have the same total degree. This degree is
        the homogeneous order of ``f``. If you only want to check if a
        polynomial is homogeneous, then use :func:`Poly.is_homogeneous`.

        Examples
        ========

        >>> from sympy import Poly
        >>> from sympy.abc import x, y

        >>> f = Poly(x**5 + 2*x**3*y**2 + 9*x*y**4)
        >>> f.homogeneous_order()
        5

        """
        if hasattr(f.rep, 'homogeneous_order'):
            return f.rep.homogeneous_order()
        else:  # pragma: no cover
            raise OperationNotSupported(f, 'homogeneous_order')

    def LC(f, order=None):
        """
        Returns the leading coefficient of ``f``.

        Examples
        ========

        >>> from sympy import Poly
        >>> from sympy.abc import x

        >>> Poly(4*x**3 + 2*x**2 + 3*x, x).LC()
        4

        """
        if order is not None:
            return f.coeffs(order)[0]

        if hasattr(f.rep, 'LC'):
            result = f.rep.LC()
        else:  # pragma: no cover
            raise OperationNotSupported(f, 'LC')

        return f.rep.dom.to_sympy(result)

    def TC(f):
        """
        Returns the trailing coefficient of ``f``.

        Examples
        ========

        >>> from sympy import Poly
        >>> from sympy.abc import x

        >>> Poly(x**3 + 2*x**2 + 3*x, x).TC()
        0

        """
        if hasattr(f.rep, 'TC'):
            result = f.rep.TC()
        else:  # pragma: no cover
            raise OperationNotSupported(f, 'TC')

        return f.rep.dom.to_sympy(result)

    def EC(f, order=None):
        """
        Returns the last non-zero coefficient of ``f``.

        Examples
        ========

        >>> from sympy import Poly
        >>> from sympy.abc import x

        >>> Poly(x**3 + 2*x**2 + 3*x, x).EC()
        3

        """
        if hasattr(f.rep, 'coeffs'):
            return f.coeffs(order)[-1]
        else:  # pragma: no cover
            raise OperationNotSupported(f, 'EC')

    def coeff_monomial(f, monom):
        """
        Returns the coefficient of ``monom`` in ``f`` if there, else None.

        Examples
        ========

        >>> from sympy import Poly, exp
        >>> from sympy.abc import x, y

        >>> p = Poly(24*x*y*exp(8) + 23*x, x, y)

        >>> p.coeff_monomial(x)
        23
        >>> p.coeff_monomial(y)
        0
        >>> p.coeff_monomial(x*y)
        24*exp(8)

        Note that ``Expr.coeff()`` behaves differently, collecting terms
        if possible; the Poly must be converted to an Expr to use that
        method, however:

        >>> p.as_expr().coeff(x)
        24*y*exp(8) + 23
        >>> p.as_expr().coeff(y)
        24*x*exp(8)
        >>> p.as_expr().coeff(x*y)
        24*exp(8)

        See Also
        ========
        nth: more efficient query using exponents of the monomial's generators

        """
        return f.nth(*Monomial(monom, f.gens).exponents)

    def nth(f, *N):
        """
        Returns the ``n``-th coefficient of ``f`` where ``N`` are the
        exponents of the generators in the term of interest.

        Examples
        ========

        >>> from sympy import Poly, sqrt
        >>> from sympy.abc import x, y

        >>> Poly(x**3 + 2*x**2 + 3*x, x).nth(2)
        2
        >>> Poly(x**3 + 2*x*y**2 + y**2, x, y).nth(1, 2)
        2
        >>> Poly(4*sqrt(x)*y)
        Poly(4*y*(sqrt(x)), y, sqrt(x), domain='ZZ')
        >>> _.nth(1, 1)
        4

        See Also
        ========
        coeff_monomial

        """
        if hasattr(f.rep, 'nth'):
            if len(N) != len(f.gens):
                raise ValueError('exponent of each generator must be specified')
            result = f.rep.nth(*list(map(int, N)))
        else:  # pragma: no cover
            raise OperationNotSupported(f, 'nth')

        return f.rep.dom.to_sympy(result)

    def coeff(f, x, n=1, right=False):
        # the semantics of coeff_monomial and Expr.coeff are different;
        # if someone is working with a Poly, they should be aware of the
        # differences and chose the method best suited for the query.
        # Alternatively, a pure-polys method could be written here but
        # at this time the ``right`` keyword would be ignored because Poly
        # doesn't work with non-commutatives.
        raise NotImplementedError(
            'Either convert to Expr with `as_expr` method '
            'to use Expr\'s coeff method or else use the '
            '`coeff_monomial` method of Polys.')

    def LM(f, order=None):
        """
        Returns the leading monomial of ``f``.

        The Leading monomial signifies the monomial having
        the highest power of the principal generator in the
        expression f.

        Examples
        ========

        >>> from sympy import Poly
        >>> from sympy.abc import x, y

        >>> Poly(4*x**2 + 2*x*y**2 + x*y + 3*y, x, y).LM()
        x**2*y**0

        """
        return Monomial(f.monoms(order)[0], f.gens)

    def EM(f, order=None):
        """
        Returns the last non-zero monomial of ``f``.

        Examples
        ========

        >>> from sympy import Poly
        >>> from sympy.abc import x, y

        >>> Poly(4*x**2 + 2*x*y**2 + x*y + 3*y, x, y).EM()
        x**0*y**1

        """
        return Monomial(f.monoms(order)[-1], f.gens)

    def LT(f, order=None):
        """
        Returns the leading term of ``f``.

        The Leading term signifies the term having
        the highest power of the principal generator in the
        expression f along with its coefficient.

        Examples
        ========

        >>> from sympy import Poly
        >>> from sympy.abc import x, y

        >>> Poly(4*x**2 + 2*x*y**2 + x*y + 3*y, x, y).LT()
        (x**2*y**0, 4)

        """
        monom, coeff = f.terms(order)[0]
        return Monomial(monom, f.gens), coeff

    def ET(f, order=None):
        """
        Returns the last non-zero term of ``f``.

        Examples
        ========

        >>> from sympy import Poly
        >>> from sympy.abc import x, y

        >>> Poly(4*x**2 + 2*x*y**2 + x*y + 3*y, x, y).ET()
        (x**0*y**1, 3)

        """
        monom, coeff = f.terms(order)[-1]
        return Monomial(monom, f.gens), coeff

    def max_norm(f):
        """
        Returns maximum norm of ``f``.

        Examples
        ========

        >>> from sympy import Poly
        >>> from sympy.abc import x

        >>> Poly(-x**2 + 2*x - 3, x).max_norm()
        3

        """
        if hasattr(f.rep, 'max_norm'):
            result = f.rep.max_norm()
        else:  # pragma: no cover
            raise OperationNotSupported(f, 'max_norm')

        return f.rep.dom.to_sympy(result)

    def l1_norm(f):
        """
        Returns l1 norm of ``f``.

        Examples
        ========

        >>> from sympy import Poly
        >>> from sympy.abc import x

        >>> Poly(-x**2 + 2*x - 3, x).l1_norm()
        6

        """
        if hasattr(f.rep, 'l1_norm'):
            result = f.rep.l1_norm()
        else:  # pragma: no cover
            raise OperationNotSupported(f, 'l1_norm')

        return f.rep.dom.to_sympy(result)

    def clear_denoms(self, convert=False):
        """
        Clear denominators, but keep the ground domain.

        Examples
        ========

        >>> from sympy import Poly, S, QQ
        >>> from sympy.abc import x

        >>> f = Poly(x/2 + S(1)/3, x, domain=QQ)

        >>> f.clear_denoms()
        (6, Poly(3*x + 2, x, domain='QQ'))
        >>> f.clear_denoms(convert=True)
        (6, Poly(3*x + 2, x, domain='ZZ'))

        """
        f = self

        if not f.rep.dom.is_Field:
            return S.One, f

        dom = f.get_domain()
        if dom.has_assoc_Ring:
            dom = f.rep.dom.get_ring()

        if hasattr(f.rep, 'clear_denoms'):
            coeff, result = f.rep.clear_denoms()
        else:  # pragma: no cover
            raise OperationNotSupported(f, 'clear_denoms')

        coeff, f = dom.to_sympy(coeff), f.per(result)

        if not convert or not dom.has_assoc_Ring:
            return coeff, f
        else:
            return coeff, f.to_ring()

    def rat_clear_denoms(self, g):
        """
        Clear denominators in a rational function ``f/g``.

        Examples
        ========

        >>> from sympy import Poly
        >>> from sympy.abc import x, y

        >>> f = Poly(x**2/y + 1, x)
        >>> g = Poly(x**3 + y, x)

        >>> p, q = f.rat_clear_denoms(g)

        >>> p
        Poly(x**2 + y, x, domain='ZZ[y]')
        >>> q
        Poly(y*x**3 + y**2, x, domain='ZZ[y]')

        """
        f = self

        dom, per, f, g = f._unify(g)

        f = per(f)
        g = per(g)

        if not (dom.is_Field and dom.has_assoc_Ring):
            return f, g

        a, f = f.clear_denoms(convert=True)
        b, g = g.clear_denoms(convert=True)

        f = f.mul_ground(b)
        g = g.mul_ground(a)

        return f, g

    def integrate(self, *specs, **args):
        """
        Computes indefinite integral of ``f``.

        Examples
        ========

        >>> from sympy import Poly
        >>> from sympy.abc import x, y

        >>> Poly(x**2 + 2*x + 1, x).integrate()
        Poly(1/3*x**3 + x**2 + x, x, domain='QQ')

        >>> Poly(x*y**2 + x, x, y).integrate((0, 1), (1, 0))
        Poly(1/2*x**2*y**2 + 1/2*x**2, x, y, domain='QQ')

        """
        f = self

        if args.get('auto', True) and f.rep.dom.is_Ring:
            f = f.to_field()

        if hasattr(f.rep, 'integrate'):
            if not specs:
                return f.per(f.rep.integrate(m=1))

            rep = f.rep

            for spec in specs:
                if isinstance(spec, tuple):
                    gen, m = spec
                else:
                    gen, m = spec, 1

                rep = rep.integrate(int(m), f._gen_to_level(gen))

            return f.per(rep)
        else:  # pragma: no cover
            raise OperationNotSupported(f, 'integrate')

    def diff(f, *specs, **kwargs):
        """
        Computes partial derivative of ``f``.

        Examples
        ========

        >>> from sympy import Poly
        >>> from sympy.abc import x, y

        >>> Poly(x**2 + 2*x + 1, x).diff()
        Poly(2*x + 2, x, domain='ZZ')

        >>> Poly(x*y**2 + x, x, y).diff((0, 0), (1, 1))
        Poly(2*x*y, x, y, domain='ZZ')

        """
        if not kwargs.get('evaluate', True):
            return Derivative(f, *specs, **kwargs)

        if hasattr(f.rep, 'diff'):
            if not specs:
                return f.per(f.rep.diff(m=1))

            rep = f.rep

            for spec in specs:
                if isinstance(spec, tuple):
                    gen, m = spec
                else:
                    gen, m = spec, 1

                rep = rep.diff(int(m), f._gen_to_level(gen))

            return f.per(rep)
        else:  # pragma: no cover
            raise OperationNotSupported(f, 'diff')

    _eval_derivative = diff

    def eval(self, x, a=None, auto=True):
        """
        Evaluate ``f`` at ``a`` in the given variable.

        Examples
        ========

        >>> from sympy import Poly
        >>> from sympy.abc import x, y, z

        >>> Poly(x**2 + 2*x + 3, x).eval(2)
        11

        >>> Poly(2*x*y + 3*x + y + 2, x, y).eval(x, 2)
        Poly(5*y + 8, y, domain='ZZ')

        >>> f = Poly(2*x*y + 3*x + y + 2*z, x, y, z)

        >>> f.eval({x: 2})
        Poly(5*y + 2*z + 6, y, z, domain='ZZ')
        >>> f.eval({x: 2, y: 5})
        Poly(2*z + 31, z, domain='ZZ')
        >>> f.eval({x: 2, y: 5, z: 7})
        45

        >>> f.eval((2, 5))
        Poly(2*z + 31, z, domain='ZZ')
        >>> f(2, 5)
        Poly(2*z + 31, z, domain='ZZ')

        """
        f = self

        if a is None:
            if isinstance(x, dict):
                mapping = x

                for gen, value in mapping.items():
                    f = f.eval(gen, value)

                return f
            elif isinstance(x, (tuple, list)):
                values = x

                if len(values) > len(f.gens):
                    raise ValueError("too many values provided")

                for gen, value in zip(f.gens, values):
                    f = f.eval(gen, value)

                return f
            else:
                j, a = 0, x
        else:
            j = f._gen_to_level(x)

        if not hasattr(f.rep, 'eval'):  # pragma: no cover
            raise OperationNotSupported(f, 'eval')

        try:
            result = f.rep.eval(a, j)
        except CoercionFailed:
            if not auto:
                raise DomainError("Cannot evaluate at %s in %s" % (a, f.rep.dom))
            else:
                a_domain, [a] = construct_domain([a])
                new_domain = f.get_domain().unify_with_symbols(a_domain, f.gens)

                f = f.set_domain(new_domain)
                a = new_domain.convert(a, a_domain)

                result = f.rep.eval(a, j)

        return f.per(result, remove=j)

    def __call__(f, *values):
        """
        Evaluate ``f`` at the give values.

        Examples
        ========

        >>> from sympy import Poly
        >>> from sympy.abc import x, y, z

        >>> f = Poly(2*x*y + 3*x + y + 2*z, x, y, z)

        >>> f(2)
        Poly(5*y + 2*z + 6, y, z, domain='ZZ')
        >>> f(2, 5)
        Poly(2*z + 31, z, domain='ZZ')
        >>> f(2, 5, 7)
        45

        """
        return f.eval(values)

    def half_gcdex(f, g, auto=True):
        """
        Half extended Euclidean algorithm of ``f`` and ``g``.

        Returns ``(s, h)`` such that ``h = gcd(f, g)`` and ``s*f = h (mod g)``.

        Examples
        ========

        >>> from sympy import Poly
        >>> from sympy.abc import x

        >>> f = x**4 - 2*x**3 - 6*x**2 + 12*x + 15
        >>> g = x**3 + x**2 - 4*x - 4

        >>> Poly(f).half_gcdex(Poly(g))
        (Poly(-1/5*x + 3/5, x, domain='QQ'), Poly(x + 1, x, domain='QQ'))

        """
        dom, per, F, G = f._unify(g)

        if auto and dom.is_Ring:
            F, G = F.to_field(), G.to_field()

        if hasattr(f.rep, 'half_gcdex'):
            s, h = F.half_gcdex(G)
        else:  # pragma: no cover
            raise OperationNotSupported(f, 'half_gcdex')

        return per(s), per(h)

    def gcdex(f, g, auto=True):
        """
        Extended Euclidean algorithm of ``f`` and ``g``.

        Returns ``(s, t, h)`` such that ``h = gcd(f, g)`` and ``s*f + t*g = h``.

        Examples
        ========

        >>> from sympy import Poly
        >>> from sympy.abc import x

        >>> f = x**4 - 2*x**3 - 6*x**2 + 12*x + 15
        >>> g = x**3 + x**2 - 4*x - 4

        >>> Poly(f).gcdex(Poly(g))
        (Poly(-1/5*x + 3/5, x, domain='QQ'),
         Poly(1/5*x**2 - 6/5*x + 2, x, domain='QQ'),
         Poly(x + 1, x, domain='QQ'))

        """
        dom, per, F, G = f._unify(g)

        if auto and dom.is_Ring:
            F, G = F.to_field(), G.to_field()

        if hasattr(f.rep, 'gcdex'):
            s, t, h = F.gcdex(G)
        else:  # pragma: no cover
            raise OperationNotSupported(f, 'gcdex')

        return per(s), per(t), per(h)

    def invert(f, g, auto=True):
        """
        Invert ``f`` modulo ``g`` when possible.

        Examples
        ========

        >>> from sympy import Poly
        >>> from sympy.abc import x

        >>> Poly(x**2 - 1, x).invert(Poly(2*x - 1, x))
        Poly(-4/3, x, domain='QQ')

        >>> Poly(x**2 - 1, x).invert(Poly(x - 1, x))
        Traceback (most recent call last):
        ...
        NotInvertible: zero divisor

        """
        dom, per, F, G = f._unify(g)

        if auto and dom.is_Ring:
            F, G = F.to_field(), G.to_field()

        if hasattr(f.rep, 'invert'):
            result = F.invert(G)
        else:  # pragma: no cover
            raise OperationNotSupported(f, 'invert')

        return per(result)

    def revert(f, n):
        """
        Compute ``f**(-1)`` mod ``x**n``.

        Examples
        ========

        >>> from sympy import Poly
        >>> from sympy.abc import x

        >>> Poly(1, x).revert(2)
        Poly(1, x, domain='ZZ')

        >>> Poly(1 + x, x).revert(1)
        Poly(1, x, domain='ZZ')

        >>> Poly(x**2 - 2, x).revert(2)
        Traceback (most recent call last):
        ...
        NotReversible: only units are reversible in a ring

        >>> Poly(1/x, x).revert(1)
        Traceback (most recent call last):
        ...
        PolynomialError: 1/x contains an element of the generators set

        """
        if hasattr(f.rep, 'revert'):
            result = f.rep.revert(int(n))
        else:  # pragma: no cover
            raise OperationNotSupported(f, 'revert')

        return f.per(result)

    def subresultants(f, g):
        """
        Computes the subresultant PRS of ``f`` and ``g``.

        Examples
        ========

        >>> from sympy import Poly
        >>> from sympy.abc import x

        >>> Poly(x**2 + 1, x).subresultants(Poly(x**2 - 1, x))
        [Poly(x**2 + 1, x, domain='ZZ'),
         Poly(x**2 - 1, x, domain='ZZ'),
         Poly(-2, x, domain='ZZ')]

        """
        _, per, F, G = f._unify(g)

        if hasattr(f.rep, 'subresultants'):
            result = F.subresultants(G)
        else:  # pragma: no cover
            raise OperationNotSupported(f, 'subresultants')

        return list(map(per, result))

    def resultant(f, g, includePRS=False):
        """
        Computes the resultant of ``f`` and ``g`` via PRS.

        If includePRS=True, it includes the subresultant PRS in the result.
        Because the PRS is used to calculate the resultant, this is more
        efficient than calling :func:`subresultants` separately.

        Examples
        ========

        >>> from sympy import Poly
        >>> from sympy.abc import x

        >>> f = Poly(x**2 + 1, x)

        >>> f.resultant(Poly(x**2 - 1, x))
        4
        >>> f.resultant(Poly(x**2 - 1, x), includePRS=True)
        (4, [Poly(x**2 + 1, x, domain='ZZ'), Poly(x**2 - 1, x, domain='ZZ'),
             Poly(-2, x, domain='ZZ')])

        """
        _, per, F, G = f._unify(g)

        if hasattr(f.rep, 'resultant'):
            if includePRS:
                result, R = F.resultant(G, includePRS=includePRS)
            else:
                result = F.resultant(G)
        else:  # pragma: no cover
            raise OperationNotSupported(f, 'resultant')

        if includePRS:
            return (per(result, remove=0), list(map(per, R)))
        return per(result, remove=0)

    def discriminant(f):
        """
        Computes the discriminant of ``f``.

        Examples
        ========

        >>> from sympy import Poly
        >>> from sympy.abc import x

        >>> Poly(x**2 + 2*x + 3, x).discriminant()
        -8

        """
        if hasattr(f.rep, 'discriminant'):
            result = f.rep.discriminant()
        else:  # pragma: no cover
            raise OperationNotSupported(f, 'discriminant')

        return f.per(result, remove=0)

    def dispersionset(f, g=None):
        r"""Compute the *dispersion set* of two polynomials.

        For two polynomials `f(x)` and `g(x)` with `\deg f > 0`
        and `\deg g > 0` the dispersion set `\operatorname{J}(f, g)` is defined as:

        .. math::
            \operatorname{J}(f, g)
            & := \{a \in \mathbb{N}_0 | \gcd(f(x), g(x+a)) \neq 1\} \\
            &  = \{a \in \mathbb{N}_0 | \deg \gcd(f(x), g(x+a)) \geq 1\}

        For a single polynomial one defines `\operatorname{J}(f) := \operatorname{J}(f, f)`.

        Examples
        ========

        >>> from sympy import poly
        >>> from sympy.polys.dispersion import dispersion, dispersionset
        >>> from sympy.abc import x

        Dispersion set and dispersion of a simple polynomial:

        >>> fp = poly((x - 3)*(x + 3), x)
        >>> sorted(dispersionset(fp))
        [0, 6]
        >>> dispersion(fp)
        6

        Note that the definition of the dispersion is not symmetric:

        >>> fp = poly(x**4 - 3*x**2 + 1, x)
        >>> gp = fp.shift(-3)
        >>> sorted(dispersionset(fp, gp))
        [2, 3, 4]
        >>> dispersion(fp, gp)
        4
        >>> sorted(dispersionset(gp, fp))
        []
        >>> dispersion(gp, fp)
        -oo

        Computing the dispersion also works over field extensions:

        >>> from sympy import sqrt
        >>> fp = poly(x**2 + sqrt(5)*x - 1, x, domain='QQ<sqrt(5)>')
        >>> gp = poly(x**2 + (2 + sqrt(5))*x + sqrt(5), x, domain='QQ<sqrt(5)>')
        >>> sorted(dispersionset(fp, gp))
        [2]
        >>> sorted(dispersionset(gp, fp))
        [1, 4]

        We can even perform the computations for polynomials
        having symbolic coefficients:

        >>> from sympy.abc import a
        >>> fp = poly(4*x**4 + (4*a + 8)*x**3 + (a**2 + 6*a + 4)*x**2 + (a**2 + 2*a)*x, x)
        >>> sorted(dispersionset(fp))
        [0, 1]

        See Also
        ========

        dispersion

        References
        ==========

        1. [ManWright94]_
        2. [Koepf98]_
        3. [Abramov71]_
        4. [Man93]_
        """
        from sympy.polys.dispersion import dispersionset
        return dispersionset(f, g)

    def dispersion(f, g=None):
        r"""Compute the *dispersion* of polynomials.

        For two polynomials `f(x)` and `g(x)` with `\deg f > 0`
        and `\deg g > 0` the dispersion `\operatorname{dis}(f, g)` is defined as:

        .. math::
            \operatorname{dis}(f, g)
            & := \max\{ J(f,g) \cup \{0\} \} \\
            &  = \max\{ \{a \in \mathbb{N} | \gcd(f(x), g(x+a)) \neq 1\} \cup \{0\} \}

        and for a single polynomial `\operatorname{dis}(f) := \operatorname{dis}(f, f)`.

        Examples
        ========

        >>> from sympy import poly
        >>> from sympy.polys.dispersion import dispersion, dispersionset
        >>> from sympy.abc import x

        Dispersion set and dispersion of a simple polynomial:

        >>> fp = poly((x - 3)*(x + 3), x)
        >>> sorted(dispersionset(fp))
        [0, 6]
        >>> dispersion(fp)
        6

        Note that the definition of the dispersion is not symmetric:

        >>> fp = poly(x**4 - 3*x**2 + 1, x)
        >>> gp = fp.shift(-3)
        >>> sorted(dispersionset(fp, gp))
        [2, 3, 4]
        >>> dispersion(fp, gp)
        4
        >>> sorted(dispersionset(gp, fp))
        []
        >>> dispersion(gp, fp)
        -oo

        Computing the dispersion also works over field extensions:

        >>> from sympy import sqrt
        >>> fp = poly(x**2 + sqrt(5)*x - 1, x, domain='QQ<sqrt(5)>')
        >>> gp = poly(x**2 + (2 + sqrt(5))*x + sqrt(5), x, domain='QQ<sqrt(5)>')
        >>> sorted(dispersionset(fp, gp))
        [2]
        >>> sorted(dispersionset(gp, fp))
        [1, 4]

        We can even perform the computations for polynomials
        having symbolic coefficients:

        >>> from sympy.abc import a
        >>> fp = poly(4*x**4 + (4*a + 8)*x**3 + (a**2 + 6*a + 4)*x**2 + (a**2 + 2*a)*x, x)
        >>> sorted(dispersionset(fp))
        [0, 1]

        See Also
        ========

        dispersionset

        References
        ==========

        1. [ManWright94]_
        2. [Koepf98]_
        3. [Abramov71]_
        4. [Man93]_
        """
        from sympy.polys.dispersion import dispersion
        return dispersion(f, g)

    def cofactors(f, g):
        """
        Returns the GCD of ``f`` and ``g`` and their cofactors.

        Returns polynomials ``(h, cff, cfg)`` such that ``h = gcd(f, g)``, and
        ``cff = quo(f, h)`` and ``cfg = quo(g, h)`` are, so called, cofactors
        of ``f`` and ``g``.

        Examples
        ========

        >>> from sympy import Poly
        >>> from sympy.abc import x

        >>> Poly(x**2 - 1, x).cofactors(Poly(x**2 - 3*x + 2, x))
        (Poly(x - 1, x, domain='ZZ'),
         Poly(x + 1, x, domain='ZZ'),
         Poly(x - 2, x, domain='ZZ'))

        """
        _, per, F, G = f._unify(g)

        if hasattr(f.rep, 'cofactors'):
            h, cff, cfg = F.cofactors(G)
        else:  # pragma: no cover
            raise OperationNotSupported(f, 'cofactors')

        return per(h), per(cff), per(cfg)

    def gcd(f, g):
        """
        Returns the polynomial GCD of ``f`` and ``g``.

        Examples
        ========

        >>> from sympy import Poly
        >>> from sympy.abc import x

        >>> Poly(x**2 - 1, x).gcd(Poly(x**2 - 3*x + 2, x))
        Poly(x - 1, x, domain='ZZ')

        """
        _, per, F, G = f._unify(g)

        if hasattr(f.rep, 'gcd'):
            result = F.gcd(G)
        else:  # pragma: no cover
            raise OperationNotSupported(f, 'gcd')

        return per(result)

    def lcm(f, g):
        """
        Returns polynomial LCM of ``f`` and ``g``.

        Examples
        ========

        >>> from sympy import Poly
        >>> from sympy.abc import x

        >>> Poly(x**2 - 1, x).lcm(Poly(x**2 - 3*x + 2, x))
        Poly(x**3 - 2*x**2 - x + 2, x, domain='ZZ')

        """
        _, per, F, G = f._unify(g)

        if hasattr(f.rep, 'lcm'):
            result = F.lcm(G)
        else:  # pragma: no cover
            raise OperationNotSupported(f, 'lcm')

        return per(result)

    def trunc(f, p):
        """
        Reduce ``f`` modulo a constant ``p``.

        Examples
        ========

        >>> from sympy import Poly
        >>> from sympy.abc import x

        >>> Poly(2*x**3 + 3*x**2 + 5*x + 7, x).trunc(3)
        Poly(-x**3 - x + 1, x, domain='ZZ')

        """
        p = f.rep.dom.convert(p)

        if hasattr(f.rep, 'trunc'):
            result = f.rep.trunc(p)
        else:  # pragma: no cover
            raise OperationNotSupported(f, 'trunc')

        return f.per(result)

    def monic(self, auto=True):
        """
        Divides all coefficients by ``LC(f)``.

        Examples
        ========

        >>> from sympy import Poly, ZZ
        >>> from sympy.abc import x

        >>> Poly(3*x**2 + 6*x + 9, x, domain=ZZ).monic()
        Poly(x**2 + 2*x + 3, x, domain='QQ')

        >>> Poly(3*x**2 + 4*x + 2, x, domain=ZZ).monic()
        Poly(x**2 + 4/3*x + 2/3, x, domain='QQ')

        """
        f = self

        if auto and f.rep.dom.is_Ring:
            f = f.to_field()

        if hasattr(f.rep, 'monic'):
            result = f.rep.monic()
        else:  # pragma: no cover
            raise OperationNotSupported(f, 'monic')

        return f.per(result)

    def content(f):
        """
        Returns the GCD of polynomial coefficients.

        Examples
        ========

        >>> from sympy import Poly
        >>> from sympy.abc import x

        >>> Poly(6*x**2 + 8*x + 12, x).content()
        2

        """
        if hasattr(f.rep, 'content'):
            result = f.rep.content()
        else:  # pragma: no cover
            raise OperationNotSupported(f, 'content')

        return f.rep.dom.to_sympy(result)

    def primitive(f):
        """
        Returns the content and a primitive form of ``f``.

        Examples
        ========

        >>> from sympy import Poly
        >>> from sympy.abc import x

        >>> Poly(2*x**2 + 8*x + 12, x).primitive()
        (2, Poly(x**2 + 4*x + 6, x, domain='ZZ'))

        """
        if hasattr(f.rep, 'primitive'):
            cont, result = f.rep.primitive()
        else:  # pragma: no cover
            raise OperationNotSupported(f, 'primitive')

        return f.rep.dom.to_sympy(cont), f.per(result)

    def compose(f, g):
        """
        Computes the functional composition of ``f`` and ``g``.

        Examples
        ========

        >>> from sympy import Poly
        >>> from sympy.abc import x

        >>> Poly(x**2 + x, x).compose(Poly(x - 1, x))
        Poly(x**2 - x, x, domain='ZZ')

        """
        _, per, F, G = f._unify(g)

        if hasattr(f.rep, 'compose'):
            result = F.compose(G)
        else:  # pragma: no cover
            raise OperationNotSupported(f, 'compose')

        return per(result)

    def decompose(f):
        """
        Computes a functional decomposition of ``f``.

        Examples
        ========

        >>> from sympy import Poly
        >>> from sympy.abc import x

        >>> Poly(x**4 + 2*x**3 - x - 1, x, domain='ZZ').decompose()
        [Poly(x**2 - x - 1, x, domain='ZZ'), Poly(x**2 + x, x, domain='ZZ')]

        """
        if hasattr(f.rep, 'decompose'):
            result = f.rep.decompose()
        else:  # pragma: no cover
            raise OperationNotSupported(f, 'decompose')

        return list(map(f.per, result))

    def shift(f, a):
        """
        Efficiently compute Taylor shift ``f(x + a)``.

        Examples
        ========

        >>> from sympy import Poly
        >>> from sympy.abc import x

        >>> Poly(x**2 - 2*x + 1, x).shift(2)
        Poly(x**2 + 2*x + 1, x, domain='ZZ')

        See Also
        ========

        shift_list: Analogous method for multivariate polynomials.
        """
        return f.per(f.rep.shift(a))

    def shift_list(f, a):
        """
        Efficiently compute Taylor shift ``f(X + A)``.

        Examples
        ========

        >>> from sympy import Poly
        >>> from sympy.abc import x, y

        >>> Poly(x*y, [x,y]).shift_list([1, 2]) == Poly((x+1)*(y+2), [x,y])
        True

        See Also
        ========

        shift: Analogous method for univariate polynomials.
        """
        return f.per(f.rep.shift_list(a))

    def transform(f, p, q):
        """
        Efficiently evaluate the functional transformation ``q**n * f(p/q)``.


        Examples
        ========

        >>> from sympy import Poly
        >>> from sympy.abc import x

        >>> Poly(x**2 - 2*x + 1, x).transform(Poly(x + 1, x), Poly(x - 1, x))
        Poly(4, x, domain='ZZ')

        """
        P, Q = p.unify(q)
        F, P = f.unify(P)
        F, Q = F.unify(Q)

        if hasattr(F.rep, 'transform'):
            result = F.rep.transform(P.rep, Q.rep)
        else:  # pragma: no cover
            raise OperationNotSupported(F, 'transform')

        return F.per(result)

    def sturm(self, auto=True):
        """
        Computes the Sturm sequence of ``f``.

        Examples
        ========

        >>> from sympy import Poly
        >>> from sympy.abc import x

        >>> Poly(x**3 - 2*x**2 + x - 3, x).sturm()
        [Poly(x**3 - 2*x**2 + x - 3, x, domain='QQ'),
         Poly(3*x**2 - 4*x + 1, x, domain='QQ'),
         Poly(2/9*x + 25/9, x, domain='QQ'),
         Poly(-2079/4, x, domain='QQ')]

        """
        f = self

        if auto and f.rep.dom.is_Ring:
            f = f.to_field()

        if hasattr(f.rep, 'sturm'):
            result = f.rep.sturm()
        else:  # pragma: no cover
            raise OperationNotSupported(f, 'sturm')

        return list(map(f.per, result))

    def gff_list(f):
        """
        Computes greatest factorial factorization of ``f``.

        Examples
        ========

        >>> from sympy import Poly
        >>> from sympy.abc import x

        >>> f = x**5 + 2*x**4 - x**3 - 2*x**2

        >>> Poly(f).gff_list()
        [(Poly(x, x, domain='ZZ'), 1), (Poly(x + 2, x, domain='ZZ'), 4)]

        """
        if hasattr(f.rep, 'gff_list'):
            result = f.rep.gff_list()
        else:  # pragma: no cover
            raise OperationNotSupported(f, 'gff_list')

        return [(f.per(g), k) for g, k in result]

    def norm(f):
        """
        Computes the product, ``Norm(f)``, of the conjugates of
        a polynomial ``f`` defined over a number field ``K``.

        Examples
        ========

        >>> from sympy import Poly, sqrt
        >>> from sympy.abc import x

        >>> a, b = sqrt(2), sqrt(3)

        A polynomial over a quadratic extension.
        Two conjugates x - a and x + a.

        >>> f = Poly(x - a, x, extension=a)
        >>> f.norm()
        Poly(x**2 - 2, x, domain='QQ')

        A polynomial over a quartic extension.
        Four conjugates x - a, x - a, x + a and x + a.

        >>> f = Poly(x - a, x, extension=(a, b))
        >>> f.norm()
        Poly(x**4 - 4*x**2 + 4, x, domain='QQ')

        """
        if hasattr(f.rep, 'norm'):
            r = f.rep.norm()
        else:  # pragma: no cover
            raise OperationNotSupported(f, 'norm')

        return f.per(r)

    def sqf_norm(f):
        """
        Computes square-free norm of ``f``.

        Returns ``s``, ``f``, ``r``, such that ``g(x) = f(x-sa)`` and
        ``r(x) = Norm(g(x))`` is a square-free polynomial over ``K``,
        where ``a`` is the algebraic extension of the ground domain.

        Examples
        ========

        >>> from sympy import Poly, sqrt
        >>> from sympy.abc import x

        >>> s, f, r = Poly(x**2 + 1, x, extension=[sqrt(3)]).sqf_norm()

        >>> s
        [1]
        >>> f
        Poly(x**2 - 2*sqrt(3)*x + 4, x, domain='QQ<sqrt(3)>')
        >>> r
        Poly(x**4 - 4*x**2 + 16, x, domain='QQ')

        """
        if hasattr(f.rep, 'sqf_norm'):
            s, g, r = f.rep.sqf_norm()
        else:  # pragma: no cover
            raise OperationNotSupported(f, 'sqf_norm')

        return s, f.per(g), f.per(r)

    def sqf_part(f):
        """
        Computes square-free part of ``f``.

        Examples
        ========

        >>> from sympy import Poly
        >>> from sympy.abc import x

        >>> Poly(x**3 - 3*x - 2, x).sqf_part()
        Poly(x**2 - x - 2, x, domain='ZZ')

        """
        if hasattr(f.rep, 'sqf_part'):
            result = f.rep.sqf_part()
        else:  # pragma: no cover
            raise OperationNotSupported(f, 'sqf_part')

        return f.per(result)

    def sqf_list(f, all=False):
        """
        Returns a list of square-free factors of ``f``.

        Examples
        ========

        >>> from sympy import Poly
        >>> from sympy.abc import x

        >>> f = 2*x**5 + 16*x**4 + 50*x**3 + 76*x**2 + 56*x + 16

        >>> Poly(f).sqf_list()
        (2, [(Poly(x + 1, x, domain='ZZ'), 2),
             (Poly(x + 2, x, domain='ZZ'), 3)])

        >>> Poly(f).sqf_list(all=True)
        (2, [(Poly(1, x, domain='ZZ'), 1),
             (Poly(x + 1, x, domain='ZZ'), 2),
             (Poly(x + 2, x, domain='ZZ'), 3)])

        """
        if hasattr(f.rep, 'sqf_list'):
            coeff, factors = f.rep.sqf_list(all)
        else:  # pragma: no cover
            raise OperationNotSupported(f, 'sqf_list')

        return f.rep.dom.to_sympy(coeff), [(f.per(g), k) for g, k in factors]

    def sqf_list_include(f, all=False):
        """
        Returns a list of square-free factors of ``f``.

        Examples
        ========

        >>> from sympy import Poly, expand
        >>> from sympy.abc import x

        >>> f = expand(2*(x + 1)**3*x**4)
        >>> f
        2*x**7 + 6*x**6 + 6*x**5 + 2*x**4

        >>> Poly(f).sqf_list_include()
        [(Poly(2, x, domain='ZZ'), 1),
         (Poly(x + 1, x, domain='ZZ'), 3),
         (Poly(x, x, domain='ZZ'), 4)]

        >>> Poly(f).sqf_list_include(all=True)
        [(Poly(2, x, domain='ZZ'), 1),
         (Poly(1, x, domain='ZZ'), 2),
         (Poly(x + 1, x, domain='ZZ'), 3),
         (Poly(x, x, domain='ZZ'), 4)]

        """
        if hasattr(f.rep, 'sqf_list_include'):
            factors = f.rep.sqf_list_include(all)
        else:  # pragma: no cover
            raise OperationNotSupported(f, 'sqf_list_include')

        return [(f.per(g), k) for g, k in factors]

    def factor_list(f) -> tuple[Expr, list[tuple[Poly, int]]]:
        """
        Returns a list of irreducible factors of ``f``.

        Examples
        ========

        >>> from sympy import Poly
        >>> from sympy.abc import x, y

        >>> f = 2*x**5 + 2*x**4*y + 4*x**3 + 4*x**2*y + 2*x + 2*y

        >>> Poly(f).factor_list()
        (2, [(Poly(x + y, x, y, domain='ZZ'), 1),
             (Poly(x**2 + 1, x, y, domain='ZZ'), 2)])

        """
        if hasattr(f.rep, 'factor_list'):
            try:
                coeff, factors = f.rep.factor_list()
            except DomainError:
                if f.degree() == 0:
                    return f.as_expr(), []
                else:
                    return S.One, [(f, 1)]
        else:  # pragma: no cover
            raise OperationNotSupported(f, 'factor_list')

        return f.rep.dom.to_sympy(coeff), [(f.per(g), k) for g, k in factors]

    def factor_list_include(f):
        """
        Returns a list of irreducible factors of ``f``.

        Examples
        ========

        >>> from sympy import Poly
        >>> from sympy.abc import x, y

        >>> f = 2*x**5 + 2*x**4*y + 4*x**3 + 4*x**2*y + 2*x + 2*y

        >>> Poly(f).factor_list_include()
        [(Poly(2*x + 2*y, x, y, domain='ZZ'), 1),
         (Poly(x**2 + 1, x, y, domain='ZZ'), 2)]

        """
        if hasattr(f.rep, 'factor_list_include'):
            try:
                factors = f.rep.factor_list_include()
            except DomainError:
                return [(f, 1)]
        else:  # pragma: no cover
            raise OperationNotSupported(f, 'factor_list_include')

        return [(f.per(g), k) for g, k in factors]

    def intervals(f, all=False, eps=None, inf=None, sup=None, fast=False, sqf=False):
        """
        Compute isolating intervals for roots of ``f``.

        For real roots the Vincent-Akritas-Strzebonski (VAS) continued fractions method is used.

        References
        ==========
        .. [#] Alkiviadis G. Akritas and Adam W. Strzebonski: A Comparative Study of Two Real Root
            Isolation Methods . Nonlinear Analysis: Modelling and Control, Vol. 10, No. 4, 297-304, 2005.
        .. [#] Alkiviadis G. Akritas, Adam W. Strzebonski and Panagiotis S. Vigklas: Improving the
            Performance of the Continued Fractions Method Using new Bounds of Positive Roots. Nonlinear
            Analysis: Modelling and Control, Vol. 13, No. 3, 265-279, 2008.

        Examples
        ========

        >>> from sympy import Poly
        >>> from sympy.abc import x

        >>> Poly(x**2 - 3, x).intervals()
        [((-2, -1), 1), ((1, 2), 1)]
        >>> Poly(x**2 - 3, x).intervals(eps=1e-2)
        [((-26/15, -19/11), 1), ((19/11, 26/15), 1)]

        """
        if eps is not None:
            eps = QQ.convert(eps)

            if eps <= 0:
                raise ValueError("'eps' must be a positive rational")

        if inf is not None:
            inf = QQ.convert(inf)
        if sup is not None:
            sup = QQ.convert(sup)

        if hasattr(f.rep, 'intervals'):
            result = f.rep.intervals(
                all=all, eps=eps, inf=inf, sup=sup, fast=fast, sqf=sqf)
        else:  # pragma: no cover
            raise OperationNotSupported(f, 'intervals')

        if sqf:
            def _real(interval):
                s, t = interval
                return (QQ.to_sympy(s), QQ.to_sympy(t))

            if not all:
                return list(map(_real, result))

            def _complex(rectangle):
                (u, v), (s, t) = rectangle
                return (QQ.to_sympy(u) + I*QQ.to_sympy(v),
                        QQ.to_sympy(s) + I*QQ.to_sympy(t))

            real_part, complex_part = result

            return list(map(_real, real_part)), list(map(_complex, complex_part))
        else:
            def _real(interval):
                (s, t), k = interval
                return ((QQ.to_sympy(s), QQ.to_sympy(t)), k)

            if not all:
                return list(map(_real, result))

            def _complex(rectangle):
                ((u, v), (s, t)), k = rectangle
                return ((QQ.to_sympy(u) + I*QQ.to_sympy(v),
                         QQ.to_sympy(s) + I*QQ.to_sympy(t)), k)

            real_part, complex_part = result

            return list(map(_real, real_part)), list(map(_complex, complex_part))

    def refine_root(f, s, t, eps=None, steps=None, fast=False, check_sqf=False):
        """
        Refine an isolating interval of a root to the given precision.

        Examples
        ========

        >>> from sympy import Poly
        >>> from sympy.abc import x

        >>> Poly(x**2 - 3, x).refine_root(1, 2, eps=1e-2)
        (19/11, 26/15)

        """
        if check_sqf and not f.is_sqf:
            raise PolynomialError("only square-free polynomials supported")

        s, t = QQ.convert(s), QQ.convert(t)

        if eps is not None:
            eps = QQ.convert(eps)

            if eps <= 0:
                raise ValueError("'eps' must be a positive rational")

        if steps is not None:
            steps = int(steps)
        elif eps is None:
            steps = 1

        if hasattr(f.rep, 'refine_root'):
            S, T = f.rep.refine_root(s, t, eps=eps, steps=steps, fast=fast)
        else:  # pragma: no cover
            raise OperationNotSupported(f, 'refine_root')

        return QQ.to_sympy(S), QQ.to_sympy(T)

    def count_roots(f, inf=None, sup=None):
        """
        Return the number of roots of ``f`` in ``[inf, sup]`` interval.

        Examples
        ========

        >>> from sympy import Poly, I
        >>> from sympy.abc import x

        >>> Poly(x**4 - 4, x).count_roots(-3, 3)
        2
        >>> Poly(x**4 - 4, x).count_roots(0, 1 + 3*I)
        1

        """
        inf_real, sup_real = True, True

        if inf is not None:
            inf = sympify(inf)

            if inf is S.NegativeInfinity:
                inf = None
            else:
                re, im = inf.as_real_imag()

                if not im:
                    inf = QQ.convert(inf)
                else:
                    inf, inf_real = list(map(QQ.convert, (re, im))), False

        if sup is not None:
            sup = sympify(sup)

            if sup is S.Infinity:
                sup = None
            else:
                re, im = sup.as_real_imag()

                if not im:
                    sup = QQ.convert(sup)
                else:
                    sup, sup_real = list(map(QQ.convert, (re, im))), False

        if inf_real and sup_real:
            if hasattr(f.rep, 'count_real_roots'):
                count = f.rep.count_real_roots(inf=inf, sup=sup)
            else:  # pragma: no cover
                raise OperationNotSupported(f, 'count_real_roots')
        else:
            if inf_real and inf is not None:
                inf = (inf, QQ.zero)

            if sup_real and sup is not None:
                sup = (sup, QQ.zero)

            if hasattr(f.rep, 'count_complex_roots'):
                count = f.rep.count_complex_roots(inf=inf, sup=sup)
            else:  # pragma: no cover
                raise OperationNotSupported(f, 'count_complex_roots')

        return Integer(count)

    def root(f, index, radicals=True):
        """
        Get an indexed root of a polynomial.

        Examples
        ========

        >>> from sympy import Poly
        >>> from sympy.abc import x

        >>> f = Poly(2*x**3 - 7*x**2 + 4*x + 4)

        >>> f.root(0)
        -1/2
        >>> f.root(1)
        2
        >>> f.root(2)
        2
        >>> f.root(3)
        Traceback (most recent call last):
        ...
        IndexError: root index out of [-3, 2] range, got 3

        >>> Poly(x**5 + x + 1).root(0)
        CRootOf(x**3 - x**2 + 1, 0)

        """
        return sympy.polys.rootoftools.rootof(f, index, radicals=radicals)

    def real_roots(f, multiple=True, radicals=True):
        """
        Return a list of real roots with multiplicities.

        See :func:`real_roots` for more explanation.

        Examples
        ========

        >>> from sympy import Poly
        >>> from sympy.abc import x

        >>> Poly(2*x**3 - 7*x**2 + 4*x + 4).real_roots()
        [-1/2, 2, 2]
        >>> Poly(x**3 + x + 1).real_roots()
        [CRootOf(x**3 + x + 1, 0)]
        """
        reals = sympy.polys.rootoftools.CRootOf.real_roots(f, radicals=radicals)

        if multiple:
            return reals
        else:
            return group(reals, multiple=False)

    def all_roots(f, multiple=True, radicals=True):
        """
        Return a list of real and complex roots with multiplicities.

        See :func:`all_roots` for more explanation.

        Examples
        ========

        >>> from sympy import Poly
        >>> from sympy.abc import x

        >>> Poly(2*x**3 - 7*x**2 + 4*x + 4).all_roots()
        [-1/2, 2, 2]
        >>> Poly(x**3 + x + 1).all_roots()
        [CRootOf(x**3 + x + 1, 0),
         CRootOf(x**3 + x + 1, 1),
         CRootOf(x**3 + x + 1, 2)]

        """
        roots = sympy.polys.rootoftools.CRootOf.all_roots(f, radicals=radicals)

        if multiple:
            return roots
        else:
            return group(roots, multiple=False)

    def nroots(f, n=15, maxsteps=50, cleanup=True):
        """
        Compute numerical approximations of roots of ``f``.

        Parameters
        ==========

        n ... the number of digits to calculate
        maxsteps ... the maximum number of iterations to do

        If the accuracy `n` cannot be reached in `maxsteps`, it will raise an
        exception. You need to rerun with higher maxsteps.

        Examples
        ========

        >>> from sympy import Poly
        >>> from sympy.abc import x

        >>> Poly(x**2 - 3).nroots(n=15)
        [-1.73205080756888, 1.73205080756888]
        >>> Poly(x**2 - 3).nroots(n=30)
        [-1.73205080756887729352744634151, 1.73205080756887729352744634151]

        """
        if f.is_multivariate:
            raise MultivariatePolynomialError(
                "Cannot compute numerical roots of %s" % f)

        if f.degree() <= 0:
            return []

        # For integer and rational coefficients, convert them to integers only
        # (for accuracy). Otherwise just try to convert the coefficients to
        # mpmath.mpc and raise an exception if the conversion fails.
        if f.rep.dom is ZZ:
            coeffs = [int(coeff) for coeff in f.all_coeffs()]
        elif f.rep.dom is QQ:
            denoms = [coeff.q for coeff in f.all_coeffs()]
            fac = ilcm(*denoms)
            coeffs = [int(coeff*fac) for coeff in f.all_coeffs()]
        else:
            coeffs = [coeff.evalf(n=n).as_real_imag()
                    for coeff in f.all_coeffs()]
            with mpmath.workdps(n):
                try:
                    coeffs = [mpmath.mpc(*coeff) for coeff in coeffs]
                except TypeError:
                    raise DomainError("Numerical domain expected, got %s" % \
                            f.rep.dom)

        dps = mpmath.mp.dps
        mpmath.mp.dps = n

        from sympy.functions.elementary.complexes import sign
        try:
            # We need to add extra precision to guard against losing accuracy.
            # 10 times the degree of the polynomial seems to work well.
            roots = mpmath.polyroots(coeffs, maxsteps=maxsteps,
                    cleanup=cleanup, error=False, extraprec=f.degree()*10)

            # Mpmath puts real roots first, then complex ones (as does all_roots)
            # so we make sure this convention holds here, too.
            roots = list(map(sympify,
                sorted(roots, key=lambda r: (1 if r.imag else 0, r.real, abs(r.imag), sign(r.imag)))))
        except NoConvergence:
            try:
                # If roots did not converge try again with more extra precision.
                roots = mpmath.polyroots(coeffs, maxsteps=maxsteps,
                    cleanup=cleanup, error=False, extraprec=f.degree()*15)
                roots = list(map(sympify,
                    sorted(roots, key=lambda r: (1 if r.imag else 0, r.real, abs(r.imag), sign(r.imag)))))
            except NoConvergence:
                raise NoConvergence(
                    'convergence to root failed; try n < %s or maxsteps > %s' % (
                    n, maxsteps))
        finally:
            mpmath.mp.dps = dps

        return roots

    def ground_roots(f):
        """
        Compute roots of ``f`` by factorization in the ground domain.

        Examples
        ========

        >>> from sympy import Poly
        >>> from sympy.abc import x

        >>> Poly(x**6 - 4*x**4 + 4*x**3 - x**2).ground_roots()
        {0: 2, 1: 2}

        """
        if f.is_multivariate:
            raise MultivariatePolynomialError(
                "Cannot compute ground roots of %s" % f)

        roots = {}

        for factor, k in f.factor_list()[1]:
            if factor.is_linear:
                a, b = factor.all_coeffs()
                roots[-b/a] = k

        return roots

    def nth_power_roots_poly(f, n):
        """
        Construct a polynomial with n-th powers of roots of ``f``.

        Examples
        ========

        >>> from sympy import Poly
        >>> from sympy.abc import x

        >>> f = Poly(x**4 - x**2 + 1)

        >>> f.nth_power_roots_poly(2)
        Poly(x**4 - 2*x**3 + 3*x**2 - 2*x + 1, x, domain='ZZ')
        >>> f.nth_power_roots_poly(3)
        Poly(x**4 + 2*x**2 + 1, x, domain='ZZ')
        >>> f.nth_power_roots_poly(4)
        Poly(x**4 + 2*x**3 + 3*x**2 + 2*x + 1, x, domain='ZZ')
        >>> f.nth_power_roots_poly(12)
        Poly(x**4 - 4*x**3 + 6*x**2 - 4*x + 1, x, domain='ZZ')

        """
        if f.is_multivariate:
            raise MultivariatePolynomialError(
                "must be a univariate polynomial")

        N = sympify(n)

        if N.is_Integer and N >= 1:
            n = int(N)
        else:
            raise ValueError("'n' must an integer and n >= 1, got %s" % n)

        x = f.gen
        t = Dummy('t')

        r = f.resultant(f.__class__.from_expr(x**n - t, x, t))

        return r.replace(t, x)

    def which_real_roots(f, candidates):
        """
        Find roots of a square-free polynomial ``f`` from ``candidates``.

        Explanation
        ===========

        If ``f`` is a square-free polynomial and ``candidates`` is a superset
        of the roots of ``f``, then ``f.which_real_roots(candidates)`` returns a
        list containing exactly the set of roots of ``f``. The domain must be
        :ref:`ZZ`, :ref:`QQ`, or :ref:`QQ(a)` and``f`` must be univariate and
        square-free.

        The list ``candidates`` must be a superset of the real roots of ``f``
        and ``f.which_real_roots(candidates)`` returns the set of real roots
        of ``f``. The output preserves the order of the order of ``candidates``.

        Examples
        ========

        >>> from sympy import Poly, sqrt
        >>> from sympy.abc import x

        >>> f = Poly(x**4 - 1)
        >>> f.which_real_roots([-1, 1, 0, -2, 2])
        [-1, 1]
        >>> f.which_real_roots([-1, 1, 1, 1, 1])
        [-1, 1]

        This method is useful as lifting to rational coefficients
        produced extraneous roots, which we can filter out with
        this method.

        >>> f = Poly(sqrt(2)*x**3 + x**2 - 1, x, extension=True)
        >>> f.lift()
        Poly(-2*x**6 + x**4 - 2*x**2 + 1, x, domain='QQ')
        >>> f.lift().real_roots()
        [-sqrt(2)/2, sqrt(2)/2]
        >>> f.which_real_roots(f.lift().real_roots())
        [sqrt(2)/2]

        This procedure is already done internally when calling
        `.real_roots()` on a polynomial with algebraic coefficients.

        >>> f.real_roots()
        [sqrt(2)/2]

        See Also
        ========

        same_root
        which_all_roots
        """
        if f.is_multivariate:
            raise MultivariatePolynomialError(
                "Must be a univariate polynomial")

        dom = f.get_domain()

        if not (dom.is_ZZ or dom.is_QQ or dom.is_AlgebraicField):
            raise NotImplementedError(
                "root counting not supported over %s" % dom)

        return f._which_roots(candidates, f.count_roots())

    def which_all_roots(f, candidates):
        """
        Find roots of a square-free polynomial ``f`` from ``candidates``.

        Explanation
        ===========

        If ``f`` is a square-free polynomial and ``candidates`` is a superset
        of the roots of ``f``, then ``f.which_all_roots(candidates)`` returns a
        list containing exactly the set of roots of ``f``. The polynomial``f``
        must be univariate and square-free.

        The list ``candidates`` must be a superset of the complex roots of
        ``f`` and ``f.which_all_roots(candidates)`` returns exactly the
        set of all complex roots of ``f``. The output preserves the order of
        the order of ``candidates``.

        Examples
        ========

        >>> from sympy import Poly, I
        >>> from sympy.abc import x

        >>> f = Poly(x**4 - 1)
        >>> f.which_all_roots([-1, 1, -I, I, 0])
        [-1, 1, -I, I]
        >>> f.which_all_roots([-1, 1, -I, I, I, I])
        [-1, 1, -I, I]

        This method is useful as lifting to rational coefficients
        produced extraneous roots, which we can filter out with
        this method.

        >>> f = Poly(x**2 + I*x - 1, x, extension=True)
        >>> f.lift()
        Poly(x**4 - x**2 + 1, x, domain='ZZ')
        >>> f.lift().all_roots()
        [CRootOf(x**4 - x**2 + 1, 0),
        CRootOf(x**4 - x**2 + 1, 1),
        CRootOf(x**4 - x**2 + 1, 2),
        CRootOf(x**4 - x**2 + 1, 3)]
        >>> f.which_all_roots(f.lift().all_roots())
        [CRootOf(x**4 - x**2 + 1, 0), CRootOf(x**4 - x**2 + 1, 2)]

        This procedure is already done internally when calling
        `.all_roots()` on a polynomial with algebraic coefficients,
        or polynomials with Gaussian domains.

        >>> f.all_roots()
        [CRootOf(x**4 - x**2 + 1, 0), CRootOf(x**4 - x**2 + 1, 2)]

        See Also
        ========

        same_root
        which_real_roots
        """
        if f.is_multivariate:
            raise MultivariatePolynomialError(
                "Must be a univariate polynomial")

        return f._which_roots(candidates, f.degree())

    def _which_roots(f, candidates, num_roots):
        prec = 10
        # using Counter bc its like an ordered set
        root_counts = Counter(candidates)

        while len(root_counts) > num_roots:
            for r in list(root_counts.keys()):
                # If f(r) != 0 then f(r).evalf() gives a float/complex with precision.
                f_r = f(r).evalf(prec, maxn=2*prec)
                if abs(f_r)._prec >= 2:
                    root_counts.pop(r)

            prec *= 2

        return list(root_counts.keys())

    def same_root(f, a, b):
        """
        Decide whether two roots of this polynomial are equal.

        Examples
        ========

        >>> from sympy import Poly, cyclotomic_poly, exp, I, pi
        >>> f = Poly(cyclotomic_poly(5))
        >>> r0 = exp(2*I*pi/5)
        >>> indices = [i for i, r in enumerate(f.all_roots()) if f.same_root(r, r0)]
        >>> print(indices)
        [3]

        Raises
        ======

        DomainError
            If the domain of the polynomial is not :ref:`ZZ`, :ref:`QQ`,
            :ref:`RR`, or :ref:`CC`.
        MultivariatePolynomialError
            If the polynomial is not univariate.
        PolynomialError
            If the polynomial is of degree < 2.

        See Also
        ========

        which_real_roots
        which_all_roots
        """
        if f.is_multivariate:
            raise MultivariatePolynomialError(
                "Must be a univariate polynomial")

        dom_delta_sq = f.rep.mignotte_sep_bound_squared()
        delta_sq = f.domain.get_field().to_sympy(dom_delta_sq)
        # We have delta_sq = delta**2, where delta is a lower bound on the
        # minimum separation between any two roots of this polynomial.
        # Let eps = delta/3, and define eps_sq = eps**2 = delta**2/9.
        eps_sq = delta_sq / 9

        r, _, _, _ = evalf(1/eps_sq, 1, {})
        n = fastlog(r)
        # Then 2^n > 1/eps**2.
        m = (n // 2) + (n % 2)
        # Then 2^(-m) < eps.
        ev = lambda x: quad_to_mpmath(_evalf_with_bounded_error(x, m=m))

        # Then for any complex numbers a, b we will have
        # |a - ev(a)| < eps and |b - ev(b)| < eps.
        # So if |ev(a) - ev(b)|**2 < eps**2, then
        # |ev(a) - ev(b)| < eps, hence |a - b| < 3*eps = delta.
        A, B = ev(a), ev(b)
        return (A.real - B.real)**2 + (A.imag - B.imag)**2 < eps_sq

    def cancel(f, g, include=False):
        """
        Cancel common factors in a rational function ``f/g``.

        Examples
        ========

        >>> from sympy import Poly
        >>> from sympy.abc import x

        >>> Poly(2*x**2 - 2, x).cancel(Poly(x**2 - 2*x + 1, x))
        (1, Poly(2*x + 2, x, domain='ZZ'), Poly(x - 1, x, domain='ZZ'))

        >>> Poly(2*x**2 - 2, x).cancel(Poly(x**2 - 2*x + 1, x), include=True)
        (Poly(2*x + 2, x, domain='ZZ'), Poly(x - 1, x, domain='ZZ'))

        """
        dom, per, F, G = f._unify(g)

        if hasattr(F, 'cancel'):
            result = F.cancel(G, include=include)
        else:  # pragma: no cover
            raise OperationNotSupported(f, 'cancel')

        if not include:
            if dom.has_assoc_Ring:
                dom = dom.get_ring()

            cp, cq, p, q = result

            cp = dom.to_sympy(cp)
            cq = dom.to_sympy(cq)

            return cp/cq, per(p), per(q)
        else:
            return tuple(map(per, result))

    def make_monic_over_integers_by_scaling_roots(f):
        """
        Turn any univariate polynomial over :ref:`QQ` or :ref:`ZZ` into a monic
        polynomial over :ref:`ZZ`, by scaling the roots as necessary.

        Explanation
        ===========

        This operation can be performed whether or not *f* is irreducible; when
        it is, this can be understood as determining an algebraic integer
        generating the same field as a root of *f*.

        Examples
        ========

        >>> from sympy import Poly, S
        >>> from sympy.abc import x
        >>> f = Poly(x**2/2 + S(1)/4 * x + S(1)/8, x, domain='QQ')
        >>> f.make_monic_over_integers_by_scaling_roots()
        (Poly(x**2 + 2*x + 4, x, domain='ZZ'), 4)

        Returns
        =======

        Pair ``(g, c)``
            g is the polynomial

            c is the integer by which the roots had to be scaled

        """
        if not f.is_univariate or f.domain not in [ZZ, QQ]:
            raise ValueError('Polynomial must be univariate over ZZ or QQ.')
        if f.is_monic and f.domain == ZZ:
            return f, ZZ.one
        else:
            fm = f.monic()
            c, _ = fm.clear_denoms()
            return fm.transform(Poly(fm.gen), c).to_ring(), c

    def galois_group(f, by_name=False, max_tries=30, randomize=False):
        """
        Compute the Galois group of this polynomial.

        Examples
        ========

        >>> from sympy import Poly
        >>> from sympy.abc import x
        >>> f = Poly(x**4 - 2)
        >>> G, _ = f.galois_group(by_name=True)
        >>> print(G)
        S4TransitiveSubgroups.D4

        See Also
        ========

        sympy.polys.numberfields.galoisgroups.galois_group

        """
        from sympy.polys.numberfields.galoisgroups import (
            _galois_group_degree_3, _galois_group_degree_4_lookup,
            _galois_group_degree_5_lookup_ext_factor,
            _galois_group_degree_6_lookup,
        )
        if (not f.is_univariate
            or not f.is_irreducible
            or f.domain not in [ZZ, QQ]
        ):
            raise ValueError('Polynomial must be irreducible and univariate over ZZ or QQ.')
        gg = {
            3: _galois_group_degree_3,
            4: _galois_group_degree_4_lookup,
            5: _galois_group_degree_5_lookup_ext_factor,
            6: _galois_group_degree_6_lookup,
        }
        max_supported = max(gg.keys())
        n = f.degree()
        if n > max_supported:
            raise ValueError(f"Only polynomials up to degree {max_supported} are supported.")
        elif n < 1:
            raise ValueError("Constant polynomial has no Galois group.")
        elif n == 1:
            from sympy.combinatorics.galois import S1TransitiveSubgroups
            name, alt = S1TransitiveSubgroups.S1, True
        elif n == 2:
            from sympy.combinatorics.galois import S2TransitiveSubgroups
            name, alt = S2TransitiveSubgroups.S2, False
        else:
            g, _ = f.make_monic_over_integers_by_scaling_roots()
            name, alt = gg[n](g, max_tries=max_tries, randomize=randomize)
        G = name if by_name else name.get_perm_group()
        return G, alt

    @property
    def is_zero(f):
        """
        Returns ``True`` if ``f`` is a zero polynomial.

        Examples
        ========

        >>> from sympy import Poly
        >>> from sympy.abc import x

        >>> Poly(0, x).is_zero
        True
        >>> Poly(1, x).is_zero
        False

        """
        return f.rep.is_zero

    @property
    def is_one(f):
        """
        Returns ``True`` if ``f`` is a unit polynomial.

        Examples
        ========

        >>> from sympy import Poly
        >>> from sympy.abc import x

        >>> Poly(0, x).is_one
        False
        >>> Poly(1, x).is_one
        True

        """
        return f.rep.is_one

    @property
    def is_sqf(f):
        """
        Returns ``True`` if ``f`` is a square-free polynomial.

        Examples
        ========

        >>> from sympy import Poly
        >>> from sympy.abc import x

        >>> Poly(x**2 - 2*x + 1, x).is_sqf
        False
        >>> Poly(x**2 - 1, x).is_sqf
        True

        """
        return f.rep.is_sqf

    @property
    def is_monic(f):
        """
        Returns ``True`` if the leading coefficient of ``f`` is one.

        Examples
        ========

        >>> from sympy import Poly
        >>> from sympy.abc import x

        >>> Poly(x + 2, x).is_monic
        True
        >>> Poly(2*x + 2, x).is_monic
        False

        """
        return f.rep.is_monic

    @property
    def is_primitive(f):
        """
        Returns ``True`` if GCD of the coefficients of ``f`` is one.

        Examples
        ========

        >>> from sympy import Poly
        >>> from sympy.abc import x

        >>> Poly(2*x**2 + 6*x + 12, x).is_primitive
        False
        >>> Poly(x**2 + 3*x + 6, x).is_primitive
        True

        """
        return f.rep.is_primitive

    @property
    def is_ground(f):
        """
        Returns ``True`` if ``f`` is an element of the ground domain.

        Examples
        ========

        >>> from sympy import Poly
        >>> from sympy.abc import x, y

        >>> Poly(x, x).is_ground
        False
        >>> Poly(2, x).is_ground
        True
        >>> Poly(y, x).is_ground
        True

        """
        return f.rep.is_ground

    @property
    def is_linear(f):
        """
        Returns ``True`` if ``f`` is linear in all its variables.

        Examples
        ========

        >>> from sympy import Poly
        >>> from sympy.abc import x, y

        >>> Poly(x + y + 2, x, y).is_linear
        True
        >>> Poly(x*y + 2, x, y).is_linear
        False

        """
        return f.rep.is_linear

    @property
    def is_quadratic(f):
        """
        Returns ``True`` if ``f`` is quadratic in all its variables.

        Examples
        ========

        >>> from sympy import Poly
        >>> from sympy.abc import x, y

        >>> Poly(x*y + 2, x, y).is_quadratic
        True
        >>> Poly(x*y**2 + 2, x, y).is_quadratic
        False

        """
        return f.rep.is_quadratic

    @property
    def is_monomial(f):
        """
        Returns ``True`` if ``f`` is zero or has only one term.

        Examples
        ========

        >>> from sympy import Poly
        >>> from sympy.abc import x

        >>> Poly(3*x**2, x).is_monomial
        True
        >>> Poly(3*x**2 + 1, x).is_monomial
        False

        """
        return f.rep.is_monomial

    @property
    def is_homogeneous(f):
        """
        Returns ``True`` if ``f`` is a homogeneous polynomial.

        A homogeneous polynomial is a polynomial whose all monomials with
        non-zero coefficients have the same total degree. If you want not
        only to check if a polynomial is homogeneous but also compute its
        homogeneous order, then use :func:`Poly.homogeneous_order`.

        Examples
        ========

        >>> from sympy import Poly
        >>> from sympy.abc import x, y

        >>> Poly(x**2 + x*y, x, y).is_homogeneous
        True
        >>> Poly(x**3 + x*y, x, y).is_homogeneous
        False

        """
        return f.rep.is_homogeneous

    @property
    def is_irreducible(f):
        """
        Returns ``True`` if ``f`` has no factors over its domain.

        Examples
        ========

        >>> from sympy import Poly
        >>> from sympy.abc import x

        >>> Poly(x**2 + x + 1, x, modulus=2).is_irreducible
        True
        >>> Poly(x**2 + 1, x, modulus=2).is_irreducible
        False

        """
        return f.rep.is_irreducible

    @property
    def is_univariate(f):
        """
        Returns ``True`` if ``f`` is a univariate polynomial.

        Examples
        ========

        >>> from sympy import Poly
        >>> from sympy.abc import x, y

        >>> Poly(x**2 + x + 1, x).is_univariate
        True
        >>> Poly(x*y**2 + x*y + 1, x, y).is_univariate
        False
        >>> Poly(x*y**2 + x*y + 1, x).is_univariate
        True
        >>> Poly(x**2 + x + 1, x, y).is_univariate
        False

        """
        return len(f.gens) == 1

    @property
    def is_multivariate(f):
        """
        Returns ``True`` if ``f`` is a multivariate polynomial.

        Examples
        ========

        >>> from sympy import Poly
        >>> from sympy.abc import x, y

        >>> Poly(x**2 + x + 1, x).is_multivariate
        False
        >>> Poly(x*y**2 + x*y + 1, x, y).is_multivariate
        True
        >>> Poly(x*y**2 + x*y + 1, x).is_multivariate
        False
        >>> Poly(x**2 + x + 1, x, y).is_multivariate
        True

        """
        return len(f.gens) != 1

    @property
    def is_cyclotomic(f):
        """
        Returns ``True`` if ``f`` is a cyclotomic polnomial.

        Examples
        ========

        >>> from sympy import Poly
        >>> from sympy.abc import x

        >>> f = x**16 + x**14 - x**10 + x**8 - x**6 + x**2 + 1

        >>> Poly(f).is_cyclotomic
        False

        >>> g = x**16 + x**14 - x**10 - x**8 - x**6 + x**2 + 1

        >>> Poly(g).is_cyclotomic
        True

        """
        return f.rep.is_cyclotomic

    def __abs__(f):
        return f.abs()

    def __neg__(f):
        return f.neg()

    @_polifyit
    def __add__(f, g):
        return f.add(g)

    @_polifyit
    def __radd__(f, g):
        return g.add(f)

    @_polifyit
    def __sub__(f, g):
        return f.sub(g)

    @_polifyit
    def __rsub__(f, g):
        return g.sub(f)

    @_polifyit
    def __mul__(f, g):
        return f.mul(g)

    @_polifyit
    def __rmul__(f, g):
        return g.mul(f)

    @_sympifyit('n', NotImplemented)
    def __pow__(f, n):
        if n.is_Integer and n >= 0:
            return f.pow(n)
        else:
            return NotImplemented

    @_polifyit
    def __divmod__(f, g):
        return f.div(g)

    @_polifyit
    def __rdivmod__(f, g):
        return g.div(f)

    @_polifyit
    def __mod__(f, g):
        return f.rem(g)

    @_polifyit
    def __rmod__(f, g):
        return g.rem(f)

    @_polifyit
    def __floordiv__(f, g):
        return f.quo(g)

    @_polifyit
    def __rfloordiv__(f, g):
        return g.quo(f)

    @_sympifyit('g', NotImplemented)
    def __truediv__(f, g):
        return f.as_expr()/g.as_expr()

    @_sympifyit('g', NotImplemented)
    def __rtruediv__(f, g):
        return g.as_expr()/f.as_expr()

    @_sympifyit('other', NotImplemented)
    def __eq__(self, other):
        f, g = self, other

        if not g.is_Poly:
            try:
                g = f.__class__(g, f.gens, domain=f.get_domain())
            except (PolynomialError, DomainError, CoercionFailed):
                return False

        if f.gens != g.gens:
            return False

        if f.rep.dom != g.rep.dom:
            return False

        return f.rep == g.rep

    @_sympifyit('g', NotImplemented)
    def __ne__(f, g):
        return not f == g

    def __bool__(f):
        return not f.is_zero

    def eq(f, g, strict=False):
        if not strict:
            return f == g
        else:
            return f._strict_eq(sympify(g))

    def ne(f, g, strict=False):
        return not f.eq(g, strict=strict)

    def _strict_eq(f, g):
        return isinstance(g, f.__class__) and f.gens == g.gens and f.rep.eq(g.rep, strict=True)


@public
class PurePoly(Poly):
    """Class for representing pure polynomials. """

    def _hashable_content(self):
        """Allow SymPy to hash Poly instances. """
        return (self.rep,)

    def __hash__(self):
        return super().__hash__()

    @property
    def free_symbols(self):
        """
        Free symbols of a polynomial.

        Examples
        ========

        >>> from sympy import PurePoly
        >>> from sympy.abc import x, y

        >>> PurePoly(x**2 + 1).free_symbols
        set()
        >>> PurePoly(x**2 + y).free_symbols
        set()
        >>> PurePoly(x**2 + y, x).free_symbols
        {y}

        """
        return self.free_symbols_in_domain

    @_sympifyit('other', NotImplemented)
    def __eq__(self, other):
        f, g = self, other

        if not g.is_Poly:
            try:
                g = f.__class__(g, f.gens, domain=f.get_domain())
            except (PolynomialError, DomainError, CoercionFailed):
                return False

        if len(f.gens) != len(g.gens):
            return False

        if f.rep.dom != g.rep.dom:
            try:
                dom = f.rep.dom.unify(g.rep.dom, f.gens)
            except UnificationFailed:
                return False

            f = f.set_domain(dom)
            g = g.set_domain(dom)

        return f.rep == g.rep

    def _strict_eq(f, g):
        return isinstance(g, f.__class__) and f.rep.eq(g.rep, strict=True)

    def _unify(f, g):
        g = sympify(g)

        if not g.is_Poly:
            try:
                return f.rep.dom, f.per, f.rep, f.rep.per(f.rep.dom.from_sympy(g))
            except CoercionFailed:
                raise UnificationFailed("Cannot unify %s with %s" % (f, g))

        if len(f.gens) != len(g.gens):
            raise UnificationFailed("Cannot unify %s with %s" % (f, g))

        if not (isinstance(f.rep, DMP) and isinstance(g.rep, DMP)):
            raise UnificationFailed("Cannot unify %s with %s" % (f, g))

        cls = f.__class__
        gens = f.gens

        dom = f.rep.dom.unify(g.rep.dom, gens)

        F = f.rep.convert(dom)
        G = g.rep.convert(dom)

        def per(rep, dom=dom, gens=gens, remove=None):
            if remove is not None:
                gens = gens[:remove] + gens[remove + 1:]

                if not gens:
                    return dom.to_sympy(rep)

            return cls.new(rep, *gens)

        return dom, per, F, G


@public
def poly_from_expr(expr, *gens, **args):
    """Construct a polynomial from an expression. """
    opt = options.build_options(gens, args)
    return _poly_from_expr(expr, opt)


def _poly_from_expr(expr, opt):
    """Construct a polynomial from an expression. """
    orig, expr = expr, sympify(expr)

    if not isinstance(expr, Basic):
        raise PolificationFailed(opt, orig, expr)
    elif expr.is_Poly:
        poly = expr.__class__._from_poly(expr, opt)

        opt.gens = poly.gens
        opt.domain = poly.domain

        if opt.polys is None:
            opt.polys = True

        return poly, opt
    elif opt.expand:
        expr = expr.expand()

    rep, opt = _dict_from_expr(expr, opt)
    if not opt.gens:
        raise PolificationFailed(opt, orig, expr)

    monoms, coeffs = list(zip(*list(rep.items())))
    domain = opt.domain

    if domain is None:
        opt.domain, coeffs = construct_domain(coeffs, opt=opt)
    else:
        coeffs = list(map(domain.from_sympy, coeffs))

    rep = dict(list(zip(monoms, coeffs)))
    poly = Poly._from_dict(rep, opt)

    if opt.polys is None:
        opt.polys = False

    return poly, opt


@public
def parallel_poly_from_expr(exprs, *gens, **args):
    """Construct polynomials from expressions. """
    opt = options.build_options(gens, args)
    return _parallel_poly_from_expr(exprs, opt)


def _parallel_poly_from_expr(exprs, opt):
    """Construct polynomials from expressions. """
    if len(exprs) == 2:
        f, g = exprs

        if isinstance(f, Poly) and isinstance(g, Poly):
            f = f.__class__._from_poly(f, opt)
            g = g.__class__._from_poly(g, opt)

            f, g = f.unify(g)

            opt.gens = f.gens
            opt.domain = f.domain

            if opt.polys is None:
                opt.polys = True

            return [f, g], opt

    origs, exprs = list(exprs), []
    _exprs, _polys = [], []

    failed = False

    for i, expr in enumerate(origs):
        expr = sympify(expr)

        if isinstance(expr, Basic):
            if expr.is_Poly:
                _polys.append(i)
            else:
                _exprs.append(i)

                if opt.expand:
                    expr = expr.expand()
        else:
            failed = True

        exprs.append(expr)

    if failed:
        raise PolificationFailed(opt, origs, exprs, True)

    if _polys:
        # XXX: this is a temporary solution
        for i in _polys:
            exprs[i] = exprs[i].as_expr()

    reps, opt = _parallel_dict_from_expr(exprs, opt)
    if not opt.gens:
        raise PolificationFailed(opt, origs, exprs, True)

    from sympy.functions.elementary.piecewise import Piecewise
    for k in opt.gens:
        if isinstance(k, Piecewise):
            raise PolynomialError("Piecewise generators do not make sense")

    coeffs_list, lengths = [], []

    all_monoms = []
    all_coeffs = []

    for rep in reps:
        monoms, coeffs = list(zip(*list(rep.items())))

        coeffs_list.extend(coeffs)
        all_monoms.append(monoms)

        lengths.append(len(coeffs))

    domain = opt.domain

    if domain is None:
        opt.domain, coeffs_list = construct_domain(coeffs_list, opt=opt)
    else:
        coeffs_list = list(map(domain.from_sympy, coeffs_list))

    for k in lengths:
        all_coeffs.append(coeffs_list[:k])
        coeffs_list = coeffs_list[k:]

    polys = []

    for monoms, coeffs in zip(all_monoms, all_coeffs):
        rep = dict(list(zip(monoms, coeffs)))
        poly = Poly._from_dict(rep, opt)
        polys.append(poly)

    if opt.polys is None:
        opt.polys = bool(_polys)

    return polys, opt


def _update_args(args, key, value):
    """Add a new ``(key, value)`` pair to arguments ``dict``. """
    args = dict(args)

    if key not in args:
        args[key] = value

    return args


@public
def degree(f, gen=0):
    """
    Return the degree of ``f`` in the given variable.

    The degree of 0 is negative infinity.

    Examples
    ========

    >>> from sympy import degree
    >>> from sympy.abc import x, y

    >>> degree(x**2 + y*x + 1, gen=x)
    2
    >>> degree(x**2 + y*x + 1, gen=y)
    1
    >>> degree(0, x)
    -oo

    See also
    ========

    sympy.polys.polytools.Poly.total_degree
    degree_list
    """

    f = sympify(f, strict=True)
    gen_is_Num = sympify(gen, strict=True).is_Number
    if f.is_Poly:
        p = f
        isNum = p.as_expr().is_Number
    else:
        isNum = f.is_Number
        if not isNum:
            if gen_is_Num:
                p, _ = poly_from_expr(f)
            else:
                p, _ = poly_from_expr(f, gen)

    if isNum:
        return S.Zero if f else S.NegativeInfinity

    if not gen_is_Num:
        if f.is_Poly and gen not in p.gens:
            # try recast without explicit gens
            p, _ = poly_from_expr(f.as_expr())
        if gen not in p.gens:
            return S.Zero
    elif not f.is_Poly and len(f.free_symbols) > 1:
        raise TypeError(filldedent('''
         A symbolic generator of interest is required for a multivariate
         expression like func = %s, e.g. degree(func, gen = %s) instead of
         degree(func, gen = %s).
        ''' % (f, next(ordered(f.free_symbols)), gen)))
    result = p.degree(gen)
    return Integer(result) if isinstance(result, int) else S.NegativeInfinity


@public
def total_degree(f, *gens):
    """
    Return the total_degree of ``f`` in the given variables.

    Examples
    ========
    >>> from sympy import total_degree, Poly
    >>> from sympy.abc import x, y

    >>> total_degree(1)
    0
    >>> total_degree(x + x*y)
    2
    >>> total_degree(x + x*y, x)
    1

    If the expression is a Poly and no variables are given
    then the generators of the Poly will be used:

    >>> p = Poly(x + x*y, y)
    >>> total_degree(p)
    1

    To deal with the underlying expression of the Poly, convert
    it to an Expr:

    >>> total_degree(p.as_expr())
    2

    This is done automatically if any variables are given:

    >>> total_degree(p, x)
    1

    See also
    ========
    degree
    """

    p = sympify(f)
    if p.is_Poly:
        p = p.as_expr()
    if p.is_Number:
        rv = 0
    else:
        if f.is_Poly:
            gens = gens or f.gens
        rv = Poly(p, gens).total_degree()

    return Integer(rv)


@public
def degree_list(f, *gens, **args):
    """
    Return a list of degrees of ``f`` in all variables.

    Examples
    ========

    >>> from sympy import degree_list
    >>> from sympy.abc import x, y

    >>> degree_list(x**2 + y*x + 1)
    (2, 1)

    """
    options.allowed_flags(args, ['polys'])

    try:
        F, opt = poly_from_expr(f, *gens, **args)
    except PolificationFailed as exc:
        raise ComputationFailed('degree_list', 1, exc)

    degrees = F.degree_list()

    return tuple(map(Integer, degrees))


@public
def LC(f, *gens, **args):
    """
    Return the leading coefficient of ``f``.

    Examples
    ========

    >>> from sympy import LC
    >>> from sympy.abc import x, y

    >>> LC(4*x**2 + 2*x*y**2 + x*y + 3*y)
    4

    """
    options.allowed_flags(args, ['polys'])

    try:
        F, opt = poly_from_expr(f, *gens, **args)
    except PolificationFailed as exc:
        raise ComputationFailed('LC', 1, exc)

    return F.LC(order=opt.order)


@public
def LM(f, *gens, **args):
    """
    Return the leading monomial of ``f``.

    Examples
    ========

    >>> from sympy import LM
    >>> from sympy.abc import x, y

    >>> LM(4*x**2 + 2*x*y**2 + x*y + 3*y)
    x**2

    """
    options.allowed_flags(args, ['polys'])

    try:
        F, opt = poly_from_expr(f, *gens, **args)
    except PolificationFailed as exc:
        raise ComputationFailed('LM', 1, exc)

    monom = F.LM(order=opt.order)
    return monom.as_expr()


@public
def LT(f, *gens, **args):
    """
    Return the leading term of ``f``.

    Examples
    ========

    >>> from sympy import LT
    >>> from sympy.abc import x, y

    >>> LT(4*x**2 + 2*x*y**2 + x*y + 3*y)
    4*x**2

    """
    options.allowed_flags(args, ['polys'])

    try:
        F, opt = poly_from_expr(f, *gens, **args)
    except PolificationFailed as exc:
        raise ComputationFailed('LT', 1, exc)

    monom, coeff = F.LT(order=opt.order)
    return coeff*monom.as_expr()


@public
def pdiv(f, g, *gens, **args):
    """
    Compute polynomial pseudo-division of ``f`` and ``g``.

    Examples
    ========

    >>> from sympy import pdiv
    >>> from sympy.abc import x

    >>> pdiv(x**2 + 1, 2*x - 4)
    (2*x + 4, 20)

    """
    options.allowed_flags(args, ['polys'])

    try:
        (F, G), opt = parallel_poly_from_expr((f, g), *gens, **args)
    except PolificationFailed as exc:
        raise ComputationFailed('pdiv', 2, exc)

    q, r = F.pdiv(G)

    if not opt.polys:
        return q.as_expr(), r.as_expr()
    else:
        return q, r


@public
def prem(f, g, *gens, **args):
    """
    Compute polynomial pseudo-remainder of ``f`` and ``g``.

    Examples
    ========

    >>> from sympy import prem
    >>> from sympy.abc import x

    >>> prem(x**2 + 1, 2*x - 4)
    20

    """
    options.allowed_flags(args, ['polys'])

    try:
        (F, G), opt = parallel_poly_from_expr((f, g), *gens, **args)
    except PolificationFailed as exc:
        raise ComputationFailed('prem', 2, exc)

    r = F.prem(G)

    if not opt.polys:
        return r.as_expr()
    else:
        return r


@public
def pquo(f, g, *gens, **args):
    """
    Compute polynomial pseudo-quotient of ``f`` and ``g``.

    Examples
    ========

    >>> from sympy import pquo
    >>> from sympy.abc import x

    >>> pquo(x**2 + 1, 2*x - 4)
    2*x + 4
    >>> pquo(x**2 - 1, 2*x - 1)
    2*x + 1

    """
    options.allowed_flags(args, ['polys'])

    try:
        (F, G), opt = parallel_poly_from_expr((f, g), *gens, **args)
    except PolificationFailed as exc:
        raise ComputationFailed('pquo', 2, exc)

    try:
        q = F.pquo(G)
    except ExactQuotientFailed:
        raise ExactQuotientFailed(f, g)

    if not opt.polys:
        return q.as_expr()
    else:
        return q


@public
def pexquo(f, g, *gens, **args):
    """
    Compute polynomial exact pseudo-quotient of ``f`` and ``g``.

    Examples
    ========

    >>> from sympy import pexquo
    >>> from sympy.abc import x

    >>> pexquo(x**2 - 1, 2*x - 2)
    2*x + 2

    >>> pexquo(x**2 + 1, 2*x - 4)
    Traceback (most recent call last):
    ...
    ExactQuotientFailed: 2*x - 4 does not divide x**2 + 1

    """
    options.allowed_flags(args, ['polys'])

    try:
        (F, G), opt = parallel_poly_from_expr((f, g), *gens, **args)
    except PolificationFailed as exc:
        raise ComputationFailed('pexquo', 2, exc)

    q = F.pexquo(G)

    if not opt.polys:
        return q.as_expr()
    else:
        return q


@public
def div(f, g, *gens, **args):
    """
    Compute polynomial division of ``f`` and ``g``.

    Examples
    ========

    >>> from sympy import div, ZZ, QQ
    >>> from sympy.abc import x

    >>> div(x**2 + 1, 2*x - 4, domain=ZZ)
    (0, x**2 + 1)
    >>> div(x**2 + 1, 2*x - 4, domain=QQ)
    (x/2 + 1, 5)

    """
    options.allowed_flags(args, ['auto', 'polys'])

    try:
        (F, G), opt = parallel_poly_from_expr((f, g), *gens, **args)
    except PolificationFailed as exc:
        raise ComputationFailed('div', 2, exc)

    q, r = F.div(G, auto=opt.auto)

    if not opt.polys:
        return q.as_expr(), r.as_expr()
    else:
        return q, r


@public
def rem(f, g, *gens, **args):
    """
    Compute polynomial remainder of ``f`` and ``g``.

    Examples
    ========

    >>> from sympy import rem, ZZ, QQ
    >>> from sympy.abc import x

    >>> rem(x**2 + 1, 2*x - 4, domain=ZZ)
    x**2 + 1
    >>> rem(x**2 + 1, 2*x - 4, domain=QQ)
    5

    """
    options.allowed_flags(args, ['auto', 'polys'])

    try:
        (F, G), opt = parallel_poly_from_expr((f, g), *gens, **args)
    except PolificationFailed as exc:
        raise ComputationFailed('rem', 2, exc)

    r = F.rem(G, auto=opt.auto)

    if not opt.polys:
        return r.as_expr()
    else:
        return r


@public
def quo(f, g, *gens, **args):
    """
    Compute polynomial quotient of ``f`` and ``g``.

    Examples
    ========

    >>> from sympy import quo
    >>> from sympy.abc import x

    >>> quo(x**2 + 1, 2*x - 4)
    x/2 + 1
    >>> quo(x**2 - 1, x - 1)
    x + 1

    """
    options.allowed_flags(args, ['auto', 'polys'])

    try:
        (F, G), opt = parallel_poly_from_expr((f, g), *gens, **args)
    except PolificationFailed as exc:
        raise ComputationFailed('quo', 2, exc)

    q = F.quo(G, auto=opt.auto)

    if not opt.polys:
        return q.as_expr()
    else:
        return q


@public
def exquo(f, g, *gens, **args):
    """
    Compute polynomial exact quotient of ``f`` and ``g``.

    Examples
    ========

    >>> from sympy import exquo
    >>> from sympy.abc import x

    >>> exquo(x**2 - 1, x - 1)
    x + 1

    >>> exquo(x**2 + 1, 2*x - 4)
    Traceback (most recent call last):
    ...
    ExactQuotientFailed: 2*x - 4 does not divide x**2 + 1

    """
    options.allowed_flags(args, ['auto', 'polys'])

    try:
        (F, G), opt = parallel_poly_from_expr((f, g), *gens, **args)
    except PolificationFailed as exc:
        raise ComputationFailed('exquo', 2, exc)

    q = F.exquo(G, auto=opt.auto)

    if not opt.polys:
        return q.as_expr()
    else:
        return q


@public
def half_gcdex(f, g, *gens, **args):
    """
    Half extended Euclidean algorithm of ``f`` and ``g``.

    Returns ``(s, h)`` such that ``h = gcd(f, g)`` and ``s*f = h (mod g)``.

    Examples
    ========

    >>> from sympy import half_gcdex
    >>> from sympy.abc import x

    >>> half_gcdex(x**4 - 2*x**3 - 6*x**2 + 12*x + 15, x**3 + x**2 - 4*x - 4)
    (3/5 - x/5, x + 1)

    See Also
    ========

    sympy.polys.polytools.gcdex:
        Extended Euclidean algorithm.
    sympy.polys.polytools.gcdex_steps:
        Intermediate steps of the Extended Euclidean algorithm.
    """

    options.allowed_flags(args, ['auto', 'polys'])

    try:
        (F, G), opt = parallel_poly_from_expr((f, g), *gens, **args)
    except PolificationFailed as exc:
        domain, (a, b) = construct_domain(exc.exprs)

        try:
            s, h = domain.half_gcdex(a, b)
        except NotImplementedError:
            raise ComputationFailed('half_gcdex', 2, exc)
        else:
            return domain.to_sympy(s), domain.to_sympy(h)

    s, h = F.half_gcdex(G, auto=opt.auto)

    if not opt.polys:
        return s.as_expr(), h.as_expr()
    else:
        return s, h


def _gcdex_steps_domain(a, b, K):
    """
    Generator for intermediate steps in the extended euclidean algorithm
    on domain elements. Helper function for `gcdex_steps`.
    """
    if not K.is_PID:
        raise DomainError("gcdex_steps is only for Euclidean domains")

    s1, s2 = K.one, K.zero
    t1, t2 = K.zero, K.one

    while b:
        yield s2, t2, b

        quotient, remainder = K.div(a, b)

        a, b = b, remainder
        s1, s2 = s2, s1 - quotient * s2
        t1, t2 = t2, t1 - quotient * t2


def _gcdex_steps_polynomial(f, g, auto):
    """
    Generator for intermediate steps of the extended euclidean algorithm
    on polynomials. Helper function for `gcdex_steps`.
    """
    if auto and f.domain.is_Ring:
        f, g = f.to_field(), g.to_field()

    if not f.domain.is_Field:
        raise DomainError("gcdex_steps is only for Euclidean domains")

    if not f.is_univariate:
        raise ValueError('univariate polynomial expected')

    s1, s2 = f.one, f.zero
    t1, t2 = f.zero, f.one
    r1, r2 = f, g

    if f.degree() < g.degree():
        s1, t1 = t1, s1
        s2, t2 = t2, s2
        r1, r2 = r2, r1

    for _ in range(max(f.degree(), g.degree()) + 1):
        yield s2, t2, r2

        quotient, remainder = divmod(r1, r2)
        if remainder == 0:
            break

        r1, r2 = r2, remainder
        s1, s2 = s2, s1 - quotient * s2
        t1, t2 = t2, t1 - quotient * t2


@overload
def gcdex_steps(
    f: Expr, g: Expr, *gens: Expr, polys: Literal[False] = False, **args: Any
) -> Iterator[tuple[Expr, Expr, Expr]]:
    ...

@overload
def gcdex_steps(
    f: Expr, g: Expr, *gens: Expr, polys: Literal[True], **args: Any
) -> Iterator[tuple[Poly, Poly, Poly]]:
    ...

@overload
def gcdex_steps(
    f: Poly, g: Poly, *gens: Expr, **args: Any
) -> Iterator[tuple[Poly, Poly, Poly]]:
    ...

@public
def gcdex_steps(
    f: Expr | Poly, g: Expr | Poly, *gens: Expr, **args: Any
) -> Iterator[tuple[Expr, Expr, Expr]] | Iterator[tuple[Poly, Poly, Poly]]:
    """
    Generator for intermediate steps in the extended Euclidean algorithm.

    Description
    ===========

    Returns a generator to three polynomial sequences `s`, `t`, and `r` that
    enumerate all solutions apart from the trivial `(s, t, r) = (1, 0, f)`,
    and `(g, -f, 0)` (up to multiplicative constants) to the following
    conditions::

        f*s[i] + g*t[i] = r[i],
        r[i].deg() > r[i + 1].deg()

    In particular, the final value of `r = gcd(f, g)`, the greatest common
    divisor of `f` and `g`.

    The sequences `s`, `t`, and `r` also have the following properties (see
    ref. [1] McEliece and Shearer)::

        t[i]*r[i-1] - t[i-1]*r[i] = (-1)**i*f
        s[i]*r[i-1] - s[i-1]*r[i] = (-1)**(i+1)*g
        s[i]*t[i-1]- s[i-1]*t[i] = (-1)**(i+1)
        s[i].degree() + r[i-1].degree() = b.degree()
        t[i].degree() + r[i-1].degree() = a.degree()

    Parameters
    ==========

    f : Poly
        The first polynomial.
    g : Poly
        The second polynomial,

    Returns
    =======

    steps : Iterator[tuple[Poly, Poly, Poly]] | Iterator[tuple[Expr, Expr, Expr]]
        A generator to the sequences `s`, `t`, and `r`

    Examples
    ========

    >>> from sympy.abc import x, y
    >>> from sympy import simplify
    >>> from sympy.polys.polytools import gcdex_steps

    >>> f = x**4 - 2*x**3 - 6*x**2 + 12*x + 15
    >>> g = x**3 + x**2 - 4*x - 4
    >>> for step in gcdex_steps(f, g): print(step)
    (0, 1, x**3 + x**2 - 4*x - 4)
    (1, 3 - x, x**2 + 4*x + 3)
    (3 - x, x**2 - 6*x + 10, 5*x + 5)

    Each step `(s, t, r)` satisfies `f*s + g*t = r`

    >>> for s, t, r in gcdex_steps(f, g): print(simplify(f*s + g*t - r))
    0
    0
    0

    The final output of `gcdex_steps(f, g)` is equivalent to `gcdex(f, g)`

    >>> from sympy.polys.polytools import gcdex
    >>> gcdex(f, g)
    (3/5 - x/5, x**2/5 - 6*x/5 + 2, x + 1)

    For multivariate polynomials, the variable must be specified. This example
    treats the polynomials as univariate polynomials over `x`

    >>> f = x**2*y - 2*x*y**2 + 1
    >>> g = x + 2*y
    >>> for step in gcdex_steps(f, g, gens=x): print(step)
    (0, 1, x + 2*y)
    (1, -x*y + 4*y**2, 8*y**3 + 1)

    This example treats the same polynomials as univariate polynomials over `y`

    >>> for step in gcdex_steps(f, g, gens=y): print(step)
    (0, 1, x + 2*y)
    (1, -x**2 + x*y, 1 - x**3)

    See Also
    ========

    sympy.polys.polytools.gcdex:
        Extended Euclidean algorithm witout intermediate steps.
    sympy.polys.polytools.half_gcdex:
        Half extended Euclidean algorithm.

    References
    ==========

    .. [1] McEliece, R. J., & Shearer, J. B. (1978). A Property of Euclid's
           Algorithm and an application to Pade Approximation. SIAM Journal on
           Applied Mathematics, 34(4), 611-615. doi:10.1137/0134048
    """
    options.allowed_flags(args, ['auto', 'polys'])

    try:
        (F, G), opt = parallel_poly_from_expr((f, g), *gens, **args)
    except PolificationFailed as exc:
        domain, (a, b) = construct_domain(exc.exprs)

        try:
            for s, t, r in _gcdex_steps_domain(a, b, domain):
                yield domain.to_sympy(s), domain.to_sympy(t), domain.to_sympy(r)
            return
        except DomainError as exc:
            raise ComputationFailed('gcdex_steps', 2, exc)

    for s, t, r in _gcdex_steps_polynomial(F, G, auto=opt.auto):
        if opt.polys:
            yield s, t, r
        else:
            yield s.as_expr(), t.as_expr(), r.as_expr()


@public
def gcdex(f, g, *gens, **args):
    """
    Extended Euclidean algorithm of ``f`` and ``g``.

    Returns ``(s, t, h)`` such that ``h = gcd(f, g)`` and ``s*f + t*g = h``.

    Examples
    ========

    >>> from sympy import gcdex
    >>> from sympy.abc import x

    >>> gcdex(x**4 - 2*x**3 - 6*x**2 + 12*x + 15, x**3 + x**2 - 4*x - 4)
    (3/5 - x/5, x**2/5 - 6*x/5 + 2, x + 1)

    See also
    ========

    sympy.polys.polytools.half_gcdex:
        Half extended Euclidean algorithm.
    sympy.polys.polytools.gcdex_steps:
        Intermediate steps of the extended Euclidean algorithm.
    """
    options.allowed_flags(args, ['auto', 'polys'])

    try:
        (F, G), opt = parallel_poly_from_expr((f, g), *gens, **args)
    except PolificationFailed as exc:
        domain, (a, b) = construct_domain(exc.exprs)

        try:
            s, t, h = domain.gcdex(a, b)
        except NotImplementedError:
            raise ComputationFailed('gcdex', 2, exc)
        else:
            return domain.to_sympy(s), domain.to_sympy(t), domain.to_sympy(h)

    s, t, h = F.gcdex(G, auto=opt.auto)

    if not opt.polys:
        return s.as_expr(), t.as_expr(), h.as_expr()
    else:
        return s, t, h


@public
def invert(f, g, *gens, **args):
    """
    Invert ``f`` modulo ``g`` when possible.

    Examples
    ========

    >>> from sympy import invert, S, mod_inverse
    >>> from sympy.abc import x

    >>> invert(x**2 - 1, 2*x - 1)
    -4/3

    >>> invert(x**2 - 1, x - 1)
    Traceback (most recent call last):
    ...
    NotInvertible: zero divisor

    For more efficient inversion of Rationals,
    use the :obj:`sympy.core.intfunc.mod_inverse` function:

    >>> mod_inverse(3, 5)
    2
    >>> (S(2)/5).invert(S(7)/3)
    5/2

    See Also
    ========
    sympy.core.intfunc.mod_inverse

    """
    options.allowed_flags(args, ['auto', 'polys'])

    try:
        (F, G), opt = parallel_poly_from_expr((f, g), *gens, **args)
    except PolificationFailed as exc:
        domain, (a, b) = construct_domain(exc.exprs)

        try:
            return domain.to_sympy(domain.invert(a, b))
        except NotImplementedError:
            raise ComputationFailed('invert', 2, exc)

    h = F.invert(G, auto=opt.auto)

    if not opt.polys:
        return h.as_expr()
    else:
        return h


@public
def subresultants(f, g, *gens, **args):
    """
    Compute subresultant PRS of ``f`` and ``g``.

    Examples
    ========

    >>> from sympy import subresultants
    >>> from sympy.abc import x

    >>> subresultants(x**2 + 1, x**2 - 1)
    [x**2 + 1, x**2 - 1, -2]

    """
    options.allowed_flags(args, ['polys'])

    try:
        (F, G), opt = parallel_poly_from_expr((f, g), *gens, **args)
    except PolificationFailed as exc:
        raise ComputationFailed('subresultants', 2, exc)

    result = F.subresultants(G)

    if not opt.polys:
        return [r.as_expr() for r in result]
    else:
        return result


@public
def resultant(f, g, *gens, includePRS=False, **args):
    """
    Compute resultant of ``f`` and ``g``.

    Examples
    ========

    >>> from sympy import resultant
    >>> from sympy.abc import x

    >>> resultant(x**2 + 1, x**2 - 1)
    4

    """
    options.allowed_flags(args, ['polys'])

    try:
        (F, G), opt = parallel_poly_from_expr((f, g), *gens, **args)
    except PolificationFailed as exc:
        raise ComputationFailed('resultant', 2, exc)

    if includePRS:
        result, R = F.resultant(G, includePRS=includePRS)
    else:
        result = F.resultant(G)

    if not opt.polys:
        if includePRS:
            return result.as_expr(), [r.as_expr() for r in R]
        return result.as_expr()
    else:
        if includePRS:
            return result, R
        return result


@public
def discriminant(f, *gens, **args):
    """
    Compute discriminant of ``f``.

    Examples
    ========

    >>> from sympy import discriminant
    >>> from sympy.abc import x

    >>> discriminant(x**2 + 2*x + 3)
    -8

    """
    options.allowed_flags(args, ['polys'])

    try:
        F, opt = poly_from_expr(f, *gens, **args)
    except PolificationFailed as exc:
        raise ComputationFailed('discriminant', 1, exc)

    result = F.discriminant()

    if not opt.polys:
        return result.as_expr()
    else:
        return result


@public
def cofactors(f, g, *gens, **args):
    """
    Compute GCD and cofactors of ``f`` and ``g``.

    Returns polynomials ``(h, cff, cfg)`` such that ``h = gcd(f, g)``, and
    ``cff = quo(f, h)`` and ``cfg = quo(g, h)`` are, so called, cofactors
    of ``f`` and ``g``.

    Examples
    ========

    >>> from sympy import cofactors
    >>> from sympy.abc import x

    >>> cofactors(x**2 - 1, x**2 - 3*x + 2)
    (x - 1, x + 1, x - 2)

    """
    options.allowed_flags(args, ['polys'])

    try:
        (F, G), opt = parallel_poly_from_expr((f, g), *gens, **args)
    except PolificationFailed as exc:
        domain, (a, b) = construct_domain(exc.exprs)

        try:
            h, cff, cfg = domain.cofactors(a, b)
        except NotImplementedError:
            raise ComputationFailed('cofactors', 2, exc)
        else:
            return domain.to_sympy(h), domain.to_sympy(cff), domain.to_sympy(cfg)

    h, cff, cfg = F.cofactors(G)

    if not opt.polys:
        return h.as_expr(), cff.as_expr(), cfg.as_expr()
    else:
        return h, cff, cfg


@public
def gcd_list(seq, *gens, **args):
    """
    Compute GCD of a list of polynomials.

    Examples
    ========

    >>> from sympy import gcd_list
    >>> from sympy.abc import x

    >>> gcd_list([x**3 - 1, x**2 - 1, x**2 - 3*x + 2])
    x - 1

    """
    seq = sympify(seq)

    def try_non_polynomial_gcd(seq):
        if not gens and not args:
            domain, numbers = construct_domain(seq)

            if not numbers:
                return domain.zero
            elif domain.is_Numerical:
                result, numbers = numbers[0], numbers[1:]

                for number in numbers:
                    result = domain.gcd(result, number)

                    if domain.is_one(result):
                        break

                return domain.to_sympy(result)

        return None

    result = try_non_polynomial_gcd(seq)

    if result is not None:
        return result

    options.allowed_flags(args, ['polys'])

    try:
        polys, opt = parallel_poly_from_expr(seq, *gens, **args)

        # gcd for domain Q[irrational] (purely algebraic irrational)
        if len(seq) > 1 and all(elt.is_algebraic and elt.is_irrational for elt in seq):
            a = seq[-1]
            lst = [ (a/elt).ratsimp() for elt in seq[:-1] ]
            if all(frc.is_rational for frc in lst):
                lc = 1
                for frc in lst:
                    lc = lcm(lc, frc.as_numer_denom()[0])
                # abs ensures that the gcd is always non-negative
                return abs(a/lc)

    except PolificationFailed as exc:
        result = try_non_polynomial_gcd(exc.exprs)

        if result is not None:
            return result
        else:
            raise ComputationFailed('gcd_list', len(seq), exc)

    if not polys:
        if not opt.polys:
            return S.Zero
        else:
            return Poly(0, opt=opt)

    result, polys = polys[0], polys[1:]

    for poly in polys:
        result = result.gcd(poly)

        if result.is_one:
            break

    if not opt.polys:
        return result.as_expr()
    else:
        return result


@public
def gcd(f, g=None, *gens, **args):
    """
    Compute GCD of ``f`` and ``g``.

    Examples
    ========

    >>> from sympy import gcd
    >>> from sympy.abc import x

    >>> gcd(x**2 - 1, x**2 - 3*x + 2)
    x - 1

    """
    if hasattr(f, '__iter__'):
        if g is not None:
            gens = (g,) + gens

        return gcd_list(f, *gens, **args)
    elif g is None:
        raise TypeError("gcd() takes 2 arguments or a sequence of arguments")

    options.allowed_flags(args, ['polys'])

    try:
        (F, G), opt = parallel_poly_from_expr((f, g), *gens, **args)

        # gcd for domain Q[irrational] (purely algebraic irrational)
        a, b = map(sympify, (f, g))
        if a.is_algebraic and a.is_irrational and b.is_algebraic and b.is_irrational:
            frc = (a/b).ratsimp()
            if frc.is_rational:
                # abs ensures that the returned gcd is always non-negative
                return abs(a/frc.as_numer_denom()[0])

    except PolificationFailed as exc:
        domain, (a, b) = construct_domain(exc.exprs)

        try:
            return domain.to_sympy(domain.gcd(a, b))
        except NotImplementedError:
            raise ComputationFailed('gcd', 2, exc)

    result = F.gcd(G)

    if not opt.polys:
        return result.as_expr()
    else:
        return result


@public
def lcm_list(seq, *gens, **args):
    """
    Compute LCM of a list of polynomials.

    Examples
    ========

    >>> from sympy import lcm_list
    >>> from sympy.abc import x

    >>> lcm_list([x**3 - 1, x**2 - 1, x**2 - 3*x + 2])
    x**5 - x**4 - 2*x**3 - x**2 + x + 2

    """
    seq = sympify(seq)

    def try_non_polynomial_lcm(seq) -> Optional[Expr]:
        if not gens and not args:
            domain, numbers = construct_domain(seq)

            if not numbers:
                return domain.to_sympy(domain.one)
            elif domain.is_Numerical:
                result, numbers = numbers[0], numbers[1:]

                for number in numbers:
                    result = domain.lcm(result, number)

                return domain.to_sympy(result)

        return None

    result = try_non_polynomial_lcm(seq)

    if result is not None:
        return result

    options.allowed_flags(args, ['polys'])

    try:
        polys, opt = parallel_poly_from_expr(seq, *gens, **args)

        # lcm for domain Q[irrational] (purely algebraic irrational)
        if len(seq) > 1 and all(elt.is_algebraic and elt.is_irrational for elt in seq):
            a = seq[-1]
            lst = [ (a/elt).ratsimp() for elt in seq[:-1] ]
            if all(frc.is_rational for frc in lst):
                lc = 1
                for frc in lst:
                    lc = lcm(lc, frc.as_numer_denom()[1])
                return a*lc

    except PolificationFailed as exc:
        result = try_non_polynomial_lcm(exc.exprs)

        if result is not None:
            return result
        else:
            raise ComputationFailed('lcm_list', len(seq), exc)

    if not polys:
        if not opt.polys:
            return S.One
        else:
            return Poly(1, opt=opt)

    result, polys = polys[0], polys[1:]

    for poly in polys:
        result = result.lcm(poly)

    if not opt.polys:
        return result.as_expr()
    else:
        return result


@public
def lcm(f, g=None, *gens, **args):
    """
    Compute LCM of ``f`` and ``g``.

    Examples
    ========

    >>> from sympy import lcm
    >>> from sympy.abc import x

    >>> lcm(x**2 - 1, x**2 - 3*x + 2)
    x**3 - 2*x**2 - x + 2

    """
    if hasattr(f, '__iter__'):
        if g is not None:
            gens = (g,) + gens

        return lcm_list(f, *gens, **args)
    elif g is None:
        raise TypeError("lcm() takes 2 arguments or a sequence of arguments")

    options.allowed_flags(args, ['polys'])

    try:
        (F, G), opt = parallel_poly_from_expr((f, g), *gens, **args)

        # lcm for domain Q[irrational] (purely algebraic irrational)
        a, b = map(sympify, (f, g))
        if a.is_algebraic and a.is_irrational and b.is_algebraic and b.is_irrational:
            frc = (a/b).ratsimp()
            if frc.is_rational:
                return a*frc.as_numer_denom()[1]

    except PolificationFailed as exc:
        domain, (a, b) = construct_domain(exc.exprs)

        try:
            return domain.to_sympy(domain.lcm(a, b))
        except NotImplementedError:
            raise ComputationFailed('lcm', 2, exc)

    result = F.lcm(G)

    if not opt.polys:
        return result.as_expr()
    else:
        return result


@public
def terms_gcd(f, *gens, **args):
    """
    Remove GCD of terms from ``f``.

    If the ``deep`` flag is True, then the arguments of ``f`` will have
    terms_gcd applied to them.

    If a fraction is factored out of ``f`` and ``f`` is an Add, then
    an unevaluated Mul will be returned so that automatic simplification
    does not redistribute it. The hint ``clear``, when set to False, can be
    used to prevent such factoring when all coefficients are not fractions.

    Examples
    ========

    >>> from sympy import terms_gcd, cos
    >>> from sympy.abc import x, y
    >>> terms_gcd(x**6*y**2 + x**3*y, x, y)
    x**3*y*(x**3*y + 1)

    The default action of polys routines is to expand the expression
    given to them. terms_gcd follows this behavior:

    >>> terms_gcd((3+3*x)*(x+x*y))
    3*x*(x*y + x + y + 1)

    If this is not desired then the hint ``expand`` can be set to False.
    In this case the expression will be treated as though it were comprised
    of one or more terms:

    >>> terms_gcd((3+3*x)*(x+x*y), expand=False)
    (3*x + 3)*(x*y + x)

    In order to traverse factors of a Mul or the arguments of other
    functions, the ``deep`` hint can be used:

    >>> terms_gcd((3 + 3*x)*(x + x*y), expand=False, deep=True)
    3*x*(x + 1)*(y + 1)
    >>> terms_gcd(cos(x + x*y), deep=True)
    cos(x*(y + 1))

    Rationals are factored out by default:

    >>> terms_gcd(x + y/2)
    (2*x + y)/2

    Only the y-term had a coefficient that was a fraction; if one
    does not want to factor out the 1/2 in cases like this, the
    flag ``clear`` can be set to False:

    >>> terms_gcd(x + y/2, clear=False)
    x + y/2
    >>> terms_gcd(x*y/2 + y**2, clear=False)
    y*(x/2 + y)

    The ``clear`` flag is ignored if all coefficients are fractions:

    >>> terms_gcd(x/3 + y/2, clear=False)
    (2*x + 3*y)/6

    See Also
    ========
    sympy.core.exprtools.gcd_terms, sympy.core.exprtools.factor_terms

    """

    orig = sympify(f)

    if isinstance(f, Equality):
        return Equality(*(terms_gcd(s, *gens, **args) for s in [f.lhs, f.rhs]))
    elif isinstance(f, Relational):
        raise TypeError("Inequalities cannot be used with terms_gcd. Found: %s" %(f,))

    if not isinstance(f, Expr) or f.is_Atom:
        return orig

    if args.get('deep', False):
        new = f.func(*[terms_gcd(a, *gens, **args) for a in f.args])
        args.pop('deep')
        args['expand'] = False
        return terms_gcd(new, *gens, **args)

    clear = args.pop('clear', True)
    options.allowed_flags(args, ['polys'])

    try:
        F, opt = poly_from_expr(f, *gens, **args)
    except PolificationFailed as exc:
        return exc.expr

    J, f = F.terms_gcd()

    if opt.domain.is_Ring:
        if opt.domain.is_Field:
            denom, f = f.clear_denoms(convert=True)

        coeff, f = f.primitive()

        if opt.domain.is_Field:
            coeff /= denom
    else:
        coeff = S.One

    term = Mul(*[x**j for x, j in zip(f.gens, J)])
    if equal_valued(coeff, 1):
        coeff = S.One
        if term == 1:
            return orig

    if clear:
        return _keep_coeff(coeff, term*f.as_expr())
    # base the clearing on the form of the original expression, not
    # the (perhaps) Mul that we have now
    coeff, f = _keep_coeff(coeff, f.as_expr(), clear=False).as_coeff_Mul()
    return _keep_coeff(coeff, term*f, clear=False)


@public
def trunc(f, p, *gens, **args):
    """
    Reduce ``f`` modulo a constant ``p``.

    Examples
    ========

    >>> from sympy import trunc
    >>> from sympy.abc import x

    >>> trunc(2*x**3 + 3*x**2 + 5*x + 7, 3)
    -x**3 - x + 1

    """
    options.allowed_flags(args, ['auto', 'polys'])

    try:
        F, opt = poly_from_expr(f, *gens, **args)
    except PolificationFailed as exc:
        raise ComputationFailed('trunc', 1, exc)

    result = F.trunc(sympify(p))

    if not opt.polys:
        return result.as_expr()
    else:
        return result


@public
def monic(f, *gens, **args):
    """
    Divide all coefficients of ``f`` by ``LC(f)``.

    Examples
    ========

    >>> from sympy import monic
    >>> from sympy.abc import x

    >>> monic(3*x**2 + 4*x + 2)
    x**2 + 4*x/3 + 2/3

    """
    options.allowed_flags(args, ['auto', 'polys'])

    try:
        F, opt = poly_from_expr(f, *gens, **args)
    except PolificationFailed as exc:
        raise ComputationFailed('monic', 1, exc)

    result = F.monic(auto=opt.auto)

    if not opt.polys:
        return result.as_expr()
    else:
        return result


@public
def content(f, *gens, **args):
    """
    Compute GCD of coefficients of ``f``.

    Examples
    ========

    >>> from sympy import content
    >>> from sympy.abc import x

    >>> content(6*x**2 + 8*x + 12)
    2

    """
    options.allowed_flags(args, ['polys'])

    try:
        F, opt = poly_from_expr(f, *gens, **args)
    except PolificationFailed as exc:
        raise ComputationFailed('content', 1, exc)

    return F.content()


@public
def primitive(f, *gens, **args):
    """
    Compute content and the primitive form of ``f``.

    Examples
    ========

    >>> from sympy.polys.polytools import primitive
    >>> from sympy.abc import x

    >>> primitive(6*x**2 + 8*x + 12)
    (2, 3*x**2 + 4*x + 6)

    >>> eq = (2 + 2*x)*x + 2

    Expansion is performed by default:

    >>> primitive(eq)
    (2, x**2 + x + 1)

    Set ``expand`` to False to shut this off. Note that the
    extraction will not be recursive; use the as_content_primitive method
    for recursive, non-destructive Rational extraction.

    >>> primitive(eq, expand=False)
    (1, x*(2*x + 2) + 2)

    >>> eq.as_content_primitive()
    (2, x*(x + 1) + 1)

    """
    options.allowed_flags(args, ['polys'])

    try:
        F, opt = poly_from_expr(f, *gens, **args)
    except PolificationFailed as exc:
        raise ComputationFailed('primitive', 1, exc)

    cont, result = F.primitive()
    if not opt.polys:
        return cont, result.as_expr()
    else:
        return cont, result


@public
def compose(f, g, *gens, **args):
    """
    Compute functional composition ``f(g)``.

    Examples
    ========

    >>> from sympy import compose
    >>> from sympy.abc import x

    >>> compose(x**2 + x, x - 1)
    x**2 - x

    """
    options.allowed_flags(args, ['polys'])

    try:
        (F, G), opt = parallel_poly_from_expr((f, g), *gens, **args)
    except PolificationFailed as exc:
        raise ComputationFailed('compose', 2, exc)

    result = F.compose(G)

    if not opt.polys:
        return result.as_expr()
    else:
        return result


@public
def decompose(f, *gens, **args):
    """
    Compute functional decomposition of ``f``.

    Examples
    ========

    >>> from sympy import decompose
    >>> from sympy.abc import x

    >>> decompose(x**4 + 2*x**3 - x - 1)
    [x**2 - x - 1, x**2 + x]

    """
    options.allowed_flags(args, ['polys'])

    try:
        F, opt = poly_from_expr(f, *gens, **args)
    except PolificationFailed as exc:
        raise ComputationFailed('decompose', 1, exc)

    result = F.decompose()

    if not opt.polys:
        return [r.as_expr() for r in result]
    else:
        return result


@public
def sturm(f, *gens, **args):
    """
    Compute Sturm sequence of ``f``.

    Examples
    ========

    >>> from sympy import sturm
    >>> from sympy.abc import x

    >>> sturm(x**3 - 2*x**2 + x - 3)
    [x**3 - 2*x**2 + x - 3, 3*x**2 - 4*x + 1, 2*x/9 + 25/9, -2079/4]

    """
    options.allowed_flags(args, ['auto', 'polys'])

    try:
        F, opt = poly_from_expr(f, *gens, **args)
    except PolificationFailed as exc:
        raise ComputationFailed('sturm', 1, exc)

    result = F.sturm(auto=opt.auto)

    if not opt.polys:
        return [r.as_expr() for r in result]
    else:
        return result


@public
def gff_list(f, *gens, **args):
    """
    Compute a list of greatest factorial factors of ``f``.

    Note that the input to ff() and rf() should be Poly instances to use the
    definitions here.

    Examples
    ========

    >>> from sympy import gff_list, ff, Poly
    >>> from sympy.abc import x

    >>> f = Poly(x**5 + 2*x**4 - x**3 - 2*x**2, x)

    >>> gff_list(f)
    [(Poly(x, x, domain='ZZ'), 1), (Poly(x + 2, x, domain='ZZ'), 4)]

    >>> (ff(Poly(x), 1)*ff(Poly(x + 2), 4)) == f
    True

    >>> f = Poly(x**12 + 6*x**11 - 11*x**10 - 56*x**9 + 220*x**8 + 208*x**7 - \
        1401*x**6 + 1090*x**5 + 2715*x**4 - 6720*x**3 - 1092*x**2 + 5040*x, x)

    >>> gff_list(f)
    [(Poly(x**3 + 7, x, domain='ZZ'), 2), (Poly(x**2 + 5*x, x, domain='ZZ'), 3)]

    >>> ff(Poly(x**3 + 7, x), 2)*ff(Poly(x**2 + 5*x, x), 3) == f
    True

    """
    options.allowed_flags(args, ['polys'])

    try:
        F, opt = poly_from_expr(f, *gens, **args)
    except PolificationFailed as exc:
        raise ComputationFailed('gff_list', 1, exc)

    factors = F.gff_list()

    if not opt.polys:
        return [(g.as_expr(), k) for g, k in factors]
    else:
        return factors


@public
def gff(f, *gens, **args):
    """Compute greatest factorial factorization of ``f``. """
    raise NotImplementedError('symbolic falling factorial')


@public
def sqf_norm(f, *gens, **args):
    """
    Compute square-free norm of ``f``.

    Returns ``s``, ``f``, ``r``, such that ``g(x) = f(x-sa)`` and
    ``r(x) = Norm(g(x))`` is a square-free polynomial over ``K``,
    where ``a`` is the algebraic extension of the ground domain.

    Examples
    ========

    >>> from sympy import sqf_norm, sqrt
    >>> from sympy.abc import x

    >>> sqf_norm(x**2 + 1, extension=[sqrt(3)])
    ([1], x**2 - 2*sqrt(3)*x + 4, x**4 - 4*x**2 + 16)

    """
    options.allowed_flags(args, ['polys'])

    try:
        F, opt = poly_from_expr(f, *gens, **args)
    except PolificationFailed as exc:
        raise ComputationFailed('sqf_norm', 1, exc)

    s, g, r = F.sqf_norm()

    s_expr = [Integer(si) for si in s]

    if not opt.polys:
        return s_expr, g.as_expr(), r.as_expr()
    else:
        return s_expr, g, r


@public
def sqf_part(f, *gens, **args):
    """
    Compute square-free part of ``f``.

    Examples
    ========

    >>> from sympy import sqf_part
    >>> from sympy.abc import x

    >>> sqf_part(x**3 - 3*x - 2)
    x**2 - x - 2

    """
    options.allowed_flags(args, ['polys'])

    try:
        F, opt = poly_from_expr(f, *gens, **args)
    except PolificationFailed as exc:
        raise ComputationFailed('sqf_part', 1, exc)

    result = F.sqf_part()

    if not opt.polys:
        return result.as_expr()
    else:
        return result


def _poly_sort_key(poly):
    """Sort a list of polys."""
    rep = poly.rep.to_list()
    return (len(rep), len(poly.gens), str(poly.domain), rep)


def _sorted_factors(factors, method):
    """Sort a list of ``(expr, exp)`` pairs. """
    if method == 'sqf':
        def key(obj):
            poly, exp = obj
            rep = poly.rep.to_list()
            return (exp, len(rep), len(poly.gens), str(poly.domain), rep)
    else:
        def key(obj):
            poly, exp = obj
            rep = poly.rep.to_list()
            return (len(rep), len(poly.gens), exp, str(poly.domain), rep)

    return sorted(factors, key=key)


def _factors_product(factors):
    """Multiply a list of ``(expr, exp)`` pairs. """
    return Mul(*[f.as_expr()**k for f, k in factors])


def _symbolic_factor_list(expr, opt, method):
    """Helper function for :func:`_symbolic_factor`. """
    coeff, factors = S.One, []

    args = [i._eval_factor() if hasattr(i, '_eval_factor') else i
        for i in Mul.make_args(expr)]
    for arg in args:
        if arg.is_Number or (isinstance(arg, Expr) and pure_complex(arg)):
            coeff *= arg
            continue
        elif arg.is_Pow and arg.base != S.Exp1:
            base, exp = arg.args
            if base.is_Number and exp.is_Number:
                coeff *= arg
                continue
            if base.is_Number:
                factors.append((base, exp))
                continue
        else:
            base, exp = arg, S.One

        try:
            poly, _ = _poly_from_expr(base, opt)
        except PolificationFailed as exc:
            factors.append((exc.expr, exp))
        else:
            func = getattr(poly, method + '_list')

            _coeff, _factors = func()
            if _coeff is not S.One:
                if exp.is_Integer:
                    coeff *= _coeff**exp
                elif _coeff.is_positive:
                    factors.append((_coeff, exp))
                else:
                    _factors.append((_coeff, S.One))

            if exp is S.One:
                factors.extend(_factors)
            elif exp.is_integer:
                factors.extend([(f, k*exp) for f, k in _factors])
            else:
                other = []

                for f, k in _factors:
                    if f.as_expr().is_positive:
                        factors.append((f, k*exp))
                    else:
                        other.append((f, k))

                factors.append((_factors_product(other), exp))
    if method == 'sqf':
        factors = [(reduce(mul, (f for f, _ in factors if _ == k)), k)
                   for k in {i for _, i in factors}]
    #collect duplicates
    rv = defaultdict(int)
    for k, v in factors:
        rv[k] += v
    return coeff, list(rv.items())


def _symbolic_factor(expr, opt, method):
    """Helper function for :func:`_factor`. """
    if isinstance(expr, Expr):
        if hasattr(expr,'_eval_factor'):
            return expr._eval_factor()
        coeff, factors = _symbolic_factor_list(together(expr, fraction=opt['fraction']), opt, method)
        return _keep_coeff(coeff, _factors_product(factors))
    elif hasattr(expr, 'args'):
        return expr.func(*[_symbolic_factor(arg, opt, method) for arg in expr.args])
    elif hasattr(expr, '__iter__'):
        return expr.__class__([_symbolic_factor(arg, opt, method) for arg in expr])
    else:
        return expr


def _generic_factor_list(expr, gens, args, method):
    """Helper function for :func:`sqf_list` and :func:`factor_list`. """
    options.allowed_flags(args, ['frac', 'polys'])
    opt = options.build_options(gens, args)

    expr = sympify(expr)

    if isinstance(expr, (Expr, Poly)):
        if isinstance(expr, Poly):
            numer, denom = expr, 1
        else:
            numer, denom = together(expr).as_numer_denom()

        cp, fp = _symbolic_factor_list(numer, opt, method)
        cq, fq = _symbolic_factor_list(denom, opt, method)

        if fq and not opt.frac:
            raise PolynomialError("a polynomial expected, got %s" % expr)

        _opt = opt.clone({"expand": True})

        for factors in (fp, fq):
            for i, (f, k) in enumerate(factors):
                if not f.is_Poly:
                    f, _ = _poly_from_expr(f, _opt)
                    factors[i] = (f, k)

        fp = _sorted_factors(fp, method)
        fq = _sorted_factors(fq, method)

        if not opt.polys:
            fp = [(f.as_expr(), k) for f, k in fp]
            fq = [(f.as_expr(), k) for f, k in fq]

        coeff = cp/cq

        if not opt.frac:
            return coeff, fp
        else:
            return coeff, fp, fq
    else:
        raise PolynomialError("a polynomial expected, got %s" % expr)


def _generic_factor(expr, gens, args, method):
    """Helper function for :func:`sqf` and :func:`factor`. """
    fraction = args.pop('fraction', True)
    options.allowed_flags(args, [])
    opt = options.build_options(gens, args)
    opt['fraction'] = fraction
    return _symbolic_factor(sympify(expr), opt, method)


def to_rational_coeffs(f):
    """
    try to transform a polynomial to have rational coefficients

    try to find a transformation ``x = alpha*y``

    ``f(x) = lc*alpha**n * g(y)`` where ``g`` is a polynomial with
    rational coefficients, ``lc`` the leading coefficient.

    If this fails, try ``x = y + beta``
    ``f(x) = g(y)``

    Returns ``None`` if ``g`` not found;
    ``(lc, alpha, None, g)`` in case of rescaling
    ``(None, None, beta, g)`` in case of translation

    Notes
    =====

    Currently it transforms only polynomials without roots larger than 2.

    Examples
    ========

    >>> from sympy import sqrt, Poly, simplify
    >>> from sympy.polys.polytools import to_rational_coeffs
    >>> from sympy.abc import x
    >>> p = Poly(((x**2-1)*(x-2)).subs({x:x*(1 + sqrt(2))}), x, domain='EX')
    >>> lc, r, _, g = to_rational_coeffs(p)
    >>> lc, r
    (7 + 5*sqrt(2), 2 - 2*sqrt(2))
    >>> g
    Poly(x**3 + x**2 - 1/4*x - 1/4, x, domain='QQ')
    >>> r1 = simplify(1/r)
    >>> Poly(lc*r**3*(g.as_expr()).subs({x:x*r1}), x, domain='EX') == p
    True

    """
    from sympy.simplify.simplify import simplify

    def _try_rescale(f, f1=None):
        """
        try rescaling ``x -> alpha*x`` to convert f to a polynomial
        with rational coefficients.
        Returns ``alpha, f``; if the rescaling is successful,
        ``alpha`` is the rescaling factor, and ``f`` is the rescaled
        polynomial; else ``alpha`` is ``None``.
        """
        if not len(f.gens) == 1 or not (f.gens[0]).is_Atom:
            return None, f
        n = f.degree()
        lc = f.LC()
        f1 = f1 or f1.monic()
        coeffs = f1.all_coeffs()[1:]
        coeffs = [simplify(coeffx) for coeffx in coeffs]
        if len(coeffs) > 1 and coeffs[-2]:
            rescale1_x = simplify(coeffs[-2]/coeffs[-1])
            coeffs1 = []
            for i in range(len(coeffs)):
                coeffx = simplify(coeffs[i]*rescale1_x**(i + 1))
                if not coeffx.is_rational:
                    break
                coeffs1.append(coeffx)
            else:
                rescale_x = simplify(1/rescale1_x)
                x = f.gens[0]
                v = [x**n]
                for i in range(1, n + 1):
                    v.append(coeffs1[i - 1]*x**(n - i))
                f = Add(*v)
                f = Poly(f)
                return lc, rescale_x, f
        return None

    def _try_translate(f, f1=None):
        """
        try translating ``x -> x + alpha`` to convert f to a polynomial
        with rational coefficients.
        Returns ``alpha, f``; if the translating is successful,
        ``alpha`` is the translating factor, and ``f`` is the shifted
        polynomial; else ``alpha`` is ``None``.
        """
        if not len(f.gens) == 1 or not (f.gens[0]).is_Atom:
            return None, f
        n = f.degree()
        f1 = f1 or f1.monic()
        coeffs = f1.all_coeffs()[1:]
        c = simplify(coeffs[0])
        if c.is_Add and not c.is_rational:
            rat, nonrat = sift(c.args,
                lambda z: z.is_rational is True, binary=True)
            alpha = -c.func(*nonrat)/n
            f2 = f1.shift(alpha)
            return alpha, f2
        return None

    def _has_square_roots(p):
        """
        Return True if ``f`` is a sum with square roots but no other root
        """
        coeffs = p.coeffs()
        has_sq = False
        for y in coeffs:
            for x in Add.make_args(y):
                f = Factors(x).factors
                r = [wx.q for b, wx in f.items() if
                    b.is_number and wx.is_Rational and wx.q >= 2]
                if not r:
                    continue
                if min(r) == 2:
                    has_sq = True
                if max(r) > 2:
                    return False
        return has_sq

    if f.get_domain().is_EX and _has_square_roots(f):
        f1 = f.monic()
        r = _try_rescale(f, f1)
        if r:
            return r[0], r[1], None, r[2]
        else:
            r = _try_translate(f, f1)
            if r:
                return None, None, r[0], r[1]
    return None


def _torational_factor_list(p, x):
    """
    helper function to factor polynomial using to_rational_coeffs

    Examples
    ========

    >>> from sympy.polys.polytools import _torational_factor_list
    >>> from sympy.abc import x
    >>> from sympy import sqrt, expand, Mul
    >>> p = expand(((x**2-1)*(x-2)).subs({x:x*(1 + sqrt(2))}))
    >>> factors = _torational_factor_list(p, x); factors
    (-2, [(-x*(1 + sqrt(2))/2 + 1, 1), (-x*(1 + sqrt(2)) - 1, 1), (-x*(1 + sqrt(2)) + 1, 1)])
    >>> expand(factors[0]*Mul(*[z[0] for z in factors[1]])) == p
    True
    >>> p = expand(((x**2-1)*(x-2)).subs({x:x + sqrt(2)}))
    >>> factors = _torational_factor_list(p, x); factors
    (1, [(x - 2 + sqrt(2), 1), (x - 1 + sqrt(2), 1), (x + 1 + sqrt(2), 1)])
    >>> expand(factors[0]*Mul(*[z[0] for z in factors[1]])) == p
    True

    """
    from sympy.simplify.simplify import simplify
    p1 = Poly(p, x, domain='EX')
    n = p1.degree()
    res = to_rational_coeffs(p1)
    if not res:
        return None
    lc, r, t, g = res
    factors = factor_list(g.as_expr())
    if lc:
        c = simplify(factors[0]*lc*r**n)
        r1 = simplify(1/r)
        a = []
        for z in factors[1:][0]:
            a.append((simplify(z[0].subs({x: x*r1})), z[1]))
    else:
        c = factors[0]
        a = []
        for z in factors[1:][0]:
            a.append((z[0].subs({x: x - t}), z[1]))
    return (c, a)


@public
def sqf_list(f, *gens, **args):
    """
    Compute a list of square-free factors of ``f``.

    Examples
    ========

    >>> from sympy import sqf_list
    >>> from sympy.abc import x

    >>> sqf_list(2*x**5 + 16*x**4 + 50*x**3 + 76*x**2 + 56*x + 16)
    (2, [(x + 1, 2), (x + 2, 3)])

    """
    return _generic_factor_list(f, gens, args, method='sqf')


@public
def sqf(f, *gens, **args):
    """
    Compute square-free factorization of ``f``.

    Examples
    ========

    >>> from sympy import sqf
    >>> from sympy.abc import x

    >>> sqf(2*x**5 + 16*x**4 + 50*x**3 + 76*x**2 + 56*x + 16)
    2*(x + 1)**2*(x + 2)**3

    """
    return _generic_factor(f, gens, args, method='sqf')


@public
def factor_list(f, *gens, **args):
    """
    Compute a list of irreducible factors of ``f``.

    Examples
    ========

    >>> from sympy import factor_list
    >>> from sympy.abc import x, y

    >>> factor_list(2*x**5 + 2*x**4*y + 4*x**3 + 4*x**2*y + 2*x + 2*y)
    (2, [(x + y, 1), (x**2 + 1, 2)])

    """
    return _generic_factor_list(f, gens, args, method='factor')


@public
def factor(f, *gens, deep=False, **args):
    """
    Compute the factorization of expression, ``f``, into irreducibles. (To
    factor an integer into primes, use ``factorint``.)

    There two modes implemented: symbolic and formal. If ``f`` is not an
    instance of :class:`Poly` and generators are not specified, then the
    former mode is used. Otherwise, the formal mode is used.

    In symbolic mode, :func:`factor` will traverse the expression tree and
    factor its components without any prior expansion, unless an instance
    of :class:`~.Add` is encountered (in this case formal factorization is
    used). This way :func:`factor` can handle large or symbolic exponents.

    By default, the factorization is computed over the rationals. To factor
    over other domain, e.g. an algebraic or finite field, use appropriate
    options: ``extension``, ``modulus`` or ``domain``.

    Examples
    ========

    >>> from sympy import factor, sqrt, exp
    >>> from sympy.abc import x, y

    >>> factor(2*x**5 + 2*x**4*y + 4*x**3 + 4*x**2*y + 2*x + 2*y)
    2*(x + y)*(x**2 + 1)**2

    >>> factor(x**2 + 1)
    x**2 + 1
    >>> factor(x**2 + 1, modulus=2)
    (x + 1)**2
    >>> factor(x**2 + 1, gaussian=True)
    (x - I)*(x + I)

    >>> factor(x**2 - 2, extension=sqrt(2))
    (x - sqrt(2))*(x + sqrt(2))

    >>> factor((x**2 - 1)/(x**2 + 4*x + 4))
    (x - 1)*(x + 1)/(x + 2)**2
    >>> factor((x**2 + 4*x + 4)**10000000*(x**2 + 1))
    (x + 2)**20000000*(x**2 + 1)

    By default, factor deals with an expression as a whole:

    >>> eq = 2**(x**2 + 2*x + 1)
    >>> factor(eq)
    2**(x**2 + 2*x + 1)

    If the ``deep`` flag is True then subexpressions will
    be factored:

    >>> factor(eq, deep=True)
    2**((x + 1)**2)

    If the ``fraction`` flag is False then rational expressions
    will not be combined. By default it is True.

    >>> factor(5*x + 3*exp(2 - 7*x), deep=True)
    (5*x*exp(7*x) + 3*exp(2))*exp(-7*x)
    >>> factor(5*x + 3*exp(2 - 7*x), deep=True, fraction=False)
    5*x + 3*exp(2)*exp(-7*x)

    See Also
    ========
    sympy.ntheory.factor_.factorint

    """
    f = sympify(f)
    if deep:
        def _try_factor(expr):
            """
            Factor, but avoid changing the expression when unable to.
            """
            fac = factor(expr, *gens, **args)
            if fac.is_Mul or fac.is_Pow:
                return fac
            return expr

        f = bottom_up(f, _try_factor)
        # clean up any subexpressions that may have been expanded
        # while factoring out a larger expression
        partials = {}
        muladd = f.atoms(Mul, Add)
        for p in muladd:
            fac = factor(p, *gens, **args)
            if (fac.is_Mul or fac.is_Pow) and fac != p:
                partials[p] = fac
        return f.xreplace(partials)

    try:
        return _generic_factor(f, gens, args, method='factor')
    except PolynomialError:
        if not f.is_commutative:
            return factor_nc(f)
        else:
            raise


@public
def intervals(F, all=False, eps=None, inf=None, sup=None, strict=False, fast=False, sqf=False):
    """
    Compute isolating intervals for roots of ``f``.

    Examples
    ========

    >>> from sympy import intervals
    >>> from sympy.abc import x

    >>> intervals(x**2 - 3)
    [((-2, -1), 1), ((1, 2), 1)]
    >>> intervals(x**2 - 3, eps=1e-2)
    [((-26/15, -19/11), 1), ((19/11, 26/15), 1)]

    """
    if not hasattr(F, '__iter__'):
        try:
            F = Poly(F)
        except GeneratorsNeeded:
            return []

        return F.intervals(all=all, eps=eps, inf=inf, sup=sup, fast=fast, sqf=sqf)
    else:
        polys, opt = parallel_poly_from_expr(F, domain='QQ')

        if len(opt.gens) > 1:
            raise MultivariatePolynomialError

        for i, poly in enumerate(polys):
            polys[i] = poly.rep.to_list()

        if eps is not None:
            eps = opt.domain.convert(eps)

            if eps <= 0:
                raise ValueError("'eps' must be a positive rational")

        if inf is not None:
            inf = opt.domain.convert(inf)
        if sup is not None:
            sup = opt.domain.convert(sup)

        intervals = dup_isolate_real_roots_list(polys, opt.domain,
            eps=eps, inf=inf, sup=sup, strict=strict, fast=fast)

        result = []

        for (s, t), indices in intervals:
            s, t = opt.domain.to_sympy(s), opt.domain.to_sympy(t)
            result.append(((s, t), indices))

        return result


@public
def refine_root(f, s, t, eps=None, steps=None, fast=False, check_sqf=False):
    """
    Refine an isolating interval of a root to the given precision.

    Examples
    ========

    >>> from sympy import refine_root
    >>> from sympy.abc import x

    >>> refine_root(x**2 - 3, 1, 2, eps=1e-2)
    (19/11, 26/15)

    """
    try:
        F = Poly(f)
        if not isinstance(f, Poly) and not F.gen.is_Symbol:
            # root of sin(x) + 1 is -1 but when someone
            # passes an Expr instead of Poly they may not expect
            # that the generator will be sin(x), not x
            raise PolynomialError("generator must be a Symbol")
    except GeneratorsNeeded:
        raise PolynomialError(
            "Cannot refine a root of %s, not a polynomial" % f)

    return F.refine_root(s, t, eps=eps, steps=steps, fast=fast, check_sqf=check_sqf)


@public
def count_roots(f, inf=None, sup=None):
    """
    Return the number of roots of ``f`` in ``[inf, sup]`` interval.

    If one of ``inf`` or ``sup`` is complex, it will return the number of roots
    in the complex rectangle with corners at ``inf`` and ``sup``.

    Examples
    ========

    >>> from sympy import count_roots, I
    >>> from sympy.abc import x

    >>> count_roots(x**4 - 4, -3, 3)
    2
    >>> count_roots(x**4 - 4, 0, 1 + 3*I)
    1

    """
    try:
        F = Poly(f, greedy=False)
        if not isinstance(f, Poly) and not F.gen.is_Symbol:
            # root of sin(x) + 1 is -1 but when someone
            # passes an Expr instead of Poly they may not expect
            # that the generator will be sin(x), not x
            raise PolynomialError("generator must be a Symbol")
    except GeneratorsNeeded:
        raise PolynomialError("Cannot count roots of %s, not a polynomial" % f)

    return F.count_roots(inf=inf, sup=sup)


@public
def all_roots(f, multiple=True, radicals=True, extension=False):
    """
    Returns the real and complex roots of ``f`` with multiplicities.

    Explanation
    ===========

    Finds all real and complex roots of a univariate polynomial with rational
    coefficients of any degree exactly. The roots are represented in the form
    given by :func:`~.rootof`. This is equivalent to using :func:`~.rootof` to
    find each of the indexed roots.

    Examples
    ========

    >>> from sympy import all_roots
    >>> from sympy.abc import x, y

    >>> print(all_roots(x**3 + 1))
    [-1, 1/2 - sqrt(3)*I/2, 1/2 + sqrt(3)*I/2]

    Simple radical formulae are used in some cases but the cubic and quartic
    formulae are avoided. Instead most non-rational roots will be represented
    as :class:`~.ComplexRootOf`:

    >>> print(all_roots(x**3 + x + 1))
    [CRootOf(x**3 + x + 1, 0), CRootOf(x**3 + x + 1, 1), CRootOf(x**3 + x + 1, 2)]

    All roots of any polynomial with rational coefficients of any degree can be
    represented using :py:class:`~.ComplexRootOf`. The use of
    :py:class:`~.ComplexRootOf` bypasses limitations on the availability of
    radical formulae for quintic and higher degree polynomials _[1]:

    >>> p = x**5 - x - 1
    >>> for r in all_roots(p): print(r)
    CRootOf(x**5 - x - 1, 0)
    CRootOf(x**5 - x - 1, 1)
    CRootOf(x**5 - x - 1, 2)
    CRootOf(x**5 - x - 1, 3)
    CRootOf(x**5 - x - 1, 4)
    >>> [r.evalf(3) for r in all_roots(p)]
    [1.17, -0.765 - 0.352*I, -0.765 + 0.352*I, 0.181 - 1.08*I, 0.181 + 1.08*I]

    Irrational algebraic coefficients are handled by :func:`all_roots`
    if `extension=True` is set.

    >>> from sympy import sqrt, expand
    >>> p = expand((x - sqrt(2))*(x - sqrt(3)))
    >>> print(p)
    x**2 - sqrt(3)*x - sqrt(2)*x + sqrt(6)
    >>> all_roots(p)
    Traceback (most recent call last):
    ...
    NotImplementedError: sorted roots not supported over EX
    >>> all_roots(p, extension=True)
    [sqrt(2), sqrt(3)]

    Algebraic coefficients can be complex as well.

    >>> from sympy import I
    >>> all_roots(x**2 - I, extension=True)
    [-sqrt(2)/2 - sqrt(2)*I/2, sqrt(2)/2 + sqrt(2)*I/2]
    >>> all_roots(x**2 - sqrt(2)*I, extension=True)
    [-2**(3/4)/2 - 2**(3/4)*I/2, 2**(3/4)/2 + 2**(3/4)*I/2]

    Transcendental coefficients cannot currently be handled by
    :func:`all_roots`. In the case of algebraic or transcendental coefficients
    :func:`~.ground_roots` might be able to find some roots by factorisation:

    >>> from sympy import ground_roots
    >>> ground_roots(p, x, extension=True)
    {sqrt(2): 1, sqrt(3): 1}

    If the coefficients are numeric then :func:`~.nroots` can be used to find
    all roots approximately:

    >>> from sympy import nroots
    >>> nroots(p, 5)
    [1.4142, 1.732]

    If the coefficients are symbolic then :func:`sympy.polys.polyroots.roots`
    or :func:`~.ground_roots` should be used instead:

    >>> from sympy import roots, ground_roots
    >>> p = x**2 - 3*x*y + 2*y**2
    >>> roots(p, x)
    {y: 1, 2*y: 1}
    >>> ground_roots(p, x)
    {y: 1, 2*y: 1}

    Parameters
    ==========

    f : :class:`~.Expr` or :class:`~.Poly`
        A univariate polynomial with rational (or ``Float``) coefficients.
    multiple : ``bool`` (default ``True``).
        Whether to return a ``list`` of roots or a list of root/multiplicity
        pairs.
    radicals : ``bool`` (default ``True``)
        Use simple radical formulae rather than :py:class:`~.ComplexRootOf` for
        some irrational roots.
    extension: ``bool`` (default ``False``)
        Whether to construct an algebraic extension domain before computing
        the roots. Setting to ``True`` is necessary for finding roots of a
        polynomial with (irrational) algebraic coefficients but can be slow.

    Returns
    =======

    A list of :class:`~.Expr` (usually :class:`~.ComplexRootOf`) representing
    the roots is returned with each root repeated according to its multiplicity
    as a root of ``f``. The roots are always uniquely ordered with real roots
    coming before complex roots. The real roots are in increasing order.
    Complex roots are ordered by increasing real part and then increasing
    imaginary part.

    If ``multiple=False`` is passed then a list of root/multiplicity pairs is
    returned instead.

    If ``radicals=False`` is passed then all roots will be represented as
    either rational numbers or :class:`~.ComplexRootOf`.

    See also
    ========

    Poly.all_roots:
        The underlying :class:`Poly` method used by :func:`~.all_roots`.
    rootof:
        Compute a single numbered root of a univariate polynomial.
    real_roots:
        Compute all the real roots using :func:`~.rootof`.
    ground_roots:
        Compute some roots in the ground domain by factorisation.
    nroots:
        Compute all roots using approximate numerical techniques.
    sympy.polys.polyroots.roots:
        Compute symbolic expressions for roots using radical formulae.

    References
    ==========

    .. [1] https://en.wikipedia.org/wiki/Abel%E2%80%93Ruffini_theorem
    """
    try:
        if isinstance(f, Poly):
            if extension and not f.domain.is_AlgebraicField:
                F = Poly(f.expr, extension=True)
            else:
                F = f
        else:
            if extension:
                F = Poly(f, extension=True)
            else:
                F = Poly(f, greedy=False)

        if not isinstance(f, Poly) and not F.gen.is_Symbol:
            # root of sin(x) + 1 is -1 but when someone
            # passes an Expr instead of Poly they may not expect
            # that the generator will be sin(x), not x
            raise PolynomialError("generator must be a Symbol")
    except GeneratorsNeeded:
        raise PolynomialError(
            "Cannot compute real roots of %s, not a polynomial" % f)

    return F.all_roots(multiple=multiple, radicals=radicals)


@public
def real_roots(f, multiple=True, radicals=True, extension=False):
    """
    Returns the real roots of ``f`` with multiplicities.

    Explanation
    ===========

    Finds all real roots of a univariate polynomial with rational coefficients
    of any degree exactly. The roots are represented in the form given by
    :func:`~.rootof`. This is equivalent to using :func:`~.rootof` or
    :func:`~.all_roots` and filtering out only the real roots. However if only
    the real roots are needed then :func:`real_roots` is more efficient than
    :func:`~.all_roots` because it computes only the real roots and avoids
    costly complex root isolation routines.

    Examples
    ========

    >>> from sympy import real_roots
    >>> from sympy.abc import x, y

    >>> real_roots(2*x**3 - 7*x**2 + 4*x + 4)
    [-1/2, 2, 2]
    >>> real_roots(2*x**3 - 7*x**2 + 4*x + 4, multiple=False)
    [(-1/2, 1), (2, 2)]

    Real roots of any polynomial with rational coefficients of any degree can
    be represented using :py:class:`~.ComplexRootOf`:

    >>> p = x**9 + 2*x + 2
    >>> print(real_roots(p))
    [CRootOf(x**9 + 2*x + 2, 0)]
    >>> [r.evalf(3) for r in real_roots(p)]
    [-0.865]

    All rational roots will be returned as rational numbers. Roots of some
    simple factors will be expressed using radical or other formulae (unless
    ``radicals=False`` is passed). All other roots will be expressed as
    :class:`~.ComplexRootOf`.

    >>> p = (x + 7)*(x**2 - 2)*(x**3 + x + 1)
    >>> print(real_roots(p))
    [-7, -sqrt(2), CRootOf(x**3 + x + 1, 0), sqrt(2)]
    >>> print(real_roots(p, radicals=False))
    [-7, CRootOf(x**2 - 2, 0), CRootOf(x**3 + x + 1, 0), CRootOf(x**2 - 2, 1)]

    All returned root expressions will numerically evaluate to real numbers
    with no imaginary part. This is in contrast to the expressions generated by
    the cubic or quartic formulae as used by :func:`~.roots` which suffer from
    casus irreducibilis [1]_:

    >>> from sympy import roots
    >>> p = 2*x**3 - 9*x**2 - 6*x + 3
    >>> [r.evalf(5) for r in roots(p, multiple=True)]
    [5.0365 - 0.e-11*I, 0.33984 + 0.e-13*I, -0.87636 + 0.e-10*I]
    >>> [r.evalf(5) for r in real_roots(p, x)]
    [-0.87636, 0.33984, 5.0365]
    >>> [r.is_real for r in roots(p, multiple=True)]
    [None, None, None]
    >>> [r.is_real for r in real_roots(p)]
    [True, True, True]

    Using :func:`real_roots` is equivalent to using :func:`~.all_roots` (or
    :func:`~.rootof`) and filtering out only the real roots:

    >>> from sympy import all_roots
    >>> r = [r for r in all_roots(p) if r.is_real]
    >>> real_roots(p) == r
    True

    If only the real roots are wanted then using :func:`real_roots` is faster
    than using :func:`~.all_roots`. Using :func:`real_roots` avoids complex root
    isolation which can be a lot slower than real root isolation especially for
    polynomials of high degree which typically have many more complex roots
    than real roots.

    Irrational algebraic coefficients are handled by :func:`real_roots`
    if `extension=True` is set.

    >>> from sympy import sqrt, expand
    >>> p = expand((x - sqrt(2))*(x - sqrt(3)))
    >>> print(p)
    x**2 - sqrt(3)*x - sqrt(2)*x + sqrt(6)
    >>> real_roots(p)
    Traceback (most recent call last):
    ...
    NotImplementedError: sorted roots not supported over EX
    >>> real_roots(p, extension=True)
    [sqrt(2), sqrt(3)]

    Transcendental coefficients cannot currently be handled by
    :func:`real_roots`. In the case of algebraic or transcendental coefficients
    :func:`~.ground_roots` might be able to find some roots by factorisation:

    >>> from sympy import ground_roots
    >>> ground_roots(p, x, extension=True)
    {sqrt(2): 1, sqrt(3): 1}

    If the coefficients are numeric then :func:`~.nroots` can be used to find
    all roots approximately:

    >>> from sympy import nroots
    >>> nroots(p, 5)
    [1.4142, 1.732]

    If the coefficients are symbolic then :func:`sympy.polys.polyroots.roots`
    or :func:`~.ground_roots` should be used instead.

    >>> from sympy import roots, ground_roots
    >>> p = x**2 - 3*x*y + 2*y**2
    >>> roots(p, x)
    {y: 1, 2*y: 1}
    >>> ground_roots(p, x)
    {y: 1, 2*y: 1}

    Parameters
    ==========

    f : :class:`~.Expr` or :class:`~.Poly`
        A univariate polynomial with rational (or ``Float``) coefficients.
    multiple : ``bool`` (default ``True``).
        Whether to return a ``list`` of roots or a list of root/multiplicity
        pairs.
    radicals : ``bool`` (default ``True``)
        Use simple radical formulae rather than :py:class:`~.ComplexRootOf` for
        some irrational roots.
    extension: ``bool`` (default ``False``)
        Whether to construct an algebraic extension domain before computing
        the roots. Setting to ``True`` is necessary for finding roots of a
        polynomial with (irrational) algebraic coefficients but can be slow.

    Returns
    =======

    A list of :class:`~.Expr` (usually :class:`~.ComplexRootOf`) representing
    the real roots is returned. The roots are arranged in increasing order and
    are repeated according to their multiplicities as roots of ``f``.

    If ``multiple=False`` is passed then a list of root/multiplicity pairs is
    returned instead.

    If ``radicals=False`` is passed then all roots will be represented as
    either rational numbers or :class:`~.ComplexRootOf`.

    See also
    ========

    Poly.real_roots:
        The underlying :class:`Poly` method used by :func:`real_roots`.
    rootof:
        Compute a single numbered root of a univariate polynomial.
    all_roots:
        Compute all real and non-real roots using :func:`~.rootof`.
    ground_roots:
        Compute some roots in the ground domain by factorisation.
    nroots:
        Compute all roots using approximate numerical techniques.
    sympy.polys.polyroots.roots:
        Compute symbolic expressions for roots using radical formulae.

    References
    ==========

    .. [1] https://en.wikipedia.org/wiki/Casus_irreducibilis
    """
    try:
        if isinstance(f, Poly):
            if extension and not f.domain.is_AlgebraicField:
                F = Poly(f.expr, extension=True)
            else:
                F = f
        else:
            if extension:
                F = Poly(f, extension=True)
            else:
                F = Poly(f, greedy=False)

        if not isinstance(f, Poly) and not F.gen.is_Symbol:
            # root of sin(x) + 1 is -1 but when someone
            # passes an Expr instead of Poly they may not expect
            # that the generator will be sin(x), not x
            raise PolynomialError("generator must be a Symbol")
    except GeneratorsNeeded:
        raise PolynomialError(
            "Cannot compute real roots of %s, not a polynomial" % f)

    return F.real_roots(multiple=multiple, radicals=radicals)


@public
def nroots(f, n=15, maxsteps=50, cleanup=True):
    """
    Compute numerical approximations of roots of ``f``.

    Examples
    ========

    >>> from sympy import nroots
    >>> from sympy.abc import x

    >>> nroots(x**2 - 3, n=15)
    [-1.73205080756888, 1.73205080756888]
    >>> nroots(x**2 - 3, n=30)
    [-1.73205080756887729352744634151, 1.73205080756887729352744634151]

    """
    try:
        F = Poly(f, greedy=False)
        if not isinstance(f, Poly) and not F.gen.is_Symbol:
            # root of sin(x) + 1 is -1 but when someone
            # passes an Expr instead of Poly they may not expect
            # that the generator will be sin(x), not x
            raise PolynomialError("generator must be a Symbol")
    except GeneratorsNeeded:
        raise PolynomialError(
            "Cannot compute numerical roots of %s, not a polynomial" % f)

    return F.nroots(n=n, maxsteps=maxsteps, cleanup=cleanup)


@public
def ground_roots(f, *gens, **args):
    """
    Compute roots of ``f`` by factorization in the ground domain.

    Examples
    ========

    >>> from sympy import ground_roots
    >>> from sympy.abc import x

    >>> ground_roots(x**6 - 4*x**4 + 4*x**3 - x**2)
    {0: 2, 1: 2}

    """
    options.allowed_flags(args, [])

    try:
        F, opt = poly_from_expr(f, *gens, **args)
        if not isinstance(f, Poly) and not F.gen.is_Symbol:
            # root of sin(x) + 1 is -1 but when someone
            # passes an Expr instead of Poly they may not expect
            # that the generator will be sin(x), not x
            raise PolynomialError("generator must be a Symbol")
    except PolificationFailed as exc:
        raise ComputationFailed('ground_roots', 1, exc)

    return F.ground_roots()


@public
def nth_power_roots_poly(f, n, *gens, **args):
    """
    Construct a polynomial with n-th powers of roots of ``f``.

    Examples
    ========

    >>> from sympy import nth_power_roots_poly, factor, roots
    >>> from sympy.abc import x

    >>> f = x**4 - x**2 + 1
    >>> g = factor(nth_power_roots_poly(f, 2))

    >>> g
    (x**2 - x + 1)**2

    >>> R_f = [ (r**2).expand() for r in roots(f) ]
    >>> R_g = roots(g).keys()

    >>> set(R_f) == set(R_g)
    True

    """
    options.allowed_flags(args, [])

    try:
        F, opt = poly_from_expr(f, *gens, **args)
        if not isinstance(f, Poly) and not F.gen.is_Symbol:
            # root of sin(x) + 1 is -1 but when someone
            # passes an Expr instead of Poly they may not expect
            # that the generator will be sin(x), not x
            raise PolynomialError("generator must be a Symbol")
    except PolificationFailed as exc:
        raise ComputationFailed('nth_power_roots_poly', 1, exc)

    result = F.nth_power_roots_poly(n)

    if not opt.polys:
        return result.as_expr()
    else:
        return result


@public
def cancel(f, *gens, _signsimp=True, **args):
    """
    Cancel common factors in a rational function ``f``.

    Examples
    ========

    >>> from sympy import cancel, sqrt, Symbol, together
    >>> from sympy.abc import x
    >>> A = Symbol('A', commutative=False)

    >>> cancel((2*x**2 - 2)/(x**2 - 2*x + 1))
    (2*x + 2)/(x - 1)
    >>> cancel((sqrt(3) + sqrt(15)*A)/(sqrt(2) + sqrt(10)*A))
    sqrt(6)/2

    Note: due to automatic distribution of Rationals, a sum divided by an integer
    will appear as a sum. To recover a rational form use `together` on the result:

    >>> cancel(x/2 + 1)
    x/2 + 1
    >>> together(_)
    (x + 2)/2
    """
    from sympy.simplify.simplify import signsimp
    from sympy.polys.rings import sring
    options.allowed_flags(args, ['polys'])

    f = sympify(f)
    if _signsimp:
        f = signsimp(f)
    opt = {}
    if 'polys' in args:
        opt['polys'] = args['polys']

    if not isinstance(f, Tuple):
        if f.is_Number or isinstance(f, Relational) or not isinstance(f, Expr):
            return f
        f = factor_terms(f, radical=True)
        p, q = f.as_numer_denom()

    elif len(f) == 2:
        p, q = f
        if isinstance(p, Poly) and isinstance(q, Poly):
            opt['gens'] = p.gens
            opt['domain'] = p.domain
            opt['polys'] = opt.get('polys', True)
        p, q = p.as_expr(), q.as_expr()
    else:
        raise ValueError('unexpected argument: %s' % f)

    from sympy.functions.elementary.piecewise import Piecewise
    try:
        if f.has(Piecewise):
            raise PolynomialError()
        R, (F, G) = sring((p, q), *gens, **args)
        if not R.ngens:
            if not isinstance(f, Tuple):
                return f.expand()
            else:
                return S.One, p, q
    except PolynomialError as msg:
        if f.is_commutative and not f.has(Piecewise):
            raise PolynomialError(msg)
        # Handling of noncommutative and/or piecewise expressions
        if f.is_Add or f.is_Mul:
            c, nc = sift(f.args, lambda x:
                x.is_commutative is True and not x.has(Piecewise),
                binary=True)
            nc = [cancel(i) for i in nc]
            return f.func(cancel(f.func(*c)), *nc)
        else:
            reps = []
            pot = preorder_traversal(f)
            next(pot)
            for e in pot:
                if isinstance(e, BooleanAtom) or not isinstance(e, Expr):
                    continue
                try:
                    reps.append((e, cancel(e)))
                    pot.skip()  # this was handled successfully
                except NotImplementedError:
                    pass
            return f.xreplace(dict(reps))

    c, (P, Q) = 1, F.cancel(G)
    if opt.get('polys', False) and 'gens' not in opt:
        opt['gens'] = R.symbols

    if not isinstance(f, Tuple):
        return c*(P.as_expr()/Q.as_expr())
    else:
        P, Q = P.as_expr(), Q.as_expr()
        if not opt.get('polys', False):
            return c, P, Q
        else:
            return c, Poly(P, *gens, **opt), Poly(Q, *gens, **opt)


@public
def reduced(f, G, *gens, **args):
    """
    Reduces a polynomial ``f`` modulo a set of polynomials ``G``.

    Given a polynomial ``f`` and a set of polynomials ``G = (g_1, ..., g_n)``,
    computes a set of quotients ``q = (q_1, ..., q_n)`` and the remainder ``r``
    such that ``f = q_1*g_1 + ... + q_n*g_n + r``, where ``r`` vanishes or ``r``
    is a completely reduced polynomial with respect to ``G``.

    Examples
    ========

    >>> from sympy import reduced
    >>> from sympy.abc import x, y

    >>> reduced(2*x**4 + y**2 - x**2 + y**3, [x**3 - x, y**3 - y])
    ([2*x, 1], x**2 + y**2 + y)

    """
    options.allowed_flags(args, ['polys', 'auto'])

    try:
        polys, opt = parallel_poly_from_expr([f] + list(G), *gens, **args)
    except PolificationFailed as exc:
        raise ComputationFailed('reduced', 0, exc)

    domain = opt.domain
    retract = False

    if opt.auto and domain.is_Ring and not domain.is_Field:
        opt = opt.clone({"domain": domain.get_field()})
        retract = True

    from sympy.polys.rings import xring
    _ring, _ = xring(opt.gens, opt.domain, opt.order)

    for i, poly in enumerate(polys):
        poly = poly.set_domain(opt.domain).rep.to_dict()
        polys[i] = _ring.from_dict(poly)

    Q, r = polys[0].div(polys[1:])

    Q = [Poly._from_dict(dict(q), opt) for q in Q]
    r = Poly._from_dict(dict(r), opt)

    if retract:
        try:
            _Q, _r = [q.to_ring() for q in Q], r.to_ring()
        except CoercionFailed:
            pass
        else:
            Q, r = _Q, _r

    if not opt.polys:
        return [q.as_expr() for q in Q], r.as_expr()
    else:
        return Q, r


@public
def groebner(F, *gens, **args):
    """
    Computes the reduced Groebner basis for a set of polynomials.

    Use the ``order`` argument to set the monomial ordering that will be
    used to compute the basis. Allowed orders are ``lex``, ``grlex`` and
    ``grevlex``. If no order is specified, it defaults to ``lex``.

    For more information on Groebner bases, see the references and the docstring
    of :func:`~.solve_poly_system`.

    Examples
    ========

    Example taken from [1].

    >>> from sympy import groebner
    >>> from sympy.abc import x, y

    >>> F = [x*y - 2*y, 2*y**2 - x**2]

    >>> groebner(F, x, y, order='lex')
    GroebnerBasis([x**2 - 2*y**2, x*y - 2*y, y**3 - 2*y], x, y,
                  domain='ZZ', order='lex')
    >>> groebner(F, x, y, order='grlex')
    GroebnerBasis([y**3 - 2*y, x**2 - 2*y**2, x*y - 2*y], x, y,
                  domain='ZZ', order='grlex')
    >>> groebner(F, x, y, order='grevlex')
    GroebnerBasis([y**3 - 2*y, x**2 - 2*y**2, x*y - 2*y], x, y,
                  domain='ZZ', order='grevlex')

    By default, an improved implementation of the Buchberger algorithm is
    used. Optionally, an implementation of the F5B algorithm can be used. The
    algorithm can be set using the ``method`` flag or with the
    :func:`sympy.polys.polyconfig.setup` function.

    >>> F = [x**2 - x - 1, (2*x - 1) * y - (x**10 - (1 - x)**10)]

    >>> groebner(F, x, y, method='buchberger')
    GroebnerBasis([x**2 - x - 1, y - 55], x, y, domain='ZZ', order='lex')
    >>> groebner(F, x, y, method='f5b')
    GroebnerBasis([x**2 - x - 1, y - 55], x, y, domain='ZZ', order='lex')

    References
    ==========

    1. [Buchberger01]_
    2. [Cox97]_

    """
    return GroebnerBasis(F, *gens, **args)


@public
def is_zero_dimensional(F, *gens, **args):
    """
    Checks if the ideal generated by a Groebner basis is zero-dimensional.

    The algorithm checks if the set of monomials not divisible by the
    leading monomial of any element of ``F`` is bounded.

    References
    ==========

    David A. Cox, John B. Little, Donal O'Shea. Ideals, Varieties and
    Algorithms, 3rd edition, p. 230

    """
    return GroebnerBasis(F, *gens, **args).is_zero_dimensional


@public
class GroebnerBasis(Basic):
    """Represents a reduced Groebner basis. """

    def __new__(cls, F, *gens, **args):
        """Compute a reduced Groebner basis for a system of polynomials. """
        options.allowed_flags(args, ['polys', 'method'])

        try:
            polys, opt = parallel_poly_from_expr(F, *gens, **args)
        except PolificationFailed as exc:
            raise ComputationFailed('groebner', len(F), exc)

        from sympy.polys.rings import PolyRing
        ring = PolyRing(opt.gens, opt.domain, opt.order)

        polys = [ring.from_dict(poly.rep.to_dict()) for poly in polys if poly]

        G = _groebner(polys, ring, method=opt.method)
        G = [Poly._from_dict(g, opt) for g in G]

        return cls._new(G, opt)

    @classmethod
    def _new(cls, basis, options):
        obj = Basic.__new__(cls)

        obj._basis = tuple(basis)
        obj._options = options

        return obj

    @property
    def args(self):
        basis = (p.as_expr() for p in self._basis)
        return (Tuple(*basis), Tuple(*self._options.gens))

    @property
    def exprs(self):
        return [poly.as_expr() for poly in self._basis]

    @property
    def polys(self):
        return list(self._basis)

    @property
    def gens(self):
        return self._options.gens

    @property
    def domain(self):
        return self._options.domain

    @property
    def order(self):
        return self._options.order

    def __len__(self):
        return len(self._basis)

    def __iter__(self):
        if self._options.polys:
            return iter(self.polys)
        else:
            return iter(self.exprs)

    def __getitem__(self, item):
        if self._options.polys:
            basis = self.polys
        else:
            basis = self.exprs

        return basis[item]

    def __hash__(self):
        return hash((self._basis, tuple(self._options.items())))

    def __eq__(self, other):
        if isinstance(other, self.__class__):
            return self._basis == other._basis and self._options == other._options
        elif iterable(other):
            return self.polys == list(other) or self.exprs == list(other)
        else:
            return False

    def __ne__(self, other):
        return not self == other

    @property
    def is_zero_dimensional(self):
        """
        Checks if the ideal generated by a Groebner basis is zero-dimensional.

        The algorithm checks if the set of monomials not divisible by the
        leading monomial of any element of ``F`` is bounded.

        References
        ==========

        David A. Cox, John B. Little, Donal O'Shea. Ideals, Varieties and
        Algorithms, 3rd edition, p. 230

        """
        def single_var(monomial):
            return sum(map(bool, monomial)) == 1

        exponents = Monomial([0]*len(self.gens))
        order = self._options.order

        for poly in self.polys:
            monomial = poly.LM(order=order)

            if single_var(monomial):
                exponents *= monomial

        # If any element of the exponents vector is zero, then there's
        # a variable for which there's no degree bound and the ideal
        # generated by this Groebner basis isn't zero-dimensional.
        return all(exponents)

    def fglm(self, order):
        """
        Convert a Groebner basis from one ordering to another.

        The FGLM algorithm converts reduced Groebner bases of zero-dimensional
        ideals from one ordering to another. This method is often used when it
        is infeasible to compute a Groebner basis with respect to a particular
        ordering directly.

        Examples
        ========

        >>> from sympy.abc import x, y
        >>> from sympy import groebner

        >>> F = [x**2 - 3*y - x + 1, y**2 - 2*x + y - 1]
        >>> G = groebner(F, x, y, order='grlex')

        >>> list(G.fglm('lex'))
        [2*x - y**2 - y + 1, y**4 + 2*y**3 - 3*y**2 - 16*y + 7]
        >>> list(groebner(F, x, y, order='lex'))
        [2*x - y**2 - y + 1, y**4 + 2*y**3 - 3*y**2 - 16*y + 7]

        References
        ==========

        .. [1] J.C. Faugere, P. Gianni, D. Lazard, T. Mora (1994). Efficient
               Computation of Zero-dimensional Groebner Bases by Change of
               Ordering

        """
        opt = self._options

        src_order = opt.order
        dst_order = monomial_key(order)

        if src_order == dst_order:
            return self

        if not self.is_zero_dimensional:
            raise NotImplementedError("Cannot convert Groebner bases of ideals with positive dimension")

        polys = list(self._basis)
        domain = opt.domain

        opt = opt.clone({
            "domain": domain.get_field(),
            "order": dst_order,
        })

        from sympy.polys.rings import xring
        _ring, _ = xring(opt.gens, opt.domain, src_order)

        for i, poly in enumerate(polys):
            poly = poly.set_domain(opt.domain).rep.to_dict()
            polys[i] = _ring.from_dict(poly)

        G = matrix_fglm(polys, _ring, dst_order)
        G = [Poly._from_dict(dict(g), opt) for g in G]

        if not domain.is_Field:
            G = [g.clear_denoms(convert=True)[1] for g in G]
            opt.domain = domain

        return self._new(G, opt)

    def reduce(self, expr, auto=True):
        """
        Reduces a polynomial modulo a Groebner basis.

        Given a polynomial ``f`` and a set of polynomials ``G = (g_1, ..., g_n)``,
        computes a set of quotients ``q = (q_1, ..., q_n)`` and the remainder ``r``
        such that ``f = q_1*f_1 + ... + q_n*f_n + r``, where ``r`` vanishes or ``r``
        is a completely reduced polynomial with respect to ``G``.

        Examples
        ========

        >>> from sympy import groebner, expand, Poly
        >>> from sympy.abc import x, y

        >>> f = 2*x**4 - x**2 + y**3 + y**2
        >>> G = groebner([x**3 - x, y**3 - y])

        >>> G.reduce(f)
        ([2*x, 1], x**2 + y**2 + y)
        >>> Q, r = _

        >>> expand(sum(q*g for q, g in zip(Q, G)) + r)
        2*x**4 - x**2 + y**3 + y**2
        >>> _ == f
        True

        # Using Poly input
        >>> f_poly = Poly(f, x, y)
        >>> G = groebner([Poly(x**3 - x), Poly(y**3 - y)])

        >>> G.reduce(f_poly)
        ([Poly(2*x, x, y, domain='ZZ'), Poly(1, x, y, domain='ZZ')], Poly(x**2 + y**2 + y, x, y, domain='ZZ'))

        """
        if isinstance(expr, Poly):

            if expr.gens != self._options.gens:
                raise ValueError("Polynomial generators don't match Groebner basis generators")
            poly = expr.set_domain(self._options.domain)
        else:

            poly = Poly._from_expr(expr, self._options)

        polys = [poly] + list(self._basis)

        opt = self._options
        domain = opt.domain

        retract = False

        if auto and domain.is_Ring and not domain.is_Field:
            opt = opt.clone({"domain": domain.get_field()})
            retract = True

        from sympy.polys.rings import xring
        _ring, _ = xring(opt.gens, opt.domain, opt.order)

        for i, poly in enumerate(polys):
            poly = poly.set_domain(opt.domain).rep.to_dict()
            polys[i] = _ring.from_dict(poly)

        Q, r = polys[0].div(polys[1:])

        Q = [Poly._from_dict(dict(q), opt) for q in Q]
        r = Poly._from_dict(dict(r), opt)

        if retract:
            try:
                _Q, _r = [q.to_ring() for q in Q], r.to_ring()
            except CoercionFailed:
                pass
            else:
                Q, r = _Q, _r

        if not opt.polys:
            return [q.as_expr() for q in Q], r.as_expr()
        else:
            return Q, r

    def contains(self, poly):
        """
        Check if ``poly`` belongs the ideal generated by ``self``.

        Examples
        ========

        >>> from sympy import groebner
        >>> from sympy.abc import x, y

        >>> f = 2*x**3 + y**3 + 3*y
        >>> G = groebner([x**2 + y**2 - 1, x*y - 2])

        >>> G.contains(f)
        True
        >>> G.contains(f + 1)
        False

        """
        return self.reduce(poly)[1] == 0


@public
def poly(expr, *gens, **args):
    """
    Efficiently transform an expression into a polynomial.

    Examples
    ========

    >>> from sympy import poly
    >>> from sympy.abc import x

    >>> poly(x*(x**2 + x - 1)**2)
    Poly(x**5 + 2*x**4 - x**3 - 2*x**2 + x, x, domain='ZZ')

    """
    options.allowed_flags(args, [])

    def _poly(expr, opt):
        terms, poly_terms = [], []

        for term in Add.make_args(expr):
            factors, poly_factors = [], []

            for factor in Mul.make_args(term):
                if factor.is_Add:
                    poly_factors.append(_poly(factor, opt))
                elif factor.is_Pow and factor.base.is_Add and \
                        factor.exp.is_Integer and factor.exp >= 0:
                    poly_factors.append(
                        _poly(factor.base, opt).pow(factor.exp))
                else:
                    factors.append(factor)

            if not poly_factors:
                terms.append(term)
            else:
                product = poly_factors[0]

                for factor in poly_factors[1:]:
                    product = product.mul(factor)

                if factors:
                    factor = Mul(*factors)

                    if factor.is_Number:
                        product *= factor
                    else:
                        product = product.mul(Poly._from_expr(factor, opt))

                poly_terms.append(product)

        if not poly_terms:
            result = Poly._from_expr(expr, opt)
        else:
            result = poly_terms[0]

            for term in poly_terms[1:]:
                result = result.add(term)

            if terms:
                term = Add(*terms)

                if term.is_Number:
                    result += term
                else:
                    result = result.add(Poly._from_expr(term, opt))

        return result.reorder(*opt.get('gens', ()), **args)

    expr = sympify(expr)

    if expr.is_Poly:
        return Poly(expr, *gens, **args)

    if 'expand' not in args:
        args['expand'] = False

    opt = options.build_options(gens, args)

    return _poly(expr, opt)


def named_poly(n, f, K, name, x, polys):
    r"""Common interface to the low-level polynomial generating functions
    in orthopolys and appellseqs.

    Parameters
    ==========

    n : int
        Index of the polynomial, which may or may not equal its degree.
    f : callable
        Low-level generating function to use.
    K : Domain or None
        Domain in which to perform the computations. If None, use the smallest
        field containing the rationals and the extra parameters of x (see below).
    name : str
        Name of an arbitrary individual polynomial in the sequence generated
        by f, only used in the error message for invalid n.
    x : seq
        The first element of this argument is the main variable of all
        polynomials in this sequence. Any further elements are extra
        parameters required by f.
    polys : bool, optional
        If True, return a Poly, otherwise (default) return an expression.
    """
    if n < 0:
        raise ValueError("Cannot generate %s of index %s" % (name, n))
    head, tail = x[0], x[1:]
    if K is None:
        K, tail = construct_domain(tail, field=True)
    poly = DMP(f(int(n), *tail, K), K)
    if head is None:
        poly = PurePoly.new(poly, Dummy('x'))
    else:
        poly = Poly.new(poly, head)
    return poly if polys else poly.as_expr()<|MERGE_RESOLUTION|>--- conflicted
+++ resolved
@@ -171,14 +171,9 @@
     _op_priority = 10.001
 
     rep: DMP
-<<<<<<< HEAD
+    gens: tuple[Expr, ...]
 
     def __new__(cls, rep, *gens, **args) -> Self:
-=======
-    gens: tuple[Expr, ...]
-
-    def __new__(cls, rep, *gens, **args) -> Poly:
->>>>>>> afe89355
         """Create a new polynomial instance out of something useful. """
         opt = options.build_options(gens, args)
 
