"""Advanced tools for dense recursive polynomials in ``K[x]`` or ``K[X]``. """


from sympy.polys.densearith import (
    dup_add_term, dmp_add_term,
    dup_lshift,
    dup_add, dmp_add,
    dup_sub, dmp_sub,
    dup_mul, dmp_mul,
    dup_sqr,
    dup_div,
    dup_rem, dmp_rem,
    dup_mul_ground, dmp_mul_ground,
    dup_quo_ground, dmp_quo_ground,
    dup_exquo_ground, dmp_exquo_ground,
)
from sympy.polys.densebasic import (
    dup_strip, dmp_strip,
    dup_convert, dmp_convert,
    dup_degree, dmp_degree,
    dmp_to_dict,
    dmp_from_dict,
    dup_LC, dmp_LC, dmp_ground_LC,
    dup_TC, dmp_TC,
    dmp_zero, dmp_ground,
    dmp_zero_p,
    dup_to_raw_dict, dup_from_raw_dict,
    dmp_zeros,
    dmp_include,
)
from sympy.polys.polyerrors import (
    MultivariatePolynomialError,
    DomainError
)

from math import ceil as _ceil, log2 as _log2

def dup_integrate(poly_coefficients, n_integrations, ring):
    """
    Computes the indefinite integral of ``f`` in ``K[x]``.

    Parameters
    ==========

<<<<<<< HEAD
    f : list
        List of coefficients of the polynomial to integrate.
    m : int
        Number of integrations to perform.
    K : Ring
=======
    poly_coefficients : list
        List of coefficients of the polynomial to integrate.
    num_integrations : int
        Number of integrations to perform.
    field : Ring
>>>>>>> 4c95ef14
        Coefficient domain.

    Examples
    ========

    >>> from sympy.polys import ring, QQ
    >>> R, x = ring("x", QQ)

    >>> R.dup_integrate(x**2 + 2*x, 1)
    1/3*x**3 + x**2
    >>> R.dup_integrate(x**2 + 2*x, 2)
    1/12*x**4 + 1/3*x**3

    >>> from sympy.polys.densetools import dup_integrate
    >>> dup_integrate([1, 2], 1, QQ)
<<<<<<< HEAD
    [1/2, 2, 0]
=======
    [MPQ(1,2), MPQ(2,1), MPQ(0,1)]
>>>>>>> 4c95ef14


    """
    if n_integrations <= 0 or not poly_coefficients:
        return poly_coefficients

<<<<<<< HEAD
    result = [K.zero] * m

    for i, coefficient in enumerate(reversed(f)):
        # The denominator represent also the exponent
        denominator = i + 1

        for j in range(1, m):
            denominator *= i + j + 1

        quotient = K.exquo(coefficient, K(denominator))
=======
    result = [ring.zero] * n_integrations

    for i, coefficient in enumerate(reversed(poly_coefficients)):
        # The denominator represent also the exponent
        denominator = i + 1

        for j in range(1, n_integrations):
            denominator *= i + j + 1

        quotient = ring.exquo(coefficient, ring(denominator))
>>>>>>> 4c95ef14
        result.insert(0, quotient)

    return result


def dmp_integrate(f, m, u, K):
    """
    Computes the indefinite integral of ``f`` in ``x_0`` in ``K[X]``.

    Parameters
    ==========

    f : list[list]
        List of list of coefficients representing the polynomial.
    m : int
        Number of integrations to perform.
    u : int
        Number of variables, excluding the main variable x_0.
    K : Ring
        Coefficient domain.

    Examples
    ========

    >>> from sympy.polys import ring, QQ
    >>> R, x,y = ring("x,y", QQ)

    >>> R.dmp_integrate(x + 2*y, 1)
    1/2*x**2 + 2*x*y
    >>> R.dmp_integrate(x + 2*y, 2)
    1/6*x**3 + x**2*y

    >>> from sympy.polys.densetools import dmp_integrate
    >>> # Integration of x+2*y+z by x, Result: 1/2*x**2 + 2*x*y + x*z
    >>> dmp_integrate([[[1]], [[2], [1, 0]]], 1, 2, QQ)
    [[[1/2]], [[2], [1, 0]], [[]]]


    """
    if not u:
        return dup_integrate(f, m, K)

    if m <= 0 or dmp_zero_p(f, u):
        return f

    result = dmp_zeros(m, u - 1, K)
    reduced_vars = u-1

    for i, coefficient in enumerate(reversed(f)):
        # The denominator represent also the exponent
        denominator = i + 1

        for j in range(1, m):
            denominator *= i + j + 1

        quotient = dmp_quo_ground(coefficient, K(denominator), reduced_vars, K)
        result.insert(0, quotient)

    return result


def _rec_integrate_in(g, m, v, i, j, K):
    """Recursive helper for :func:`dmp_integrate_in`."""
    if i == j:
        return dmp_integrate(g, m, v, K)

    w, i = v - 1, i + 1

    return dmp_strip([ _rec_integrate_in(c, m, w, i, j, K) for c in g ], v)


def dmp_integrate_in(f, m, j, u, K):
    """
    Computes the indefinite integral of ``f`` in ``x_j`` in ``K[X]``.

    Parameters
    ==========

    f : list[list]
        List of list of coefficients representing the polynomial.
    m : int
        Number of integrations to perform.
    j : int
        Index to the variable to integrate.
    u : int
        Number of variables, excluding the variable x_j.
    K : Ring
        Coefficient domain.

    Examples
    ========

    >>> from sympy.polys import ring, QQ
    >>> R, x,y = ring("x,y", QQ)

    >>> R.dmp_integrate_in(x + 2*y, 1, 0)
    1/2*x**2 + 2*x*y
    >>> R.dmp_integrate_in(x + 2*y, 1, 1)
    x*y + y**2

    >>> from sympy.polys.densetools import dmp_integrate_in
    >>> # Integration of x+2*y+z by y, Result: x*y + y**2 + y*z
    >>> dmp_integrate_in([[[1]], [[2], [1, 0]]], 1, 1, 2, QQ)
    [[[1], []], [[1], [1, 0], []]]


    """
    if j < 0 or j > u:
        raise IndexError("0 <= j <= u expected, got u = %d, j = %d" % (u, j))

    return _rec_integrate_in(f, m, u, 0, j, K)


def dup_diff(f, m, K):
    """
    ``m``-th order derivative of a polynomial in ``K[x]``.

    Examples
    ========

    >>> from sympy.polys import ring, ZZ
    >>> R, x = ring("x", ZZ)

    >>> R.dup_diff(x**3 + 2*x**2 + 3*x + 4, 1)
    3*x**2 + 4*x + 3
    >>> R.dup_diff(x**3 + 2*x**2 + 3*x + 4, 2)
    6*x + 4

    """
    if m <= 0:
        return f

    n = dup_degree(f)

    if n < m:
        return []

    deriv = []

    if m == 1:
        for coeff in f[:-m]:
            deriv.append(K(n)*coeff)
            n -= 1
    else:
        for coeff in f[:-m]:
            k = n

            for i in range(n - 1, n - m, -1):
                k *= i

            deriv.append(K(k)*coeff)
            n -= 1

    return dup_strip(deriv)


def dmp_diff(f, m, u, K):
    """
    ``m``-th order derivative in ``x_0`` of a polynomial in ``K[X]``.

    Examples
    ========

    >>> from sympy.polys import ring, ZZ
    >>> R, x,y = ring("x,y", ZZ)

    >>> f = x*y**2 + 2*x*y + 3*x + 2*y**2 + 3*y + 1

    >>> R.dmp_diff(f, 1)
    y**2 + 2*y + 3
    >>> R.dmp_diff(f, 2)
    0

    """
    if not u:
        return dup_diff(f, m, K)
    if m <= 0:
        return f

    n = dmp_degree(f, u)

    if n < m:
        return dmp_zero(u)

    deriv, v = [], u - 1

    if m == 1:
        for coeff in f[:-m]:
            deriv.append(dmp_mul_ground(coeff, K(n), v, K))
            n -= 1
    else:
        for coeff in f[:-m]:
            k = n

            for i in range(n - 1, n - m, -1):
                k *= i

            deriv.append(dmp_mul_ground(coeff, K(k), v, K))
            n -= 1

    return dmp_strip(deriv, u)


def _rec_diff_in(g, m, v, i, j, K):
    """Recursive helper for :func:`dmp_diff_in`."""
    if i == j:
        return dmp_diff(g, m, v, K)

    w, i = v - 1, i + 1

    return dmp_strip([ _rec_diff_in(c, m, w, i, j, K) for c in g ], v)


def dmp_diff_in(f, m, j, u, K):
    """
    ``m``-th order derivative in ``x_j`` of a polynomial in ``K[X]``.

    Examples
    ========

    >>> from sympy.polys import ring, ZZ
    >>> R, x,y = ring("x,y", ZZ)

    >>> f = x*y**2 + 2*x*y + 3*x + 2*y**2 + 3*y + 1

    >>> R.dmp_diff_in(f, 1, 0)
    y**2 + 2*y + 3
    >>> R.dmp_diff_in(f, 1, 1)
    2*x*y + 2*x + 4*y + 3

    """
    if j < 0 or j > u:
        raise IndexError("0 <= j <= %s expected, got %s" % (u, j))

    return _rec_diff_in(f, m, u, 0, j, K)


def dup_eval(f, a, K):
    """
    Evaluate a polynomial at ``x = a`` in ``K[x]`` using Horner scheme.

    Examples
    ========

    >>> from sympy.polys import ring, ZZ
    >>> R, x = ring("x", ZZ)

    >>> R.dup_eval(x**2 + 2*x + 3, 2)
    11

    """
    if not a:
        return K.convert(dup_TC(f, K))

    result = K.zero

    for c in f:
        result *= a
        result += c

    return result


def dmp_eval(f, a, u, K):
    """
    Evaluate a polynomial at ``x_0 = a`` in ``K[X]`` using the Horner scheme.

    Examples
    ========

    >>> from sympy.polys import ring, ZZ
    >>> R, x,y = ring("x,y", ZZ)

    >>> R.dmp_eval(2*x*y + 3*x + y + 2, 2)
    5*y + 8

    """
    if not u:
        return dup_eval(f, a, K)

    if not a:
        return dmp_TC(f, K)

    result, v = dmp_LC(f, K), u - 1

    for coeff in f[1:]:
        result = dmp_mul_ground(result, a, v, K)
        result = dmp_add(result, coeff, v, K)

    return result


def _rec_eval_in(g, a, v, i, j, K):
    """Recursive helper for :func:`dmp_eval_in`."""
    if i == j:
        return dmp_eval(g, a, v, K)

    v, i = v - 1, i + 1

    return dmp_strip([ _rec_eval_in(c, a, v, i, j, K) for c in g ], v)


def dmp_eval_in(f, a, j, u, K):
    """
    Evaluate a polynomial at ``x_j = a`` in ``K[X]`` using the Horner scheme.

    Examples
    ========

    >>> from sympy.polys import ring, ZZ
    >>> R, x,y = ring("x,y", ZZ)

    >>> f = 2*x*y + 3*x + y + 2

    >>> R.dmp_eval_in(f, 2, 0)
    5*y + 8
    >>> R.dmp_eval_in(f, 2, 1)
    7*x + 4

    """
    if j < 0 or j > u:
        raise IndexError("0 <= j <= %s expected, got %s" % (u, j))

    return _rec_eval_in(f, a, u, 0, j, K)


def _rec_eval_tail(g, i, A, u, K):
    """Recursive helper for :func:`dmp_eval_tail`."""
    if i == u:
        return dup_eval(g, A[-1], K)
    else:
        h = [ _rec_eval_tail(c, i + 1, A, u, K) for c in g ]

        if i < u - len(A) + 1:
            return h
        else:
            return dup_eval(h, A[-u + i - 1], K)


def dmp_eval_tail(f, A, u, K):
    """
    Evaluate a polynomial at ``x_j = a_j, ...`` in ``K[X]``.

    Examples
    ========

    >>> from sympy.polys import ring, ZZ
    >>> R, x,y = ring("x,y", ZZ)

    >>> f = 2*x*y + 3*x + y + 2

    >>> R.dmp_eval_tail(f, [2])
    7*x + 4
    >>> R.dmp_eval_tail(f, [2, 2])
    18

    """
    if not A:
        return f

    if dmp_zero_p(f, u):
        return dmp_zero(u - len(A))

    e = _rec_eval_tail(f, 0, A, u, K)

    if u == len(A) - 1:
        return e
    else:
        return dmp_strip(e, u - len(A))


def _rec_diff_eval(g, m, a, v, i, j, K):
    """Recursive helper for :func:`dmp_diff_eval`."""
    if i == j:
        return dmp_eval(dmp_diff(g, m, v, K), a, v, K)

    v, i = v - 1, i + 1

    return dmp_strip([ _rec_diff_eval(c, m, a, v, i, j, K) for c in g ], v)


def dmp_diff_eval_in(f, m, a, j, u, K):
    """
    Differentiate and evaluate a polynomial in ``x_j`` at ``a`` in ``K[X]``.

    Examples
    ========

    >>> from sympy.polys import ring, ZZ
    >>> R, x,y = ring("x,y", ZZ)

    >>> f = x*y**2 + 2*x*y + 3*x + 2*y**2 + 3*y + 1

    >>> R.dmp_diff_eval_in(f, 1, 2, 0)
    y**2 + 2*y + 3
    >>> R.dmp_diff_eval_in(f, 1, 2, 1)
    6*x + 11

    """
    if j > u:
        raise IndexError("-%s <= j < %s expected, got %s" % (u, u, j))
    if not j:
        return dmp_eval(dmp_diff(f, m, u, K), a, u, K)

    return _rec_diff_eval(f, m, a, u, 0, j, K)


def dup_trunc(f, p, K):
    """
    Reduce a ``K[x]`` polynomial modulo a constant ``p`` in ``K``.

    Examples
    ========

    >>> from sympy.polys import ring, ZZ
    >>> R, x = ring("x", ZZ)

    >>> R.dup_trunc(2*x**3 + 3*x**2 + 5*x + 7, ZZ(3))
    -x**3 - x + 1

    """
    if K.is_ZZ:
        g = []

        for c in f:
            c = c % p

            if c > p // 2:
                g.append(c - p)
            else:
                g.append(c)
    elif K.is_FiniteField:
        # XXX: python-flint's nmod does not support %
        pi = int(p)
        g = [ K(int(c) % pi) for c in f ]
    else:
        g = [ c % p for c in f ]

    return dup_strip(g)


def dmp_trunc(f, p, u, K):
    """
    Reduce a ``K[X]`` polynomial modulo a polynomial ``p`` in ``K[Y]``.

    Examples
    ========

    >>> from sympy.polys import ring, ZZ
    >>> R, x,y = ring("x,y", ZZ)

    >>> f = 3*x**2*y + 8*x**2 + 5*x*y + 6*x + 2*y + 3
    >>> g = (y - 1).drop(x)

    >>> R.dmp_trunc(f, g)
    11*x**2 + 11*x + 5

    """
    return dmp_strip([ dmp_rem(c, p, u - 1, K) for c in f ], u)


def dmp_ground_trunc(f, p, u, K):
    """
    Reduce a ``K[X]`` polynomial modulo a constant ``p`` in ``K``.

    Examples
    ========

    >>> from sympy.polys import ring, ZZ
    >>> R, x,y = ring("x,y", ZZ)

    >>> f = 3*x**2*y + 8*x**2 + 5*x*y + 6*x + 2*y + 3

    >>> R.dmp_ground_trunc(f, ZZ(3))
    -x**2 - x*y - y

    """
    if not u:
        return dup_trunc(f, p, K)

    v = u - 1

    return dmp_strip([ dmp_ground_trunc(c, p, v, K) for c in f ], u)


def dup_monic(f, K):
    """
    Divide all coefficients by ``LC(f)`` in ``K[x]``.

    Examples
    ========

    >>> from sympy.polys import ring, ZZ, QQ

    >>> R, x = ring("x", ZZ)
    >>> R.dup_monic(3*x**2 + 6*x + 9)
    x**2 + 2*x + 3

    >>> R, x = ring("x", QQ)
    >>> R.dup_monic(3*x**2 + 4*x + 2)
    x**2 + 4/3*x + 2/3

    """
    if not f:
        return f

    lc = dup_LC(f, K)

    if K.is_one(lc):
        return f
    else:
        return dup_exquo_ground(f, lc, K)


def dmp_ground_monic(f, u, K):
    """
    Divide all coefficients by ``LC(f)`` in ``K[X]``.

    Examples
    ========

    >>> from sympy.polys import ring, ZZ, QQ

    >>> R, x,y = ring("x,y", ZZ)
    >>> f = 3*x**2*y + 6*x**2 + 3*x*y + 9*y + 3

    >>> R.dmp_ground_monic(f)
    x**2*y + 2*x**2 + x*y + 3*y + 1

    >>> R, x,y = ring("x,y", QQ)
    >>> f = 3*x**2*y + 8*x**2 + 5*x*y + 6*x + 2*y + 3

    >>> R.dmp_ground_monic(f)
    x**2*y + 8/3*x**2 + 5/3*x*y + 2*x + 2/3*y + 1

    """
    if not u:
        return dup_monic(f, K)

    if dmp_zero_p(f, u):
        return f

    lc = dmp_ground_LC(f, u, K)

    if K.is_one(lc):
        return f
    else:
        return dmp_exquo_ground(f, lc, u, K)


def dup_content(f, K):
    """
    Compute the GCD of coefficients of ``f`` in ``K[x]``.

    Examples
    ========

    >>> from sympy.polys import ring, ZZ, QQ

    >>> R, x = ring("x", ZZ)
    >>> f = 6*x**2 + 8*x + 12

    >>> R.dup_content(f)
    2

    >>> R, x = ring("x", QQ)
    >>> f = 6*x**2 + 8*x + 12

    >>> R.dup_content(f)
    2

    """
    from sympy.polys.domains import QQ

    if not f:
        return K.zero

    cont = K.zero

    if K == QQ:
        for c in f:
            cont = K.gcd(cont, c)
    else:
        for c in f:
            cont = K.gcd(cont, c)

            if K.is_one(cont):
                break

    return cont


def dmp_ground_content(f, u, K):
    """
    Compute the GCD of coefficients of ``f`` in ``K[X]``.

    Examples
    ========

    >>> from sympy.polys import ring, ZZ, QQ

    >>> R, x,y = ring("x,y", ZZ)
    >>> f = 2*x*y + 6*x + 4*y + 12

    >>> R.dmp_ground_content(f)
    2

    >>> R, x,y = ring("x,y", QQ)
    >>> f = 2*x*y + 6*x + 4*y + 12

    >>> R.dmp_ground_content(f)
    2

    """
    from sympy.polys.domains import QQ

    if not u:
        return dup_content(f, K)

    if dmp_zero_p(f, u):
        return K.zero

    cont, v = K.zero, u - 1

    if K == QQ:
        for c in f:
            cont = K.gcd(cont, dmp_ground_content(c, v, K))
    else:
        for c in f:
            cont = K.gcd(cont, dmp_ground_content(c, v, K))

            if K.is_one(cont):
                break

    return cont


def dup_primitive(f, K):
    """
    Compute content and the primitive form of ``f`` in ``K[x]``.

    Examples
    ========

    >>> from sympy.polys import ring, ZZ, QQ

    >>> R, x = ring("x", ZZ)
    >>> f = 6*x**2 + 8*x + 12

    >>> R.dup_primitive(f)
    (2, 3*x**2 + 4*x + 6)

    >>> R, x = ring("x", QQ)
    >>> f = 6*x**2 + 8*x + 12

    >>> R.dup_primitive(f)
    (2, 3*x**2 + 4*x + 6)

    """
    if not f:
        return K.zero, f

    cont = dup_content(f, K)

    if K.is_one(cont):
        return cont, f
    else:
        return cont, dup_quo_ground(f, cont, K)


def dmp_ground_primitive(f, u, K):
    """
    Compute content and the primitive form of ``f`` in ``K[X]``.

    Examples
    ========

    >>> from sympy.polys import ring, ZZ, QQ

    >>> R, x,y = ring("x,y", ZZ)
    >>> f = 2*x*y + 6*x + 4*y + 12

    >>> R.dmp_ground_primitive(f)
    (2, x*y + 3*x + 2*y + 6)

    >>> R, x,y = ring("x,y", QQ)
    >>> f = 2*x*y + 6*x + 4*y + 12

    >>> R.dmp_ground_primitive(f)
    (2, x*y + 3*x + 2*y + 6)

    """
    if not u:
        return dup_primitive(f, K)

    if dmp_zero_p(f, u):
        return K.zero, f

    cont = dmp_ground_content(f, u, K)

    if K.is_one(cont):
        return cont, f
    else:
        return cont, dmp_quo_ground(f, cont, u, K)


def dup_extract(f, g, K):
    """
    Extract common content from a pair of polynomials in ``K[x]``.

    Examples
    ========

    >>> from sympy.polys import ring, ZZ
    >>> R, x = ring("x", ZZ)

    >>> R.dup_extract(6*x**2 + 12*x + 18, 4*x**2 + 8*x + 12)
    (2, 3*x**2 + 6*x + 9, 2*x**2 + 4*x + 6)

    """
    fc = dup_content(f, K)
    gc = dup_content(g, K)

    gcd = K.gcd(fc, gc)

    if not K.is_one(gcd):
        f = dup_quo_ground(f, gcd, K)
        g = dup_quo_ground(g, gcd, K)

    return gcd, f, g


def dmp_ground_extract(f, g, u, K):
    """
    Extract common content from a pair of polynomials in ``K[X]``.

    Examples
    ========

    >>> from sympy.polys import ring, ZZ
    >>> R, x,y = ring("x,y", ZZ)

    >>> R.dmp_ground_extract(6*x*y + 12*x + 18, 4*x*y + 8*x + 12)
    (2, 3*x*y + 6*x + 9, 2*x*y + 4*x + 6)

    """
    fc = dmp_ground_content(f, u, K)
    gc = dmp_ground_content(g, u, K)

    gcd = K.gcd(fc, gc)

    if not K.is_one(gcd):
        f = dmp_quo_ground(f, gcd, u, K)
        g = dmp_quo_ground(g, gcd, u, K)

    return gcd, f, g


def dup_real_imag(f, K):
    """
    Find ``f1`` and ``f2``, such that ``f(x+I*y) = f1(x,y) + f2(x,y)*I``.

    Examples
    ========

    >>> from sympy.polys import ring, ZZ
    >>> R, x,y = ring("x,y", ZZ)

    >>> R.dup_real_imag(x**3 + x**2 + x + 1)
    (x**3 + x**2 - 3*x*y**2 + x - y**2 + 1, 3*x**2*y + 2*x*y - y**3 + y)

    >>> from sympy.abc import x, y, z
    >>> from sympy import I
    >>> (z**3 + z**2 + z + 1).subs(z, x+I*y).expand().collect(I)
    x**3 + x**2 - 3*x*y**2 + x - y**2 + I*(3*x**2*y + 2*x*y - y**3 + y) + 1

    """
    if not K.is_ZZ and not K.is_QQ:
        raise DomainError("computing real and imaginary parts is not supported over %s" % K)

    f1 = dmp_zero(1)
    f2 = dmp_zero(1)

    if not f:
        return f1, f2

    g = [[[K.one, K.zero]], [[K.one], []]]
    h = dmp_ground(f[0], 2)

    for c in f[1:]:
        h = dmp_mul(h, g, 2, K)
        h = dmp_add_term(h, dmp_ground(c, 1), 0, 2, K)

    H = dup_to_raw_dict(h)

    for k, h in H.items():
        m = k % 4

        if not m:
            f1 = dmp_add(f1, h, 1, K)
        elif m == 1:
            f2 = dmp_add(f2, h, 1, K)
        elif m == 2:
            f1 = dmp_sub(f1, h, 1, K)
        else:
            f2 = dmp_sub(f2, h, 1, K)

    return f1, f2


def dup_mirror(f, K):
    """
    Evaluate efficiently the composition ``f(-x)`` in ``K[x]``.

    Examples
    ========

    >>> from sympy.polys import ring, ZZ
    >>> R, x = ring("x", ZZ)

    >>> R.dup_mirror(x**3 + 2*x**2 - 4*x + 2)
    -x**3 + 2*x**2 + 4*x + 2

    """
    f = list(f)

    for i in range(len(f) - 2, -1, -2):
        f[i] = -f[i]

    return f


def dup_scale(f, a, K):
    """
    Evaluate efficiently composition ``f(a*x)`` in ``K[x]``.

    Examples
    ========

    >>> from sympy.polys import ring, ZZ
    >>> R, x = ring("x", ZZ)

    >>> R.dup_scale(x**2 - 2*x + 1, ZZ(2))
    4*x**2 - 4*x + 1

    """
    f, n, b = list(f), len(f) - 1, a

    for i in range(n - 1, -1, -1):
        f[i], b = b*f[i], b*a

    return f


def dup_shift(f, a, K):
    """
    Evaluate efficiently Taylor shift ``f(x + a)`` in ``K[x]``.

    Examples
    ========

    >>> from sympy.polys import ring, ZZ
    >>> R, x = ring("x", ZZ)

    >>> R.dup_shift(x**2 - 2*x + 1, ZZ(2))
    x**2 + 2*x + 1

    """
    f, n = list(f), len(f) - 1

    for i in range(n, 0, -1):
        for j in range(0, i):
            f[j + 1] += a*f[j]

    return f


def dmp_shift(f, a, u, K):
    """
    Evaluate efficiently Taylor shift ``f(X + A)`` in ``K[X]``.

    Examples
    ========

    >>> from sympy import symbols, ring, ZZ
    >>> x, y = symbols('x y')
    >>> R, _, _ = ring([x, y], ZZ)

    >>> p = x**2*y + 2*x*y + 3*x + 4*y + 5

    >>> R.dmp_shift(R(p), [ZZ(1), ZZ(2)])
    x**2*y + 2*x**2 + 4*x*y + 11*x + 7*y + 22

    >>> p.subs({x: x + 1, y: y + 2}).expand()
    x**2*y + 2*x**2 + 4*x*y + 11*x + 7*y + 22
    """
    if not u:
        return dup_shift(f, a[0], K)

    if dmp_zero_p(f, u):
        return f

    a0, a1 = a[0], a[1:]

    if any(a1):
        f = [ dmp_shift(c, a1, u-1, K) for c in f ]
    else:
        f = list(f)

    if a0:
        n = len(f) - 1

        for i in range(n, 0, -1):
            for j in range(0, i):
                afj = dmp_mul_ground(f[j], a0, u-1, K)
                f[j + 1] = dmp_add(f[j + 1], afj, u-1, K)

    return dmp_strip(f, u)


def dup_transform(f, p, q, K):
    """
    Evaluate functional transformation ``q**n * f(p/q)`` in ``K[x]``.

    Examples
    ========

    >>> from sympy.polys import ring, ZZ
    >>> R, x = ring("x", ZZ)

    >>> R.dup_transform(x**2 - 2*x + 1, x**2 + 1, x - 1)
    x**4 - 2*x**3 + 5*x**2 - 4*x + 4

    """
    if not f:
        return []

    n = len(f) - 1
    h, Q = [f[0]], [[K.one]]

    for i in range(0, n):
        Q.append(dup_mul(Q[-1], q, K))

    for c, q in zip(f[1:], Q[1:]):
        h = dup_mul(h, p, K)
        q = dup_mul_ground(q, c, K)
        h = dup_add(h, q, K)

    return h


def dup_compose(f, g, K):
    """
    Evaluate functional composition ``f(g)`` in ``K[x]``.

    Examples
    ========

    >>> from sympy.polys import ring, ZZ
    >>> R, x = ring("x", ZZ)

    >>> R.dup_compose(x**2 + x, x - 1)
    x**2 - x

    """
    if len(g) <= 1:
        return dup_strip([dup_eval(f, dup_LC(g, K), K)])

    if not f:
        return []

    h = [f[0]]

    for c in f[1:]:
        h = dup_mul(h, g, K)
        h = dup_add_term(h, c, 0, K)

    return h


def dmp_compose(f, g, u, K):
    """
    Evaluate functional composition ``f(g)`` in ``K[X]``.

    Examples
    ========

    >>> from sympy.polys import ring, ZZ
    >>> R, x,y = ring("x,y", ZZ)

    >>> R.dmp_compose(x*y + 2*x + y, y)
    y**2 + 3*y

    """
    if not u:
        return dup_compose(f, g, K)

    if dmp_zero_p(f, u):
        return f

    h = [f[0]]

    for c in f[1:]:
        h = dmp_mul(h, g, u, K)
        h = dmp_add_term(h, c, 0, u, K)

    return h


def _dup_right_decompose(f, s, K):
    """Helper function for :func:`_dup_decompose`."""
    n = len(f) - 1
    lc = dup_LC(f, K)

    f = dup_to_raw_dict(f)
    g = { s: K.one }

    r = n // s

    for i in range(1, s):
        coeff = K.zero

        for j in range(0, i):
            if not n + j - i in f:
                continue

            if not s - j in g:
                continue

            fc, gc = f[n + j - i], g[s - j]
            coeff += (i - r*j)*fc*gc

        g[s - i] = K.quo(coeff, i*r*lc)

    return dup_from_raw_dict(g, K)


def _dup_left_decompose(f, h, K):
    """Helper function for :func:`_dup_decompose`."""
    g, i = {}, 0

    while f:
        q, r = dup_div(f, h, K)

        if dup_degree(r) > 0:
            return None
        else:
            g[i] = dup_LC(r, K)
            f, i = q, i + 1

    return dup_from_raw_dict(g, K)


def _dup_decompose(f, K):
    """Helper function for :func:`dup_decompose`."""
    df = len(f) - 1

    for s in range(2, df):
        if df % s != 0:
            continue

        h = _dup_right_decompose(f, s, K)

        if h is not None:
            g = _dup_left_decompose(f, h, K)

            if g is not None:
                return g, h

    return None


def dup_decompose(f, K):
    """
    Computes functional decomposition of ``f`` in ``K[x]``.

    Given a univariate polynomial ``f`` with coefficients in a field of
    characteristic zero, returns list ``[f_1, f_2, ..., f_n]``, where::

              f = f_1 o f_2 o ... f_n = f_1(f_2(... f_n))

    and ``f_2, ..., f_n`` are monic and homogeneous polynomials of at
    least second degree.

    Unlike factorization, complete functional decompositions of
    polynomials are not unique, consider examples:

    1. ``f o g = f(x + b) o (g - b)``
    2. ``x**n o x**m = x**m o x**n``
    3. ``T_n o T_m = T_m o T_n``

    where ``T_n`` and ``T_m`` are Chebyshev polynomials.

    Examples
    ========

    >>> from sympy.polys import ring, ZZ
    >>> R, x = ring("x", ZZ)

    >>> R.dup_decompose(x**4 - 2*x**3 + x**2)
    [x**2, x**2 - x]

    References
    ==========

    .. [1] [Kozen89]_

    """
    F = []

    while True:
        result = _dup_decompose(f, K)

        if result is not None:
            f, h = result
            F = [h] + F
        else:
            break

    return [f] + F


def dmp_alg_inject(f, u, K):
    """
    Convert polynomial from ``K(a)[X]`` to ``K[a,X]``.

    Examples
    ========

    >>> from sympy.polys.densetools import dmp_alg_inject
    >>> from sympy import QQ, sqrt

    >>> K = QQ.algebraic_field(sqrt(2))

    >>> p = [K.from_sympy(sqrt(2)), K.zero, K.one]
    >>> P, lev, dom = dmp_alg_inject(p, 0, K)
    >>> P
    [[1, 0, 0], [1]]
    >>> lev
    1
    >>> dom
    QQ

    """
    if K.is_GaussianRing or K.is_GaussianField:
        return _dmp_alg_inject_gaussian(f, u, K)
    elif K.is_Algebraic:
        return _dmp_alg_inject_alg(f, u, K)
    else:
        raise DomainError('computation can be done only in an algebraic domain')


def _dmp_alg_inject_gaussian(f, u, K):
    """Helper function for :func:`dmp_alg_inject`."""
    f, h = dmp_to_dict(f, u), {}

    for f_monom, g in f.items():
        x, y = g.x, g.y
        if x:
            h[(0,) + f_monom] = x
        if y:
            h[(1,) + f_monom] = y

    F = dmp_from_dict(h, u + 1, K.dom)

    return F, u + 1, K.dom


def _dmp_alg_inject_alg(f, u, K):
    """Helper function for :func:`dmp_alg_inject`."""
    f, h = dmp_to_dict(f, u), {}

    for f_monom, g in f.items():
        for g_monom, c in g.to_dict().items():
            h[g_monom + f_monom] = c

    F = dmp_from_dict(h, u + 1, K.dom)

    return F, u + 1, K.dom


def dmp_lift(f, u, K):
    """
    Convert algebraic coefficients to integers in ``K[X]``.

    Examples
    ========

    >>> from sympy.polys import ring, QQ
    >>> from sympy import I

    >>> K = QQ.algebraic_field(I)
    >>> R, x = ring("x", K)

    >>> f = x**2 + K([QQ(1), QQ(0)])*x + K([QQ(2), QQ(0)])

    >>> R.dmp_lift(f)
    x**4 + x**2 + 4*x + 4

    """
    # Circular import. Probably dmp_lift should be moved to euclidtools
    from .euclidtools import dmp_resultant

    F, v, K2 = dmp_alg_inject(f, u, K)

    p_a = K.mod.to_list()
    P_A = dmp_include(p_a, list(range(1, v + 1)), 0, K2)

    return dmp_resultant(F, P_A, v, K2)


def dup_sign_variations(f, K):
    """
    Compute the number of sign variations of ``f`` in ``K[x]``.

    Examples
    ========

    >>> from sympy.polys import ring, ZZ
    >>> R, x = ring("x", ZZ)

    >>> R.dup_sign_variations(x**4 - x**2 - x + 1)
    2

    """
    def is_negative_sympy(a):
        if not a:
            # XXX: requires zero equivalence testing in the domain
            return False
        else:
            # XXX: This is inefficient. It should not be necessary to use a
            # symbolic expression here at least for algebraic fields. If the
            # domain elements can be numerically evaluated to real values with
            # precision then this should work. We first need to rule out zero
            # elements though.
            return bool(K.to_sympy(a) < 0)

    # XXX: There should be a way to check for real numeric domains and
    # Domain.is_negative should be fixed to handle all real numeric domains.
    # It should not be necessary to special case all these different domains
    # in this otherwise generic function.
    if K.is_ZZ or K.is_QQ or K.is_RR:
        is_negative = K.is_negative
    elif K.is_AlgebraicField and K.ext.is_comparable:
        is_negative = is_negative_sympy
    elif ((K.is_PolynomialRing or K.is_FractionField) and len(K.symbols) == 1 and
          (K.dom.is_ZZ or K.dom.is_QQ or K.is_AlgebraicField) and
          K.symbols[0].is_transcendental and K.symbols[0].is_comparable):
        # We can handle a polynomial ring like QQ[E] if there is a single
        # transcendental generator because then zero equivalence is assured.
        is_negative = is_negative_sympy
    else:
        raise DomainError("sign variation counting not supported over %s" % K)

    prev, k = K.zero, 0

    for coeff in f:
        if is_negative(coeff*prev):
            k += 1

        if coeff:
            prev = coeff

    return k


def dup_clear_denoms(f, K0, K1=None, convert=False):
    """
    Clear denominators, i.e. transform ``K_0`` to ``K_1``.

    Examples
    ========

    >>> from sympy.polys import ring, QQ
    >>> R, x = ring("x", QQ)

    >>> f = QQ(1,2)*x + QQ(1,3)

    >>> R.dup_clear_denoms(f, convert=False)
    (6, 3*x + 2)
    >>> R.dup_clear_denoms(f, convert=True)
    (6, 3*x + 2)

    """
    if K1 is None:
        if K0.has_assoc_Ring:
            K1 = K0.get_ring()
        else:
            K1 = K0

    common = K1.one

    for c in f:
        common = K1.lcm(common, K0.denom(c))

    if K1.is_one(common):
        if not convert:
            return common, f
        else:
            return common, dup_convert(f, K0, K1)

    # Use quo rather than exquo to handle inexact domains by discarding the
    # remainder.
    f = [K0.numer(c)*K1.quo(common, K0.denom(c)) for c in f]

    if not convert:
        return common, dup_convert(f, K1, K0)
    else:
        return common, f


def _rec_clear_denoms(g, v, K0, K1):
    """Recursive helper for :func:`dmp_clear_denoms`."""
    common = K1.one

    if not v:
        for c in g:
            common = K1.lcm(common, K0.denom(c))
    else:
        w = v - 1

        for c in g:
            common = K1.lcm(common, _rec_clear_denoms(c, w, K0, K1))

    return common


def dmp_clear_denoms(f, u, K0, K1=None, convert=False):
    """
    Clear denominators, i.e. transform ``K_0`` to ``K_1``.

    Examples
    ========

    >>> from sympy.polys import ring, QQ
    >>> R, x,y = ring("x,y", QQ)

    >>> f = QQ(1,2)*x + QQ(1,3)*y + 1

    >>> R.dmp_clear_denoms(f, convert=False)
    (6, 3*x + 2*y + 6)
    >>> R.dmp_clear_denoms(f, convert=True)
    (6, 3*x + 2*y + 6)

    """
    if not u:
        return dup_clear_denoms(f, K0, K1, convert=convert)

    if K1 is None:
        if K0.has_assoc_Ring:
            K1 = K0.get_ring()
        else:
            K1 = K0

    common = _rec_clear_denoms(f, u, K0, K1)

    if not K1.is_one(common):
        f = dmp_mul_ground(f, common, u, K0)

    if not convert:
        return common, f
    else:
        return common, dmp_convert(f, u, K0, K1)


def dup_revert(f, n, K):
    """
    Compute ``f**(-1)`` mod ``x**n`` using Newton iteration.

    This function computes first ``2**n`` terms of a polynomial that
    is a result of inversion of a polynomial modulo ``x**n``. This is
    useful to efficiently compute series expansion of ``1/f``.

    Examples
    ========

    >>> from sympy.polys import ring, QQ
    >>> R, x = ring("x", QQ)

    >>> f = -QQ(1,720)*x**6 + QQ(1,24)*x**4 - QQ(1,2)*x**2 + 1

    >>> R.dup_revert(f, 8)
    61/720*x**6 + 5/24*x**4 + 1/2*x**2 + 1

    """
    g = [K.revert(dup_TC(f, K))]
    h = [K.one, K.zero, K.zero]

    N = int(_ceil(_log2(n)))

    for i in range(1, N + 1):
        a = dup_mul_ground(g, K(2), K)
        b = dup_mul(f, dup_sqr(g, K), K)
        g = dup_rem(dup_sub(a, b, K), h, K)
        h = dup_lshift(h, dup_degree(h), K)

    return g


def dmp_revert(f, g, u, K):
    """
    Compute ``f**(-1)`` mod ``x**n`` using Newton iteration.

    Examples
    ========

    >>> from sympy.polys import ring, QQ
    >>> R, x,y = ring("x,y", QQ)

    """
    if not u:
        return dup_revert(f, g, K)
    else:
        raise MultivariatePolynomialError(f, g)<|MERGE_RESOLUTION|>--- conflicted
+++ resolved
@@ -42,19 +42,11 @@
     Parameters
     ==========
 
-<<<<<<< HEAD
     f : list
         List of coefficients of the polynomial to integrate.
     m : int
         Number of integrations to perform.
     K : Ring
-=======
-    poly_coefficients : list
-        List of coefficients of the polynomial to integrate.
-    num_integrations : int
-        Number of integrations to perform.
-    field : Ring
->>>>>>> 4c95ef14
         Coefficient domain.
 
     Examples
@@ -70,18 +62,13 @@
 
     >>> from sympy.polys.densetools import dup_integrate
     >>> dup_integrate([1, 2], 1, QQ)
-<<<<<<< HEAD
     [1/2, 2, 0]
-=======
-    [MPQ(1,2), MPQ(2,1), MPQ(0,1)]
->>>>>>> 4c95ef14
 
 
     """
     if n_integrations <= 0 or not poly_coefficients:
         return poly_coefficients
 
-<<<<<<< HEAD
     result = [K.zero] * m
 
     for i, coefficient in enumerate(reversed(f)):
@@ -92,20 +79,9 @@
             denominator *= i + j + 1
 
         quotient = K.exquo(coefficient, K(denominator))
-=======
-    result = [ring.zero] * n_integrations
-
-    for i, coefficient in enumerate(reversed(poly_coefficients)):
-        # The denominator represent also the exponent
-        denominator = i + 1
-
-        for j in range(1, n_integrations):
-            denominator *= i + j + 1
-
-        quotient = ring.exquo(coefficient, ring(denominator))
->>>>>>> 4c95ef14
         result.insert(0, quotient)
 
+    return result
     return result
 
 
