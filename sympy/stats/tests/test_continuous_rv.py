from sympy import E as e
from sympy import (Symbol, Abs, exp, expint, S, pi, simplify, Interval, erf, erfc, Ne,
                   EulerGamma, Eq, log, lowergamma, uppergamma, symbols, sqrt, And,
                   gamma, beta, Piecewise, Integral, sin, cos, tan, atan, sinh, cosh,
                   besseli, floor, expand_func, Rational, I, re, Lambda, asin,
                   im, lambdify, hyper, diff, Or, Mul, sign, Dummy, Sum,
<<<<<<< HEAD
                   factorial, binomial, erfi, besselj, besselk, marcumq)
from sympy.external import import_module
=======
                   factorial, binomial, erfi, besselj, besselk)
>>>>>>> 19b18798
from sympy.functions.special.error_functions import erfinv
from sympy.functions.special.hyper import meijerg
from sympy.sets.sets import FiniteSet, Complement, Intersection
from sympy.stats import (P, E, where, density, variance, covariance, skewness, kurtosis, median,
                         given, pspace, cdf, characteristic_function, moment_generating_function,
                         ContinuousRV, Arcsin, Benini, Beta, BetaNoncentral, BetaPrime,
                         Cauchy, Chi, ChiSquared, ChiNoncentral, Dagum, Erlang, ExGaussian,
                         Exponential, ExponentialPower, FDistribution, FisherZ, Frechet, Gamma,
                         GammaInverse, Gompertz, Gumbel, Kumaraswamy, Laplace, Levy, Logistic, LogCauchy,
                         LogLogistic, LogitNormal, LogNormal, Maxwell, Moyal, Nakagami, Normal, GaussianInverse,
                         Pareto, PowerFunction, QuadraticU, RaisedCosine, Rayleigh, Reciprocal, ShiftedGompertz, StudentT,
                         Trapezoidal, Triangular, Uniform, UniformSum, VonMises, Weibull, coskewness,
                         WignerSemicircle, Wald, correlation, moment, cmoment, smoment, quantile,
                         Lomax, BoundedPareto, Rician)

from sympy.stats.crv_types import NormalDistribution, ExponentialDistribution, ContinuousDistributionHandmade
from sympy.stats.joint_rv_types import MultivariateLaplaceDistribution, MultivariateNormalDistribution
from sympy.stats.crv import SingleContinuousPSpace, SingleContinuousDomain
from sympy.stats.compound_rv import CompoundPSpace
from sympy.stats.symbolic_probability import Probability
from sympy.testing.pytest import raises, XFAIL, slow, ignore_warnings
from sympy.testing.randtest import verify_numerically as tn

oo = S.Infinity

x, y, z = map(Symbol, 'xyz')

def test_single_normal():
    mu = Symbol('mu', real=True)
    sigma = Symbol('sigma', positive=True)
    X = Normal('x', 0, 1)
    Y = X*sigma + mu

    assert E(Y) == mu
    assert variance(Y) == sigma**2
    pdf = density(Y)
    x = Symbol('x', real=True)
    assert (pdf(x) ==
            2**S.Half*exp(-(x - mu)**2/(2*sigma**2))/(2*pi**S.Half*sigma))

    assert P(X**2 < 1) == erf(2**S.Half/2)
    ans = quantile(Y)(x)
    assert ans == Complement(Intersection(FiniteSet(
        sqrt(2)*sigma*(sqrt(2)*mu/(2*sigma)+ erfinv(2*x - 1))),
        Interval(-oo, oo)), FiniteSet(mu))
    assert E(X, Eq(X, mu)) == mu

    assert median(X) == FiniteSet(0)
    # issue 8248
    assert X.pspace.compute_expectation(1).doit() == 1


def test_conditional_1d():
    X = Normal('x', 0, 1)
    Y = given(X, X >= 0)
    z = Symbol('z')

    assert density(Y)(z) == 2 * density(X)(z)

    assert Y.pspace.domain.set == Interval(0, oo)
    assert E(Y) == sqrt(2) / sqrt(pi)

    assert E(X**2) == E(Y**2)


def test_ContinuousDomain():
    X = Normal('x', 0, 1)
    assert where(X**2 <= 1).set == Interval(-1, 1)
    assert where(X**2 <= 1).symbol == X.symbol
    where(And(X**2 <= 1, X >= 0)).set == Interval(0, 1)
    raises(ValueError, lambda: where(sin(X) > 1))

    Y = given(X, X >= 0)

    assert Y.pspace.domain.set == Interval(0, oo)


@slow
def test_multiple_normal():
    X, Y = Normal('x', 0, 1), Normal('y', 0, 1)
    p = Symbol("p", positive=True)

    assert E(X + Y) == 0
    assert variance(X + Y) == 2
    assert variance(X + X) == 4
    assert covariance(X, Y) == 0
    assert covariance(2*X + Y, -X) == -2*variance(X)
    assert skewness(X) == 0
    assert skewness(X + Y) == 0
    assert kurtosis(X) == 3
    assert kurtosis(X+Y) == 3
    assert correlation(X, Y) == 0
    assert correlation(X, X + Y) == correlation(X, X - Y)
    assert moment(X, 2) == 1
    assert cmoment(X, 3) == 0
    assert moment(X + Y, 4) == 12
    assert cmoment(X, 2) == variance(X)
    assert smoment(X*X, 2) == 1
    assert smoment(X + Y, 3) == skewness(X + Y)
    assert smoment(X + Y, 4) == kurtosis(X + Y)
    assert E(X, Eq(X + Y, 0)) == 0
    assert variance(X, Eq(X + Y, 0)) == S.Half
    assert quantile(X)(p) == sqrt(2)*erfinv(2*p - S.One)

def test_symbolic():
    mu1, mu2 = symbols('mu1 mu2', real=True)
    s1, s2 = symbols('sigma1 sigma2', positive=True)
    rate = Symbol('lambda', positive=True)
    X = Normal('x', mu1, s1)
    Y = Normal('y', mu2, s2)
    Z = Exponential('z', rate)
    a, b, c = symbols('a b c', real=True)

    assert E(X) == mu1
    assert E(X + Y) == mu1 + mu2
    assert E(a*X + b) == a*E(X) + b
    assert variance(X) == s1**2
    assert variance(X + a*Y + b) == variance(X) + a**2*variance(Y)

    assert E(Z) == 1/rate
    assert E(a*Z + b) == a*E(Z) + b
    assert E(X + a*Z + b) == mu1 + a/rate + b
    assert median(X) == FiniteSet(mu1)


def test_cdf():
    X = Normal('x', 0, 1)

    d = cdf(X)
    assert P(X < 1) == d(1).rewrite(erfc)
    assert d(0) == S.Half

    d = cdf(X, X > 0)  # given X>0
    assert d(0) == 0

    Y = Exponential('y', 10)
    d = cdf(Y)
    assert d(-5) == 0
    assert P(Y > 3) == 1 - d(3)

    raises(ValueError, lambda: cdf(X + Y))

    Z = Exponential('z', 1)
    f = cdf(Z)
    assert f(z) == Piecewise((1 - exp(-z), z >= 0), (0, True))


def test_characteristic_function():
    X = Uniform('x', 0, 1)

    cf = characteristic_function(X)
    assert cf(1) == -I*(-1 + exp(I))

    Y = Normal('y', 1, 1)
    cf = characteristic_function(Y)
    assert cf(0) == 1
    assert cf(1) == exp(I - S.Half)

    Z = Exponential('z', 5)
    cf = characteristic_function(Z)
    assert cf(0) == 1
    assert cf(1).expand() == Rational(25, 26) + I*Rational(5, 26)

    X = GaussianInverse('x', 1, 1)
    cf = characteristic_function(X)
    assert cf(0) == 1
    assert cf(1) == exp(1 - sqrt(1 - 2*I))

    X = ExGaussian('x', 0, 1, 1)
    cf = characteristic_function(X)
    assert cf(0) == 1
    assert cf(1) == (1 + I)*exp(Rational(-1, 2))/2

    L = Levy('x', 0, 1)
    cf = characteristic_function(L)
    assert cf(0) == 1
    assert cf(1) == exp(-sqrt(2)*sqrt(-I))


def test_moment_generating_function():
    t = symbols('t', positive=True)

    # Symbolic tests
    a, b, c = symbols('a b c')

    mgf = moment_generating_function(Beta('x', a, b))(t)
    assert mgf == hyper((a,), (a + b,), t)

    mgf = moment_generating_function(Chi('x', a))(t)
    assert mgf == sqrt(2)*t*gamma(a/2 + S.Half)*\
        hyper((a/2 + S.Half,), (Rational(3, 2),), t**2/2)/gamma(a/2) +\
        hyper((a/2,), (S.Half,), t**2/2)

    mgf = moment_generating_function(ChiSquared('x', a))(t)
    assert mgf == (1 - 2*t)**(-a/2)

    mgf = moment_generating_function(Erlang('x', a, b))(t)
    assert mgf == (1 - t/b)**(-a)

    mgf = moment_generating_function(ExGaussian("x", a, b, c))(t)
    assert mgf == exp(a*t + b**2*t**2/2)/(1 - t/c)

    mgf = moment_generating_function(Exponential('x', a))(t)
    assert mgf == a/(a - t)

    mgf = moment_generating_function(Gamma('x', a, b))(t)
    assert mgf == (-b*t + 1)**(-a)

    mgf = moment_generating_function(Gumbel('x', a, b))(t)
    assert mgf == exp(b*t)*gamma(-a*t + 1)

    mgf = moment_generating_function(Gompertz('x', a, b))(t)
    assert mgf == b*exp(b)*expint(t/a, b)

    mgf = moment_generating_function(Laplace('x', a, b))(t)
    assert mgf == exp(a*t)/(-b**2*t**2 + 1)

    mgf = moment_generating_function(Logistic('x', a, b))(t)
    assert mgf == exp(a*t)*beta(-b*t + 1, b*t + 1)

    mgf = moment_generating_function(Normal('x', a, b))(t)
    assert mgf == exp(a*t + b**2*t**2/2)

    mgf = moment_generating_function(Pareto('x', a, b))(t)
    assert mgf == b*(-a*t)**b*uppergamma(-b, -a*t)

    mgf = moment_generating_function(QuadraticU('x', a, b))(t)
    assert str(mgf) == ("(3*(t*(-4*b + (a + b)**2) + 4)*exp(b*t) - "
    "3*(t*(a**2 + 2*a*(b - 2) + b**2) + 4)*exp(a*t))/(t**2*(a - b)**3)")

    mgf = moment_generating_function(RaisedCosine('x', a, b))(t)
    assert mgf == pi**2*exp(a*t)*sinh(b*t)/(b*t*(b**2*t**2 + pi**2))

    mgf = moment_generating_function(Rayleigh('x', a))(t)
    assert mgf == sqrt(2)*sqrt(pi)*a*t*(erf(sqrt(2)*a*t/2) + 1)\
        *exp(a**2*t**2/2)/2 + 1

    mgf = moment_generating_function(Triangular('x', a, b, c))(t)
    assert str(mgf) == ("(-2*(-a + b)*exp(c*t) + 2*(-a + c)*exp(b*t) + "
    "2*(b - c)*exp(a*t))/(t**2*(-a + b)*(-a + c)*(b - c))")

    mgf = moment_generating_function(Uniform('x', a, b))(t)
    assert mgf == (-exp(a*t) + exp(b*t))/(t*(-a + b))

    mgf = moment_generating_function(UniformSum('x', a))(t)
    assert mgf == ((exp(t) - 1)/t)**a

    mgf = moment_generating_function(WignerSemicircle('x', a))(t)
    assert mgf == 2*besseli(1, a*t)/(a*t)

    # Numeric tests

    mgf = moment_generating_function(Beta('x', 1, 1))(t)
    assert mgf.diff(t).subs(t, 1) == hyper((2,), (3,), 1)/2

    mgf = moment_generating_function(Chi('x', 1))(t)
    assert mgf.diff(t).subs(t, 1) == sqrt(2)*hyper((1,), (Rational(3, 2),), S.Half
    )/sqrt(pi) + hyper((Rational(3, 2),), (Rational(3, 2),), S.Half) + 2*sqrt(2)*hyper((2,),
    (Rational(5, 2),), S.Half)/(3*sqrt(pi))

    mgf = moment_generating_function(ChiSquared('x', 1))(t)
    assert mgf.diff(t).subs(t, 1) == I

    mgf = moment_generating_function(Erlang('x', 1, 1))(t)
    assert mgf.diff(t).subs(t, 0) == 1

    mgf = moment_generating_function(ExGaussian("x", 0, 1, 1))(t)
    assert mgf.diff(t).subs(t, 2) == -exp(2)

    mgf = moment_generating_function(Exponential('x', 1))(t)
    assert mgf.diff(t).subs(t, 0) == 1

    mgf = moment_generating_function(Gamma('x', 1, 1))(t)
    assert mgf.diff(t).subs(t, 0) == 1

    mgf = moment_generating_function(Gumbel('x', 1, 1))(t)
    assert mgf.diff(t).subs(t, 0) == EulerGamma + 1

    mgf = moment_generating_function(Gompertz('x', 1, 1))(t)
    assert mgf.diff(t).subs(t, 1) == -e*meijerg(((), (1, 1)),
    ((0, 0, 0), ()), 1)

    mgf = moment_generating_function(Laplace('x', 1, 1))(t)
    assert mgf.diff(t).subs(t, 0) == 1

    mgf = moment_generating_function(Logistic('x', 1, 1))(t)
    assert mgf.diff(t).subs(t, 0) == beta(1, 1)

    mgf = moment_generating_function(Normal('x', 0, 1))(t)
    assert mgf.diff(t).subs(t, 1) == exp(S.Half)

    mgf = moment_generating_function(Pareto('x', 1, 1))(t)
    assert mgf.diff(t).subs(t, 0) == expint(1, 0)

    mgf = moment_generating_function(QuadraticU('x', 1, 2))(t)
    assert mgf.diff(t).subs(t, 1) == -12*e - 3*exp(2)

    mgf = moment_generating_function(RaisedCosine('x', 1, 1))(t)
    assert mgf.diff(t).subs(t, 1) == -2*e*pi**2*sinh(1)/\
    (1 + pi**2)**2 + e*pi**2*cosh(1)/(1 + pi**2)

    mgf = moment_generating_function(Rayleigh('x', 1))(t)
    assert mgf.diff(t).subs(t, 0) == sqrt(2)*sqrt(pi)/2

    mgf = moment_generating_function(Triangular('x', 1, 3, 2))(t)
    assert mgf.diff(t).subs(t, 1) == -e + exp(3)

    mgf = moment_generating_function(Uniform('x', 0, 1))(t)
    assert mgf.diff(t).subs(t, 1) == 1

    mgf = moment_generating_function(UniformSum('x', 1))(t)
    assert mgf.diff(t).subs(t, 1) == 1

    mgf = moment_generating_function(WignerSemicircle('x', 1))(t)
    assert mgf.diff(t).subs(t, 1) == -2*besseli(1, 1) + besseli(2, 1) +\
        besseli(0, 1)


def test_ContinuousRV():
    pdf = sqrt(2)*exp(-x**2/2)/(2*sqrt(pi))  # Normal distribution
    # X and Y should be equivalent
    X = ContinuousRV(x, pdf, check=True)
    Y = Normal('y', 0, 1)

    assert variance(X) == variance(Y)
    assert P(X > 0) == P(Y > 0)
    Z = ContinuousRV(z, exp(-z), set=Interval(0, oo))
    assert Z.pspace.domain.set == Interval(0, oo)
    assert E(Z) == 1
    assert P(Z > 5) == exp(-5)
    raises(ValueError, lambda: ContinuousRV(z, exp(-z), set=Interval(0, 10), check=True))

    # the correct pdf for Gamma(k, theta) but the integral in `check`
    # integrates to something equivalent to 1 and not to 1 exactly
    _x, k, theta = symbols("x k theta", positive=True)
    pdf = 1/(gamma(k)*theta**k)*_x**(k-1)*exp(-_x/theta)
    X = ContinuousRV(_x, pdf, set=Interval(0, oo))
    Y = Gamma('y', k, theta)
    assert (E(X) - E(Y)).simplify() == 0
    assert (variance(X) - variance(Y)).simplify() == 0


def test_arcsin():

    a = Symbol("a", real=True)
    b = Symbol("b", real=True)

    X = Arcsin('x', a, b)
    assert density(X)(x) == 1/(pi*sqrt((-x + b)*(x - a)))
    assert cdf(X)(x) == Piecewise((0, a > x),
                            (2*asin(sqrt((-a + x)/(-a + b)))/pi, b >= x),
                            (1, True))
    assert pspace(X).domain.set == Interval(a, b)

def test_benini():
    alpha = Symbol("alpha", positive=True)
    beta = Symbol("beta", positive=True)
    sigma = Symbol("sigma", positive=True)
    X = Benini('x', alpha, beta, sigma)

    assert density(X)(x) == ((alpha/x + 2*beta*log(x/sigma)/x)
                          *exp(-alpha*log(x/sigma) - beta*log(x/sigma)**2))

    assert pspace(X).domain.set == Interval(sigma, oo)
    raises(NotImplementedError, lambda: moment_generating_function(X))
    alpha = Symbol("alpha", nonpositive=True)
    raises(ValueError, lambda: Benini('x', alpha, beta, sigma))

    beta = Symbol("beta", nonpositive=True)
    raises(ValueError, lambda: Benini('x', alpha, beta, sigma))

    alpha = Symbol("alpha", positive=True)
    raises(ValueError, lambda: Benini('x', alpha, beta, sigma))

    beta = Symbol("beta", positive=True)
    sigma = Symbol("sigma", nonpositive=True)
    raises(ValueError, lambda: Benini('x', alpha, beta, sigma))

def test_beta():
    a, b = symbols('alpha beta', positive=True)
    B = Beta('x', a, b)

    assert pspace(B).domain.set == Interval(0, 1)
    assert characteristic_function(B)(x) == hyper((a,), (a + b,), I*x)
    assert density(B)(x) == x**(a - 1)*(1 - x)**(b - 1)/beta(a, b)

    assert simplify(E(B)) == a / (a + b)
    assert simplify(variance(B)) == a*b / (a**3 + 3*a**2*b + a**2 + 3*a*b**2 + 2*a*b + b**3 + b**2)

    # Full symbolic solution is too much, test with numeric version
    a, b = 1, 2
    B = Beta('x', a, b)
    assert expand_func(E(B)) == a / S(a + b)
    assert expand_func(variance(B)) == (a*b) / S((a + b)**2 * (a + b + 1))
    assert median(B) == FiniteSet(1 - 1/sqrt(2))

def test_beta_noncentral():
    a, b = symbols('a b', positive=True)
    c = Symbol('c', nonnegative=True)
    _k = Dummy('k')

    X = BetaNoncentral('x', a, b, c)

    assert pspace(X).domain.set == Interval(0, 1)

    dens = density(X)
    z = Symbol('z')

    res = Sum( z**(_k + a - 1)*(c/2)**_k*(1 - z)**(b - 1)*exp(-c/2)/
               (beta(_k + a, b)*factorial(_k)), (_k, 0, oo))
    assert dens(z).dummy_eq(res)

    # BetaCentral should not raise if the assumptions
    # on the symbols can not be determined
    a, b, c = symbols('a b c')
    assert BetaNoncentral('x', a, b, c)

    a = Symbol('a', positive=False, real=True)
    raises(ValueError, lambda: BetaNoncentral('x', a, b, c))

    a = Symbol('a', positive=True)
    b = Symbol('b', positive=False, real=True)
    raises(ValueError, lambda: BetaNoncentral('x', a, b, c))

    a = Symbol('a', positive=True)
    b = Symbol('b', positive=True)
    c = Symbol('c', nonnegative=False, real=True)
    raises(ValueError, lambda: BetaNoncentral('x', a, b, c))

def test_betaprime():
    alpha = Symbol("alpha", positive=True)

    betap = Symbol("beta", positive=True)

    X = BetaPrime('x', alpha, betap)
    assert density(X)(x) == x**(alpha - 1)*(x + 1)**(-alpha - betap)/beta(alpha, betap)

    alpha = Symbol("alpha", nonpositive=True)
    raises(ValueError, lambda: BetaPrime('x', alpha, betap))

    alpha = Symbol("alpha", positive=True)
    betap = Symbol("beta", nonpositive=True)
    raises(ValueError, lambda: BetaPrime('x', alpha, betap))
    X = BetaPrime('x', 1, 1)
    assert median(X) == FiniteSet(1)


def test_BoundedPareto():
    L, H = symbols('L, H', negative=True)
    raises(ValueError, lambda: BoundedPareto('X', 1, L, H))
    L, H = symbols('L, H', real=False)
    raises(ValueError, lambda: BoundedPareto('X', 1, L, H))
    L, H = symbols('L, H', positive=True)
    raises(ValueError, lambda: BoundedPareto('X', -1, L, H))

    X = BoundedPareto('X', 2, L, H)
    assert X.pspace.domain.set == Interval(L, H)
    assert density(X)(x) == 2*L**2/(x**3*(1 - L**2/H**2))
    assert cdf(X)(x) == Piecewise((-H**2*L**2/(x**2*(H**2 - L**2)) \
                            + H**2/(H**2 - L**2), L <= x), (0, True))
    assert E(X).simplify() == 2*H*L/(H + L)
    X = BoundedPareto('X', 1, 2, 4)
    assert E(X).simplify() == log(16)
    assert median(X) == FiniteSet(Rational(8, 3))
    assert variance(X).simplify() == 8 - 16*log(2)**2


def test_cauchy():
    x0 = Symbol("x0", real=True)
    gamma = Symbol("gamma", positive=True)
    p = Symbol("p", positive=True)

    X = Cauchy('x', x0, gamma)
    # Tests the characteristic function
    assert characteristic_function(X)(x) == exp(-gamma*Abs(x) + I*x*x0)
    raises(NotImplementedError, lambda: moment_generating_function(X))
    assert density(X)(x) == 1/(pi*gamma*(1 + (x - x0)**2/gamma**2))
    assert diff(cdf(X)(x), x) == density(X)(x)
    assert quantile(X)(p) == gamma*tan(pi*(p - S.Half)) + x0

    x1 = Symbol("x1", real=False)
    raises(ValueError, lambda: Cauchy('x', x1, gamma))
    gamma = Symbol("gamma", nonpositive=True)
    raises(ValueError, lambda: Cauchy('x', x0, gamma))
    assert median(X) == FiniteSet(x0)

def test_chi():
    from sympy import I
    k = Symbol("k", integer=True)

    X = Chi('x', k)
    assert density(X)(x) == 2**(-k/2 + 1)*x**(k - 1)*exp(-x**2/2)/gamma(k/2)

    # Tests the characteristic function
    assert characteristic_function(X)(x) == sqrt(2)*I*x*gamma(k/2 + S(1)/2)*hyper((k/2 + S(1)/2,),
                                            (S(3)/2,), -x**2/2)/gamma(k/2) + hyper((k/2,), (S(1)/2,), -x**2/2)

    # Tests the moment generating function
    assert moment_generating_function(X)(x) == sqrt(2)*x*gamma(k/2 + S(1)/2)*hyper((k/2 + S(1)/2,),
                                                (S(3)/2,), x**2/2)/gamma(k/2) + hyper((k/2,), (S(1)/2,), x**2/2)

    k = Symbol("k", integer=True, positive=False)
    raises(ValueError, lambda: Chi('x', k))

    k = Symbol("k", integer=False, positive=True)
    raises(ValueError, lambda: Chi('x', k))

def test_chi_noncentral():
    k = Symbol("k", integer=True)
    l = Symbol("l")

    X = ChiNoncentral("x", k, l)
    assert density(X)(x) == (x**k*l*(x*l)**(-k/2)*
                          exp(-x**2/2 - l**2/2)*besseli(k/2 - 1, x*l))

    k = Symbol("k", integer=True, positive=False)
    raises(ValueError, lambda: ChiNoncentral('x', k, l))

    k = Symbol("k", integer=True, positive=True)
    l = Symbol("l", nonpositive=True)
    raises(ValueError, lambda: ChiNoncentral('x', k, l))

    k = Symbol("k", integer=False)
    l = Symbol("l", positive=True)
    raises(ValueError, lambda: ChiNoncentral('x', k, l))


def test_chi_squared():
    k = Symbol("k", integer=True)
    X = ChiSquared('x', k)

    # Tests the characteristic function
    assert characteristic_function(X)(x) == ((-2*I*x + 1)**(-k/2))

    assert density(X)(x) == 2**(-k/2)*x**(k/2 - 1)*exp(-x/2)/gamma(k/2)
    assert cdf(X)(x) == Piecewise((lowergamma(k/2, x/2)/gamma(k/2), x >= 0), (0, True))
    assert E(X) == k
    assert variance(X) == 2*k

    X = ChiSquared('x', 15)
    assert cdf(X)(3) == -14873*sqrt(6)*exp(Rational(-3, 2))/(5005*sqrt(pi)) + erf(sqrt(6)/2)

    k = Symbol("k", integer=True, positive=False)
    raises(ValueError, lambda: ChiSquared('x', k))

    k = Symbol("k", integer=False, positive=True)
    raises(ValueError, lambda: ChiSquared('x', k))


def test_dagum():
    p = Symbol("p", positive=True)
    b = Symbol("b", positive=True)
    a = Symbol("a", positive=True)

    X = Dagum('x', p, a, b)
    assert density(X)(x) == a*p*(x/b)**(a*p)*((x/b)**a + 1)**(-p - 1)/x
    assert cdf(X)(x) == Piecewise(((1 + (x/b)**(-a))**(-p), x >= 0),
                                    (0, True))

    p = Symbol("p", nonpositive=True)
    raises(ValueError, lambda: Dagum('x', p, a, b))

    p = Symbol("p", positive=True)
    b = Symbol("b", nonpositive=True)
    raises(ValueError, lambda: Dagum('x', p, a, b))

    b = Symbol("b", positive=True)
    a = Symbol("a", nonpositive=True)
    raises(ValueError, lambda: Dagum('x', p, a, b))
    X = Dagum('x', 1 , 1, 1)
    assert median(X) == FiniteSet(1)

def test_erlang():
    k = Symbol("k", integer=True, positive=True)
    l = Symbol("l", positive=True)

    X = Erlang("x", k, l)
    assert density(X)(x) == x**(k - 1)*l**k*exp(-x*l)/gamma(k)
    assert cdf(X)(x) == Piecewise((lowergamma(k, l*x)/gamma(k), x > 0),
                               (0, True))


def test_exgaussian():
    m, z = symbols("m, z")
    s, l = symbols("s, l", positive=True)
    X = ExGaussian("x", m, s, l)

    assert density(X)(z) == l*exp(l*(l*s**2 + 2*m - 2*z)/2) *\
        erfc(sqrt(2)*(l*s**2 + m - z)/(2*s))/2

    # Note: actual_output simplifies to expected_output.
    # Ideally cdf(X)(z) would return expected_output
    # expected_output = (erf(sqrt(2)*(l*s**2 + m - z)/(2*s)) - 1)*exp(l*(l*s**2 + 2*m - 2*z)/2)/2 - erf(sqrt(2)*(m - z)/(2*s))/2 + S.Half
    u = l*(z - m)
    v = l*s
    GaussianCDF1 = cdf(Normal('x', 0, v))(u)
    GaussianCDF2 = cdf(Normal('x', v**2, v))(u)
    actual_output = GaussianCDF1 - exp(-u + (v**2/2) + log(GaussianCDF2))
    assert cdf(X)(z) == actual_output
    # assert simplify(actual_output) == expected_output

    assert variance(X).expand() == s**2 + l**(-2)

    assert skewness(X).expand() == 2/(l**3*s**2*sqrt(s**2 + l**(-2)) + l *
                                      sqrt(s**2 + l**(-2)))


def test_exponential():
    rate = Symbol('lambda', positive=True)
    X = Exponential('x', rate)
    p = Symbol("p", positive=True, real=True, finite=True)

    assert E(X) == 1/rate
    assert variance(X) == 1/rate**2
    assert skewness(X) == 2
    assert skewness(X) == smoment(X, 3)
    assert kurtosis(X) == 9
    assert kurtosis(X) == smoment(X, 4)
    assert smoment(2*X, 4) == smoment(X, 4)
    assert moment(X, 3) == 3*2*1/rate**3
    assert P(X > 0) is S.One
    assert P(X > 1) == exp(-rate)
    assert P(X > 10) == exp(-10*rate)
    assert quantile(X)(p) == -log(1-p)/rate

    assert where(X <= 1).set == Interval(0, 1)
    Y = Exponential('y', 1)
    assert median(Y) == FiniteSet(log(2))
    #Test issue 9970
    z = Dummy('z')
    assert P(X > z) == exp(-z*rate)
    assert P(X < z) == 0
    #Test issue 10076 (Distribution with interval(0,oo))
    x = Symbol('x')
    _z = Dummy('_z')
    b = SingleContinuousPSpace(x, ExponentialDistribution(2))

    with ignore_warnings(UserWarning): ### TODO: Restore tests once warnings are removed
        expected1 = Integral(2*exp(-2*_z), (_z, 3, oo))
        assert b.probability(x > 3, evaluate=False).rewrite(Integral).dummy_eq(expected1)

        expected2 = Integral(2*exp(-2*_z), (_z, 0, 4))
        assert b.probability(x < 4, evaluate=False).rewrite(Integral).dummy_eq(expected2)
    Y = Exponential('y', 2*rate)
    assert coskewness(X, X, X) == skewness(X)
    assert coskewness(X, Y + rate*X, Y + 2*rate*X) == \
                        4/(sqrt(1 + 1/(4*rate**2))*sqrt(4 + 1/(4*rate**2)))
    assert coskewness(X + 2*Y, Y + X, Y + 2*X, X > 3) == \
                        sqrt(170)*Rational(9, 85)

def test_exponential_power():
    mu = Symbol('mu')
    z = Symbol('z')
    alpha = Symbol('alpha', positive=True)
    beta = Symbol('beta', positive=True)

    X = ExponentialPower('x', mu, alpha, beta)

    assert density(X)(z) == beta*exp(-(Abs(mu - z)/alpha)
                                     ** beta)/(2*alpha*gamma(1/beta))
    assert cdf(X)(z) == S.Half + lowergamma(1/beta,
                            (Abs(mu - z)/alpha)**beta)*sign(-mu + z)/\
                                (2*gamma(1/beta))


def test_f_distribution():
    d1 = Symbol("d1", positive=True)
    d2 = Symbol("d2", positive=True)

    X = FDistribution("x", d1, d2)

    assert density(X)(x) == (d2**(d2/2)*sqrt((d1*x)**d1*(d1*x + d2)**(-d1 - d2))
                             /(x*beta(d1/2, d2/2)))

    raises(NotImplementedError, lambda: moment_generating_function(X))
    d1 = Symbol("d1", nonpositive=True)
    raises(ValueError, lambda: FDistribution('x', d1, d1))

    d1 = Symbol("d1", positive=True, integer=False)
    raises(ValueError, lambda: FDistribution('x', d1, d1))

    d1 = Symbol("d1", positive=True)
    d2 = Symbol("d2", nonpositive=True)
    raises(ValueError, lambda: FDistribution('x', d1, d2))

    d2 = Symbol("d2", positive=True, integer=False)
    raises(ValueError, lambda: FDistribution('x', d1, d2))


def test_fisher_z():
    d1 = Symbol("d1", positive=True)
    d2 = Symbol("d2", positive=True)

    X = FisherZ("x", d1, d2)
    assert density(X)(x) == (2*d1**(d1/2)*d2**(d2/2)*(d1*exp(2*x) + d2)
                             **(-d1/2 - d2/2)*exp(d1*x)/beta(d1/2, d2/2))

def test_frechet():
    a = Symbol("a", positive=True)
    s = Symbol("s", positive=True)
    m = Symbol("m", real=True)

    X = Frechet("x", a, s=s, m=m)
    assert density(X)(x) == a*((x - m)/s)**(-a - 1)*exp(-((x - m)/s)**(-a))/s
    assert cdf(X)(x) == Piecewise((exp(-((-m + x)/s)**(-a)), m <= x), (0, True))

@slow
def test_gamma():
    k = Symbol("k", positive=True)
    theta = Symbol("theta", positive=True)

    X = Gamma('x', k, theta)

    # Tests characteristic function
    assert characteristic_function(X)(x) == ((-I*theta*x + 1)**(-k))

    assert density(X)(x) == x**(k - 1)*theta**(-k)*exp(-x/theta)/gamma(k)
    assert cdf(X, meijerg=True)(z) == Piecewise(
            (-k*lowergamma(k, 0)/gamma(k + 1) +
                k*lowergamma(k, z/theta)/gamma(k + 1), z >= 0),
            (0, True))

    # assert simplify(variance(X)) == k*theta**2  # handled numerically below
    assert E(X) == moment(X, 1)

    k, theta = symbols('k theta', positive=True)
    X = Gamma('x', k, theta)
    assert E(X) == k*theta
    assert variance(X) == k*theta**2
    assert skewness(X).expand() == 2/sqrt(k)
    assert kurtosis(X).expand() == 3 + 6/k

    Y = Gamma('y', 2*k, 3*theta)
    assert coskewness(X, theta*X + Y, k*X + Y).simplify() == \
        2*531441**(-k)*sqrt(k)*theta*(3*3**(12*k) - 2*531441**k) \
        /(sqrt(k**2 + 18)*sqrt(theta**2 + 18))

def test_gamma_inverse():
    a = Symbol("a", positive=True)
    b = Symbol("b", positive=True)
    X = GammaInverse("x", a, b)
    assert density(X)(x) == x**(-a - 1)*b**a*exp(-b/x)/gamma(a)
    assert cdf(X)(x) == Piecewise((uppergamma(a, b/x)/gamma(a), x > 0), (0, True))
    assert characteristic_function(X)(x) == 2 * (-I*b*x)**(a/2) \
            * besselk(a, 2*sqrt(b)*sqrt(-I*x))/gamma(a)
    raises(NotImplementedError, lambda: moment_generating_function(X))

def test_gompertz():
    b = Symbol("b", positive=True)
    eta = Symbol("eta", positive=True)

    X = Gompertz("x", b, eta)

    assert density(X)(x) == b*eta*exp(eta)*exp(b*x)*exp(-eta*exp(b*x))
    assert cdf(X)(x) == 1 - exp(eta)*exp(-eta*exp(b*x))
    assert diff(cdf(X)(x), x) == density(X)(x)


def test_gumbel():
    beta = Symbol("beta", positive=True)
    mu = Symbol("mu")
    x = Symbol("x")
    y = Symbol("y")
    X = Gumbel("x", beta, mu)
    Y = Gumbel("y", beta, mu, minimum=True)
    assert density(X)(x).expand() == \
    exp(mu/beta)*exp(-x/beta)*exp(-exp(mu/beta)*exp(-x/beta))/beta
    assert density(Y)(y).expand() == \
    exp(-mu/beta)*exp(y/beta)*exp(-exp(-mu/beta)*exp(y/beta))/beta
    assert cdf(X)(x).expand() == \
    exp(-exp(mu/beta)*exp(-x/beta))
    assert characteristic_function(X)(x) == exp(I*mu*x)*gamma(-I*beta*x + 1)

def test_kumaraswamy():
    a = Symbol("a", positive=True)
    b = Symbol("b", positive=True)

    X = Kumaraswamy("x", a, b)
    assert density(X)(x) == x**(a - 1)*a*b*(-x**a + 1)**(b - 1)
    assert cdf(X)(x) == Piecewise((0, x < 0),
                                (-(-x**a + 1)**b + 1, x <= 1),
                                (1, True))


def test_laplace():
    mu = Symbol("mu")
    b = Symbol("b", positive=True)

    X = Laplace('x', mu, b)

    #Tests characteristic_function
    assert characteristic_function(X)(x) == (exp(I*mu*x)/(b**2*x**2 + 1))

    assert density(X)(x) == exp(-Abs(x - mu)/b)/(2*b)
    assert cdf(X)(x) == Piecewise((exp((-mu + x)/b)/2, mu > x),
                            (-exp((mu - x)/b)/2 + 1, True))
    X = Laplace('x', [1, 2], [[1, 0], [0, 1]])
    assert isinstance(pspace(X).distribution, MultivariateLaplaceDistribution)

def test_levy():
    mu = Symbol("mu", real=True)
    c = Symbol("c", positive=True)

    X = Levy('x', mu, c)
    assert X.pspace.domain.set == Interval(mu, oo)
    assert density(X)(x) == sqrt(c/(2*pi))*exp(-c/(2*(x - mu)))/((x - mu)**(S.One + S.Half))
    assert cdf(X)(x) == erfc(sqrt(c/(2*(x - mu))))

    raises(NotImplementedError, lambda: moment_generating_function(X))
    mu = Symbol("mu", real=False)
    raises(ValueError, lambda: Levy('x',mu,c))

    c = Symbol("c", nonpositive=True)
    raises(ValueError, lambda: Levy('x',mu,c))

    mu = Symbol("mu", real=True)
    raises(ValueError, lambda: Levy('x',mu,c))

def test_logcauchy():
    mu = Symbol("mu" , positive=True)
    sigma = Symbol("sigma" , positive=True)

    X = LogCauchy("x", mu, sigma)

    assert density(X)(x) == sigma/(x*pi*(sigma**2 + (-mu + log(x))**2))
    assert cdf(X)(x) == atan((log(x) - mu)/sigma)/pi + S.Half


def test_logistic():
    mu = Symbol("mu", real=True)
    s = Symbol("s", positive=True)
    p = Symbol("p", positive=True)

    X = Logistic('x', mu, s)

    #Tests characteristics_function
    assert characteristic_function(X)(x) == \
           (Piecewise((pi*s*x*exp(I*mu*x)/sinh(pi*s*x), Ne(x, 0)), (1, True)))

    assert density(X)(x) == exp((-x + mu)/s)/(s*(exp((-x + mu)/s) + 1)**2)
    assert cdf(X)(x) == 1/(exp((mu - x)/s) + 1)
    assert quantile(X)(p) == mu - s*log(-S.One + 1/p)

def test_loglogistic():
    a, b = symbols('a b')
    assert LogLogistic('x', a, b)

    a = Symbol('a', negative=True)
    b = Symbol('b', positive=True)
    raises(ValueError, lambda: LogLogistic('x', a, b))

    a = Symbol('a', positive=True)
    b = Symbol('b', negative=True)
    raises(ValueError, lambda: LogLogistic('x', a, b))

    a, b, z, p = symbols('a b z p', positive=True)
    X = LogLogistic('x', a, b)
    assert density(X)(z) == b*(z/a)**(b - 1)/(a*((z/a)**b + 1)**2)
    assert cdf(X)(z) == 1/(1 + (z/a)**(-b))
    assert quantile(X)(p) == a*(p/(1 - p))**(1/b)

    # Expectation
    assert E(X) == Piecewise((S.NaN, b <= 1), (pi*a/(b*sin(pi/b)), True))
    b = symbols('b', prime=True) # b > 1
    X = LogLogistic('x', a, b)
    assert E(X) == pi*a/(b*sin(pi/b))
    X = LogLogistic('x', 1, 2)
    assert median(X) == FiniteSet(1)

def test_logitnormal():
    mu = Symbol('mu', real=True)
    s = Symbol('s', positive=True)
    X = LogitNormal('x', mu, s)
    x = Symbol('x')

    assert density(X)(x) == sqrt(2)*exp(-(-mu + log(x/(1 - x)))**2/(2*s**2))/(2*sqrt(pi)*s*x*(1 - x))
    assert cdf(X)(x) == erf(sqrt(2)*(-mu + log(x/(1 - x)))/(2*s))/2 + S(1)/2

def test_lognormal():
    mean = Symbol('mu', real=True)
    std = Symbol('sigma', positive=True)
    X = LogNormal('x', mean, std)
    # The sympy integrator can't do this too well
    #assert E(X) == exp(mean+std**2/2)
    #assert variance(X) == (exp(std**2)-1) * exp(2*mean + std**2)

    # The sympy integrator can't do this too well
    #assert E(X) ==
    raises(NotImplementedError, lambda: moment_generating_function(X))
    mu = Symbol("mu", real=True)
    sigma = Symbol("sigma", positive=True)

    X = LogNormal('x', mu, sigma)
    assert density(X)(x) == (sqrt(2)*exp(-(-mu + log(x))**2
                                    /(2*sigma**2))/(2*x*sqrt(pi)*sigma))
    # Tests cdf
    assert cdf(X)(x) == Piecewise(
                        (erf(sqrt(2)*(-mu + log(x))/(2*sigma))/2
                        + S(1)/2, x > 0), (0, True))

    X = LogNormal('x', 0, 1)  # Mean 0, standard deviation 1
    assert density(X)(x) == sqrt(2)*exp(-log(x)**2/2)/(2*x*sqrt(pi))


def test_Lomax():
    a, l = symbols('a, l', negative=True)
    raises(ValueError, lambda: Lomax('X', a , l))
    a, l = symbols('a, l', real=False)
    raises(ValueError, lambda: Lomax('X', a , l))

    a, l = symbols('a, l', positive=True)
    X = Lomax('X', a, l)
    assert X.pspace.domain.set == Interval(0, oo)
    assert density(X)(x) == a*(1 + x/l)**(-a - 1)/l
    assert cdf(X)(x) == Piecewise((1 - (1 + x/l)**(-a), x >= 0), (0, True))
    a = 3
    X = Lomax('X', a, l)
    assert E(X) == l/2
    assert median(X) == FiniteSet(l*(-1 + 2**Rational(1, 3)))
    assert variance(X) == 3*l**2/4


def test_maxwell():
    a = Symbol("a", positive=True)

    X = Maxwell('x', a)

    assert density(X)(x) == (sqrt(2)*x**2*exp(-x**2/(2*a**2))/
        (sqrt(pi)*a**3))
    assert E(X) == 2*sqrt(2)*a/sqrt(pi)
    assert variance(X) == -8*a**2/pi + 3*a**2
    assert cdf(X)(x) == erf(sqrt(2)*x/(2*a)) - sqrt(2)*x*exp(-x**2/(2*a**2))/(sqrt(pi)*a)
    assert diff(cdf(X)(x), x) == density(X)(x)

def test_Moyal():
    mu = Symbol('mu',real=False)
    sigma = Symbol('sigma', real=True, positive=True)
    raises(ValueError, lambda: Moyal('M',mu, sigma))

    mu = Symbol('mu', real=True)
    sigma = Symbol('sigma', real=True, negative=True)
    raises(ValueError, lambda: Moyal('M',mu, sigma))

    sigma = Symbol('sigma', real=True, positive=True)
    M = Moyal('M', mu, sigma)
    assert density(M)(z) == sqrt(2)*exp(-exp((mu - z)/sigma)/2
                        - (-mu + z)/(2*sigma))/(2*sqrt(pi)*sigma)
    assert cdf(M)(z).simplify() == 1 - erf(sqrt(2)*exp((mu - z)/(2*sigma))/2)
    assert characteristic_function(M)(z) == 2**(-I*sigma*z)*exp(I*mu*z) \
                        *gamma(-I*sigma*z + Rational(1, 2))/sqrt(pi)
    assert E(M) == mu + EulerGamma*sigma + sigma*log(2)
    assert moment_generating_function(M)(z) == 2**(-sigma*z)*exp(mu*z) \
                        *gamma(-sigma*z + Rational(1, 2))/sqrt(pi)


def test_nakagami():
    mu = Symbol("mu", positive=True)
    omega = Symbol("omega", positive=True)

    X = Nakagami('x', mu, omega)
    assert density(X)(x) == (2*x**(2*mu - 1)*mu**mu*omega**(-mu)
                                *exp(-x**2*mu/omega)/gamma(mu))
    assert simplify(E(X)) == (sqrt(mu)*sqrt(omega)
                                            *gamma(mu + S.Half)/gamma(mu + 1))
    assert simplify(variance(X)) == (
    omega - omega*gamma(mu + S.Half)**2/(gamma(mu)*gamma(mu + 1)))
    assert cdf(X)(x) == Piecewise(
                                (lowergamma(mu, mu*x**2/omega)/gamma(mu), x > 0),
                                (0, True))
    X = Nakagami('x',1 ,1)
    assert median(X) == FiniteSet(sqrt(log(2)))

def test_gaussian_inverse():
    # test for symbolic parameters
    a, b = symbols('a b')
    assert GaussianInverse('x', a, b)

    # Inverse Gaussian distribution is also known as Wald distribution
    # `GaussianInverse` can also be referred by the name `Wald`
    a, b, z = symbols('a b z')
    X = Wald('x', a, b)
    assert density(X)(z) == sqrt(2)*sqrt(b/z**3)*exp(-b*(-a + z)**2/(2*a**2*z))/(2*sqrt(pi))

    a, b = symbols('a b', positive=True)
    z = Symbol('z', positive=True)

    X = GaussianInverse('x', a, b)
    assert density(X)(z) == sqrt(2)*sqrt(b)*sqrt(z**(-3))*exp(-b*(-a + z)**2/(2*a**2*z))/(2*sqrt(pi))
    assert E(X) == a
    assert variance(X).expand() == a**3/b
    assert cdf(X)(z) == (S.Half - erf(sqrt(2)*sqrt(b)*(1 + z/a)/(2*sqrt(z)))/2)*exp(2*b/a) +\
         erf(sqrt(2)*sqrt(b)*(-1 + z/a)/(2*sqrt(z)))/2 + S.Half

    a = symbols('a', nonpositive=True)
    raises(ValueError, lambda: GaussianInverse('x', a, b))

    a = symbols('a', positive=True)
    b = symbols('b', nonpositive=True)
    raises(ValueError, lambda: GaussianInverse('x', a, b))

def test_pareto():
    xm, beta = symbols('xm beta', positive=True)
    alpha = beta + 5
    X = Pareto('x', xm, alpha)

    dens = density(X)

    #Tests cdf function
    assert cdf(X)(x) == \
           Piecewise((-x**(-beta - 5)*xm**(beta + 5) + 1, x >= xm), (0, True))

    #Tests characteristic_function
    assert characteristic_function(X)(x) == \
           ((-I*x*xm)**(beta + 5)*(beta + 5)*uppergamma(-beta - 5, -I*x*xm))

    assert dens(x) == x**(-(alpha + 1))*xm**(alpha)*(alpha)

    assert simplify(E(X)) == alpha*xm/(alpha-1)

    # computation of taylor series for MGF still too slow
    #assert simplify(variance(X)) == xm**2*alpha / ((alpha-1)**2*(alpha-2))


def test_pareto_numeric():
    xm, beta = 3, 2
    alpha = beta + 5
    X = Pareto('x', xm, alpha)

    assert E(X) == alpha*xm/S(alpha - 1)
    assert variance(X) == xm**2*alpha / S((alpha - 1)**2*(alpha - 2))
    assert median(X) == FiniteSet(3*2**Rational(1, 7))
    # Skewness tests too slow. Try shortcutting function?


def test_PowerFunction():
    alpha = Symbol("alpha", nonpositive=True)
    a, b = symbols('a, b', real=True)
    raises (ValueError, lambda: PowerFunction('x', alpha, a, b))

    a, b = symbols('a, b', real=False)
    raises (ValueError, lambda: PowerFunction('x', alpha, a, b))

    alpha = Symbol("alpha", positive=True)
    a, b = symbols('a, b', real=True)
    raises (ValueError, lambda: PowerFunction('x', alpha, 5, 2))

    X = PowerFunction('X', 2, a, b)
    assert density(X)(z) == (-2*a + 2*z)/(-a + b)**2
    assert cdf(X)(z) == Piecewise((a**2/(a**2 - 2*a*b + b**2) -
        2*a*z/(a**2 - 2*a*b + b**2) + z**2/(a**2 - 2*a*b + b**2), a <= z), (0, True))

    X = PowerFunction('X', 2, 0, 1)
    assert density(X)(z) == 2*z
    assert cdf(X)(z) == Piecewise((z**2, z >= 0), (0,True))
    assert E(X) == Rational(2,3)
    assert P(X < 0) == 0
    assert P(X < 1) == 1
    assert median(X) == FiniteSet(1/sqrt(2))

def test_raised_cosine():
    mu = Symbol("mu", real=True)
    s = Symbol("s", positive=True)

    X = RaisedCosine("x", mu, s)

    assert pspace(X).domain.set == Interval(mu - s, mu + s)
    #Tests characteristics_function
    assert characteristic_function(X)(x) == \
           Piecewise((exp(-I*pi*mu/s)/2, Eq(x, -pi/s)), (exp(I*pi*mu/s)/2, Eq(x, pi/s)), (pi**2*exp(I*mu*x)*sin(s*x)/(s*x*(-s**2*x**2 + pi**2)), True))

    assert density(X)(x) == (Piecewise(((cos(pi*(x - mu)/s) + 1)/(2*s),
                          And(x <= mu + s, mu - s <= x)), (0, True)))


def test_rayleigh():
    sigma = Symbol("sigma", positive=True)

    X = Rayleigh('x', sigma)

    #Tests characteristic_function
    assert characteristic_function(X)(x) == (-sqrt(2)*sqrt(pi)*sigma*x*(erfi(sqrt(2)*sigma*x/2) - I)*exp(-sigma**2*x**2/2)/2 + 1)

    assert density(X)(x) ==  x*exp(-x**2/(2*sigma**2))/sigma**2
    assert E(X) == sqrt(2)*sqrt(pi)*sigma/2
    assert variance(X) == -pi*sigma**2/2 + 2*sigma**2
    assert cdf(X)(x) == 1 - exp(-x**2/(2*sigma**2))
    assert diff(cdf(X)(x), x) == density(X)(x)

def test_reciprocal():
    a = Symbol("a", real=True)
    b = Symbol("b", real=True)

    X = Reciprocal('x', a, b)
    assert density(X)(x) == 1/(x*(-log(a) + log(b)))
    assert cdf(X)(x) == Piecewise((log(a)/(log(a) - log(b)) - log(x)/(log(a) - log(b)), a <= x), (0, True))
    X = Reciprocal('x', 5, 30)

    assert E(X) == 25/(log(30) - log(5))
    assert P(X < 4) == S.Zero
    assert P(X < 20) == log(20) / (log(30) - log(5)) - log(5) / (log(30) - log(5))
    assert cdf(X)(10) == log(10) / (log(30) - log(5)) - log(5) / (log(30) - log(5))

    a = symbols('a', nonpositive=True)
    raises(ValueError, lambda: Reciprocal('x', a, b))

    a = symbols('a', positive=True)
    b = symbols('b', positive=True)
    raises(ValueError, lambda: Reciprocal('x', a + b, a))

def test_rician():
    alpha = Symbol("alpha", real=True)
    beta = Symbol("beta", real=True)

    X = Rician('x', alpha, beta)
    assert cdf(X)(x) == marcumq(1, alpha/beta, x/beta)
    assert density(X)(x) == x*exp((-alpha**2 - x**2)/(2*beta**2))*besseli(0, alpha*x/beta**2)/beta**2

def test_shiftedgompertz():
    b = Symbol("b", positive=True)
    eta = Symbol("eta", positive=True)
    X = ShiftedGompertz("x", b, eta)
    assert density(X)(x) == b*(eta*(1 - exp(-b*x)) + 1)*exp(-b*x)*exp(-eta*exp(-b*x))


def test_studentt():
    nu = Symbol("nu", positive=True)

    X = StudentT('x', nu)
    assert density(X)(x) == (1 + x**2/nu)**(-nu/2 - S.Half)/(sqrt(nu)*beta(S.Half, nu/2))
    assert cdf(X)(x) == S.Half + x*gamma(nu/2 + S.Half)*hyper((S.Half, nu/2 + S.Half),
                                (Rational(3, 2),), -x**2/nu)/(sqrt(pi)*sqrt(nu)*gamma(nu/2))
    raises(NotImplementedError, lambda: moment_generating_function(X))

def test_trapezoidal():
    a = Symbol("a", real=True)
    b = Symbol("b", real=True)
    c = Symbol("c", real=True)
    d = Symbol("d", real=True)

    X = Trapezoidal('x', a, b, c, d)
    assert density(X)(x) == Piecewise(((-2*a + 2*x)/((-a + b)*(-a - b + c + d)), (a <= x) & (x < b)),
                                      (2/(-a - b + c + d), (b <= x) & (x < c)),
                                      ((2*d - 2*x)/((-c + d)*(-a - b + c + d)), (c <= x) & (x <= d)),
                                      (0, True))

    X = Trapezoidal('x', 0, 1, 2, 3)
    assert E(X) == Rational(3, 2)
    assert variance(X) == Rational(5, 12)
    assert P(X < 2) == Rational(3, 4)
    assert median(X) == FiniteSet(Rational(3, 2))

def test_triangular():
    a = Symbol("a")
    b = Symbol("b")
    c = Symbol("c")

    X = Triangular('x', a, b, c)
    assert pspace(X).domain.set == Interval(a, b)
    assert str(density(X)(x)) == ("Piecewise(((-2*a + 2*x)/((-a + b)*(-a + c)), (a <= x) & (c > x)), "
    "(2/(-a + b), Eq(c, x)), ((2*b - 2*x)/((-a + b)*(b - c)), (b >= x) & (c < x)), (0, True))")

    #Tests moment_generating_function
    assert moment_generating_function(X)(x).expand() == \
    ((-2*(-a + b)*exp(c*x) + 2*(-a + c)*exp(b*x) + 2*(b - c)*exp(a*x))/(x**2*(-a + b)*(-a + c)*(b - c))).expand()
    assert str(characteristic_function(X)(x)) == \
    '(2*(-a + b)*exp(I*c*x) - 2*(-a + c)*exp(I*b*x) - 2*(b - c)*exp(I*a*x))/(x**2*(-a + b)*(-a + c)*(b - c))'

def test_quadratic_u():
    a = Symbol("a", real=True)
    b = Symbol("b", real=True)

    X = QuadraticU("x", a, b)
    Y = QuadraticU("x", 1, 2)

    assert pspace(X).domain.set == Interval(a, b)
    # Tests _moment_generating_function
    assert moment_generating_function(Y)(1)  == -15*exp(2) + 27*exp(1)
    assert moment_generating_function(Y)(2) == -9*exp(4)/2 + 21*exp(2)/2

    assert characteristic_function(Y)(1) == 3*I*(-1 + 4*I)*exp(I*exp(2*I))
    assert density(X)(x) == (Piecewise((12*(x - a/2 - b/2)**2/(-a + b)**3,
                          And(x <= b, a <= x)), (0, True)))


def test_uniform():
    l = Symbol('l', real=True)
    w = Symbol('w', positive=True)
    X = Uniform('x', l, l + w)

    assert E(X) == l + w/2
    assert variance(X).expand() == w**2/12

    # With numbers all is well
    X = Uniform('x', 3, 5)
    assert P(X < 3) == 0 and P(X > 5) == 0
    assert P(X < 4) == P(X > 4) == S.Half
    assert median(X) == FiniteSet(4)

    z = Symbol('z')
    p = density(X)(z)
    assert p.subs(z, 3.7) == S.Half
    assert p.subs(z, -1) == 0
    assert p.subs(z, 6) == 0

    c = cdf(X)
    assert c(2) == 0 and c(3) == 0
    assert c(Rational(7, 2)) == Rational(1, 4)
    assert c(5) == 1 and c(6) == 1

@XFAIL
def test_uniform_P():
    """ This stopped working because SingleContinuousPSpace.compute_density no
    longer calls integrate on a DiracDelta but rather just solves directly.
    integrate used to call UniformDistribution.expectation which special-cased
    subsed out the Min and Max terms that Uniform produces

    I decided to regress on this class for general cleanliness (and I suspect
    speed) of the algorithm.
    """
    l = Symbol('l', real=True)
    w = Symbol('w', positive=True)
    X = Uniform('x', l, l + w)
    assert P(X < l) == 0 and P(X > l + w) == 0


def test_uniformsum():
    n = Symbol("n", integer=True)
    _k = Dummy("k")
    x = Symbol("x")

    X = UniformSum('x', n)
    res = Sum((-1)**_k*(-_k + x)**(n - 1)*binomial(n, _k), (_k, 0, floor(x)))/factorial(n - 1)
    assert density(X)(x).dummy_eq(res)

    #Tests set functions
    assert X.pspace.domain.set == Interval(0, n)

    #Tests the characteristic_function
    assert characteristic_function(X)(x) == (-I*(exp(I*x) - 1)/x)**n

    #Tests the moment_generating_function
    assert moment_generating_function(X)(x) == ((exp(x) - 1)/x)**n


def test_von_mises():
    mu = Symbol("mu")
    k = Symbol("k", positive=True)

    X = VonMises("x", mu, k)
    assert density(X)(x) == exp(k*cos(x - mu))/(2*pi*besseli(0, k))


def test_weibull():
    a, b = symbols('a b', positive=True)
    # FIXME: simplify(E(X)) seems to hang without extended_positive=True
    # On a Linux machine this had a rapid memory leak...
    # a, b = symbols('a b', positive=True)
    X = Weibull('x', a, b)

    assert E(X).expand() == a * gamma(1 + 1/b)
    assert variance(X).expand() == (a**2 * gamma(1 + 2/b) - E(X)**2).expand()
    assert simplify(skewness(X)) == (2*gamma(1 + 1/b)**3 - 3*gamma(1 + 1/b)*gamma(1 + 2/b) + gamma(1 + 3/b))/(-gamma(1 + 1/b)**2 + gamma(1 + 2/b))**Rational(3, 2)
    assert simplify(kurtosis(X)) == (-3*gamma(1 + 1/b)**4 +\
        6*gamma(1 + 1/b)**2*gamma(1 + 2/b) - 4*gamma(1 + 1/b)*gamma(1 + 3/b) + gamma(1 + 4/b))/(gamma(1 + 1/b)**2 - gamma(1 + 2/b))**2

def test_weibull_numeric():
    # Test for integers and rationals
    a = 1
    bvals = [S.Half, 1, Rational(3, 2), 5]
    for b in bvals:
        X = Weibull('x', a, b)
        assert simplify(E(X)) == expand_func(a * gamma(1 + 1/S(b)))
        assert simplify(variance(X)) == simplify(
            a**2 * gamma(1 + 2/S(b)) - E(X)**2)
        # Not testing Skew... it's slow with int/frac values > 3/2


def test_wignersemicircle():
    R = Symbol("R", positive=True)

    X = WignerSemicircle('x', R)
    assert pspace(X).domain.set == Interval(-R, R)
    assert density(X)(x) == 2*sqrt(-x**2 + R**2)/(pi*R**2)
    assert E(X) == 0


    #Tests ChiNoncentralDistribution
    assert characteristic_function(X)(x) == \
           Piecewise((2*besselj(1, R*x)/(R*x), Ne(x, 0)), (1, True))


def test_input_value_assertions():
    a, b = symbols('a b')
    p, q = symbols('p q', positive=True)
    m, n = symbols('m n', positive=False, real=True)

    raises(ValueError, lambda: Normal('x', 3, 0))
    raises(ValueError, lambda: Normal('x', m, n))
    Normal('X', a, p)  # No error raised
    raises(ValueError, lambda: Exponential('x', m))
    Exponential('Ex', p)  # No error raised
    for fn in [Pareto, Weibull, Beta, Gamma]:
        raises(ValueError, lambda: fn('x', m, p))
        raises(ValueError, lambda: fn('x', p, n))
        fn('x', p, q)  # No error raised


def test_unevaluated():
    X = Normal('x', 0, 1)
    k = Dummy('k')
    expr1 = Integral(sqrt(2)*k*exp(-k**2/2)/(2*sqrt(pi)), (k, -oo, oo))
    expr2 = Integral(sqrt(2)*exp(-k**2/2)/(2*sqrt(pi)), (k, 0, oo))
    with ignore_warnings(UserWarning): ### TODO: Restore tests once warnings are removed
        assert E(X, evaluate=False).rewrite(Integral).dummy_eq(expr1)
        assert E(X + 1, evaluate=False).rewrite(Integral).dummy_eq(expr1 + 1)
        assert P(X > 0, evaluate=False).rewrite(Integral).dummy_eq(expr2)

    assert P(X > 0, X**2 < 1) == S.Half


def test_probability_unevaluated():
    T = Normal('T', 30, 3)
    with ignore_warnings(UserWarning): ### TODO: Restore tests once warnings are removed
        assert type(P(T > 33, evaluate=False)) == Probability


def test_density_unevaluated():
    X = Normal('X', 0, 1)
    Y = Normal('Y', 0, 2)
    assert isinstance(density(X+Y, evaluate=False)(z), Integral)


def test_NormalDistribution():
    nd = NormalDistribution(0, 1)
    x = Symbol('x')
    assert nd.cdf(x) == erf(sqrt(2)*x/2)/2 + S.Half
    assert nd.expectation(1, x) == 1
    assert nd.expectation(x, x) == 0
    assert nd.expectation(x**2, x) == 1
    #Test issue 10076
    a = SingleContinuousPSpace(x, NormalDistribution(2, 4))
    _z = Dummy('_z')

    expected1 = Integral(sqrt(2)*exp(-(_z - 2)**2/32)/(8*sqrt(pi)),(_z, -oo, 1))
    assert a.probability(x < 1, evaluate=False).dummy_eq(expected1) is True

    expected2 = Integral(sqrt(2)*exp(-(_z - 2)**2/32)/(8*sqrt(pi)),(_z, 1, oo))
    assert a.probability(x > 1, evaluate=False).dummy_eq(expected2) is True

    b = SingleContinuousPSpace(x, NormalDistribution(1, 9))

    expected3 = Integral(sqrt(2)*exp(-(_z - 1)**2/162)/(18*sqrt(pi)),(_z, 6, oo))
    assert b.probability(x > 6, evaluate=False).dummy_eq(expected3) is True

    expected4 = Integral(sqrt(2)*exp(-(_z - 1)**2/162)/(18*sqrt(pi)),(_z, -oo, 6))
    assert b.probability(x < 6, evaluate=False).dummy_eq(expected4) is True


def test_random_parameters():
    mu = Normal('mu', 2, 3)
    meas = Normal('T', mu, 1)
    assert density(meas, evaluate=False)(z)
    assert isinstance(pspace(meas), CompoundPSpace)
    X = Normal('x', [1, 2], [[1, 0], [0, 1]])
    assert isinstance(pspace(X).distribution, MultivariateNormalDistribution)
    assert density(meas)(z).simplify() == sqrt(5)*exp(-z**2/20 + z/5 - S(1)/5)/(10*sqrt(pi))


def test_random_parameters_given():
    mu = Normal('mu', 2, 3)
    meas = Normal('T', mu, 1)
    assert given(meas, Eq(mu, 5)) == Normal('T', 5, 1)


def test_conjugate_priors():
    mu = Normal('mu', 2, 3)
    x = Normal('x', mu, 1)
    assert isinstance(simplify(density(mu, Eq(x, y), evaluate=False)(z)),
            Mul)


def test_difficult_univariate():
    """ Since using solve in place of deltaintegrate we're able to perform
    substantially more complex density computations on single continuous random
    variables """
    x = Normal('x', 0, 1)
    assert density(x**3)
    assert density(exp(x**2))
    assert density(log(x))


def test_issue_10003():
    X = Exponential('x', 3)
    G = Gamma('g', 1, 2)
    assert P(X < -1) is S.Zero
    assert P(G < -1) is S.Zero


@slow
def test_precomputed_cdf():
    x = symbols("x", real=True)
    mu = symbols("mu", real=True)
    sigma, xm, alpha = symbols("sigma xm alpha", positive=True)
    n = symbols("n", integer=True, positive=True)
    distribs = [
            Normal("X", mu, sigma),
            Pareto("P", xm, alpha),
            ChiSquared("C", n),
            Exponential("E", sigma),
            # LogNormal("L", mu, sigma),
    ]
    for X in distribs:
        compdiff = cdf(X)(x) - simplify(X.pspace.density.compute_cdf()(x))
        compdiff = simplify(compdiff.rewrite(erfc))
        assert compdiff == 0


@slow
def test_precomputed_characteristic_functions():
    import mpmath

    def test_cf(dist, support_lower_limit, support_upper_limit):
        pdf = density(dist)
        t = Symbol('t')

        # first function is the hardcoded CF of the distribution
        cf1 = lambdify([t], characteristic_function(dist)(t), 'mpmath')

        # second function is the Fourier transform of the density function
        f = lambdify([x, t], pdf(x)*exp(I*x*t), 'mpmath')
        cf2 = lambda t: mpmath.quad(lambda x: f(x, t), [support_lower_limit, support_upper_limit], maxdegree=10)

        # compare the two functions at various points
        for test_point in [2, 5, 8, 11]:
            n1 = cf1(test_point)
            n2 = cf2(test_point)

            assert abs(re(n1) - re(n2)) < 1e-12
            assert abs(im(n1) - im(n2)) < 1e-12

    test_cf(Beta('b', 1, 2), 0, 1)
    test_cf(Chi('c', 3), 0, mpmath.inf)
    test_cf(ChiSquared('c', 2), 0, mpmath.inf)
    test_cf(Exponential('e', 6), 0, mpmath.inf)
    test_cf(Logistic('l', 1, 2), -mpmath.inf, mpmath.inf)
    test_cf(Normal('n', -1, 5), -mpmath.inf, mpmath.inf)
    test_cf(RaisedCosine('r', 3, 1), 2, 4)
    test_cf(Rayleigh('r', 0.5), 0, mpmath.inf)
    test_cf(Uniform('u', -1, 1), -1, 1)
    test_cf(WignerSemicircle('w', 3), -3, 3)


def test_long_precomputed_cdf():
    x = symbols("x", real=True)
    distribs = [
            Arcsin("A", -5, 9),
            Dagum("D", 4, 10, 3),
            Erlang("E", 14, 5),
            Frechet("F", 2, 6, -3),
            Gamma("G", 2, 7),
            GammaInverse("GI", 3, 5),
            Kumaraswamy("K", 6, 8),
            Laplace("LA", -5, 4),
            Logistic("L", -6, 7),
            Nakagami("N", 2, 7),
            StudentT("S", 4)
            ]
    for distr in distribs:
        for _ in range(5):
            assert tn(diff(cdf(distr)(x), x), density(distr)(x), x, a=0, b=0, c=1, d=0)

    US = UniformSum("US", 5)
    pdf01 = density(US)(x).subs(floor(x), 0).doit()   # pdf on (0, 1)
    cdf01 = cdf(US, evaluate=False)(x).subs(floor(x), 0).doit()   # cdf on (0, 1)
    assert tn(diff(cdf01, x), pdf01, x, a=0, b=0, c=1, d=0)


def test_issue_13324():
    X = Uniform('X', 0, 1)
    assert E(X, X > S.Half) == Rational(3, 4)
    assert E(X, X > 0) == S.Half

def test_issue_20756():
    X = Uniform('X', -1, +1)
    Y = Uniform('Y', -1, +1)
    assert E(X * Y) == S.Zero
    assert E(X * ((Y + 1) - 1)) == S.Zero
    assert E(Y * (X*(X + 1) - X*X)) == S.Zero

def test_FiniteSet_prob():
    E = Exponential('E', 3)
    N = Normal('N', 5, 7)
    assert P(Eq(E, 1)) is S.Zero
    assert P(Eq(N, 2)) is S.Zero
    assert P(Eq(N, x)) is S.Zero

def test_prob_neq():
    E = Exponential('E', 4)
    X = ChiSquared('X', 4)
    assert P(Ne(E, 2)) == 1
    assert P(Ne(X, 4)) == 1
    assert P(Ne(X, 4)) == 1
    assert P(Ne(X, 5)) == 1
    assert P(Ne(E, x)) == 1

def test_union():
    N = Normal('N', 3, 2)
    assert simplify(P(N**2 - N > 2)) == \
        -erf(sqrt(2))/2 - erfc(sqrt(2)/4)/2 + Rational(3, 2)
    assert simplify(P(N**2 - 4 > 0)) == \
        -erf(5*sqrt(2)/4)/2 - erfc(sqrt(2)/4)/2 + Rational(3, 2)

def test_Or():
    N = Normal('N', 0, 1)
    assert simplify(P(Or(N > 2, N < 1))) == \
        -erf(sqrt(2))/2 - erfc(sqrt(2)/2)/2 + Rational(3, 2)
    assert P(Or(N < 0, N < 1)) == P(N < 1)
    assert P(Or(N > 0, N < 0)) == 1


def test_conditional_eq():
    E = Exponential('E', 1)
    assert P(Eq(E, 1), Eq(E, 1)) == 1
    assert P(Eq(E, 1), Eq(E, 2)) == 0
    assert P(E > 1, Eq(E, 2)) == 1
    assert P(E < 1, Eq(E, 2)) == 0

def test_ContinuousDistributionHandmade():
    x = Symbol('x')
    z = Dummy('z')
    dens = Lambda(x, Piecewise((S.Half, (0<=x)&(x<1)), (0, (x>=1)&(x<2)),
        (S.Half, (x>=2)&(x<3)), (0, True)))
    dens = ContinuousDistributionHandmade(dens, set=Interval(0, 3))
    space = SingleContinuousPSpace(z, dens)
    assert dens.pdf == Lambda(x, Piecewise((1/2, (x >= 0) & (x < 1)),
        (0, (x >= 1) & (x < 2)), (1/2, (x >= 2) & (x < 3)), (0, True)))
    assert median(space.value) == Interval(1, 2)
    assert E(space.value) == Rational(3, 2)
    assert variance(space.value) == Rational(13, 12)


def test_issue_16318():
    # test compute_expectation function of the SingleContinuousDomain
    N = SingleContinuousDomain(x, Interval(0, 1))
    raises(ValueError, lambda: SingleContinuousDomain.compute_expectation(N, x+1, {x, y}))<|MERGE_RESOLUTION|>--- conflicted
+++ resolved
@@ -4,12 +4,7 @@
                    gamma, beta, Piecewise, Integral, sin, cos, tan, atan, sinh, cosh,
                    besseli, floor, expand_func, Rational, I, re, Lambda, asin,
                    im, lambdify, hyper, diff, Or, Mul, sign, Dummy, Sum,
-<<<<<<< HEAD
                    factorial, binomial, erfi, besselj, besselk, marcumq)
-from sympy.external import import_module
-=======
-                   factorial, binomial, erfi, besselj, besselk)
->>>>>>> 19b18798
 from sympy.functions.special.error_functions import erfinv
 from sympy.functions.special.hyper import meijerg
 from sympy.sets.sets import FiniteSet, Complement, Intersection
