--- conflicted
+++ resolved
@@ -38,14 +38,11 @@
     "C419",
     "E",
     "F",
-<<<<<<< HEAD
-=======
     "LOG",
     "PIE810",
     "PLE",
     "SIM101",
     "TRY002",
->>>>>>> a9a188ab
 ]
 
 # Ignore rules that currently fail on the SymPy codebase
