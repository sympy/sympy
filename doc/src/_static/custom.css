--- conflicted
+++ resolved
@@ -144,7 +144,7 @@
     margin: 0 0.2em 0.25em -1.4em;
 }
 
-<<<<<<< HEAD
+
 .sidebar-drawer {
     transform: translateX(0);
     transition: transform 0.3s ease-in-out;
@@ -163,7 +163,7 @@
     }
   }
   
-=======
+
 /* Override visited link color in Furo */
 a:visited {
     color: var(--color-link);
@@ -175,4 +175,4 @@
     color: var(--color-link);
     text-decoration-color: var(--color-link);
 }
->>>>>>> 3a4a1323
+
