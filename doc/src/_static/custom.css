/* Reduce the vertical space between lines in code blocks. Required to */
/* make Unicode pretty printing appear correctly. */
pre {
    line-height: 120% !important;
}

article pre {
    line-height: 120% !important;
}

/* Disable most blockquotes. The Furo defaults make block quotes very*/
/* apparent. However, the parameter blocks from numpydoc render as block
 * quotes, which looks bad. Furthermore, it is very easy for things to
 * accidentally have block quotes due to the fact that RST makes indented
 * blocks render as a block quote (unlike Markdown which makes indented blocks
 * render as code). Apart from a few epigraphs, there aren't any places in the
 * documentation that use a block quote on purpose. */
blockquote {
    border-left: inherit;
    font-style: inherit;
    margin-left: inherit;
    margin-right: inherit;
    padding: inherit;
    background-color: inherit;
    margin-block-start: -0.5rem;
    margin-block-end: -0.5rem;
}
blockquote.epigraph {
    border-left: 4px solid var(--color-background-border);
    background: var(--color-background-secondary);
    margin-left: 0;
    margin-right: 0;
    margin-top: 1rem;
    margin-bottom: 1rem;
    padding: 0.5rem 1rem;
}

/* Version selector. See _templates/sidebar/versions.html */
.versions-header {
    color: white;
    padding: var(--sidebar-item-spacing-vertical) var(--sidebar-item-spacing-horizontal);
    margin: 1rem 0rem;
}
.current-version {
    background-color: #2f431e;
}
.versions-not-found {
    color: white;
    font-style: italic;
    padding: var(--sidebar-item-spacing-vertical) var(--sidebar-item-spacing-horizontal);
}

/* Make the "SymPy documentation" text bold */
.sidebar-brand-text {
    font-weight: bold;
}
/* Remove the green underline from the "SymPy documentation" on hover */
.sidebar-brand:hover {
    text-decoration: none !important;
}

/* Make top-level items in the sidebar bold */
.sidebar-tree .toctree-l1>.reference, .sidebar-tree .toctree-l1>label .icon {
    font-weight: bold !important;
}
/* Indicate the current page using a background color rather than bold text */
.sidebar-tree .current-page>.reference {
    font-weight: normal;
    background-color: #2f431e;
}
/* Make sure the 'a' colors below don't affect the sidebar*/
.sidebar-tree .icon, .sidebar-tree .reference {
    color: var(--color-sidebar-link-text) !important;
}

/* The "hide search matches" text after doing a search. Defaults to the same
   color as the icon which is illegible on the green background. */
.highlight-link a {
    color: white !important;
}

.admonition.warning>.admonition-title {
    color: white;
}

/* Makes the text look better on Mac retina displays (the Furo CSS disables*/
/* subpixel antialiasing). */
body {
    -webkit-font-smoothing: auto;
    -moz-osx-font-smoothing: auto;
}

/* Disable upcasing of headers 4+ (they are still distinguishable by*/
/* font-weight and size) */
h4, h5, h6 {
    text-transform: inherit;
}

/* Make "Examples" and "Parameters" headers easier to see */
p.rubric, dl.c .field-list dt, dl.cpp .field-list dt, dl.js .field-list dt, dl.py .field-list dt, dl[class]:not(.option-list):not(.field-list):not(.footnote):not(.glossary):not(.simple) .field-list>dt {
    text-transform: none;
    font-weight: 600;
    font-size: 120%;
}

/* Disable underlines on links except on hover */
a {
    text-decoration: none;
}
a:hover {
    text-decoration: underline;
}
/* Keep the underline in the announcement header */
.announcement-content a {
    text-decoration: underline;
}
/* TODO: Some styling for visited? */
/* a:visited { */
/*     color: #307748; */
/*     text-decoration: none; */
/* } */
/* a:visited:hover { */
/*     color: #307748; */
/*     text-decoration: underline; */
/* } */

/* Disable the fancy scrolling behavior when jumping to headers (this is too
   slow for long pages) */
html {
    scroll-behavior: auto;
}

/* Make checkboxes from the tasklist extension ('- [ ]' in Markdown) not add bullet points to the checkboxes.

This can be removed once https://github.com/executablebooks/mdit-py-plugins/issues/59 is addressed.
*/

.contains-task-list {
    list-style: none;
}

/* Make the checkboxes indented like they are bullets */
.task-list-item-checkbox {
    margin: 0 0.2em 0.25em -1.4em;
}

<<<<<<< HEAD
/* Some styles for the TryExamples directive buttons enabled by jupyterlite-sphinx */
/* The accessibility results are as follows:
/* https://webaim.org/resources/contrastchecker/?fcolor=FFFFFF&bcolor=22632F, and
/* https://webaim.org/resources/contrastchecker/?fcolor=FFFFFF&bcolor=348A47
/* where we make them pass on the "Large Text" scale for AA and AAA, since
/* the font is weighted is considered enough to be large text. */

.try_examples_button {
    color: #FFFFFF;
    background-color: #22632F;
    border: none;
    padding: 8px 16px;
    border-radius: 8px;
    margin-bottom: 5px;
    box-shadow: 0 2px 5px rgba(108, 108, 108, 0.2);
    font-weight: bold;
    font-size: 0.9rem;
    transition: all 50ms cubic-bezier(0.860, 0.000, 0.070, 1.000);
}

.try_examples_button:hover {
    background-color: #2A7A3A;
    transform: scale(1.02);
    cursor: pointer;
}

[data-theme="dark"] .try_examples_button {
    background-color: #2D7A3D;
}

[data-theme="dark"] .try_examples_button:hover {
    background-color: #348A47;
    box-shadow: 0 2px 5px rgba(255, 255, 255, 0.2);
}

.try_examples_button_container {
    display: flex;
    justify-content: flex-start;
    gap: 10px;
    margin-bottom: 10px;
}
=======
/* Override visited link color in Furo */
a:visited {
    color: var(--color-link);
    text-decoration-color: var(--color-link);
}

/* Ensure visited links don't turn purple on hover */
a:visited:hover {
    color: var(--color-link);
    text-decoration-color: var(--color-link);
}
>>>>>>> 78508efe
<|MERGE_RESOLUTION|>--- conflicted
+++ resolved
@@ -144,7 +144,18 @@
     margin: 0 0.2em 0.25em -1.4em;
 }
 
-<<<<<<< HEAD
+/* Override visited link color in Furo */
+a:visited {
+    color: var(--color-link);
+    text-decoration-color: var(--color-link);
+}
+
+/* Ensure visited links don't turn purple on hover */
+a:visited:hover {
+    color: var(--color-link);
+    text-decoration-color: var(--color-link);
+}
+
 /* Some styles for the TryExamples directive buttons enabled by jupyterlite-sphinx */
 /* The accessibility results are as follows:
 /* https://webaim.org/resources/contrastchecker/?fcolor=FFFFFF&bcolor=22632F, and
@@ -185,17 +196,4 @@
     justify-content: flex-start;
     gap: 10px;
     margin-bottom: 10px;
-}
-=======
-/* Override visited link color in Furo */
-a:visited {
-    color: var(--color-link);
-    text-decoration-color: var(--color-link);
-}
-
-/* Ensure visited links don't turn purple on hover */
-a:visited:hover {
-    color: var(--color-link);
-    text-decoration-color: var(--color-link);
-}
->>>>>>> 78508efe
+}