--- conflicted
+++ resolved
@@ -368,16 +368,12 @@
 \setmonofont{DejaVu Sans Mono}
 ''',
     'preamble':  r'''
-<<<<<<< HEAD
-''',
-    'sphinxsetup': 'verbatimforcewraps',
-=======
 % Define version of \LaTeX that is usable in math mode
 \usepackage{letltxmacro}
 \LetLtxMacro\OldLaTeX\LaTeX
 \AtBeginDocument{\DeclareRobustCommand{\LaTeX}{\text{\OldLaTeX}}}
-'''
->>>>>>> 1f982aaf
+''',
+    'sphinxsetup': 'verbatimforcewraps',
 }
 
 # SymPy logo on title page
