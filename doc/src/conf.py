--- conflicted
+++ resolved
@@ -22,12 +22,8 @@
 # Add any Sphinx extension module names here, as strings. They can be extensions
 # coming with Sphinx (named 'sphinx.addons.*') or your custom ones.
 extensions = ['sphinx.ext.autodoc', 'sphinx.ext.viewcode', 'sphinx.ext.mathjax',
-<<<<<<< HEAD
               'numpydoc', 'sympylive', 'tikz', 'ipython_console_highlighting',
-              'plot_directive']
-=======
-              'numpydoc', 'sympylive', 'sphinx.ext.graphviz', ]
->>>>>>> 80ab60d7
+              'plot_directive', 'sphinx.ext.graphviz']
 
 # Use this to use pngmath instead
 #extensions = ['sphinx.ext.autodoc', 'sphinx.ext.viewcode', 'sphinx.ext.pngmath', ]
@@ -181,14 +177,10 @@
     'fontpkg':   '',
     'inputenc':  '',
     'utf8extra': '',
-<<<<<<< HEAD
-    'preamble': '',
-=======
     'preamble':  r'''
 % redefine \LaTeX to be usable in math mode
 \expandafter\def\expandafter\LaTeX\expandafter{\expandafter\text\expandafter{\LaTeX}}
 '''
->>>>>>> 80ab60d7
 }
 
 # SymPy logo on title page
