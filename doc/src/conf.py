--- conflicted
+++ resolved
@@ -22,14 +22,11 @@
 
 # Add any Sphinx extension module names here, as strings. They can be extensions
 # coming with Sphinx (named 'sphinx.addons.*') or your custom ones.
-<<<<<<< HEAD
-extensions = ['sphinx.ext.autodoc', 'sphinx.ext.viewcode', 'sphinx.ext.mathjax',
-              'numpydoc', 'sympylive', 'sphinx.ext.graphviz', 'matplotlib.sphinxext.plot_directive']
-=======
+
 extensions = ['sphinx.ext.autodoc', 'sphinx.ext.viewcode',
               'sphinx.ext.mathjax', 'numpydoc', 'sympylive',
               'sphinx.ext.graphviz', 'matplotlib.sphinxext.plot_directive']
->>>>>>> 9ef28fba
+
 
 # Use this to use pngmath instead
 #extensions = ['sphinx.ext.autodoc', 'sphinx.ext.viewcode', 'sphinx.ext.pngmath', ]
