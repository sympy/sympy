#
# SymPy documentation build configuration file, created by
# sphinx-quickstart.py on Sat Mar 22 19:34:32 2008.
#
# This file is execfile()d with the current directory set to its containing dir.
#
# The contents of this file are pickled, so don't put values in the namespace
# that aren't pickleable (module imports are okay, they're removed automatically).
#
# All configuration values have a default value; values that are commented out
# serve to show the default value.

import sys
import inspect
import os
import subprocess
from datetime import datetime

# Make sure we import sympy from git
sys.path.insert(0, os.path.abspath('../..'))

import sympy

# If your extensions are in another directory, add it here.
sys.path = ['ext'] + sys.path

# General configuration
# ---------------------

# Add any Sphinx extension module names here, as strings. They can be extensions
# coming with Sphinx (named 'sphinx.addons.*') or your custom ones.
extensions = ['sphinx.ext.autodoc', 'sphinx.ext.linkcode',
              'sphinx_math_dollar', 'sphinx.ext.mathjax', 'numpydoc',
              'sphinx_reredirects', 'sphinx_copybutton',
              'sphinx.ext.graphviz', 'matplotlib.sphinxext.plot_directive',
              'myst_parser', 'convert-svg-to-pdf', 'sphinx.ext.intersphinx',
              ]

# Add redirects here. This should be done whenever a page that is in the
# existing release docs is moved somewhere else so that the URLs don't break.
# The format is

# "page/path/without/extension": "../relative_path_with.html"

# Note that the html path is relative to the redirected page. Always test the
# redirect manually (they aren't tested automatically). See
# https://documatt.gitlab.io/sphinx-reredirects/usage.html

redirects = {
    "guides/getting_started/install": "../../install.html",
    "documentation-style-guide": "contributing/documentation-style-guide.html",
    "gotchas": "explanation/gotchas.html",
    "special_topics/classification": "../explanation/classification.html",
    "special_topics/finite_diff_derivatives": "../explanation/finite_diff_derivatives.html",
    "special_topics/intro": "../explanation/index.html",
    "special_topics/index": "../explanation/index.html",
    "modules/index": "../reference/index.html",
    "modules/physics/index": "../../reference/public/physics/index.html",

    "guides/contributing/index": "../../contributing/index.html",
    "guides/contributing/dev-setup": "../../contributing/dev-setup.html",
    "guides/contributing/dependencies": "../../contributing/dependencies.html",
    "guides/contributing/build-docs": "../../contributing/build-docs.html",
    "guides/contributing/debug": "../../contributing/debug.html",
    "guides/contributing/docstring": "../../contributing/docstring.html",
    "guides/documentation-style-guide": "../../contributing/contributing/documentation-style-guide.html",
    "guides/make-a-contribution": "../../contributing/make-a-contribution.html",
    "guides/contributing/deprecations": "../../contributing/deprecations.html",

    "tutorial/preliminaries": "../tutorials/intro-tutorial/preliminaries.html",
    "tutorial/intro": "../tutorials/intro-tutorial/intro.html",
    "tutorial/index": "../tutorials/intro-tutorial/index.html",
    "tutorial/gotchas": "../tutorials/intro-tutorial/gotchas.html",
    "tutorial/features": "../tutorials/intro-tutorial/features.html",
    "tutorial/next": "../tutorials/intro-tutorial/next.html",
    "tutorial/basic_operations": "../tutorials/intro-tutorial/basic_operations.html",
    "tutorial/printing": "../tutorials/intro-tutorial/printing.html",
    "tutorial/simplification": "../tutorials/intro-tutorial/simplification.html",
    "tutorial/calculus": "../tutorials/intro-tutorial/calculus.html",
    "tutorial/solvers": "../tutorials/intro-tutorial/solvers.html",
    "tutorial/matrices": "../tutorials/intro-tutorial/matrices.html",
    "tutorial/manipulation": "../tutorials/intro-tutorial/manipulation.html",

}

html_baseurl = "https://docs.sympy.org/latest/"

# Configure Sphinx copybutton (see https://sphinx-copybutton.readthedocs.io/en/latest/use.html)
copybutton_prompt_text = r">>> |\.\.\. |\$ |In \[\d*\]: | {2,5}\.\.\.: | {5,8}: "
copybutton_prompt_is_regexp = True

# Use this to use pngmath instead
#extensions = ['sphinx.ext.autodoc', 'sphinx.ext.viewcode', 'sphinx.ext.pngmath', ]

# Enable warnings for all bad cross references. These are turned into errors
# with the -W flag in the Makefile.
nitpicky = True

nitpick_ignore = [
    ('py:class', 'sympy.logic.boolalg.Boolean')
]

# To stop docstrings inheritance.
autodoc_inherit_docstrings = False

# See https://www.sympy.org/sphinx-math-dollar/
mathjax3_config = {
  "tex": {
    "inlineMath": [['\\(', '\\)']],
    "displayMath": [["\\[", "\\]"]],
  }
}

# Myst configuration (for .md files). See
# https://myst-parser.readthedocs.io/en/latest/syntax/optional.html
myst_enable_extensions = ["dollarmath", "linkify"]
myst_heading_anchors = 6
# myst_update_mathjax = False

# Add any paths that contain templates here, relative to this directory.
templates_path = ['_templates']

# The suffix of source filenames.
source_suffix = '.rst'

# The master toctree document.
master_doc = 'index'

suppress_warnings = ['ref.citation', 'ref.footnote']

# General substitutions.
project = 'SymPy'
copyright = '{} SymPy Development Team'.format(datetime.utcnow().year)

# The default replacements for |version| and |release|, also used in various
# other places throughout the built documents.
#
# The short X.Y version.
version = sympy.__version__
# The full version, including alpha/beta/rc tags.
release = version

# There are two options for replacing |today|: either, you set today to some
# non-false value, then it is used:
#today = ''
# Else, today_fmt is used as the format for a strftime call.
today_fmt = '%B %d, %Y'

# List of documents that shouldn't be included in the build.
#unused_docs = []

# If true, '()' will be appended to :func: etc. cross-reference text.
#add_function_parentheses = True

# If true, the current module name will be prepended to all description
# unit titles (such as .. function::).
#add_module_names = True

# If true, sectionauthor and moduleauthor directives will be shown in the
# output. They are ignored by default.
#show_authors = False

# The name of the Pygments (syntax highlighting) style to use.
sys.path.append(os.path.abspath("./_pygments"))
pygments_style = 'styles.SphinxHighContrastStyle'
pygments_dark_style = 'styles.NativeHighContrastStyle'

# Don't show the source code hyperlinks when using matplotlib plot directive.
plot_html_show_source_link = False

# Options for HTML output
# -----------------------

# The style sheet to use for HTML and HTML Help pages. A file of that name
# must exist either in Sphinx' static/ path, or in one of the custom paths
# given in html_static_path.
# html_style = 'default.css'

# Add any paths that contain custom static files (such as style sheets) here,
# relative to this directory. They are copied after the builtin static files,
# so a file named "default.css" will overwrite the builtin "default.css".
html_static_path = ['_static']

# If not '', a 'Last updated on:' timestamp is inserted at every page bottom,
# using the given strftime format.
html_last_updated_fmt = '%b %d, %Y'

# was classic
# html_theme = "classic"
html_theme = "furo"

# Adjust the sidebar so that the entire sidebar is scrollable
html_sidebars = {
    "**": [
        "sidebar/scroll-start.html",
        "sidebar/brand.html",
        "sidebar/search.html",
        "sidebar/navigation.html",
        "sidebar/versions.html",
        "sidebar/scroll-end.html",
    ],
}

common_theme_variables = {
    # Main "SymPy green" colors. Many things uses these colors.
    "color-brand-primary": "#52833A",
    "color-brand-content": "#307748",

    # The left sidebar.
    "color-sidebar-background": "#3B5526",
    "color-sidebar-background-border": "var(--color-background-primary)",
    "color-sidebar-link-text": "#FFFFFF",
    "color-sidebar-brand-text": "var(--color-sidebar-link-text--top-level)",
    "color-sidebar-link-text--top-level": "#FFFFFF",
    "color-sidebar-item-background--hover": "var(--color-brand-primary)",
    "color-sidebar-item-expander-background--hover": "var(--color-brand-primary)",

    "color-link-underline--hover": "var(--color-link)",
    "color-api-keyword": "#000000bd",
    "color-api-name": "var(--color-brand-content)",
    "color-api-pre-name": "var(--color-brand-content)",
    "api-font-size": "var(--font-size--normal)",
    "color-foreground-secondary": "#53555B",

    # TODO: Add the other types of admonitions here if anyone uses them.
    "color-admonition-title-background--seealso": "#CCCCCC",
    "color-admonition-title--seealso": "black",
    "color-admonition-title-background--note": "#CCCCCC",
    "color-admonition-title--note": "black",
    "color-admonition-title-background--warning": "var(--color-problematic)",
    "color-admonition-title--warning": "white",
    "admonition-font-size": "var(--font-size--normal)",
    "admonition-title-font-size": "var(--font-size--normal)",

    # Note: this doesn't work. If we want to change this, we have to set
    # it as the .highlight background in custom.css.
    "color-code-background": "hsl(80deg 100% 95%)",

    "code-font-size": "var(--font-size--small)",
    "font-stack--monospace": 'DejaVu Sans Mono,"SFMono-Regular",Menlo,Consolas,Monaco,Liberation Mono,Lucida Console,monospace;'
    }

html_theme_options = {
    "light_css_variables": common_theme_variables,
    # The dark variables automatically inherit values from the light variables
    "dark_css_variables": {
        **common_theme_variables,
        "color-brand-primary": "#33CB33",
        "color-brand-content": "#1DBD1D",

        "color-api-keyword": "#FFFFFFbd",
        "color-api-overall": "#FFFFFF90",
        "color-api-paren": "#FFFFFF90",

        "color-sidebar-item-background--hover": "#52833A",
        "color-sidebar-item-expander-background--hover": "#52833A",
        # This is the color of the text in the right sidebar
        "color-foreground-secondary": "#9DA1AC",

        "color-admonition-title-background--seealso": "#555555",
        "color-admonition-title-background--note": "#555555",
        "color-problematic": "#B30000",
    },
    # See https://pradyunsg.me/furo/customisation/footer/
    "footer_icons": [
        {
            "name": "GitHub",
            "url": "https://github.com/sympy/sympy",
            "html": """
                <svg stroke="currentColor" fill="currentColor" stroke-width="0" viewBox="0 0 16 16">
                    <path fill-rule="evenodd" d="M8 0C3.58 0 0 3.58 0 8c0 3.54 2.29 6.53 5.47 7.59.4.07.55-.17.55-.38 0-.19-.01-.82-.01-1.49-2.01.37-2.53-.49-2.69-.94-.09-.23-.48-.94-.82-1.13-.28-.15-.68-.52-.01-.53.63-.01 1.08.58 1.23.82.72 1.21 1.87.87 2.33.66.07-.52.28-.87.51-1.07-1.78-.2-3.64-.89-3.64-3.95 0-.87.31-1.59.82-2.15-.08-.2-.36-1.02.08-2.12 0 0 .67-.21 2.2.82.64-.18 1.32-.27 2-.27.68 0 1.36.09 2 .27 1.53-1.04 2.2-.82 2.2-.82.44 1.1.16 1.92.08 2.12.51.56.82 1.27.82 2.15 0 3.07-1.87 3.75-3.65 3.95.29.25.54.73.54 1.48 0 1.07-.01 1.93-.01 2.2 0 .21.15.46.55.38A8.013 8.013 0 0 0 16 8c0-4.42-3.58-8-8-8z"></path>
                </svg>
            """,
            "class": "",
        },
    ],
}

# Add a header for PR preview builds. See the Circle CI configuration.
if os.environ.get("CIRCLECI") == "true":
    PR_NUMBER = os.environ.get('CIRCLE_PR_NUMBER')
    SHA1 = os.environ.get('CIRCLE_SHA1')
    html_theme_options['announcement'] = f"""This is a preview build from
SymPy pull request <a href="https://github.com/sympy/sympy/pull/{PR_NUMBER}">
#{PR_NUMBER}</a>. It was built against <a
href="https://github.com/sympy/sympy/pull/{PR_NUMBER}/commits/{SHA1}">{SHA1[:7]}</a>.
If you aren't looking for a PR preview, go to <a
href="https://docs.sympy.org/">the main SymPy documentation</a>. """

# custom.css contains changes that aren't possible with the above because they
# aren't specified in the Furo theme as CSS variables
html_css_files = ['custom.css']

# html_js_files = []

# If true, SmartyPants will be used to convert quotes and dashes to
# typographically correct entities.
#html_use_smartypants = True

# Content template for the index page.
#html_index = ''

# Custom sidebar templates, maps document names to template names.
#html_sidebars = {}

# Additional templates that should be rendered to pages, maps page names to
# template names.
#html_additional_pages = {}

# If false, no module index is generated.
#html_use_modindex = True
html_domain_indices = ['py-modindex']

# If true, the reST sources are included in the HTML build as _sources/<name>.
# html_copy_source = True

# Output file base name for HTML help builder.
htmlhelp_basename = 'SymPydoc'

language = 'en'

# Options for LaTeX output
# ------------------------

# The paper size ('letter' or 'a4').
#latex_paper_size = 'letter'

# The font size ('10pt', '11pt' or '12pt').
#latex_font_size = '10pt'

# Grouping the document tree into LaTeX files. List of tuples
# (source start file, target name, title, author, document class [howto/manual], toctree_only).
# toctree_only is set to True so that the start file document itself is not included in the
# output, only the documents referenced by it via TOC trees.  The extra stuff in the master
# document is intended to show up in the HTML, but doesn't really belong in the LaTeX output.
latex_documents = [('index', 'sympy-%s.tex' % release, 'SymPy Documentation',
                    'SymPy Development Team', 'manual', True)]

# Additional stuff for the LaTeX preamble.
# Tweaked to work with XeTeX.
latex_elements = {
    'babel':     '',
    'fontenc': r'''
% Define version of \LaTeX that is usable in math mode
\let\OldLaTeX\LaTeX
\renewcommand{\LaTeX}{\text{\OldLaTeX}}

\usepackage{bm}
\usepackage{amssymb}
\usepackage{fontspec}
\usepackage[english]{babel}
\defaultfontfeatures{Mapping=tex-text}
\setmainfont{DejaVu Serif}
\setsansfont{DejaVu Sans}
\setmonofont{DejaVu Sans Mono}
''',
    'fontpkg':   '',
    'inputenc':  '',
    'utf8extra': '',
    'preamble':  r'''
'''
}

# SymPy logo on title page
html_logo = '_static/sympylogo.png'
latex_logo = '_static/sympylogo_big.png'
html_favicon = '../_build/logo/sympy-notailtext-favicon.ico'

# Documents to append as an appendix to all manuals.
#latex_appendices = []

# Show page numbers next to internal references
latex_show_pagerefs = True

# We use False otherwise the module index gets generated twice.
latex_use_modindex = False

default_role = 'math'
pngmath_divpng_args = ['-gamma 1.5', '-D 110']
# Note, this is ignored by the mathjax extension
# Any \newcommand should be defined in the file
pngmath_latex_preamble = '\\usepackage{amsmath}\n' \
    '\\usepackage{bm}\n' \
    '\\usepackage{amsfonts}\n' \
    '\\usepackage{amssymb}\n' \
    '\\setlength{\\parindent}{0pt}\n'

texinfo_documents = [
    (master_doc, 'sympy', 'SymPy Documentation', 'SymPy Development Team',
   'SymPy', 'Computer algebra system (CAS) in Python', 'Programming', 1),
]

# Use svg for graphviz
graphviz_output_format = 'svg'

# Enable links to other packages
intersphinx_mapping = {
    'matplotlib': ('https://matplotlib.org/stable/', None),
<<<<<<< HEAD
=======
    'mpmath': ('https://mpmath.org/doc/current/', None),
>>>>>>> c79d74da
    "scipy": ("https://docs.scipy.org/doc/scipy/", None),
    "numpy": ("https://numpy.org/doc/stable/", None),
}
# Require :external: to reference intersphinx. Prevents accidentally linking
# to something from matplotlib.
intersphinx_disabled_reftypes = ['*']

# Requried for linkcode extension.
# Get commit hash from the external file.
commit_hash_filepath = '../commit_hash.txt'
commit_hash = None
if os.path.isfile(commit_hash_filepath):
    with open(commit_hash_filepath) as f:
        commit_hash = f.readline()

# Get commit hash from the external file.
if not commit_hash:
    try:
        commit_hash = subprocess.check_output(['git', 'rev-parse', 'HEAD'])
        commit_hash = commit_hash.decode('ascii')
        commit_hash = commit_hash.rstrip()
    except:
        import warnings
        warnings.warn(
            "Failed to get the git commit hash as the command " \
            "'git rev-parse HEAD' is not working. The commit hash will be " \
            "assumed as the SymPy master, but the lines may be misleading " \
            "or nonexistent as it is not the correct branch the doc is " \
            "built with. Check your installation of 'git' if you want to " \
            "resolve this warning.")
        commit_hash = 'master'

fork = 'sympy'
blobpath = \
    "https://github.com/{}/sympy/blob/{}/sympy/".format(fork, commit_hash)


def linkcode_resolve(domain, info):
    """Determine the URL corresponding to Python object."""
    if domain != 'py':
        return

    modname = info['module']
    fullname = info['fullname']

    submod = sys.modules.get(modname)
    if submod is None:
        return

    obj = submod
    for part in fullname.split('.'):
        try:
            obj = getattr(obj, part)
        except Exception:
            return

    # strip decorators, which would resolve to the source of the decorator
    # possibly an upstream bug in getsourcefile, bpo-1764286
    try:
        unwrap = inspect.unwrap
    except AttributeError:
        pass
    else:
        obj = unwrap(obj)

    try:
        fn = inspect.getsourcefile(obj)
    except Exception:
        fn = None
    if not fn:
        return

    try:
        source, lineno = inspect.getsourcelines(obj)
    except Exception:
        lineno = None

    if lineno:
        linespec = "#L%d-L%d" % (lineno, lineno + len(source) - 1)
    else:
        linespec = ""

    fn = os.path.relpath(fn, start=os.path.dirname(sympy.__file__))
    return blobpath + fn + linespec<|MERGE_RESOLUTION|>--- conflicted
+++ resolved
@@ -396,10 +396,7 @@
 # Enable links to other packages
 intersphinx_mapping = {
     'matplotlib': ('https://matplotlib.org/stable/', None),
-<<<<<<< HEAD
-=======
     'mpmath': ('https://mpmath.org/doc/current/', None),
->>>>>>> c79d74da
     "scipy": ("https://docs.scipy.org/doc/scipy/", None),
     "numpy": ("https://numpy.org/doc/stable/", None),
 }
