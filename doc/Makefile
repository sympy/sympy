# Makefile for Sphinx documentation
#
PYTHON       = python
RST2HTML     = rst2html

# You can set these variables from the command line.
SPHINXOPTS   =
SPHINXVER    = 0.5
SPHINXBUILD  = sphinx-build
PAPER        =
BUILDDIR     = _build
SOURCEDIR    = src
LIVEHOST     = localhost
LIVEPORT     = 0

SVGFILES = $(wildcard src/modules/physics/vector/*.svg) $(wildcard src/modules/physics/mechanics/examples/*.svg) $(wildcard src/modules/vector/*.svg)
PDFFILES = $(SVGFILES:%.svg=%.pdf)

# This must be set for the recursive make pdf build to work in make latexpdf
export LATEXMKOPTS = -halt-on-error -xelatex


ALLSPHINXOPTS = -d $(BUILDDIR)/doctrees $(SPHINXOPTS)
WARNINGSFILE = $(BUILDDIR)/.sphinx-warnings
SPHINXSAVEWARNINGS = -w $(WARNINGSFILE)
ALLSPHINXOPTSapi = -d $(BUILDDIR)/doctrees-api $(SPHINXOPTS) api
ALLSPHINXOPTSlatex = -d $(BUILDDIR)/doctrees-latex -D latex_element.papersize=$(PAPER)paper \
                $(SPHINXOPTS) src

.PHONY: changes cheatsheet clean help html _html htmlapi htmlhelp info latex \
        pdflatex latexpdf pdf linkcheck livehtml texinfo web logo man printwarnings

.SUFFIXES: .pdf .svg

help:
	@echo "Please use \`make <target>' where <target> is one of"
	@echo "  changes     to make an overview over all changed/added/deprecated items"
	@echo "  cheatsheet  to make the Cheatsheet"
	@echo "  clean       to remove generated files"
	@echo "  html        to make standalone HTML files"
	@echo "  htmlapi     to make HTML API docs"
	@echo "  htmlhelp    to make HTML files and a HTML help project"
	@echo "  info        to make Texinfo files and run them through makeinfo"
	@echo "  latex       to make LaTeX files, you can set PAPER=a4 or PAPER=letter"
	@echo "  linkcheck   to check all external links for integrity"
	@echo "  livehtml    to use livereload to view the built html"
	@echo "  texinfo     to make Texinfo files"
	@echo "  web         to make files usable by Sphinx.web"
	@echo "  logo        generate logos from src/logo/sympy.svg"
	@echo "  man         build manpage"

clean:
	-rm -rf $(BUILDDIR)
	-rm -rf sphinx
	-rm -f $(PDFFILES)

html:
	$(MAKE) -s _html || $(MAKE) -s printwarnings

# Force colors on CI. Set NO_COLOR=1 on the command line to disable this.
_html: export FORCE_COLOR = 1
_html: $(BUILDDIR)/html/pics/*.png
_html: SPHINXOPTS += -W --keep-going
_html: $(BUILDDIR)/logo/sympy-notailtext-favicon.ico
	mkdir -p $(SOURCEDIR)/.static
	mkdir -p $(BUILDDIR)/html
	mkdir -p $(BUILDDIR)/doctrees
	mkdir -p $(SOURCEDIR)/modules
	$(SPHINXBUILD) -b html $(ALLSPHINXOPTS) $(SPHINXSAVEWARNINGS) $(SOURCEDIR) $(BUILDDIR)/html
	@echo
	@echo "Docs build finished. The HTML pages are in $(BUILDDIR)/html."

# Print the warnings again at the end of the build, to make them easier to find
printwarnings:
	@printf "\033[0;31mThe docs build failed with the following errors:\033[0m\n"
	@cat $(WARNINGSFILE)
	exit 1

$(BUILDDIR)/html/pics/*.png: $(SOURCEDIR)/pics/*.png
	mkdir -p $(BUILDDIR)/html
	cp -r $(SOURCEDIR)/pics $(BUILDDIR)/html/

htmlapi:
	mkdir -p api/.static
	mkdir -p api/modules
	mkdir -p $(BUILDDIR)/api $(BUILDDIR)/doctreesapi
	rm -f api/modules/sympy*.rst
	$(SPHINXBUILD) -b html $(ALLSPHINXOPTSapi) $(BUILDDIR)/api
	@echo
	@echo "Build finished. The API docs pages are in $(BUILDDIR)/api."

web:
	mkdir -p $(BUILDDIR)/web $(BUILDDIR)/doctrees
	$(SPHINXBUILD) -b web $(ALLSPHINXOPTS) $(SOURCEDIR) $(BUILDDIR)/web
	@echo
	@echo "Build finished; now you can run"
	@echo "  python -m sphinx.web $(BUILDDIR)/web"
	@echo "to start the server."

htmlhelp:
	mkdir -p $(BUILDDIR)/htmlhelp $(BUILDDIR)/doctrees
	$(SPHINXBUILD) -b htmlhelp $(ALLSPHINXOPTS) %(SOURCEDIR) $(BUILDDIR)/htmlhelp
	@echo
	@echo "Build finished; now you can run HTML Help Workshop with the" \
	      ".hhp project file in $(BUILDDIR)/htmlhelp."

latex:
	mkdir -p $(BUILDDIR)/latex $(BUILDDIR)/doctrees
	$(SPHINXBUILD) -b latex $(ALLSPHINXOPTSlatex) $(BUILDDIR)/latex
	@echo
	@echo "Build finished; the LaTeX files are in $(BUILDDIR)/latex."
	@echo "Set the environment variable LATEXMKOPTS='-xelatex -silent'"
	@echo "And run \`make all' in that directory to run these through xelatex."

pdf pdflatex latexpdf: latex
	$(MAKE) -C $(BUILDDIR)/latex

changes:
	mkdir -p $(BUILDDIR)/changes $(BUILDDIR)/doctrees
	$(SPHINXBUILD) -b changes $(ALLSPHINXOPTS) $(SOURCEDIR) $(BUILDDIR)/changes
	@echo
	@echo "The overview file is in $(BUILDDIR)/changes."

linkcheck:
	mkdir -p $(BUILDDIR)/linkcheck $(BUILDDIR)/doctrees
	$(SPHINXBUILD) -b linkcheck $(ALLSPHINXOPTS) $(SOURCEDIR) $(BUILDDIR)/linkcheck
	@echo
	@echo "Link check complete; look for any errors in the above output " \
	      "or in $(BUILDDIR)/linkcheck/output.txt."

<<<<<<< HEAD
livehtml: $(BUILDDIR)/html/pics/*.png
livehtml: $(BUILDDIR)/logo/sympy-notailtext-favicon.ico
=======
livehtml: _html
>>>>>>> edf24253
	sphinx-autobuild --open-browser --watch .. --host $(LIVEHOST) --port $(LIVEPORT) -b html $(ALLSPHINXOPTS) $(SOURCEDIR) $(BUILDDIR)/html

cheatsheet: $(BUILDDIR)/cheatsheet/cheatsheet.pdf $(BUILDDIR)/cheatsheet/combinatoric_cheatsheet.pdf

$(BUILDDIR)/cheatsheet/cheatsheet.pdf: cheatsheet/cheatsheet.tex
	mkdir -p $(BUILDDIR)/cheatsheet
	pdflatex -output-directory=$(BUILDDIR)/cheatsheet cheatsheet/cheatsheet.tex
	pdflatex -output-directory=$(BUILDDIR)/cheatsheet cheatsheet/cheatsheet.tex

$(BUILDDIR)/cheatsheet/combinatoric_cheatsheet.pdf: cheatsheet/combinatoric_cheatsheet.tex
	mkdir -p $(BUILDDIR)/cheatsheet
	pdflatex -output-directory=$(BUILDDIR)/cheatsheet cheatsheet/combinatoric_cheatsheet.tex
	pdflatex -output-directory=$(BUILDDIR)/cheatsheet cheatsheet/combinatoric_cheatsheet.tex

texinfo:
	mkdir -p $(BUILDDIR)/texinfo
	$(SPHINXBUILD) -b texinfo $(ALLSPHINXOPTS) $(SOURCEDIR) $(BUILDDIR)/texinfo
	@echo
	@echo "Build finished. The Texinfo files are in $(BUILDDIR)/texinfo."
	@echo "Run \`make' in that directory to run these through makeinfo" \
	      "(use \`make info' here to do that automatically)."

info:
	mkdir -p $(BUILDDIR)/texinfo
	$(SPHINXBUILD) -b texinfo $(ALLSPHINXOPTS) $(SOURCEDIR) $(BUILDDIR)/texinfo
	@echo "Running Texinfo files through makeinfo..."
	make -C $(BUILDDIR)/texinfo info
	@echo "makeinfo finished; the Info files are in $(BUILDDIR)/texinfo."

man: man/isympy.xml
	docbook2x-man --to-stdout $< > man/isympy.1

logo: $(BUILDDIR)/logo/*.png

$(BUILDDIR)/logo/sympy-notailtext-favicon.ico: logo

$(BUILDDIR)/logo/*.png: $(SOURCEDIR)/logo/sympy.svg
	mkdir -p $(BUILDDIR)/logo
	$(PYTHON) ./generate_logos.py -d
	@echo
	@echo "Logo generated."<|MERGE_RESOLUTION|>--- conflicted
+++ resolved
@@ -128,12 +128,7 @@
 	@echo "Link check complete; look for any errors in the above output " \
 	      "or in $(BUILDDIR)/linkcheck/output.txt."
 
-<<<<<<< HEAD
-livehtml: $(BUILDDIR)/html/pics/*.png
-livehtml: $(BUILDDIR)/logo/sympy-notailtext-favicon.ico
-=======
 livehtml: _html
->>>>>>> edf24253
 	sphinx-autobuild --open-browser --watch .. --host $(LIVEHOST) --port $(LIVEPORT) -b html $(ALLSPHINXOPTS) $(SOURCEDIR) $(BUILDDIR)/html
 
 cheatsheet: $(BUILDDIR)/cheatsheet/cheatsheet.pdf $(BUILDDIR)/cheatsheet/combinatoric_cheatsheet.pdf
