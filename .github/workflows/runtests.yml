# ------------------------------------------------------------------ #
#                                                                    #
#           SymPy CI script for Github Actions                       #
#                                                                    #
#   Runs each time a pull request is opened, pushed or merged        #
#                                                                    #
# ------------------------------------------------------------------ #

name: test
on: [push, pull_request]
jobs:

  # -------------------- Code quality ------------------------------ #

  code-quality:

    runs-on: ubuntu-20.04
    steps:
      - uses: actions/checkout@v2
        with:
          # Clone full git history (needed for AUTHORS/mailmap)
          fetch-depth: '0'

      - uses: actions/setup-python@v2
        with:
          python-version: '3.9'
      - run: python -m pip install --upgrade pip
      - run: pip install mpmath flake8

      - name: Basic code quality tests
        run: bin/test quality

      - name: Run flake8 on the sympy package
        run: flake8 sympy

      - name: Detect invalid escapes like '\e'
        run: python -We:invalid -We::SyntaxWarning -m compileall -f -q sympy/

      - name: Test all modules are listed in setup.py
        run: bin/test_setup.py

      # -- temporarily disabled -- #
      # These checks were too difficult for new contributors. They will
      # need to be made easier to work with before they are reenabled.

      #- name: Test for ambiguous author information in commits
      #  run: bin/mailmap_update.py

      #- name: Make sure all commits have an associated author
      #  run: bin/authors_update.py

  # -------------------- Doctests latest Python -------------------- #

  doctests-latest:
    needs: code-quality

    runs-on: ubuntu-20.04
    steps:
      - uses: actions/checkout@v2
      - uses: actions/setup-python@v2
        with:
          python-version: '3.9'
      - run: python -m pip install --upgrade pip
      - run: pip install mpmath
      - run: bin/doctest --force-colors
      - run: examples/all.py -q

  # -------------------- Test split 1/2 latest Python -------------- #

  tests1-latest:
    needs: code-quality

    runs-on: ubuntu-20.04
    steps:
      - uses: actions/checkout@v2
      - uses: actions/setup-python@v2
        with:
          python-version: '3.9'
      - run: python -m pip install --upgrade pip
      - run: pip install mpmath
      - run: bin/test --force-colors --split=1/2

  # -------------------- Test split 2/2 latest Python -------------- #

  tests2-latest:
    needs: code-quality

    runs-on: ubuntu-20.04
    steps:
      - uses: actions/checkout@v2
      - uses: actions/setup-python@v2
        with:
          python-version: '3.9'
      - run: python -m pip install --upgrade pip
      - run: pip install mpmath
      - run: bin/test --force-colors --split=2/2

  # -------------------- Optional dependency tests ----------------- #

  optional-dependencies:
    needs: code-quality

    runs-on: ubuntu-20.04
    steps:
      - uses: actions/checkout@v2
      - uses: actions/setup-python@v2
        with:
          python-version: '3.9'
      - run: sudo apt install antlr4 libgfortran5 gfortran libmpfr-dev libmpc-dev
      - run: python -m pip install --upgrade pip
      - run: pip install mpmath gmpy2 matplotlib numpy scipy pymc3 aesara ipython \
                         symengine cython llvmlite wurlitzer \
                         autowrap numexpr 'antlr4-python3-runtime==4.7.*'
      # Test external imports
      - run: bin/test_external_imports.py
      - run: bin/test_submodule_imports.py
      - run: bin/test_executable.py
      # Test modules with specific dependencies
      - run: bin/test_optional_dependencies.py

  # -------------------- Tensorflow tests -------------------------- #

  tensorflow:
    needs: code-quality

    runs-on: ubuntu-20.04
    steps:
      - uses: actions/checkout@v2
      - uses: actions/setup-python@v2
        with:
          python-version: '3.9'
      - run: python -m pip install --upgrade pip
      - run: pip install mpmath numpy scipy tensorflow
      # Test modules that can use tensorflow
      - run: bin/test_tensorflow.py

  # -------------------- SymEngine tests --------------------------- #

  symengine:
    needs: code-quality

    runs-on: ubuntu-20.04
    steps:
      - uses: actions/checkout@v2
      - uses: actions/setup-python@v2
        with:
          python-version: '3.9'
      - run: python -m pip install --upgrade pip
      - run: pip install mpmath numpy symengine
      # Test modules that can use tensorflow
      - run: bin/test_symengine.py
        env:
          USE_SYMENGINE: '1'

  # -------------------- Slow test split 1/2 ----------------------- #

  slow1:
    needs: [doctests-latest, tests1-latest, tests2-latest]

    runs-on: ubuntu-20.04
    steps:
      - uses: actions/checkout@v2
      - uses: actions/setup-python@v2
        with:
          python-version: '3.9'
      - run: python -m pip install --upgrade pip
      - run: pip install mpmath
      - run: TRAVIS_BUILD_NUMBER=true bin/test --force-colors --slow --timeout=595 --split=1/2

  # -------------------- Slow test split 2/2 ----------------------- #

  slow2:
    needs: [doctests-latest, tests1-latest, tests2-latest]

    runs-on: ubuntu-20.04
    steps:
      - uses: actions/checkout@v2
      - uses: actions/setup-python@v2
        with:
          python-version: '3.9'
      - run: python -m pip install --upgrade pip
      - run: pip install mpmath
      - run: TRAVIS_BUILD_NUMBER=true bin/test --force-colors --slow --timeout=595 --split=2/2

  # -------------------- Test split 1/2 older Python --------------- #

  tests1:
    needs: [doctests-latest, tests1-latest, tests2-latest]

    runs-on: ubuntu-20.04
    strategy:
      matrix:
<<<<<<< HEAD
        python-version: ['3.7', '3.8', '3.10.0-rc.1', 'pypy-3.7']
=======
        python-version: ['3.6', '3.7', '3.8', '3.10.0-rc.1 - 3.10', 'pypy-3.7']
>>>>>>> 202dad9c
    steps:
      - uses: actions/checkout@v2
      - uses: actions/setup-python@v2
        with:
          python-version: ${{ matrix.python-version }}
      - run: python -m pip install --upgrade pip
      - run: pip install mpmath
      - run: bin/test --force-colors --split=1/2

  # -------------------- Test split 2/2 older Python --------------- #

  tests2:
    needs: [doctests-latest, tests1-latest, tests2-latest]

    runs-on: ubuntu-20.04
    strategy:
      matrix:
<<<<<<< HEAD
        python-version: ['3.7', '3.8', '3.10.0-rc.1', 'pypy-3.7']
=======
        python-version: ['3.6', '3.7', '3.8', '3.10.0-rc.1 - 3.10', 'pypy-3.7']
>>>>>>> 202dad9c
    steps:
      - uses: actions/checkout@v2
      - uses: actions/setup-python@v2
        with:
          python-version: ${{ matrix.python-version }}
      - run: python -m pip install --upgrade pip
      - run: pip install mpmath
      - run: bin/test --force-colors --split=2/2

  # -------------------- Doctests older Python --------------------- #

  doctests:
    needs: [doctests-latest, tests1-latest, tests2-latest]

    runs-on: ubuntu-20.04
    strategy:
      matrix:
<<<<<<< HEAD
        python-version: ['3.7', '3.8', '3.10.0-rc.1', 'pypy-3.7']
=======
        python-version: ['3.6', '3.7', '3.8', '3.10.0-rc.1 - 3.10', 'pypy-3.7']
>>>>>>> 202dad9c
    steps:
      - uses: actions/checkout@v2
      - uses: actions/setup-python@v2
        with:
          python-version: ${{ matrix.python-version }}
      - run: python -m pip install --upgrade pip
      - run: pip install mpmath
      - run: bin/doctest --force-colors
      - run: examples/all.py -q

  # -------------------- Build the html/latex docs ----------------- #

  sphinx:
    needs: [doctests-latest, tests1-latest, tests2-latest]

    runs-on: ubuntu-20.04
    steps:
      - uses: actions/checkout@v2
      - uses: actions/setup-python@v2
        with:
          python-version: '3.9'
      - run: release/aptinstall.sh
      - run: pip install -r release/requirements.txt
      - run: bin/test_sphinx.sh


  # -------------------- Check the error message under py2 --------- #

  py2-import:
    needs: [doctests-latest, tests1-latest, tests2-latest]

    runs-on: ubuntu-20.04
    steps:
      - uses: actions/checkout@v2
      - uses: actions/setup-python@v2
        with:
          python-version: '2.7'
      - run: bin/test_py2_import.py

  # -------------------- Run benchmarks against master and 1.8 ----- #

  benchmarks:
    needs: [doctests-latest, tests1-latest, tests2-latest]

    runs-on: ubuntu-20.04
    steps:
      - uses: actions/checkout@v2
        with:
          # Checkout repo with full history
          fetch-depth: 0
      - uses: actions/setup-python@v2
        with:
          python-version: '3.9'
      - run: pip install asv virtualenv
      - run: git submodule add https://github.com/sympy/sympy_benchmarks.git

        # Need to make sure we can access the branches from the main repo. We
        # will run benchmarks for the PR, for master and for the previous
        # release. The version branch names below should be updated once there
        # has been a newer release of sympy. The list of branches to check is
        # also specified in asv.conf.actions.json which should be updated as
        # well.

      - run: git remote add upstream https://github.com/sympy/sympy.git
      - run: git fetch upstream master
      - run: git fetch upstream 1.8

      - name: Configure benchmarks
        run: asv machine --yes --config asv.conf.actions.json

        # This is the slow part:
      - name: Run benchmarks
        run: asv run --config asv.conf.actions.json

        # Output benchmark results
      - run: asv compare upstream/master HEAD --config asv.conf.actions.json --factor 1.5 | tee pr_vs_master.txt
      - run: asv compare upstream/master HEAD --config asv.conf.actions.json --factor 1.5 --only-changed | tee pr_vs_master_changed.txt
      - run: asv compare upstream/1.8 upstream/master --config asv.conf.actions.json --factor 1.5 | tee master_vs_release.txt
      - run: asv compare upstream/1.8 upstream/master --config asv.conf.actions.json --factor 1.5 --only-changed | tee master_vs_release_changed.txt

        # This workflow does not have write permissions for the repository so
        # we save all outputs as artifacts that can be accessed by the
        # comment-on-pr workflow which is triggered by workflow_run to run when
        # this one completes.

      - name: Upload results as artifacts
        uses: actions/upload-artifact@v2
        with:
          name: benchmarks
          path: |
            pr_vs_master.txt
            pr_vs_master_changed.txt
            master_vs_release.txt
            master_vs_release_changed.txt

  # -------------------- Save PR number ---------------------------- #

  save-pr-number:
    needs: [doctests-latest, tests1-latest, tests2-latest]

    # The comment-on-pr workflow needs the issue number of the PR to be able to
    # comment so we output that to a file and pass it over as an artifact.

    runs-on: ubuntu-20.04
    steps:
      - name: Write PR number to file
        if: ${{ github.event_name == 'pull_request' }}
        run: echo -n ${{ github.event.number }} > pr_number.txt

      - name: Write empty file for PR number
        if: ${{ github.event_name != 'pull_request' }}
        run: echo -n > pr_number.txt

      - name: Upload results as artifacts
        uses: actions/upload-artifact@v2
        with:
          name: pr_number
          path: pr_number.txt<|MERGE_RESOLUTION|>--- conflicted
+++ resolved
@@ -190,11 +190,7 @@
     runs-on: ubuntu-20.04
     strategy:
       matrix:
-<<<<<<< HEAD
-        python-version: ['3.7', '3.8', '3.10.0-rc.1', 'pypy-3.7']
-=======
-        python-version: ['3.6', '3.7', '3.8', '3.10.0-rc.1 - 3.10', 'pypy-3.7']
->>>>>>> 202dad9c
+        python-version: ['3.7', '3.8', '3.10.0-rc.1 - 3.10', 'pypy-3.7']
     steps:
       - uses: actions/checkout@v2
       - uses: actions/setup-python@v2
@@ -212,11 +208,7 @@
     runs-on: ubuntu-20.04
     strategy:
       matrix:
-<<<<<<< HEAD
-        python-version: ['3.7', '3.8', '3.10.0-rc.1', 'pypy-3.7']
-=======
-        python-version: ['3.6', '3.7', '3.8', '3.10.0-rc.1 - 3.10', 'pypy-3.7']
->>>>>>> 202dad9c
+        python-version: ['3.7', '3.8', '3.10.0-rc.1 - 3.10', 'pypy-3.7']
     steps:
       - uses: actions/checkout@v2
       - uses: actions/setup-python@v2
@@ -234,11 +226,7 @@
     runs-on: ubuntu-20.04
     strategy:
       matrix:
-<<<<<<< HEAD
-        python-version: ['3.7', '3.8', '3.10.0-rc.1', 'pypy-3.7']
-=======
-        python-version: ['3.6', '3.7', '3.8', '3.10.0-rc.1 - 3.10', 'pypy-3.7']
->>>>>>> 202dad9c
+        python-version: ['3.7', '3.8', '3.10.0-rc.1 - 3.10', 'pypy-3.7']
     steps:
       - uses: actions/checkout@v2
       - uses: actions/setup-python@v2
