# ------------------------------------------------------------------ #
#                                                                    #
#           SymPy CI script for Github Actions                       #
#                                                                    #
#   Runs each time a pull request is opened, pushed or merged        #
#                                                                    #
# ------------------------------------------------------------------ #

name: test
on: [push, pull_request]
jobs:
  # -------------------- Code quality ------------------------------ #

  code-quality:
    runs-on: ubuntu-20.04
    steps:
      - uses: actions/checkout@v3

      - uses: actions/setup-python@v4
        with:
          python-version: "3.11"
      - run: python -m pip install --upgrade pip

      - run: pip install mpmath flake8 flake8-comprehensions ruff pytest

      - name: Basic code quality tests
        run: bin/test quality

      - name: Run flake8 on the sympy package
        run: flake8 sympy

      - name: Run Ruff on the sympy package
        run: ruff check .

      - name: Detect invalid escapes like '\e'
        run: python -We:invalid -We::SyntaxWarning -m compileall -f -q sympy/

      - name: Test all modules are listed in setup.py
        run: bin/test_setup.py

      # -- temporarily disabled -- #
      # These checks were too difficult for new contributors. They will
      # need to be made easier to work with before they are reenabled.

      #- name: Test for ambiguous author information in commits
      #  run: bin/mailmap_update.py

      #- name: Make sure all commits have an associated author
      #  run: bin/authors_update.py

  # ----------------------------- mypy ----------------------------- #

  mypy:
    needs: code-quality

    runs-on: ubuntu-20.04
    steps:
      - uses: actions/checkout@v3
      - uses: actions/setup-python@v4
        with:
          python-version: "3.11"
      - run: python -m pip install --upgrade pip
      - run: pip install mpmath mypy

      - name: Run mypy on the sympy package
        run: mypy sympy

  # ------------------------- sphinx-lint -------------------------- #

  sphinx-lint:
    needs: code-quality

    runs-on: ubuntu-20.04
    steps:
      - uses: actions/checkout@v3
      - uses: actions/setup-python@v4
        with:
          python-version: "3.11"
      - run: python -m pip install --upgrade pip
      - run: pip install sphinx-lint

      - name: Run sphinx-lint on the sympy documentation
        run: sphinx-lint doc/

  # --------------------------- check authors ---------------------- #

  authors:
    needs: code-quality
    runs-on: ubuntu-20.04
    steps:
      - uses: actions/checkout@v3
        with:
          # Clone full git history (needed for detecting authors)
          fetch-depth: 0
      - uses: actions/setup-python@v4
        with:
          python-version: "3.11"
      - run: python -m pip install --upgrade pip
      - run: pip install mpmath
      - run: bin/mailmap_check.py

  # -------------------- Doctests latest Python -------------------- #

  doctests-latest:
    needs: code-quality

    runs-on: ubuntu-20.04
    steps:
      - uses: actions/checkout@v3
      - uses: actions/setup-python@v4
        with:
          python-version: "3.11"
      - run: python -m pip install --upgrade pip
      - run: pip install mpmath
      - run: bin/doctest --force-colors
      - run: examples/all.py -q

<<<<<<< HEAD
  # -------------------- Test split 1/2 latest Python -------------- #

  tests1-latest:
    needs: code-quality

    runs-on: ubuntu-20.04
    steps:
      - uses: actions/checkout@v3
      - uses: actions/setup-python@v4
        with:
          python-version: "3.11"
      - run: python -m pip install --upgrade pip
      - run: pip install mpmath
      - run: bin/test --force-colors --split=1/2

  # -------------------- Test split 2/2 latest Python -------------- #
=======
  # ------------------------- Test latest Python ------------------- #
>>>>>>> b06cedf9

  tests-latest:
    needs: code-quality

    runs-on: ubuntu-20.04
    strategy:
      fail-fast: false
      matrix:
        group: [1, 2, 3, 4]
    steps:
      - uses: actions/checkout@v3
      - uses: actions/setup-python@v4
        with:
          python-version: "3.11"
      - run: python -m pip install --upgrade pip
      - run: pip install mpmath pytest pytest-split
      - run: bin/test --split ${{ matrix.group }}/4

  # -------------------- Test Pyodide on node ---------------------- #

  test-pyodide:
    needs: code-quality

    runs-on: ubuntu-20.04
    timeout-minutes: 75
    continue-on-error: true
    strategy:
      fail-fast: false
      matrix:
<<<<<<< HEAD
        split: ["1/2", "2/2"]
=======
        group: [1, 2, 3, 4]
>>>>>>> b06cedf9
    steps:
      - uses: actions/checkout@v3
      - uses: actions/setup-node@v3
        with:
          node-version: 18.x
      - uses: actions/setup-python@v4
        with:
<<<<<<< HEAD
          python-version: "3.10"
=======
          python-version: '3.11'
>>>>>>> b06cedf9
      - run: python -m pip install --upgrade pip
      - run: pip install build
      - run: wget -qO- https://github.com/pyodide/pyodide/releases/download/0.22.0/pyodide-core-0.22.0.tar.bz2 | tar xjf -
      - run: python -m build --wheel
<<<<<<< HEAD
      - run: node bin/test_pyodide.mjs --split=${{ matrix.split }} 2>/dev/null # ignore node exception
=======
      - run: node bin/test_pyodide.mjs --group=${{ matrix.group }} --splits=4 2>/dev/null  # ignore node exception
>>>>>>> b06cedf9

  # -------------------- Optional dependency tests ----------------- #

  optional-dependencies:
    needs: code-quality

    runs-on: ubuntu-20.04
    continue-on-error: ${{ matrix.experimental }}
    strategy:
      fail-fast: false
      matrix:
        python-version: ["3.9", "3.10", "3.11", "pypy3.8"]
        experimental: [false]
        #
        # For now we do not test optional dependencies with 3.12 because as of
        # 3.12.a.5 it is not possible to pip install numpy. Building numpy,
        # scipy etc from source is overkill for sympy CI. It is probably not
        # possible to install builds of most of the other optional dependencies
        # either (especially since many depend on numpy).
        #
        # Maybe use this to add 3.12 when the time comes:
        #include:
        #  - python-version: '3.12.0-alpha - 3.12'
        #    experimental: true
    steps:
      - uses: actions/checkout@v3
      - uses: actions/setup-python@v4
        with:
          python-version: ${{ matrix.python-version }}

      # Install the non-Python dependencies
      - run: sudo apt-get update
      - run: sudo apt-get install antlr4 libgfortran5 gfortran libmpfr-dev libmpc-dev libopenblas-dev
      - run: python -m pip install --upgrade pip wheel setuptools

      # dependencies to install in all Python versions:
      - run: pip install mpmath numpy numexpr matplotlib ipython cython scipy \
<<<<<<< HEAD
          aesara wurlitzer autowrap                            \
          'antlr4-python3-runtime==4.11.*'
=======
                         aesara wurlitzer autowrap pytest                     \
                         'antlr4-python3-runtime==4.11.*'
>>>>>>> b06cedf9

      # Not available in pypy or cpython 3.11 (yet).
      - if: ${{ ! contains(matrix.python-version, 'pypy') && ! contains(matrix.python-version, '3.11') }}
        run: pip install llvmlite numba

      # These are not available for pypy
      - if: ${{ ! contains(matrix.python-version, 'pypy') }}
        run: pip install gmpy2 jax jaxlib symengine pymc

      # Test external imports
      - run: bin/test_external_imports.py
      - run: bin/test_submodule_imports.py
      - run: bin/test_executable.py

      # Test modules with specific dependencies
      - run: bin/test_optional_dependencies.py

  # -------------------- Tensorflow tests -------------------------- #

  tensorflow:
    needs: code-quality

    runs-on: ubuntu-20.04
    steps:
      - uses: actions/checkout@v3
      - uses: actions/setup-python@v4
        with:
          python-version: "3.11"
      - run: python -m pip install --upgrade pip
      - run: pip install mpmath numpy scipy tensorflow pytest
      # Test modules that can use tensorflow
      - run: bin/test_tensorflow.py

  # -------------------- SymEngine tests --------------------------- #

  symengine:
    needs: code-quality

    runs-on: ubuntu-20.04
    steps:
      - uses: actions/checkout@v3
      - uses: actions/setup-python@v4
        with:
          python-version: "3.11"
      - run: python -m pip install --upgrade pip
      - run: pip install mpmath numpy symengine pytest
      # Test modules that can use tensorflow
      - run: bin/test_symengine.py
        env:
          USE_SYMENGINE: "1"

<<<<<<< HEAD
  # -------------------- Slow test split 1/2 ----------------------- #

  slow1:
    needs: [doctests-latest, tests1-latest, tests2-latest]

    runs-on: ubuntu-20.04
    steps:
      - uses: actions/checkout@v3
      - uses: actions/setup-python@v4
        with:
          python-version: "3.11"
      - run: python -m pip install --upgrade pip
      - run: pip install mpmath
      - run: bin/test --force-colors --slow --timeout=595 --split=1/2

  # -------------------- Slow test split 2/2 ----------------------- #

  slow2:
    needs: [doctests-latest, tests1-latest, tests2-latest]

    runs-on: ubuntu-20.04
    steps:
      - uses: actions/checkout@v3
      - uses: actions/setup-python@v4
        with:
          python-version: "3.11"
      - run: python -m pip install --upgrade pip
      - run: pip install mpmath
      - run: bin/test --force-colors --slow --timeout=595 --split=2/2

  # -------------------- Test split 1/2 older (and newer) Python --------------- #
=======
  # ------------------------- Slow tests --------------------------- #
>>>>>>> b06cedf9

  tests-slow:
    needs: [doctests-latest, tests-latest]

    runs-on: ubuntu-20.04
    strategy:
      fail-fast: false
      matrix:
<<<<<<< HEAD
        python-version:
          ["3.8", "3.9", "3.10", "3.12.0-alpha - 3.12", "pypy-3.8"]
        experimental: [false]
        # Maybe use this to add 3.12 when the time comes:
        #include:
        #  - python-version: '3.12.0-alpha - 3.12'
        #    experimental: true
=======
        group: [1, 2, 3, 4]
>>>>>>> b06cedf9
    steps:
      - uses: actions/checkout@v3
      - uses: actions/setup-python@v4
        with:
          python-version: '3.11'
      - run: python -m pip install --upgrade pip
      - run: pip install mpmath pytest pytest-split pytest-timeout
      - run: bin/test --slow --timeout 595 --split ${{ matrix.group }}/4

  # -------------------- Test older (and newer) Python --------------- #

  tests-other-python:
    needs: [doctests-latest, tests-latest]

    runs-on: ubuntu-20.04
    continue-on-error: ${{ matrix.experimental }}
    strategy:
      fail-fast: false
      matrix:
        python-version:
          ["3.8", "3.9", "3.10", "3.12.0-alpha - 3.12", "pypy-3.8"]
        experimental: [false]
        group: [1, 2, 3, 4]
        # Maybe use this to add 3.12 when the time comes:
        #include:
        #  - python-version: '3.12.0-alpha - 3.12'
        #    experimental: true
    steps:
      - uses: actions/checkout@v3
      - uses: actions/setup-python@v4
        with:
          python-version: ${{ matrix.python-version }}
      - run: python -m pip install --upgrade pip
      - run: pip install mpmath pytest pytest-split
      - run: bin/test --split ${{ matrix.group }}/4

  # -------------------- Doctests older (and newer) Python --------------------- #

  doctests-other-python:
    needs: [doctests-latest, tests-latest]

    runs-on: ubuntu-20.04
    continue-on-error: ${{ matrix.experimental }}
    strategy:
      fail-fast: false
      matrix:
        python-version:
          ["3.8", "3.9", "3.10", "3.12.0-alpha - 3.12", "pypy-3.8"]
        experimental: [false]
        # Maybe use this to add 3.12 when the time comes:
        #include:
        #  - python-version: '3.12.0-alpha - 3.12'
        #    experimental: true
    steps:
      - uses: actions/checkout@v3
      - uses: actions/setup-python@v4
        with:
          python-version: ${{ matrix.python-version }}
      - run: python -m pip install --upgrade pip
      - run: pip install mpmath
      - run: bin/doctest --force-colors
      - run: examples/all.py -q

  # -------------------- Build the html/latex docs ----------------- #

  sphinx:
    needs: [doctests-latest, tests-latest]

    runs-on: ubuntu-20.04
    steps:
      - uses: actions/checkout@v3
      - uses: actions/setup-python@v4
        with:
          python-version: "3.11"
      - run: doc/aptinstall.sh
      - run: pip install -r doc/requirements.txt
      - run: bin/test_sphinx.sh

      # When run against master, deploy to docs.sympy.org/dev. This requires
      # having an SSH deploy key set up. See
      # https://github.com/marketplace/actions/deploy-to-github-pages#using-an-ssh-deploy-key-
      - name: Deploy
        uses: JamesIves/github-pages-deploy-action@v4
        if: ${{ github.ref == 'refs/heads/master' }}
        with:
          folder: doc/_build/html
          ssh-key: ${{ secrets.DEPLOY_KEY }}
          repository-name: sympy/sympy_doc
          target-folder: dev

  # -------------------- Check the error message under py2 --------- #

  py2-import:
    needs: [doctests-latest, tests-latest]

    runs-on: ubuntu-20.04
    steps:
      - uses: actions/checkout@v3
      - uses: actions/setup-python@v4
        with:
          python-version: "2.7"
      - run: bin/test_py2_import.py

  # -------------------- Check the list of files for sdist --------- #

  sdist-check:
    needs: [doctests-latest, tests-latest]

    runs-on: ubuntu-20.04
    steps:
      - uses: actions/checkout@v3
      - uses: actions/setup-python@v4
        with:
          python-version: "3.11"
      - run: python -m pip install --upgrade pip build
      - run: python -m build --sdist
      - run: release/compare_tar_against_git.py dist/*.tar.gz .

  # -------- Run benchmarks against master and previous release ---- #

  benchmarks:
    needs: [doctests-latest, tests-latest]

    runs-on: ubuntu-20.04
    steps:
      - uses: actions/checkout@v3
        with:
          # Checkout repo with full history
          fetch-depth: 0
      - uses: actions/setup-python@v4
        with:
          python-version: "3.11"
      - run: pip install asv virtualenv
      - run: git submodule add https://github.com/sympy/sympy_benchmarks.git

        # Need to make sure we can access the branches from the main repo. We
        # will run benchmarks for the PR, for master and for the previous
        # release. The version branch names below should be updated once there
        # has been a newer release of sympy. The list of branches to check is
        # also specified in asv.conf.actions.json which should be updated as
        # well.

      - run: git remote add upstream https://github.com/sympy/sympy.git
      - run: git fetch upstream master
      - run: git fetch upstream 1.12

      - name: Configure benchmarks
        run: asv machine --yes --config asv.conf.actions.json

        # This is the slow part:
      - name: Run benchmarks
        run: asv run --config asv.conf.actions.json

        # Output benchmark results
      - run: asv compare upstream/master HEAD --config asv.conf.actions.json --factor 1.5 | tee pr_vs_master.txt
      - run: asv compare upstream/master HEAD --config asv.conf.actions.json --factor 1.5 --only-changed | tee pr_vs_master_changed.txt
      - run: asv compare upstream/1.12 upstream/master --config asv.conf.actions.json --factor 1.5 | tee master_vs_release.txt
      - run: asv compare upstream/1.12 upstream/master --config asv.conf.actions.json --factor 1.5 --only-changed | tee master_vs_release_changed.txt

        # This workflow does not have write permissions for the repository so
        # we save all outputs as artifacts that can be accessed by the
        # comment-on-pr workflow which is triggered by workflow_run to run when
        # this one completes.

      - name: Upload results as artifacts
        uses: actions/upload-artifact@v3
        with:
          name: benchmarks
          path: |
            pr_vs_master.txt
            pr_vs_master_changed.txt
            master_vs_release.txt
            master_vs_release_changed.txt

  # -------------------- Save PR number ---------------------------- #

  save-pr-number:
    needs: [doctests-latest, tests-latest]

    # The comment-on-pr workflow needs the issue number of the PR to be able to
    # comment so we output that to a file and pass it over as an artifact.

    runs-on: ubuntu-20.04
    steps:
      - name: Write PR number to file
        if: ${{ github.event_name == 'pull_request' }}
        run: echo -n ${{ github.event.number }} > pr_number.txt

      - name: Write empty file for PR number
        if: ${{ github.event_name != 'pull_request' }}
        run: echo -n > pr_number.txt

      - name: Upload results as artifacts
        uses: actions/upload-artifact@v3
        with:
          name: pr_number
          path: pr_number.txt

  # ---------------- Run and upload coverage report ----------------- #
  coverage:
    needs: [doctests-latest, tests1-latest, tests2-latest]

    runs-on: ubuntu-latest
    steps:
      - uses: actions/checkout@v3 # Checks the current directory

      - uses: actions/setup-python@v4 # Pre-built GitHub Action to setup python
        with:
          python-version: "3.9"
      - run: python -m pip install --upgrade pip
      - run: pip install sympy coverage
      - run: bin/coverage_report.py<|MERGE_RESOLUTION|>--- conflicted
+++ resolved
@@ -115,26 +115,7 @@
       - run: bin/doctest --force-colors
       - run: examples/all.py -q
 
-<<<<<<< HEAD
-  # -------------------- Test split 1/2 latest Python -------------- #
-
-  tests1-latest:
-    needs: code-quality
-
-    runs-on: ubuntu-20.04
-    steps:
-      - uses: actions/checkout@v3
-      - uses: actions/setup-python@v4
-        with:
-          python-version: "3.11"
-      - run: python -m pip install --upgrade pip
-      - run: pip install mpmath
-      - run: bin/test --force-colors --split=1/2
-
-  # -------------------- Test split 2/2 latest Python -------------- #
-=======
   # ------------------------- Test latest Python ------------------- #
->>>>>>> b06cedf9
 
   tests-latest:
     needs: code-quality
@@ -164,11 +145,7 @@
     strategy:
       fail-fast: false
       matrix:
-<<<<<<< HEAD
-        split: ["1/2", "2/2"]
-=======
         group: [1, 2, 3, 4]
->>>>>>> b06cedf9
     steps:
       - uses: actions/checkout@v3
       - uses: actions/setup-node@v3
@@ -176,20 +153,12 @@
           node-version: 18.x
       - uses: actions/setup-python@v4
         with:
-<<<<<<< HEAD
-          python-version: "3.10"
-=======
           python-version: '3.11'
->>>>>>> b06cedf9
       - run: python -m pip install --upgrade pip
       - run: pip install build
       - run: wget -qO- https://github.com/pyodide/pyodide/releases/download/0.22.0/pyodide-core-0.22.0.tar.bz2 | tar xjf -
       - run: python -m build --wheel
-<<<<<<< HEAD
-      - run: node bin/test_pyodide.mjs --split=${{ matrix.split }} 2>/dev/null # ignore node exception
-=======
       - run: node bin/test_pyodide.mjs --group=${{ matrix.group }} --splits=4 2>/dev/null  # ignore node exception
->>>>>>> b06cedf9
 
   # -------------------- Optional dependency tests ----------------- #
 
@@ -227,13 +196,8 @@
 
       # dependencies to install in all Python versions:
       - run: pip install mpmath numpy numexpr matplotlib ipython cython scipy \
-<<<<<<< HEAD
-          aesara wurlitzer autowrap                            \
-          'antlr4-python3-runtime==4.11.*'
-=======
                          aesara wurlitzer autowrap pytest                     \
                          'antlr4-python3-runtime==4.11.*'
->>>>>>> b06cedf9
 
       # Not available in pypy or cpython 3.11 (yet).
       - if: ${{ ! contains(matrix.python-version, 'pypy') && ! contains(matrix.python-version, '3.11') }}
@@ -285,41 +249,7 @@
         env:
           USE_SYMENGINE: "1"
 
-<<<<<<< HEAD
-  # -------------------- Slow test split 1/2 ----------------------- #
-
-  slow1:
-    needs: [doctests-latest, tests1-latest, tests2-latest]
-
-    runs-on: ubuntu-20.04
-    steps:
-      - uses: actions/checkout@v3
-      - uses: actions/setup-python@v4
-        with:
-          python-version: "3.11"
-      - run: python -m pip install --upgrade pip
-      - run: pip install mpmath
-      - run: bin/test --force-colors --slow --timeout=595 --split=1/2
-
-  # -------------------- Slow test split 2/2 ----------------------- #
-
-  slow2:
-    needs: [doctests-latest, tests1-latest, tests2-latest]
-
-    runs-on: ubuntu-20.04
-    steps:
-      - uses: actions/checkout@v3
-      - uses: actions/setup-python@v4
-        with:
-          python-version: "3.11"
-      - run: python -m pip install --upgrade pip
-      - run: pip install mpmath
-      - run: bin/test --force-colors --slow --timeout=595 --split=2/2
-
-  # -------------------- Test split 1/2 older (and newer) Python --------------- #
-=======
   # ------------------------- Slow tests --------------------------- #
->>>>>>> b06cedf9
 
   tests-slow:
     needs: [doctests-latest, tests-latest]
@@ -328,17 +258,7 @@
     strategy:
       fail-fast: false
       matrix:
-<<<<<<< HEAD
-        python-version:
-          ["3.8", "3.9", "3.10", "3.12.0-alpha - 3.12", "pypy-3.8"]
-        experimental: [false]
-        # Maybe use this to add 3.12 when the time comes:
-        #include:
-        #  - python-version: '3.12.0-alpha - 3.12'
-        #    experimental: true
-=======
         group: [1, 2, 3, 4]
->>>>>>> b06cedf9
     steps:
       - uses: actions/checkout@v3
       - uses: actions/setup-python@v4
