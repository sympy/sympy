# ------------------------------------------------------------------ #
#                                                                    #
#           SymPy CI script for Github Actions                       #
#                                                                    #
#   Runs each time a pull request is opened, pushed or merged        #
#                                                                    #
# ------------------------------------------------------------------ #

name: test
on: [push, pull_request]
jobs:

  # -------------------- Code quality ------------------------------ #

  code-quality:

    runs-on: ubuntu-20.04
    steps:
      - uses: actions/checkout@v3

      - uses: actions/setup-python@v4
        with:
          python-version: '3.11'
      - run: python -m pip install --upgrade pip
<<<<<<< HEAD
=======

      - run: pip install mpmath flake8 flake8-comprehensions ruff pytest
>>>>>>> bb7d7d14

      - run: pip install pre-commit

      - name: Run linters on the sympy package with pre-commit
        run: pre-commit run -a

      - name: Detect invalid escapes like '\e'
        run: python -We:invalid -We::SyntaxWarning -m compileall -f -q sympy/

      # -- temporarily disabled -- #
      # These checks were too difficult for new contributors. They will
      # need to be made easier to work with before they are reenabled.

      #- name: Test for ambiguous author information in commits
      #  run: bin/mailmap_update.py

      #- name: Make sure all commits have an associated author
      #  run: bin/authors_update.py


  # ----------------------------- mypy ----------------------------- #

  mypy:
    needs: code-quality

    runs-on: ubuntu-20.04
    steps:
      - uses: actions/checkout@v3
      - uses: actions/setup-python@v4
        with:
          python-version: '3.11'
      - run: python -m pip install --upgrade pip
      - run: pip install mpmath mypy

      - name: Run mypy on the sympy package
        run: mypy sympy

  # ------------------------- sphinx-lint -------------------------- #

  sphinx-lint:
    needs: code-quality

    runs-on: ubuntu-20.04
    steps:
      - uses: actions/checkout@v3
      - uses: actions/setup-python@v4
        with:
          python-version: '3.11'
      - run: python -m pip install --upgrade pip
      - run: pip install sphinx-lint

      - name: Run sphinx-lint on the sympy documentation
        run: sphinx-lint doc/

  # --------------------------- check authors ---------------------- #

  authors:
    needs: code-quality
    runs-on: ubuntu-20.04
    steps:
      - uses: actions/checkout@v3
        with:
          # Clone full git history (needed for detecting authors)
          fetch-depth: 0
      - uses: actions/setup-python@v4
        with:
          python-version: '3.11'
      - run: python -m pip install --upgrade pip
      - run: pip install mpmath
      - run: bin/mailmap_check.py

  # -------------------- Doctests latest Python -------------------- #

  doctests-latest:
    needs: code-quality

    runs-on: ubuntu-20.04
    steps:
      - uses: actions/checkout@v3
      - uses: actions/setup-python@v4
        with:
          python-version: '3.11'
      - run: python -m pip install --upgrade pip
      - run: pip install mpmath
      - run: bin/doctest --force-colors
      - run: examples/all.py -q

  # ------------------------- Test latest Python ------------------- #

  tests-latest:
    needs: code-quality

    runs-on: ubuntu-20.04
    strategy:
      fail-fast: false
      matrix:
        group: [1, 2, 3, 4]
    steps:
      - uses: actions/checkout@v3
      - uses: actions/setup-python@v4
        with:
          python-version: '3.11'
      - run: python -m pip install --upgrade pip
      - run: pip install mpmath pytest pytest-split
      - run: bin/test --split ${{ matrix.group }}/4

  # -------------------- Test Pyodide on node ---------------------- #

  test-pyodide:
    needs: code-quality

    runs-on: ubuntu-20.04
    timeout-minutes: 75
    continue-on-error: true
    strategy:
      fail-fast: false
      matrix:
        group: [1, 2, 3, 4]
    steps:
      - uses: actions/checkout@v3
      - uses: actions/setup-node@v3
        with:
          node-version: 18.x
      - uses: actions/setup-python@v4
        with:
          python-version: '3.11'
      - run: python -m pip install --upgrade pip
      - run: pip install build
      - run: wget -qO- https://github.com/pyodide/pyodide/releases/download/0.22.0/pyodide-core-0.22.0.tar.bz2 | tar xjf -
      - run: python -m build --wheel
      - run: node bin/test_pyodide.mjs --group=${{ matrix.group }} --splits=4 2>/dev/null  # ignore node exception

  # -------------------- Optional dependency tests ----------------- #

  optional-dependencies:
    needs: code-quality

    runs-on: ubuntu-20.04
    continue-on-error: ${{ matrix.experimental }}
    strategy:
      fail-fast: false
      matrix:
        python-version: ['3.9', '3.10', '3.11', 'pypy3.8']
        experimental: [false]
        #
        # For now we do not test optional dependencies with 3.12 because as of
        # 3.12.a.5 it is not possible to pip install numpy. Building numpy,
        # scipy etc from source is overkill for sympy CI. It is probably not
        # possible to install builds of most of the other optional dependencies
        # either (especially since many depend on numpy).
        #
        # Maybe use this to add 3.12 when the time comes:
        #include:
        #  - python-version: '3.12.0-alpha - 3.12'
        #    experimental: true
    steps:
      - uses: actions/checkout@v3
      - uses: actions/setup-python@v4
        with:
          python-version: ${{ matrix.python-version }}

      # Install the non-Python dependencies
      - run: sudo apt-get update
      - run: sudo apt-get install antlr4 libgfortran5 gfortran libmpfr-dev libmpc-dev libopenblas-dev clang
      - run: python -m pip install --upgrade pip wheel setuptools

      # dependencies to install in all Python versions:
      - run: pip install mpmath numpy numexpr matplotlib ipython cython scipy \
                         aesara wurlitzer autowrap lxml pytest                \
                         'antlr4-python3-runtime==4.11.*'

      # Not available in pypy or cpython 3.11 (yet).
      - if: ${{ ! contains(matrix.python-version, 'pypy') && ! contains(matrix.python-version, '3.11') }}
        run: pip install llvmlite numba

      # These are not available for pypy
      - if: ${{ ! contains(matrix.python-version, 'pypy') }}
        run: pip install gmpy2 jax jaxlib symengine pymc libclang

      # Test external imports
      - run: bin/test_external_imports.py
      - run: bin/test_submodule_imports.py
      - run: bin/test_executable.py

      # Test modules with specific dependencies
      - run: bin/test_optional_dependencies.py

  # -------------------- Tensorflow tests -------------------------- #

  tensorflow:
    needs: code-quality


    runs-on: ubuntu-20.04
    steps:
      - uses: actions/checkout@v3
      - uses: actions/setup-python@v4
        with:
          python-version: '3.11'
      - run: python -m pip install --upgrade pip
      - run: pip install mpmath numpy scipy tensorflow pytest
      # Test modules that can use tensorflow
      - run: bin/test_tensorflow.py

  # -------------------- SymEngine tests --------------------------- #

  symengine:
    needs: code-quality

    runs-on: ubuntu-20.04
    steps:
      - uses: actions/checkout@v3
      - uses: actions/setup-python@v4
        with:
          python-version: '3.11'
      - run: python -m pip install --upgrade pip
      - run: pip install mpmath numpy symengine pytest
      # Test modules that can use tensorflow
      - run: bin/test_symengine.py
        env:
          USE_SYMENGINE: '1'

  # ------------------------- Slow tests --------------------------- #

  tests-slow:
    needs: [doctests-latest, tests-latest]

    runs-on: ubuntu-20.04
    strategy:
      fail-fast: false
      matrix:
        group: [1, 2, 3, 4]
    steps:
      - uses: actions/checkout@v3
      - uses: actions/setup-python@v4
        with:
          python-version: '3.11'
      - run: python -m pip install --upgrade pip
      - run: pip install mpmath pytest pytest-split pytest-timeout
      - run: bin/test --slow --timeout 595 --split ${{ matrix.group }}/4

  # -------------------- Test older (and newer) Python --------------- #

  tests-other-python:
    needs: [doctests-latest, tests-latest]

    runs-on: ubuntu-20.04
    continue-on-error: ${{ matrix.experimental }}
    strategy:
      fail-fast: false
      matrix:
        python-version: ['3.8', '3.9', '3.10', '3.12.0-alpha - 3.12', 'pypy-3.8']
        experimental: [false]
        group: [1, 2, 3, 4]
        # Maybe use this to add 3.12 when the time comes:
        #include:
        #  - python-version: '3.12.0-alpha - 3.12'
        #    experimental: true
    steps:
      - uses: actions/checkout@v3
      - uses: actions/setup-python@v4
        with:
          python-version: ${{ matrix.python-version }}
      - run: python -m pip install --upgrade pip
      - run: pip install mpmath pytest pytest-split
      - run: bin/test --split ${{ matrix.group }}/4

  # -------------------- Doctests older (and newer) Python --------------------- #

  doctests-other-python:
    needs: [doctests-latest, tests-latest]

    runs-on: ubuntu-20.04
    continue-on-error: ${{ matrix.experimental }}
    strategy:
      fail-fast: false
      matrix:
        python-version: ['3.8', '3.9', '3.10', '3.12.0-alpha - 3.12', 'pypy-3.8']
        experimental: [false]
        # Maybe use this to add 3.12 when the time comes:
        #include:
        #  - python-version: '3.12.0-alpha - 3.12'
        #    experimental: true
    steps:
      - uses: actions/checkout@v3
      - uses: actions/setup-python@v4
        with:
          python-version: ${{ matrix.python-version }}
      - run: python -m pip install --upgrade pip
      - run: pip install mpmath
      - run: bin/doctest --force-colors
      - run: examples/all.py -q

  # -------------------- Build the html/latex docs ----------------- #

  sphinx:
    needs: [doctests-latest, tests-latest]

    runs-on: ubuntu-20.04
    steps:
      - uses: actions/checkout@v3
      - uses: actions/setup-python@v4
        with:
          python-version: '3.11'
      - run: doc/aptinstall.sh
      - run: pip install -r doc/requirements.txt
      - run: bin/test_sphinx.sh

      # When run against master, deploy to docs.sympy.org/dev. This requires
      # having an SSH deploy key set up. See
      # https://github.com/marketplace/actions/deploy-to-github-pages#using-an-ssh-deploy-key-
      - name: Deploy
        uses: JamesIves/github-pages-deploy-action@v4
        if: ${{ github.ref == 'refs/heads/master' }}
        with:
          folder: doc/_build/html
          ssh-key: ${{ secrets.DEPLOY_KEY }}
          repository-name: sympy/sympy_doc
          target-folder: dev

  # -------------------- Check the error message under py2 --------- #

  py2-import:
    needs: [doctests-latest, tests-latest]

    runs-on: ubuntu-20.04
    steps:
      - uses: actions/checkout@v3
      - uses: actions/setup-python@v4
        with:
          python-version: '2.7'
      - run: bin/test_py2_import.py

  # -------------------- Check the list of files for sdist --------- #

  sdist-check:
    needs: [doctests-latest, tests-latest]

    runs-on: ubuntu-20.04
    steps:
      - uses: actions/checkout@v3
      - uses: actions/setup-python@v4
        with:
          python-version: '3.11'
      - run: python -m pip install --upgrade pip build
      - run: python -m build --sdist
      - run: release/compare_tar_against_git.py dist/*.tar.gz .

  # -------- Run benchmarks against master and previous release ---- #

  benchmarks:
    needs: [doctests-latest, tests-latest]

    runs-on: ubuntu-20.04
    steps:
      - uses: actions/checkout@v3
        with:
          # Checkout repo with full history
          fetch-depth: 0
      - uses: actions/setup-python@v4
        with:
          python-version: '3.11'
      - run: pip install asv virtualenv
      - run: git submodule add https://github.com/sympy/sympy_benchmarks.git

        # Need to make sure we can access the branches from the main repo. We
        # will run benchmarks for the PR, for master and for the previous
        # release. The version branch names below should be updated once there
        # has been a newer release of sympy. The list of branches to check is
        # also specified in asv.conf.actions.json which should be updated as
        # well.

      - run: git remote add upstream https://github.com/sympy/sympy.git
      - run: git fetch upstream master
      - run: git fetch upstream 1.12

      - name: Configure benchmarks
        run: asv machine --yes --config asv.conf.actions.json

        # This is the slow part:
      - name: Run benchmarks
        run: asv run --config asv.conf.actions.json

        # Output benchmark results
      - run: asv compare upstream/master HEAD --config asv.conf.actions.json --factor 1.5 | tee pr_vs_master.txt
      - run: asv compare upstream/master HEAD --config asv.conf.actions.json --factor 1.5 --only-changed | tee pr_vs_master_changed.txt
      - run: asv compare upstream/1.12 upstream/master --config asv.conf.actions.json --factor 1.5 | tee master_vs_release.txt
      - run: asv compare upstream/1.12 upstream/master --config asv.conf.actions.json --factor 1.5 --only-changed | tee master_vs_release_changed.txt

        # This workflow does not have write permissions for the repository so
        # we save all outputs as artifacts that can be accessed by the
        # comment-on-pr workflow which is triggered by workflow_run to run when
        # this one completes.

      - name: Upload results as artifacts
        uses: actions/upload-artifact@v3
        with:
          name: benchmarks
          path: |
            pr_vs_master.txt
            pr_vs_master_changed.txt
            master_vs_release.txt
            master_vs_release_changed.txt

  # -------------------- Save PR number ---------------------------- #

  save-pr-number:
    needs: [doctests-latest, tests-latest]

    # The comment-on-pr workflow needs the issue number of the PR to be able to
    # comment so we output that to a file and pass it over as an artifact.

    runs-on: ubuntu-20.04
    steps:
      - name: Write PR number to file
        if: ${{ github.event_name == 'pull_request' }}
        run: echo -n ${{ github.event.number }} > pr_number.txt

      - name: Write empty file for PR number
        if: ${{ github.event_name != 'pull_request' }}
        run: echo -n > pr_number.txt

      - name: Upload results as artifacts
        uses: actions/upload-artifact@v3
        with:
          name: pr_number
          path: pr_number.txt<|MERGE_RESOLUTION|>--- conflicted
+++ resolved
@@ -22,11 +22,6 @@
         with:
           python-version: '3.11'
       - run: python -m pip install --upgrade pip
-<<<<<<< HEAD
-=======
-
-      - run: pip install mpmath flake8 flake8-comprehensions ruff pytest
->>>>>>> bb7d7d14
 
       - run: pip install pre-commit
 
