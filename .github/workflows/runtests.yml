--- conflicted
+++ resolved
@@ -89,11 +89,8 @@
       - run: sudo apt install antlr4 libgfortran5 gfortran libmpfr-dev libmpc-dev
       - run: python -m pip install --upgrade pip
       - run: pip install mpmath gmpy2 matplotlib numpy scipy theano ipython \
-<<<<<<< HEAD
+
                          symengine cython llvmlite wurlitzer torch torchvision \
-=======
-                         symengine cython llvmlite wurlitzer \
->>>>>>> deafdbe1
                          autowrap numexpr 'antlr4-python3-runtime==4.7.*'
       # Test external imports
       - run: bin/test_external_imports.py
